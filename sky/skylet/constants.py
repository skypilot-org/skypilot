"""Constants for SkyPilot."""
from typing import List, Tuple

from packaging import version

import sky
from sky.setup_files import dependencies

# The base directory for all SkyPilot runtime artifacts.
# Historically, we have always used $HOME, but we couldn't
# do that for Slurm, because $HOME typically points to a NFS
# mounted directory, which does not work well with SQLite.
# https://sqlite.org/faq.html#q5
# Additionally, having the skypilot-runtime python venv be
# on an NFS makes things very slow.
SKY_RUNTIME_DIR = '${SKY_RUNTIME_DIR:-$HOME}'
# Same as above but for use within python code instead of shell commands.
# Example usage:
# os.path.join(
#    os.path.expanduser(os.environ.get(SKY_RUNTIME_DIR_ENV_VAR_KEY, '~')),
#    '.sky/jobs.db')
SKY_RUNTIME_DIR_ENV_VAR_KEY = 'SKY_RUNTIME_DIR'
# We keep sky_logs and sky_workdir in $HOME, because
# these are artifacts that users can access, and having
# them be in $HOME makes it more convenient.
SKY_LOGS_DIRECTORY = '~/sky_logs'
SKY_REMOTE_WORKDIR = '~/sky_workdir'
SKY_TEMPLATES_DIRECTORY = '~/sky_templates'
SKY_IGNORE_FILE = '.skyignore'
GIT_IGNORE_FILE = '.gitignore'

# Default Ray port is 6379. Default Ray dashboard port is 8265.
# Default Ray tempdir is /tmp/ray.
# We change them to avoid conflicts with user's Ray clusters.
# We note down the ports in ~/.sky/ray_port.json for backward compatibility.
SKY_REMOTE_RAY_PORT = 6380
SKY_REMOTE_RAY_DASHBOARD_PORT = 8266
# Note we can not use json.dumps which will add a space between ":" and its
# value which causes the yaml parser to fail.
SKY_REMOTE_RAY_PORT_DICT_STR = (
    f'{{"ray_port":{SKY_REMOTE_RAY_PORT}, '
    f'"ray_dashboard_port":{SKY_REMOTE_RAY_DASHBOARD_PORT}}}')
# The file contains the ports of the Ray cluster that SkyPilot launched,
# i.e. the PORT_DICT_STR above.
SKY_REMOTE_RAY_PORT_FILE = '.sky/ray_port.json'
SKY_REMOTE_RAY_TEMPDIR = '/tmp/ray_skypilot'
SKY_REMOTE_RAY_VERSION = '2.9.3'

SKY_UNSET_PYTHONPATH = 'env -u PYTHONPATH'
# We store the absolute path of the python executable (/opt/conda/bin/python3)
# in this file, so that any future internal commands that need to use python
# can use this path. This is useful for the case where the user has a custom
# conda environment as a default environment, which is not the same as the one
# used for installing SkyPilot runtime (ray and skypilot).
SKY_PYTHON_PATH_FILE = f'{SKY_RUNTIME_DIR}/.sky/python_path'
SKY_RAY_PATH_FILE = f'{SKY_RUNTIME_DIR}/.sky/ray_path'
SKY_GET_PYTHON_PATH_CMD = (f'[ -s {SKY_PYTHON_PATH_FILE} ] && '
                           f'cat {SKY_PYTHON_PATH_FILE} 2> /dev/null || '
                           'which python3')
# Python executable, e.g., /opt/conda/bin/python3
SKY_PYTHON_CMD = f'{SKY_UNSET_PYTHONPATH} $({SKY_GET_PYTHON_PATH_CMD})'
# Prefer SKY_UV_PIP_CMD, which is faster.
# TODO(cooperc): remove remaining usage (GCP TPU setup).
SKY_PIP_CMD = f'{SKY_PYTHON_CMD} -m pip'
# Ray executable, e.g., /opt/conda/bin/ray
# We need to add SKY_PYTHON_CMD before ray executable because:
# The ray executable is a python script with a header like:
#   #!/opt/conda/bin/python3
SKY_RAY_CMD = (f'{SKY_PYTHON_CMD} $([ -s {SKY_RAY_PATH_FILE} ] && '
               f'cat {SKY_RAY_PATH_FILE} 2> /dev/null || which ray)')

# Use $(which env) to find env, falling back to /usr/bin/env if which is
# unavailable. This works around a Slurm quirk where srun's execvp() doesn't
# check execute permissions, failing when $HOME/.local/bin/env (non-executable,
# from uv installation) shadows /usr/bin/env.
SKY_SLURM_UNSET_PYTHONPATH = ('$(which env 2>/dev/null || echo /usr/bin/env) '
                              '-u PYTHONPATH')
SKY_SLURM_PYTHON_CMD = (f'{SKY_SLURM_UNSET_PYTHONPATH} '
                        f'$({SKY_GET_PYTHON_PATH_CMD})')

# Separate env for SkyPilot runtime dependencies.
SKY_REMOTE_PYTHON_ENV_NAME = 'skypilot-runtime'
SKY_REMOTE_PYTHON_ENV: str = f'{SKY_RUNTIME_DIR}/{SKY_REMOTE_PYTHON_ENV_NAME}'
ACTIVATE_SKY_REMOTE_PYTHON_ENV = f'source {SKY_REMOTE_PYTHON_ENV}/bin/activate'
# Place the conda root in the runtime directory, as installing to $HOME
# on an NFS takes too long (1-2m slower).
SKY_CONDA_ROOT = f'{SKY_RUNTIME_DIR}/miniconda3'
# uv is used for venv and pip, much faster than python implementations.
SKY_UV_INSTALL_DIR = '"$HOME/.local/bin"'
# set UV_SYSTEM_PYTHON to false in case the
# user provided docker image set it to true.
# unset PYTHONPATH in case the user provided docker image set it.
SKY_UV_CMD = ('UV_SYSTEM_PYTHON=false '
              f'{SKY_UNSET_PYTHONPATH} {SKY_UV_INSTALL_DIR}/uv')
# This won't reinstall uv if it's already installed, so it's safe to re-run.
SKY_UV_INSTALL_CMD = (f'{SKY_UV_CMD} -V >/dev/null 2>&1 || '
                      'curl -LsSf https://astral.sh/uv/install.sh '
                      f'| UV_INSTALL_DIR={SKY_UV_INSTALL_DIR} sh')
SKY_UV_PIP_CMD: str = (f'VIRTUAL_ENV={SKY_REMOTE_PYTHON_ENV} {SKY_UV_CMD} pip')
SKY_UV_RUN_CMD: str = (f'VIRTUAL_ENV={SKY_REMOTE_PYTHON_ENV} {SKY_UV_CMD} run '
                       '--no-project --no-config')
# Deleting the SKY_REMOTE_PYTHON_ENV_NAME from the PATH and unsetting relevant
# VIRTUAL_ENV envvars to deactivate the environment. `deactivate` command does
# not work when conda is used.
DEACTIVATE_SKY_REMOTE_PYTHON_ENV = (
    'export PATH='
    f'$(echo $PATH | sed "s|$(echo {SKY_REMOTE_PYTHON_ENV})/bin:||") && '
    'unset VIRTUAL_ENV && unset VIRTUAL_ENV_PROMPT')

# Prefix for SkyPilot environment variables
SKYPILOT_ENV_VAR_PREFIX = 'SKYPILOT_'
SKYPILOT_SERVER_ENV_VAR_PREFIX = 'SKYPILOT_SERVER_'

# The name for the environment variable that stores the unique ID of the
# current task. This will stay the same across multiple recoveries of the
# same managed task.
TASK_ID_ENV_VAR = f'{SKYPILOT_ENV_VAR_PREFIX}TASK_ID'
# This environment variable stores a '\n'-separated list of task IDs that
# are within the same managed job (DAG). This can be used by the user to
# retrieve the task IDs of any tasks that are within the same managed job.
# This environment variable is pre-assigned before any task starts
# running within the same job, and will remain constant throughout the
# lifetime of the job.
TASK_ID_LIST_ENV_VAR = f'{SKYPILOT_ENV_VAR_PREFIX}TASK_IDS'

# The version of skylet. MUST bump this version whenever we need the skylet to
# be restarted on existing clusters updated with the new version of SkyPilot,
# e.g., when we add new events to skylet, we fix a bug in skylet, or skylet
# needs to load the new version of SkyPilot code to handle the autostop when the
# cluster yaml is updated.
#
# TODO(zongheng,zhanghao): make the upgrading of skylet automatic?
SKYLET_VERSION = '27'
# The version of the lib files that skylet/jobs use. Whenever there is an API
# change for the job_lib or log_lib, we need to bump this version, so that the
# user can be notified to update their SkyPilot version on the remote cluster.
SKYLET_LIB_VERSION = 4
SKYLET_VERSION_FILE = '.sky/skylet_version'
SKYLET_LOG_FILE = '.sky/skylet.log'
SKYLET_PID_FILE = '.sky/skylet_pid'
SKYLET_PORT_FILE = '.sky/skylet_port'
SKYLET_GRPC_PORT = 46590
SKYLET_GRPC_TIMEOUT_SECONDS = 10

# Docker default options
DEFAULT_DOCKER_CONTAINER_NAME = 'sky_container'
DEFAULT_DOCKER_PORT = 10022
DOCKER_USERNAME_ENV_VAR = f'{SKYPILOT_ENV_VAR_PREFIX}DOCKER_USERNAME'
DOCKER_PASSWORD_ENV_VAR = f'{SKYPILOT_ENV_VAR_PREFIX}DOCKER_PASSWORD'
DOCKER_SERVER_ENV_VAR = f'{SKYPILOT_ENV_VAR_PREFIX}DOCKER_SERVER'
DOCKER_LOGIN_ENV_VARS = {
    DOCKER_USERNAME_ENV_VAR,
    DOCKER_PASSWORD_ENV_VAR,
    DOCKER_SERVER_ENV_VAR,
}

RUNPOD_DOCKER_USERNAME_ENV_VAR = 'SKYPILOT_RUNPOD_DOCKER_USERNAME'

# Commands for disable GPU ECC, which can improve the performance of the GPU
# for some workloads by 30%. This will only be applied when a user specify
# `nvidia_gpus.disable_ecc: true` in ~/.sky/config.yaml.
# Running this command will reboot the machine, introducing overhead for
# provisioning the machine.
# https://portal.nutanix.com/page/documents/kbs/details?targetId=kA00e000000LKjOCAW
DISABLE_GPU_ECC_COMMAND = (
    # Check if the GPU ECC is enabled. We use `sudo which` to check nvidia-smi
    # because in some environments, nvidia-smi is not in path for sudo and we
    # should skip disabling ECC in this case.
    'sudo which nvidia-smi && echo "Checking Nvidia ECC Mode" && '
    'out=$(nvidia-smi -q | grep "ECC Mode" -A2) && '
    'echo "$out" && echo "$out" | grep Current | grep Enabled && '
    'echo "Disabling Nvidia ECC" && '
    # Disable the GPU ECC.
    'sudo nvidia-smi -e 0 && '
    # Reboot the machine to apply the changes.
    '{ sudo reboot || echo "Failed to reboot. ECC mode may not be disabled"; } '
    '|| true; ')

SETUP_SKY_DIRS_COMMANDS = (f'mkdir -p ~/sky_workdir && '
                           f'mkdir -p ~/.sky/sky_app && '
                           f'mkdir -p {SKY_RUNTIME_DIR}/.sky;')

# Install conda on the remote cluster if it is not already installed.
# We use conda with python 3.10 to be consistent across multiple clouds with
# best effort.
# https://github.com/ray-project/ray/issues/31606
# We use python 3.10 to be consistent with the python version of the
# AWS's Deep Learning AMI's default conda environment.
CONDA_INSTALLATION_COMMANDS = (
    'which conda > /dev/null 2>&1 || '
    '{ '
    # Use uname -m to get the architecture of the machine and download the
    # corresponding Miniconda3-Linux.sh script.
    'curl https://repo.anaconda.com/miniconda/Miniconda3-py310_23.11.0-2-Linux-$(uname -m).sh -o Miniconda3-Linux.sh && '  # pylint: disable=line-too-long
    # We do not use && for installation of conda and the following init commands
    # because for some images, conda is already installed, but not initialized.
    # In this case, we need to initialize conda and set auto_activate_base to
    # true.
    '{ '
    f'bash Miniconda3-Linux.sh -b -p "{SKY_CONDA_ROOT}" || true; '
    f'eval "$({SKY_CONDA_ROOT}/bin/conda shell.bash hook)" && conda init && '
    # Caller should replace {conda_auto_activate} with either true or false.
    'conda config --set auto_activate_base {conda_auto_activate} && '
    'conda activate base; }; '
    # If conda was not installed and the image is a docker image,
    # we deactivate any active conda environment we set.
    # Caller should replace {is_custom_docker} with either true or false.
    'if [ "{is_custom_docker}" = "true" ]; then '
    'conda deactivate;'
    'fi;'
    '}; '
    # run this command only if the image is not a docker image assuming
    # that if a user is using a docker image, they know what they are doing
    # in terms of conda setup/activation.
    # Caller should replace {is_custom_docker} with either true or false.
    'if [ "{is_custom_docker}" = "false" ]; then '
    'grep "# >>> conda initialize >>>" ~/.bashrc || '
    '{ conda init && source ~/.bashrc; };'
    'fi;'
    # Install uv for venv management and pip installation.
    f'{SKY_UV_INSTALL_CMD};'
    # Create a separate python environment for SkyPilot dependencies.
    f'[ -d {SKY_REMOTE_PYTHON_ENV} ] || '
    # Do NOT use --system-site-packages here, because if users upgrade any
    # packages in the base env, they interfere with skypilot dependencies.
    # Reference: https://github.com/skypilot-org/skypilot/issues/4097
    # --seed will include pip and setuptools, which are present in venvs created
    # with python -m venv.
    # --python 3.10 will ensure the specific python version is downloaded
    # and installed in the venv. SkyPilot requires Python<3.12, and 3.10 is
    # preferred. We have to always pass in `--python` to avoid the issue when a
    # user has `.python_version` file in their home directory, which will cause
    # uv to use the python version specified in the `.python_version` file.
    # TODO(zhwu): consider adding --python-preference only-managed to avoid
    # using the system python, if a user report such issue.
    f'{SKY_UV_CMD} venv --seed {SKY_REMOTE_PYTHON_ENV} --python 3.10;'
    f'echo "$(echo {SKY_REMOTE_PYTHON_ENV})/bin/python" > {SKY_PYTHON_PATH_FILE};'
)

_sky_version = str(version.parse(sky.__version__))
RAY_STATUS = f'RAY_ADDRESS=127.0.0.1:{SKY_REMOTE_RAY_PORT} {SKY_RAY_CMD} status'
RAY_INSTALLATION_COMMANDS = (
    f'{SKY_UV_INSTALL_CMD};'
    f'{SETUP_SKY_DIRS_COMMANDS}'
    # Print the PATH in provision.log to help debug PATH issues.
    'echo PATH=$PATH; '
    # Install setuptools<=69.5.1 to avoid the issue with the latest setuptools
    # causing the error:
    #   ImportError: cannot import name 'packaging' from 'pkg_resources'"
    f'{SKY_UV_PIP_CMD} install "setuptools<70"; '
    # Backward compatibility for ray upgrade (#3248): do not upgrade ray if the
    # ray cluster is already running, to avoid the ray cluster being restarted.
    #
    # We do this guard to avoid any Ray client-server version mismatch.
    # Specifically: If existing ray cluster is an older version say 2.4, and we
    # pip install new version say 2.9 wheels here, then subsequent sky exec
    # (ray job submit) will have v2.9 vs. 2.4 mismatch, similarly this problem
    # exists for sky status -r (ray status).
    #
    # NOTE: RAY_STATUS will only work for the cluster with ray cluster on our
    # latest ray port 6380, but those existing cluster launched before #1790
    # that has ray cluster on the default port 6379 will be upgraded and
    # restarted.
    f'{SKY_UV_PIP_CMD} list | grep "ray " | '
    f'grep {SKY_REMOTE_RAY_VERSION} 2>&1 > /dev/null '
    f'|| {RAY_STATUS} || '
    # The pydantic-core==2.41.3 for arm seems corrupted
    # so we need to avoid that specific version.
    f'{SKY_UV_PIP_CMD} install -U "ray[default]=={SKY_REMOTE_RAY_VERSION}" "pydantic-core==2.41.1"; '  # pylint: disable=line-too-long
    # In some envs, e.g. pip does not have permission to write under /opt/conda
    # ray package will be installed under ~/.local/bin. If the user's PATH does
    # not include ~/.local/bin (the pip install will have the output: `WARNING:
    # The scripts ray, rllib, serve and tune are installed in '~/.local/bin'
    # which is not on PATH.`), causing an empty SKY_RAY_PATH_FILE later.
    #
    # Here, we add ~/.local/bin to the end of the PATH to make sure the issues
    # mentioned above are resolved.
    f'export PATH=$PATH:{SKY_RUNTIME_DIR}/.local/bin; '
    # Writes ray path to file if it does not exist or the file is empty.
    f'[ -s {SKY_RAY_PATH_FILE} ] || '
    f'{{ {SKY_UV_RUN_CMD} '
    f'which ray > {SKY_RAY_PATH_FILE} || exit 1; }}; ')

# Copy SkyPilot templates from the installed wheel to ~/sky_templates.
# This must run after the skypilot wheel is installed.
# Note: We remove ~/sky_templates first to avoid import conflicts where Python
# would import from ~/sky_templates instead of site-packages (because
# sky_templates itself is a package), leading to src == dst error when
# launching on an existing cluster.
COPY_SKYPILOT_TEMPLATES_COMMANDS = (
    f'rm -rf {SKY_TEMPLATES_DIRECTORY}; '
    f'{ACTIVATE_SKY_REMOTE_PYTHON_ENV}; '
    f'{SKY_PYTHON_CMD} -c \''
    'import sky_templates, shutil, os; '
    'src = os.path.dirname(sky_templates.__file__); '
    f'dst = os.path.expanduser(\"{SKY_TEMPLATES_DIRECTORY}\"); '
    'print(f\"Copying templates from {src} to {dst}...\"); '
    'shutil.copytree(src, dst); '
    'print(f\"Templates copied successfully\")\'; '
    # Make scripts executable.
    f'find {SKY_TEMPLATES_DIRECTORY} -type f ! -name "*.py" ! -name "*.md" '
    '-exec chmod +x {} + ; ')

SKYPILOT_WHEEL_INSTALLATION_COMMANDS = (
    f'{SKY_UV_INSTALL_CMD};'
    f'{{ {SKY_UV_PIP_CMD} list | grep "skypilot " && '
    '[ "$(cat ~/.sky/wheels/current_sky_wheel_hash)" == "{sky_wheel_hash}" ]; } || '  # pylint: disable=line-too-long
    f'{{ {SKY_UV_PIP_CMD} uninstall skypilot; '
    # uv cannot install azure-cli normally, since it depends on pre-release
    # packages. Manually install azure-cli with the --prerelease=allow flag
    # first. This will allow skypilot to successfully install. See
    # https://docs.astral.sh/uv/pip/compatibility/#pre-release-compatibility.
    # We don't want to use --prerelease=allow for all packages, because it will
    # cause uv to use pre-releases for some other packages that have sufficient
    # stable releases.
    'if [ "{cloud}" = "azure" ]; then '
    f'{SKY_UV_PIP_CMD} install --prerelease=allow "{dependencies.AZURE_CLI}";'
    'fi;'
    # Install skypilot from wheel
    f'{SKY_UV_PIP_CMD} install "$(echo ~/.sky/wheels/{{sky_wheel_hash}}/'
    f'skypilot-{_sky_version}*.whl)[{{cloud}}, remote]" && '
    'echo "{sky_wheel_hash}" > ~/.sky/wheels/current_sky_wheel_hash || '
    'exit 1; }; ')

# Install ray and skypilot on the remote cluster if they are not already
# installed. {var} will be replaced with the actual value in
# backend_utils.write_cluster_config.
RAY_SKYPILOT_INSTALLATION_COMMANDS = (
    f'{RAY_INSTALLATION_COMMANDS} '
    f'{SKYPILOT_WHEEL_INSTALLATION_COMMANDS} '
    # Only patch ray when the ray version is the same as the expected version.
    # The ray installation above can be skipped due to the existing ray cluster
    # for backward compatibility. In this case, we should not patch the ray
    # files.
    f'{SKY_UV_PIP_CMD} list | grep "ray " | '
    f'grep {SKY_REMOTE_RAY_VERSION} 2>&1 > /dev/null && '
    f'{{ {SKY_PYTHON_CMD} -c '
    '"from sky.skylet.ray_patches import patch; patch()" || exit 1; }; ')

# The name for the environment variable that stores SkyPilot user hash, which
# is mainly used to make sure sky commands runs on a VM launched by SkyPilot
# will be recognized as the same user (e.g., jobs controller or sky serve
# controller).
USER_ID_ENV_VAR = f'{SKYPILOT_ENV_VAR_PREFIX}USER_ID'

# The name for the environment variable that stores SkyPilot user name.
# Similar to USER_ID_ENV_VAR, this is mainly used to make sure sky commands
# runs on a VM launched by SkyPilot will be recognized as the same user.
USER_ENV_VAR = f'{SKYPILOT_ENV_VAR_PREFIX}USER'

# SSH configuration to allow more concurrent sessions and connections.
# Default MaxSessions is 10.
# Default MaxStartups is 10:30:60, meaning:
#   - Up to 10 unauthenticated connections are allowed without restriction.
#   - From 11 to 60 connections, 30% are randomly dropped.
#   - Above 60 connections, all are dropped.
# These defaults are too low for submitting many parallel jobs (e.g., 150),
# which can easily exceed the limits and cause connection failures.
# The new values (MaxSessions 200, MaxStartups 150:30:200) increase these
# limits significantly.
# TODO(zeping): Bake this configuration in SkyPilot default images.
SET_SSH_MAX_SESSIONS_CONFIG_CMD = (
    'sudo bash -c \''
    'echo "MaxSessions 200" >> /etc/ssh/sshd_config; '
    'echo "MaxStartups 150:30:200" >> /etc/ssh/sshd_config; '
    '(systemctl reload sshd || service ssh reload); '
    '\'')

# Internal: Env var indicating the system is running with a remote API server.
# It is used for internal purposes, including the jobs controller to mark
# clusters as launched with a remote API server.
USING_REMOTE_API_SERVER_ENV_VAR = (
    f'{SKYPILOT_ENV_VAR_PREFIX}USING_REMOTE_API_SERVER')

# In most clouds, cluster names can only contain lowercase letters, numbers
# and hyphens. We use this regex to validate the cluster name.
CLUSTER_NAME_VALID_REGEX = '[a-zA-Z]([-_.a-zA-Z0-9]*[a-zA-Z0-9])?'

# Used for translate local file mounts to cloud storage. Please refer to
# sky/execution.py::_maybe_translate_local_file_mounts_and_sync_up for
# more details.
FILE_MOUNTS_BUCKET_NAME = 'skypilot-filemounts-{username}-{user_hash}-{id}'
FILE_MOUNTS_LOCAL_TMP_DIR = 'skypilot-filemounts-files-{id}'
FILE_MOUNTS_REMOTE_TMP_DIR = '/tmp/sky-{}-filemounts-files'
# For API server, the use a temporary directory in the same path as the upload
# directory to avoid using a different block device, which may not allow hard
# linking. E.g., in our API server deployment on k8s, ~/.sky/ is mounted from a
# persistent volume, so any contents in ~/.sky/ cannot be hard linked elsewhere.
FILE_MOUNTS_LOCAL_TMP_BASE_PATH = '~/.sky/tmp/'
# Base path for two-hop file mounts translation. See
# controller_utils.translate_local_file_mounts_to_two_hop().
FILE_MOUNTS_CONTROLLER_TMP_BASE_PATH = '~/.sky/tmp/controller'

# For passing in CPU and memory limits to the controller pod when running
# in k8s. Right now, we only use this for the jobs controller, but we may
# use this for the serve controller as well in the future.
# These files are written to disk by the skylet, who reads it from env vars
# passed by the backend when starting the skylet (start_skylet_on_head_node).
CONTROLLER_K8S_CPU_FILE = '~/.sky/_internal_k8s_pod_cpu'
CONTROLLER_K8S_MEMORY_FILE = '~/.sky/_internal_k8s_pod_memory'

# Used when an managed jobs are created and
# files are synced up to the cloud.
FILE_MOUNTS_WORKDIR_SUBPATH = 'job-{run_id}/workdir'
FILE_MOUNTS_SUBPATH = 'job-{run_id}/local-file-mounts/{i}'
FILE_MOUNTS_TMP_SUBPATH = 'job-{run_id}/tmp-files'

# Due to the CPU/memory usage of the controller process launched with sky jobs (
# use ray job under the hood), we need to reserve some CPU/memory for each jobs/
# serve controller process.
# Jobs: A default controller with 8 vCPU and 32 GB memory can manage up to 32
# managed jobs.
# Serve: A default controller with 4 vCPU and 16 GB memory can run up to 16
# services.
CONTROLLER_PROCESS_CPU_DEMAND = 0.25
# The log for SkyPilot API server.
API_SERVER_LOGS = '~/.sky/api_server/server.log'
# The lock for creating the SkyPilot API server.
API_SERVER_CREATION_LOCK_PATH = '~/.sky/api_server/.creation.lock'

# The name for the environment variable that stores the URL of the SkyPilot
# API server.
SKY_API_SERVER_URL_ENV_VAR = f'{SKYPILOT_ENV_VAR_PREFIX}API_SERVER_ENDPOINT'

# The name for the environment variable that stores the SkyPilot service
# account token on client side.
SERVICE_ACCOUNT_TOKEN_ENV_VAR = (
    f'{SKYPILOT_ENV_VAR_PREFIX}SERVICE_ACCOUNT_TOKEN')

# SkyPilot environment variables
SKYPILOT_NUM_NODES = f'{SKYPILOT_ENV_VAR_PREFIX}NUM_NODES'
SKYPILOT_NODE_IPS = f'{SKYPILOT_ENV_VAR_PREFIX}NODE_IPS'
SKYPILOT_SETUP_NUM_GPUS_PER_NODE = (
    f'{SKYPILOT_ENV_VAR_PREFIX}SETUP_NUM_GPUS_PER_NODE')
SKYPILOT_NUM_GPUS_PER_NODE = f'{SKYPILOT_ENV_VAR_PREFIX}NUM_GPUS_PER_NODE'
SKYPILOT_NODE_RANK = f'{SKYPILOT_ENV_VAR_PREFIX}NODE_RANK'

# Placeholder for the SSH user in proxy command, replaced when the ssh_user is
# known after provisioning.
SKY_SSH_USER_PLACEHOLDER = 'skypilot:ssh_user'

RCLONE_CONFIG_DIR = '~/.config/rclone'
RCLONE_CONFIG_PATH = f'{RCLONE_CONFIG_DIR}/rclone.conf'
RCLONE_MOUNT_CACHED_LOG_DIR = '~/.sky/rclone_log'
RCLONE_CACHE_DIR = '~/.cache/rclone'
RCLONE_CACHE_REFRESH_INTERVAL = 10

# The keys that can be overridden in the `~/.sky/config.yaml` file. The
# overrides are specified in task YAMLs.
OVERRIDEABLE_CONFIG_KEYS_IN_TASK: List[Tuple[str, ...]] = [
    ('docker', 'run_options'),
    ('nvidia_gpus', 'disable_ecc'),
    ('ssh', 'custom_metadata'),
    ('ssh', 'pod_config'),
    ('ssh', 'provision_timeout'),
    ('kubernetes', 'custom_metadata'),
    ('kubernetes', 'pod_config'),
    ('kubernetes', 'provision_timeout'),
    ('kubernetes', 'dws'),
    ('kubernetes', 'kueue'),
    ('gcp', 'managed_instance_group'),
    ('gcp', 'enable_gvnic'),
    ('gcp', 'enable_gpu_direct'),
    ('gcp', 'placement_policy'),
    ('novita', 'imageUrl'),
    ('novita', 'imageAuth'),
    ('novita', 'imageAuthId'),
    ('novita', 'ports'),
    ('novita', 'envs'),
    ('novita', 'tools'),
    ('novita', 'command'),
    ('novita', 'networkStorages'),
    ('novita', 'networkId'),
    ('novita', 'rootfsSize'),
    ('vast', 'secure_only'),
    ('active_workspace',),
]
# When overriding the SkyPilot configs on the API server with the client one,
# we skip the following keys because they are meant to be client-side configs.
# Also, we skip the consolidation mode config as those should be only set on
# the API server side.
SKIPPED_CLIENT_OVERRIDE_KEYS: List[Tuple[str, ...]] = [
    ('api_server',),
    ('allowed_clouds',),
    ('workspaces',),
    ('db',),
    ('daemons',),
    # TODO(kevin,tian): Override the whole controller config once our test
    # infrastructure supports setting dynamic server side configs.
    # Tests that are affected:
    # - test_managed_jobs_ha_kill_starting
    # - test_managed_jobs_ha_kill_running
    # - all tests that use LOW_CONTROLLER_RESOURCE_ENV or
    #   LOW_CONTROLLER_RESOURCE_OVERRIDE_CONFIG (won't cause test failure,
    #   but the configs won't be applied)
    ('jobs', 'controller', 'consolidation_mode'),
    ('serve', 'controller', 'consolidation_mode'),
    ('jobs', 'controller', 'controller_logs_gc_retention_hours'),
    ('jobs', 'controller', 'task_logs_gc_retention_hours'),
]

# Constants for Azure blob storage
WAIT_FOR_STORAGE_ACCOUNT_CREATION = 60
# Observed time for new role assignment to propagate was ~45s
WAIT_FOR_STORAGE_ACCOUNT_ROLE_ASSIGNMENT = 180
RETRY_INTERVAL_AFTER_ROLE_ASSIGNMENT = 10
ROLE_ASSIGNMENT_FAILURE_ERROR_MSG = (
    'Failed to assign Storage Blob Data Owner role to the '
    'storage account {storage_account_name}.')

# Constants for path in K8S pod to store persistent setup and run scripts
# so that we can run them again after the pod restarts.
# Path within user home. For HA controller, assumes home directory is
# persistent through PVC. See kubernetes-ray.yml.j2.
PERSISTENT_SETUP_SCRIPT_PATH = '~/.sky/.controller_recovery_setup_commands.sh'
PERSISTENT_RUN_SCRIPT_DIR = '~/.sky/.controller_recovery_task_run'
# Signal file to indicate that the controller is recovering from a failure.
# See sky/jobs/utils.py::update_managed_jobs_statuses for more details.
PERSISTENT_RUN_RESTARTING_SIGNAL_FILE = (
    '~/.sky/.controller_recovery_restarting_signal')

HA_PERSISTENT_RECOVERY_LOG_PATH = '/tmp/{}ha_recovery.log'

# The placeholder for the local skypilot config path in file mounts for
# controllers.
LOCAL_SKYPILOT_CONFIG_PATH_PLACEHOLDER = 'skypilot:local_skypilot_config_path'

# Path to the generated cluster config yamls and ssh configs.
SKY_USER_FILE_PATH = '~/.sky/generated'

# TODO(cooperc): Update all env vars to begin with SKYPILOT_ or SKYPILOT_SERVER_
# Environment variable that is set to 'true' if this is a skypilot server.
ENV_VAR_IS_SKYPILOT_SERVER = 'IS_SKYPILOT_SERVER'
OVERRIDE_CONSOLIDATION_MODE = 'IS_SKYPILOT_JOB_CONTROLLER'
IS_SKYPILOT_SERVE_CONTROLLER = 'IS_SKYPILOT_SERVE_CONTROLLER'

SERVE_OVERRIDE_CONCURRENT_LAUNCHES = (
    f'{SKYPILOT_ENV_VAR_PREFIX}SERVE_OVERRIDE_CONCURRENT_LAUNCHES')

# Environment variable that is set to 'true' if metrics are enabled.
ENV_VAR_SERVER_METRICS_ENABLED = 'SKY_API_SERVER_METRICS_ENABLED'

# If set, overrides the header that we can use to get the user name.
ENV_VAR_SERVER_AUTH_USER_HEADER = f'{SKYPILOT_ENV_VAR_PREFIX}AUTH_USER_HEADER'

# Environment variable that is used as the DB connection string for the
# skypilot server.
ENV_VAR_DB_CONNECTION_URI = (f'{SKYPILOT_ENV_VAR_PREFIX}DB_CONNECTION_URI')

# Environment variable that is set to 'true' if basic
# authentication is enabled in the API server.
ENV_VAR_ENABLE_BASIC_AUTH = 'ENABLE_BASIC_AUTH'
SKYPILOT_INITIAL_BASIC_AUTH = 'SKYPILOT_INITIAL_BASIC_AUTH'
SKYPILOT_INGRESS_BASIC_AUTH_ENABLED = 'SKYPILOT_INGRESS_BASIC_AUTH_ENABLED'
ENV_VAR_ENABLE_SERVICE_ACCOUNTS = 'ENABLE_SERVICE_ACCOUNTS'

# Enable debug logging for requests.
ENV_VAR_ENABLE_REQUEST_DEBUG_LOGGING = (
    f'{SKYPILOT_SERVER_ENV_VAR_PREFIX}ENABLE_REQUEST_DEBUG_LOGGING')

SKYPILOT_DEFAULT_WORKSPACE = 'default'

# BEGIN constants used for service catalog.
HOSTED_CATALOG_DIR_URL = 'https://raw.githubusercontent.com/skypilot-org/skypilot-catalog/master/catalogs'  # pylint: disable=line-too-long
HOSTED_CATALOG_DIR_URL_S3_MIRROR = 'https://skypilot-catalog.s3.us-east-1.amazonaws.com/catalogs'  # pylint: disable=line-too-long
CATALOG_SCHEMA_VERSION = 'v8'
CATALOG_DIR = '~/.sky/catalogs'
<<<<<<< HEAD
ALL_CLOUDS = ('aws', 'azure', 'cudo', 'do', 'fluidstack', 'gcp', 'hyperbolic',
              'ibm', 'kubernetes', 'lambda', 'nebius', 'novita', 'oci',
              'paperspace', 'primeintellect', 'runpod', 'scp', 'seeweb',
              'shadeform', 'ssh', 'vast', 'vsphere')
=======
ALL_CLOUDS = ('aws', 'azure', 'cudo', 'do', 'fluidstack', 'gcp', 'hyperbolic', 
              'ibm', 'kubernetes', 'lambda', 'nebius', 'novita', 'oci', 
              'paperspace', 'primeintellect', 'runpod', 'scp', 'seeweb', 
              'shadeform', 'slurm', 'ssh', 'vast', 'vsphere')
>>>>>>> eee6d3d7
# END constants used for service catalog.

# The user ID of the SkyPilot system.
SKYPILOT_SYSTEM_USER_ID = 'skypilot-system'

# The directory to store the logging configuration.
LOGGING_CONFIG_DIR = '~/.sky/logging'

# Resources constants
TIME_UNITS = {
    'm': 1,
    'h': 60,
    'd': 24 * 60,
    'w': 7 * 24 * 60,
}

TIME_PATTERN: str = ('^[0-9]+('
                     f'{"|".join([unit.lower() for unit in TIME_UNITS])}|'
                     f'{"|".join([unit.upper() for unit in TIME_UNITS])}|'
                     ')?$')

MEMORY_SIZE_UNITS = {
    'kb': 2**10,
    'ki': 2**10,
    'mb': 2**20,
    'mi': 2**20,
    'gb': 2**30,
    'gi': 2**30,
    'tb': 2**40,
    'ti': 2**40,
    'pb': 2**50,
    'pi': 2**50,
}

MEMORY_SIZE_PATTERN = (
    '^[0-9]+('
    f'{"|".join([unit.lower() for unit in MEMORY_SIZE_UNITS])}|'
    f'{"|".join([unit.upper() for unit in MEMORY_SIZE_UNITS])}|'
    f'{"|".join([unit[0].upper() + unit[1:] for unit in MEMORY_SIZE_UNITS if len(unit) > 1])}'  # pylint: disable=line-too-long
    ')?$')

LAST_USE_TRUNC_LENGTH = 25
USED_BY_TRUNC_LENGTH = 25

MIN_PRIORITY = -1000
MAX_PRIORITY = 1000
DEFAULT_PRIORITY = 0

GRACE_PERIOD_SECONDS_ENV_VAR = SKYPILOT_ENV_VAR_PREFIX + 'GRACE_PERIOD_SECONDS'
COST_REPORT_DEFAULT_DAYS = 30

ENV_VAR_LOOP_LAG_THRESHOLD_MS = (SKYPILOT_ENV_VAR_PREFIX +
                                 'DEBUG_LOOP_LAG_THRESHOLD_MS')

ARM64_ARCH = 'arm64'
X86_64_ARCH = 'x86_64'

SSH_DISABLE_LATENCY_MEASUREMENT_ENV_VAR = (
    f'{SKYPILOT_ENV_VAR_PREFIX}SSH_DISABLE_LATENCY_MEASUREMENT')<|MERGE_RESOLUTION|>--- conflicted
+++ resolved
@@ -565,17 +565,10 @@
 HOSTED_CATALOG_DIR_URL_S3_MIRROR = 'https://skypilot-catalog.s3.us-east-1.amazonaws.com/catalogs'  # pylint: disable=line-too-long
 CATALOG_SCHEMA_VERSION = 'v8'
 CATALOG_DIR = '~/.sky/catalogs'
-<<<<<<< HEAD
 ALL_CLOUDS = ('aws', 'azure', 'cudo', 'do', 'fluidstack', 'gcp', 'hyperbolic',
               'ibm', 'kubernetes', 'lambda', 'nebius', 'novita', 'oci',
               'paperspace', 'primeintellect', 'runpod', 'scp', 'seeweb',
-              'shadeform', 'ssh', 'vast', 'vsphere')
-=======
-ALL_CLOUDS = ('aws', 'azure', 'cudo', 'do', 'fluidstack', 'gcp', 'hyperbolic', 
-              'ibm', 'kubernetes', 'lambda', 'nebius', 'novita', 'oci', 
-              'paperspace', 'primeintellect', 'runpod', 'scp', 'seeweb', 
               'shadeform', 'slurm', 'ssh', 'vast', 'vsphere')
->>>>>>> eee6d3d7
 # END constants used for service catalog.
 
 # The user ID of the SkyPilot system.
