"""Constants for SkyPilot."""
from typing import List, Tuple

from packaging import version

import sky
from sky.setup_files import dependencies

SKY_LOGS_DIRECTORY = '~/sky_logs'
SKY_REMOTE_WORKDIR = '~/sky_workdir'
SKY_IGNORE_FILE = '.skyignore'
GIT_IGNORE_FILE = '.gitignore'

# Default Ray port is 6379. Default Ray dashboard port is 8265.
# Default Ray tempdir is /tmp/ray.
# We change them to avoid conflicts with user's Ray clusters.
# We note down the ports in ~/.sky/ray_port.json for backward compatibility.
SKY_REMOTE_RAY_PORT = 6380
SKY_REMOTE_RAY_DASHBOARD_PORT = 8266
# Note we can not use json.dumps which will add a space between ":" and its
# value which causes the yaml parser to fail.
SKY_REMOTE_RAY_PORT_DICT_STR = (
    f'{{"ray_port":{SKY_REMOTE_RAY_PORT}, '
    f'"ray_dashboard_port":{SKY_REMOTE_RAY_DASHBOARD_PORT}}}')
# The file contains the ports of the Ray cluster that SkyPilot launched,
# i.e. the PORT_DICT_STR above.
SKY_REMOTE_RAY_PORT_FILE = '~/.sky/ray_port.json'
SKY_REMOTE_RAY_TEMPDIR = '/tmp/ray_skypilot'
SKY_REMOTE_RAY_VERSION = '2.9.3'

# We store the absolute path of the python executable (/opt/conda/bin/python3)
# in this file, so that any future internal commands that need to use python
# can use this path. This is useful for the case where the user has a custom
# conda environment as a default environment, which is not the same as the one
# used for installing SkyPilot runtime (ray and skypilot).
SKY_PYTHON_PATH_FILE = '~/.sky/python_path'
SKY_RAY_PATH_FILE = '~/.sky/ray_path'
SKY_GET_PYTHON_PATH_CMD = (f'[ -s {SKY_PYTHON_PATH_FILE} ] && '
                           f'cat {SKY_PYTHON_PATH_FILE} 2> /dev/null || '
                           'which python3')
# Python executable, e.g., /opt/conda/bin/python3
SKY_PYTHON_CMD = f'$({SKY_GET_PYTHON_PATH_CMD})'
# Prefer SKY_UV_PIP_CMD, which is faster.
# TODO(cooperc): remove remaining usage (GCP TPU setup).
SKY_PIP_CMD = f'{SKY_PYTHON_CMD} -m pip'
# Ray executable, e.g., /opt/conda/bin/ray
# We need to add SKY_PYTHON_CMD before ray executable because:
# The ray executable is a python script with a header like:
#   #!/opt/conda/bin/python3
SKY_RAY_CMD = (f'{SKY_PYTHON_CMD} $([ -s {SKY_RAY_PATH_FILE} ] && '
               f'cat {SKY_RAY_PATH_FILE} 2> /dev/null || which ray)')
# Separate env for SkyPilot runtime dependencies.
SKY_REMOTE_PYTHON_ENV_NAME = 'skypilot-runtime'
SKY_REMOTE_PYTHON_ENV: str = f'~/{SKY_REMOTE_PYTHON_ENV_NAME}'
ACTIVATE_SKY_REMOTE_PYTHON_ENV = f'source {SKY_REMOTE_PYTHON_ENV}/bin/activate'
# uv is used for venv and pip, much faster than python implementations.
SKY_UV_INSTALL_DIR = '"$HOME/.local/bin"'
SKY_UV_CMD = f'UV_SYSTEM_PYTHON=false {SKY_UV_INSTALL_DIR}/uv'
# This won't reinstall uv if it's already installed, so it's safe to re-run.
SKY_UV_INSTALL_CMD = (f'{SKY_UV_CMD} -V >/dev/null 2>&1 || '
                      'curl -LsSf https://astral.sh/uv/install.sh '
                      f'| UV_INSTALL_DIR={SKY_UV_INSTALL_DIR} sh')
SKY_UV_PIP_CMD: str = (f'VIRTUAL_ENV={SKY_REMOTE_PYTHON_ENV} {SKY_UV_CMD} pip')
# Deleting the SKY_REMOTE_PYTHON_ENV_NAME from the PATH to deactivate the
# environment. `deactivate` command does not work when conda is used.
DEACTIVATE_SKY_REMOTE_PYTHON_ENV = (
    'export PATH='
    f'$(echo $PATH | sed "s|$(echo ~)/{SKY_REMOTE_PYTHON_ENV_NAME}/bin:||")')

# Prefix for SkyPilot environment variables
SKYPILOT_ENV_VAR_PREFIX = 'SKYPILOT_'

# The name for the environment variable that stores the unique ID of the
# current task. This will stay the same across multiple recoveries of the
# same managed task.
TASK_ID_ENV_VAR = f'{SKYPILOT_ENV_VAR_PREFIX}TASK_ID'
# This environment variable stores a '\n'-separated list of task IDs that
# are within the same managed job (DAG). This can be used by the user to
# retrieve the task IDs of any tasks that are within the same managed job.
# This environment variable is pre-assigned before any task starts
# running within the same job, and will remain constant throughout the
# lifetime of the job.
TASK_ID_LIST_ENV_VAR = f'{SKYPILOT_ENV_VAR_PREFIX}TASK_IDS'

# The version of skylet. MUST bump this version whenever we need the skylet to
# be restarted on existing clusters updated with the new version of SkyPilot,
# e.g., when we add new events to skylet, we fix a bug in skylet, or skylet
# needs to load the new version of SkyPilot code to handle the autostop when the
# cluster yaml is updated.
#
# TODO(zongheng,zhanghao): make the upgrading of skylet automatic?
SKYLET_VERSION = '14'
# The version of the lib files that skylet/jobs use. Whenever there is an API
# change for the job_lib or log_lib, we need to bump this version, so that the
# user can be notified to update their SkyPilot version on the remote cluster.
SKYLET_LIB_VERSION = 3
SKYLET_VERSION_FILE = '~/.sky/skylet_version'

# `sky jobs dashboard`-related
#
# Port on the remote jobs controller that the dashboard is running on.
SPOT_DASHBOARD_REMOTE_PORT = 5000

# Docker default options
DEFAULT_DOCKER_CONTAINER_NAME = 'sky_container'
DEFAULT_DOCKER_PORT = 10022
DOCKER_USERNAME_ENV_VAR = f'{SKYPILOT_ENV_VAR_PREFIX}DOCKER_USERNAME'
DOCKER_PASSWORD_ENV_VAR = f'{SKYPILOT_ENV_VAR_PREFIX}DOCKER_PASSWORD'
DOCKER_SERVER_ENV_VAR = f'{SKYPILOT_ENV_VAR_PREFIX}DOCKER_SERVER'
DOCKER_LOGIN_ENV_VARS = {
    DOCKER_USERNAME_ENV_VAR,
    DOCKER_PASSWORD_ENV_VAR,
    DOCKER_SERVER_ENV_VAR,
}

RUNPOD_DOCKER_USERNAME_ENV_VAR = 'SKYPILOT_RUNPOD_DOCKER_USERNAME'

# Commands for disable GPU ECC, which can improve the performance of the GPU
# for some workloads by 30%. This will only be applied when a user specify
# `nvidia_gpus.disable_ecc: true` in ~/.sky/config.yaml.
# Running this command will reboot the machine, introducing overhead for
# provisioning the machine.
# https://portal.nutanix.com/page/documents/kbs/details?targetId=kA00e000000LKjOCAW
DISABLE_GPU_ECC_COMMAND = (
    # Check if the GPU ECC is enabled. We use `sudo which` to check nvidia-smi
    # because in some environments, nvidia-smi is not in path for sudo and we
    # should skip disabling ECC in this case.
    'sudo which nvidia-smi && echo "Checking Nvidia ECC Mode" && '
    'out=$(nvidia-smi -q | grep "ECC Mode" -A2) && '
    'echo "$out" && echo "$out" | grep Current | grep Enabled && '
    'echo "Disabling Nvidia ECC" && '
    # Disable the GPU ECC.
    'sudo nvidia-smi -e 0 && '
    # Reboot the machine to apply the changes.
    '{ sudo reboot || echo "Failed to reboot. ECC mode may not be disabled"; } '
    '|| true; ')

# Install conda on the remote cluster if it is not already installed.
# We use conda with python 3.10 to be consistent across multiple clouds with
# best effort.
# https://github.com/ray-project/ray/issues/31606
# We use python 3.10 to be consistent with the python version of the
# AWS's Deep Learning AMI's default conda environment.
CONDA_INSTALLATION_COMMANDS = (
    'which conda > /dev/null 2>&1 || '
    '{ '
    # Use uname -m to get the architecture of the machine and download the
    # corresponding Miniconda3-Linux.sh script.
    'curl https://repo.anaconda.com/miniconda/Miniconda3-py310_23.11.0-2-Linux-$(uname -m).sh -o Miniconda3-Linux.sh && '  # pylint: disable=line-too-long
    # We do not use && for installation of conda and the following init commands
    # because for some images, conda is already installed, but not initialized.
    # In this case, we need to initialize conda and set auto_activate_base to
    # true.
    '{ bash Miniconda3-Linux.sh -b; '
    'eval "$(~/miniconda3/bin/conda shell.bash hook)" && conda init && '
    # Caller should replace {conda_auto_activate} with either true or false.
    'conda config --set auto_activate_base {conda_auto_activate} && '
    'conda activate base; }; '
    # If conda was not installed and the image is a docker image,
    # we deactivate any active conda environment we set.
    # Caller should replace {is_custom_docker} with either true or false.
    'if [ "{is_custom_docker}" = "true" ]; then '
    'conda deactivate;'
    'fi;'
    '}; '
    # run this command only if the image is not a docker image assuming
    # that if a user is using a docker image, they know what they are doing
    # in terms of conda setup/activation.
    # Caller should replace {is_custom_docker} with either true or false.
    'if [ "{is_custom_docker}" = "false" ]; then '
    'grep "# >>> conda initialize >>>" ~/.bashrc || '
    '{ conda init && source ~/.bashrc; };'
    'fi;'
    # Install uv for venv management and pip installation.
    f'{SKY_UV_INSTALL_CMD};'
    # Create a separate conda environment for SkyPilot dependencies.
    f'[ -d {SKY_REMOTE_PYTHON_ENV} ] || '
    # Do NOT use --system-site-packages here, because if users upgrade any
    # packages in the base env, they interfere with skypilot dependencies.
    # Reference: https://github.com/skypilot-org/skypilot/issues/4097
    # --seed will include pip and setuptools, which are present in venvs created
    # with python -m venv.
    # --python 3.10 will ensure the specific python version is downloaded
    # and installed in the venv. SkyPilot requires Python<3.12, and 3.10 is
    # preferred. We have to always pass in `--python` to avoid the issue when a
    # user has `.python_version` file in their home directory, which will cause
    # uv to use the python version specified in the `.python_version` file.
    # TODO(zhwu): consider adding --python-preference only-managed to avoid
    # using the system python, if a user report such issue.
    f'{SKY_UV_CMD} venv --seed {SKY_REMOTE_PYTHON_ENV} --python 3.10;'
    f'echo "$(echo {SKY_REMOTE_PYTHON_ENV})/bin/python" > {SKY_PYTHON_PATH_FILE};'
)

_sky_version = str(version.parse(sky.__version__))
RAY_STATUS = f'RAY_ADDRESS=127.0.0.1:{SKY_REMOTE_RAY_PORT} {SKY_RAY_CMD} status'
RAY_INSTALLATION_COMMANDS = (
    f'{SKY_UV_INSTALL_CMD};'
    'mkdir -p ~/sky_workdir && mkdir -p ~/.sky/sky_app;'
    # Print the PATH in provision.log to help debug PATH issues.
    'echo PATH=$PATH; '
    # Install setuptools<=69.5.1 to avoid the issue with the latest setuptools
    # causing the error:
    #   ImportError: cannot import name 'packaging' from 'pkg_resources'"
    f'{SKY_UV_PIP_CMD} install "setuptools<70"; '
    # Backward compatibility for ray upgrade (#3248): do not upgrade ray if the
    # ray cluster is already running, to avoid the ray cluster being restarted.
    #
    # We do this guard to avoid any Ray client-server version mismatch.
    # Specifically: If existing ray cluster is an older version say 2.4, and we
    # pip install new version say 2.9 wheels here, then subsequent sky exec
    # (ray job submit) will have v2.9 vs. 2.4 mismatch, similarly this problem
    # exists for sky status -r (ray status).
    #
    # NOTE: RAY_STATUS will only work for the cluster with ray cluster on our
    # latest ray port 6380, but those existing cluster launched before #1790
    # that has ray cluster on the default port 6379 will be upgraded and
    # restarted.
    f'{SKY_UV_PIP_CMD} list | grep "ray " | '
    f'grep {SKY_REMOTE_RAY_VERSION} 2>&1 > /dev/null '
    f'|| {RAY_STATUS} || '
    f'{SKY_UV_PIP_CMD} install -U ray[default]=={SKY_REMOTE_RAY_VERSION}; '  # pylint: disable=line-too-long
    # In some envs, e.g. pip does not have permission to write under /opt/conda
    # ray package will be installed under ~/.local/bin. If the user's PATH does
    # not include ~/.local/bin (the pip install will have the output: `WARNING:
    # The scripts ray, rllib, serve and tune are installed in '~/.local/bin'
    # which is not on PATH.`), causing an empty SKY_RAY_PATH_FILE later.
    #
    # Here, we add ~/.local/bin to the end of the PATH to make sure the issues
    # mentioned above are resolved.
    'export PATH=$PATH:$HOME/.local/bin; '
    # Writes ray path to file if it does not exist or the file is empty.
    f'[ -s {SKY_RAY_PATH_FILE} ] || '
    f'{{ {ACTIVATE_SKY_REMOTE_PYTHON_ENV} && '
    f'which ray > {SKY_RAY_PATH_FILE} || exit 1; }}; ')

SKYPILOT_WHEEL_INSTALLATION_COMMANDS = (
    f'{SKY_UV_INSTALL_CMD};'
    f'{{ {SKY_UV_PIP_CMD} list | grep "skypilot " && '
    '[ "$(cat ~/.sky/wheels/current_sky_wheel_hash)" == "{sky_wheel_hash}" ]; } || '  # pylint: disable=line-too-long
    f'{{ {SKY_UV_PIP_CMD} uninstall skypilot; '
    # uv cannot install azure-cli normally, since it depends on pre-release
    # packages. Manually install azure-cli with the --prerelease=allow flag
    # first. This will allow skypilot to successfully install. See
    # https://docs.astral.sh/uv/pip/compatibility/#pre-release-compatibility.
    # We don't want to use --prerelease=allow for all packages, because it will
    # cause uv to use pre-releases for some other packages that have sufficient
    # stable releases.
    'if [ "{cloud}" = "azure" ]; then '
    f'{SKY_UV_PIP_CMD} install --prerelease=allow "{dependencies.AZURE_CLI}";'
    'fi;'
    # Install skypilot from wheel
    f'{SKY_UV_PIP_CMD} install "$(echo ~/.sky/wheels/{{sky_wheel_hash}}/'
    f'skypilot-{_sky_version}*.whl)[{{cloud}}, remote]" && '
    'echo "{sky_wheel_hash}" > ~/.sky/wheels/current_sky_wheel_hash || '
    'exit 1; }; ')

# Install ray and skypilot on the remote cluster if they are not already
# installed. {var} will be replaced with the actual value in
# backend_utils.write_cluster_config.
RAY_SKYPILOT_INSTALLATION_COMMANDS = (
    f'{RAY_INSTALLATION_COMMANDS} '
    f'{SKYPILOT_WHEEL_INSTALLATION_COMMANDS} '
    # Only patch ray when the ray version is the same as the expected version.
    # The ray installation above can be skipped due to the existing ray cluster
    # for backward compatibility. In this case, we should not patch the ray
    # files.
    f'{SKY_UV_PIP_CMD} list | grep "ray " | '
    f'grep {SKY_REMOTE_RAY_VERSION} 2>&1 > /dev/null && '
    f'{{ {SKY_PYTHON_CMD} -c '
    '"from sky.skylet.ray_patches import patch; patch()" || exit 1; }; ')

# The name for the environment variable that stores SkyPilot user hash, which
# is mainly used to make sure sky commands runs on a VM launched by SkyPilot
# will be recognized as the same user (e.g., jobs controller or sky serve
# controller).
USER_ID_ENV_VAR = f'{SKYPILOT_ENV_VAR_PREFIX}USER_ID'

# The name for the environment variable that stores SkyPilot user name.
# Similar to USER_ID_ENV_VAR, this is mainly used to make sure sky commands
# runs on a VM launched by SkyPilot will be recognized as the same user.
USER_ENV_VAR = f'{SKYPILOT_ENV_VAR_PREFIX}USER'

# SSH configuration to allow more concurrent sessions and connections.
# Default MaxSessions is 10.
# Default MaxStartups is 10:30:60, meaning:
#   - Up to 10 unauthenticated connections are allowed without restriction.
#   - From 11 to 60 connections, 30% are randomly dropped.
#   - Above 60 connections, all are dropped.
# These defaults are too low for submitting many parallel jobs (e.g., 150),
# which can easily exceed the limits and cause connection failures.
# The new values (MaxSessions 200, MaxStartups 150:30:200) increase these
# limits significantly.
# TODO(zeping): Bake this configuration in SkyPilot default images.
SET_SSH_MAX_SESSIONS_CONFIG_CMD = (
    'sudo bash -c \''
    'echo "MaxSessions 200" >> /etc/ssh/sshd_config; '
    'echo "MaxStartups 150:30:200" >> /etc/ssh/sshd_config; '
    '(systemctl reload sshd || service ssh reload); '
    '\'')

# Internal: Env var indicating the system is running with a remote API server.
# It is used for internal purposes, including the jobs controller to mark
# clusters as launched with a remote API server.
USING_REMOTE_API_SERVER_ENV_VAR = (
    f'{SKYPILOT_ENV_VAR_PREFIX}USING_REMOTE_API_SERVER')

# In most clouds, cluster names can only contain lowercase letters, numbers
# and hyphens. We use this regex to validate the cluster name.
CLUSTER_NAME_VALID_REGEX = '[a-zA-Z]([-_.a-zA-Z0-9]*[a-zA-Z0-9])?'

# Used for translate local file mounts to cloud storage. Please refer to
# sky/execution.py::_maybe_translate_local_file_mounts_and_sync_up for
# more details.
FILE_MOUNTS_BUCKET_NAME = 'skypilot-filemounts-{username}-{user_hash}-{id}'
FILE_MOUNTS_LOCAL_TMP_DIR = 'skypilot-filemounts-files-{id}'
FILE_MOUNTS_REMOTE_TMP_DIR = '/tmp/sky-{}-filemounts-files'
# For API server, the use a temporary directory in the same path as the upload
# directory to avoid using a different block device, which may not allow hard
# linking. E.g., in our API server deployment on k8s, ~/.sky/ is mounted from a
# persistent volume, so any contents in ~/.sky/ cannot be hard linked elsewhere.
FILE_MOUNTS_LOCAL_TMP_BASE_PATH = '~/.sky/tmp/'
# Base path for two-hop file mounts translation. See
# controller_utils.translate_local_file_mounts_to_two_hop().
FILE_MOUNTS_CONTROLLER_TMP_BASE_PATH = '~/.sky/tmp/controller'

# Used when an managed jobs are created and
# files are synced up to the cloud.
FILE_MOUNTS_WORKDIR_SUBPATH = 'job-{run_id}/workdir'
FILE_MOUNTS_SUBPATH = 'job-{run_id}/local-file-mounts/{i}'
FILE_MOUNTS_TMP_SUBPATH = 'job-{run_id}/tmp-files'

# Due to the CPU/memory usage of the controller process launched with sky jobs (
# use ray job under the hood), we need to reserve some CPU/memory for each jobs/
# serve controller process.
# Jobs: A default controller with 8 vCPU and 32 GB memory can manage up to 32
# managed jobs.
# Serve: A default controller with 4 vCPU and 16 GB memory can run up to 16
# services.
CONTROLLER_PROCESS_CPU_DEMAND = 0.25
# The log for SkyPilot API server.
API_SERVER_LOGS = '~/.sky/api_server/server.log'
# The lock for creating the SkyPilot API server.
API_SERVER_CREATION_LOCK_PATH = '~/.sky/api_server/.creation.lock'

# The name for the environment variable that stores the URL of the SkyPilot
# API server.
SKY_API_SERVER_URL_ENV_VAR = f'{SKYPILOT_ENV_VAR_PREFIX}API_SERVER_ENDPOINT'

# SkyPilot environment variables
SKYPILOT_NUM_NODES = f'{SKYPILOT_ENV_VAR_PREFIX}NUM_NODES'
SKYPILOT_NODE_IPS = f'{SKYPILOT_ENV_VAR_PREFIX}NODE_IPS'
SKYPILOT_NUM_GPUS_PER_NODE = f'{SKYPILOT_ENV_VAR_PREFIX}NUM_GPUS_PER_NODE'
SKYPILOT_NODE_RANK = f'{SKYPILOT_ENV_VAR_PREFIX}NODE_RANK'

# Placeholder for the SSH user in proxy command, replaced when the ssh_user is
# known after provisioning.
SKY_SSH_USER_PLACEHOLDER = 'skypilot:ssh_user'

RCLONE_CONFIG_DIR = '~/.config/rclone'
RCLONE_CONFIG_PATH = f'{RCLONE_CONFIG_DIR}/rclone.conf'
RCLONE_LOG_DIR = '~/.sky/rclone_log'
RCLONE_CACHE_DIR = '~/.cache/rclone'
RCLONE_CACHE_REFRESH_INTERVAL = 10

# The keys that can be overridden in the `~/.sky/config.yaml` file. The
# overrides are specified in task YAMLs.
OVERRIDEABLE_CONFIG_KEYS_IN_TASK: List[Tuple[str, ...]] = [
    ('docker', 'run_options'),
    ('nvidia_gpus', 'disable_ecc'),
    ('ssh', 'pod_config'),
    ('kubernetes', 'pod_config'),
    ('kubernetes', 'provision_timeout'),
    ('gcp', 'managed_instance_group'),
    ('gcp', 'enable_gvnic'),
    ('gcp', 'enable_gpu_direct'),
    ('gcp', 'placement_policy'),
]
# When overriding the SkyPilot configs on the API server with the client one,
# we skip the following keys because they are meant to be client-side configs.
SKIPPED_CLIENT_OVERRIDE_KEYS: List[Tuple[str, ...]] = [('api_server',),
                                                       ('allowed_clouds',),
                                                       ('workspaces',), ('db',)]

# Constants for Azure blob storage
WAIT_FOR_STORAGE_ACCOUNT_CREATION = 60
# Observed time for new role assignment to propagate was ~45s
WAIT_FOR_STORAGE_ACCOUNT_ROLE_ASSIGNMENT = 180
RETRY_INTERVAL_AFTER_ROLE_ASSIGNMENT = 10
ROLE_ASSIGNMENT_FAILURE_ERROR_MSG = (
    'Failed to assign Storage Blob Data Owner role to the '
    'storage account {storage_account_name}.')

# Constants for path in K8S pod to store persistent setup and run scripts
# so that we can run them again after the pod restarts.
# Path within user home. For HA controller, assumes home directory is
# persistent through PVC. See kubernetes-ray.yml.j2.
PERSISTENT_SETUP_SCRIPT_PATH = '~/.sky/.controller_recovery_setup_commands.sh'
PERSISTENT_RUN_SCRIPT_DIR = '~/.sky/.controller_recovery_task_run'
# Signal file to indicate that the controller is recovering from a failure.
# See sky/jobs/utils.py::update_managed_jobs_statuses for more details.
PERSISTENT_RUN_RESTARTING_SIGNAL_FILE = (
    '~/.sky/.controller_recovery_restarting_signal')

# The placeholder for the local skypilot config path in file mounts for
# controllers.
LOCAL_SKYPILOT_CONFIG_PATH_PLACEHOLDER = 'skypilot:local_skypilot_config_path'

# Path to the generated cluster config yamls and ssh configs.
SKY_USER_FILE_PATH = '~/.sky/generated'

# Environment variable that is set to 'true' if this is a skypilot server.
ENV_VAR_IS_SKYPILOT_SERVER = 'IS_SKYPILOT_SERVER'

SKYPILOT_DEFAULT_WORKSPACE = 'default'

# BEGIN constants used for service catalog.
HOSTED_CATALOG_DIR_URL = 'https://raw.githubusercontent.com/skypilot-org/skypilot-catalog/master/catalogs'  # pylint: disable=line-too-long
HOSTED_CATALOG_DIR_URL_S3_MIRROR = 'https://skypilot-catalog.s3.us-east-1.amazonaws.com/catalogs'  # pylint: disable=line-too-long
CATALOG_SCHEMA_VERSION = 'v7'
CATALOG_DIR = '~/.sky/catalogs'
ALL_CLOUDS = ('aws', 'azure', 'gcp', 'ibm', 'lambda', 'scp', 'oci',
              'kubernetes', 'runpod', 'vast', 'vsphere', 'cudo', 'fluidstack',
              'paperspace', 'do', 'nebius', 'ssh', 'hyperbolic')
# END constants used for service catalog.

# The user ID of the SkyPilot system.
SKYPILOT_SYSTEM_USER_ID = 'skypilot-system'

<<<<<<< HEAD
# The directory to store the logging configuration.
LOGGING_CONFIG_DIR = '~/.sky/logging'
=======
# Resources constants
TIME_UNITS = {
    's': 1 / 60,
    'sec': 1 / 60,
    'm': 1,
    'min': 1,
    'h': 60,
    'hr': 60,
    'd': 24 * 60,
    'day': 24 * 60,
}

TIME_PATTERN: str = (
    f'^[0-9]+({"|".join([unit.lower() for unit in TIME_UNITS])})?$/i')

MEMORY_SIZE_UNITS = {
    'b': 1,
    'k': 2**10,
    'kb': 2**10,
    'm': 2**20,
    'mb': 2**20,
    'g': 2**30,
    'gb': 2**30,
    't': 2**40,
    'tb': 2**40,
    'p': 2**50,
    'pb': 2**50,
}

MEMORY_SIZE_PATTERN = (
    '^[0-9]+('
    f'{"|".join([unit.lower() for unit in MEMORY_SIZE_UNITS])}'
    ')?$/i')
MEMORY_SIZE_PLUS_PATTERN = f'{MEMORY_SIZE_PATTERN[:-3]}+?$/i'
>>>>>>> fa78e63e
<|MERGE_RESOLUTION|>--- conflicted
+++ resolved
@@ -426,10 +426,9 @@
 # The user ID of the SkyPilot system.
 SKYPILOT_SYSTEM_USER_ID = 'skypilot-system'
 
-<<<<<<< HEAD
 # The directory to store the logging configuration.
 LOGGING_CONFIG_DIR = '~/.sky/logging'
-=======
+
 # Resources constants
 TIME_UNITS = {
     's': 1 / 60,
@@ -463,5 +462,4 @@
     '^[0-9]+('
     f'{"|".join([unit.lower() for unit in MEMORY_SIZE_UNITS])}'
     ')?$/i')
-MEMORY_SIZE_PLUS_PATTERN = f'{MEMORY_SIZE_PATTERN[:-3]}+?$/i'
->>>>>>> fa78e63e
+MEMORY_SIZE_PLUS_PATTERN = f'{MEMORY_SIZE_PATTERN[:-3]}+?$/i'