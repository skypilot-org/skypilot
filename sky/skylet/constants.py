"""Constants for SkyPilot."""

SKY_LOGS_DIRECTORY = '~/sky_logs'
SKY_REMOTE_WORKDIR = '~/sky_workdir'

# Default Ray port is 6379. Default Ray dashboard port is 8265.
# Default Ray tempdir is /tmp/ray.
# We change them to avoid conflicts with user's Ray clusters.
# We note down the ports in ~/.sky/ray_port.json for backward compatibility.
SKY_REMOTE_RAY_PORT = 6380
SKY_REMOTE_RAY_DASHBOARD_PORT = 8266
# Note we can not use json.dumps which will add a space between ":" and its
# value which causes the yaml parser to fail.
SKY_REMOTE_RAY_PORT_DICT_STR = (
    f'{{"ray_port":{SKY_REMOTE_RAY_PORT}, '
    f'"ray_dashboard_port":{SKY_REMOTE_RAY_DASHBOARD_PORT}}}')
# The file contains the ports of the Ray cluster that SkyPilot launched,
# i.e. the PORT_DICT_STR above.
SKY_REMOTE_RAY_PORT_FILE = '~/.sky/ray_port.json'
SKY_REMOTE_RAY_TEMPDIR = '/tmp/ray_skypilot'
SKY_REMOTE_RAY_VERSION = '2.4.0'

# TODO(mluo): Make explicit `sky launch -c <name> ''` optional.
UNINITIALIZED_ONPREM_CLUSTER_MESSAGE = (
    'Found uninitialized local cluster {cluster}. Run this '
    'command to initialize it locally: sky launch -c {cluster} \'\'')

JOB_ID_ENV_VAR = 'SKYPILOT_JOB_ID'
<<<<<<< HEAD
JOB_ID_LIST_ENV_VAR = 'SKYPILOT_JOB_IDS'
=======

SKYLET_VERSION = '1'
SKYLET_VERSION_FILE = '~/.sky/skylet_version'
>>>>>>> f431fc6f
<|MERGE_RESOLUTION|>--- conflicted
+++ resolved
@@ -26,10 +26,7 @@
     'command to initialize it locally: sky launch -c {cluster} \'\'')
 
 JOB_ID_ENV_VAR = 'SKYPILOT_JOB_ID'
-<<<<<<< HEAD
 JOB_ID_LIST_ENV_VAR = 'SKYPILOT_JOB_IDS'
-=======
 
 SKYLET_VERSION = '1'
-SKYLET_VERSION_FILE = '~/.sky/skylet_version'
->>>>>>> f431fc6f
+SKYLET_VERSION_FILE = '~/.sky/skylet_version'