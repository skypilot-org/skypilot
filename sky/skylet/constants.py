"""Constants for SkyPilot."""
import os
from typing import List, Tuple

from packaging import version

import sky
from sky.setup_files import dependencies

SKY_LOGS_DIRECTORY = '~/sky_logs'
SKY_REMOTE_WORKDIR = '~/sky_workdir'
SKY_IGNORE_FILE = '.skyignore'
GIT_IGNORE_FILE = '.gitignore'

# Default Ray port is 6379. Default Ray dashboard port is 8265.
# Default Ray tempdir is /tmp/ray.
# We change them to avoid conflicts with user's Ray clusters.
# We note down the ports in ~/.sky/ray_port.json for backward compatibility.
SKY_REMOTE_RAY_PORT = 6380
SKY_REMOTE_RAY_DASHBOARD_PORT = 8266
# Note we can not use json.dumps which will add a space between ":" and its
# value which causes the yaml parser to fail.
SKY_REMOTE_RAY_PORT_DICT_STR = (
    f'{{"ray_port":{SKY_REMOTE_RAY_PORT}, '
    f'"ray_dashboard_port":{SKY_REMOTE_RAY_DASHBOARD_PORT}}}')
# The file contains the ports of the Ray cluster that SkyPilot launched,
# i.e. the PORT_DICT_STR above.
SKY_REMOTE_RAY_PORT_FILE = '~/.sky/ray_port.json'
SKY_REMOTE_RAY_TEMPDIR = '/tmp/ray_skypilot'
SKY_REMOTE_RAY_VERSION = '2.9.3'

# We store the absolute path of the python executable (/opt/conda/bin/python3)
# in this file, so that any future internal commands that need to use python
# can use this path. This is useful for the case where the user has a custom
# conda environment as a default environment, which is not the same as the one
# used for installing SkyPilot runtime (ray and skypilot).
SKY_PYTHON_PATH_FILE = '~/.sky/python_path'
SKY_RAY_PATH_FILE = '~/.sky/ray_path'
SKY_GET_PYTHON_PATH_CMD = (f'[ -s {SKY_PYTHON_PATH_FILE} ] && '
                           f'cat {SKY_PYTHON_PATH_FILE} 2> /dev/null || '
                           'which python3')
# Python executable, e.g., /opt/conda/bin/python3
SKY_PYTHON_CMD = f'$({SKY_GET_PYTHON_PATH_CMD})'
# Prefer SKY_UV_PIP_CMD, which is faster.
# TODO(cooperc): remove remaining usage (GCP TPU setup).
SKY_PIP_CMD = f'{SKY_PYTHON_CMD} -m pip'
# Ray executable, e.g., /opt/conda/bin/ray
# We need to add SKY_PYTHON_CMD before ray executable because:
# The ray executable is a python script with a header like:
#   #!/opt/conda/bin/python3
SKY_RAY_CMD = (f'{SKY_PYTHON_CMD} $([ -s {SKY_RAY_PATH_FILE} ] && '
               f'cat {SKY_RAY_PATH_FILE} 2> /dev/null || which ray)')
# Separate env for SkyPilot runtime dependencies.
SKY_REMOTE_PYTHON_ENV_NAME = 'skypilot-runtime'
SKY_REMOTE_PYTHON_ENV: str = f'~/{SKY_REMOTE_PYTHON_ENV_NAME}'
ACTIVATE_SKY_REMOTE_PYTHON_ENV = f'source {SKY_REMOTE_PYTHON_ENV}/bin/activate'
# uv is used for venv and pip, much faster than python implementations.
SKY_UV_INSTALL_DIR = '"$HOME/.local/bin"'
SKY_UV_CMD = f'UV_SYSTEM_PYTHON=false {SKY_UV_INSTALL_DIR}/uv'
# This won't reinstall uv if it's already installed, so it's safe to re-run.
SKY_UV_INSTALL_CMD = (f'{SKY_UV_CMD} -V >/dev/null 2>&1 || '
                      'curl -LsSf https://astral.sh/uv/install.sh '
                      f'| UV_INSTALL_DIR={SKY_UV_INSTALL_DIR} sh')
SKY_UV_PIP_CMD: str = (f'VIRTUAL_ENV={SKY_REMOTE_PYTHON_ENV} {SKY_UV_CMD} pip')
SKY_UV_RUN_CMD: str = (f'VIRTUAL_ENV={SKY_REMOTE_PYTHON_ENV} {SKY_UV_CMD} run')
# Deleting the SKY_REMOTE_PYTHON_ENV_NAME from the PATH and unsetting relevant
# VIRTUAL_ENV envvars to deactivate the environment. `deactivate` command does
# not work when conda is used.
DEACTIVATE_SKY_REMOTE_PYTHON_ENV = (
    'export PATH='
    f'$(echo $PATH | sed "s|$(echo ~)/{SKY_REMOTE_PYTHON_ENV_NAME}/bin:||") && '
    'unset VIRTUAL_ENV && unset VIRTUAL_ENV_PROMPT')

# Prefix for SkyPilot environment variables
SKYPILOT_ENV_VAR_PREFIX = 'SKYPILOT_'
SKYPILOT_SERVER_ENV_VAR_PREFIX = 'SKYPILOT_SERVER_'

# The name for the environment variable that stores the unique ID of the
# current task. This will stay the same across multiple recoveries of the
# same managed task.
TASK_ID_ENV_VAR = f'{SKYPILOT_ENV_VAR_PREFIX}TASK_ID'
# This environment variable stores a '\n'-separated list of task IDs that
# are within the same managed job (DAG). This can be used by the user to
# retrieve the task IDs of any tasks that are within the same managed job.
# This environment variable is pre-assigned before any task starts
# running within the same job, and will remain constant throughout the
# lifetime of the job.
TASK_ID_LIST_ENV_VAR = f'{SKYPILOT_ENV_VAR_PREFIX}TASK_IDS'

# The version of skylet. MUST bump this version whenever we need the skylet to
# be restarted on existing clusters updated with the new version of SkyPilot,
# e.g., when we add new events to skylet, we fix a bug in skylet, or skylet
# needs to load the new version of SkyPilot code to handle the autostop when the
# cluster yaml is updated.
#
# TODO(zongheng,zhanghao): make the upgrading of skylet automatic?
SKYLET_VERSION = '18'
# The version of the lib files that skylet/jobs use. Whenever there is an API
# change for the job_lib or log_lib, we need to bump this version, so that the
# user can be notified to update their SkyPilot version on the remote cluster.
SKYLET_LIB_VERSION = 4
SKYLET_VERSION_FILE = '~/.sky/skylet_version'
SKYLET_GRPC_PORT = 46590
SKYLET_GRPC_TIMEOUT_SECONDS = 10

# Docker default options
DEFAULT_DOCKER_CONTAINER_NAME = 'sky_container'
DEFAULT_DOCKER_PORT = 10022
DOCKER_USERNAME_ENV_VAR = f'{SKYPILOT_ENV_VAR_PREFIX}DOCKER_USERNAME'
DOCKER_PASSWORD_ENV_VAR = f'{SKYPILOT_ENV_VAR_PREFIX}DOCKER_PASSWORD'
DOCKER_SERVER_ENV_VAR = f'{SKYPILOT_ENV_VAR_PREFIX}DOCKER_SERVER'
DOCKER_LOGIN_ENV_VARS = {
    DOCKER_USERNAME_ENV_VAR,
    DOCKER_PASSWORD_ENV_VAR,
    DOCKER_SERVER_ENV_VAR,
}

RUNPOD_DOCKER_USERNAME_ENV_VAR = 'SKYPILOT_RUNPOD_DOCKER_USERNAME'

# Commands for disable GPU ECC, which can improve the performance of the GPU
# for some workloads by 30%. This will only be applied when a user specify
# `nvidia_gpus.disable_ecc: true` in ~/.sky/config.yaml.
# Running this command will reboot the machine, introducing overhead for
# provisioning the machine.
# https://portal.nutanix.com/page/documents/kbs/details?targetId=kA00e000000LKjOCAW
DISABLE_GPU_ECC_COMMAND = (
    # Check if the GPU ECC is enabled. We use `sudo which` to check nvidia-smi
    # because in some environments, nvidia-smi is not in path for sudo and we
    # should skip disabling ECC in this case.
    'sudo which nvidia-smi && echo "Checking Nvidia ECC Mode" && '
    'out=$(nvidia-smi -q | grep "ECC Mode" -A2) && '
    'echo "$out" && echo "$out" | grep Current | grep Enabled && '
    'echo "Disabling Nvidia ECC" && '
    # Disable the GPU ECC.
    'sudo nvidia-smi -e 0 && '
    # Reboot the machine to apply the changes.
    '{ sudo reboot || echo "Failed to reboot. ECC mode may not be disabled"; } '
    '|| true; ')

# Install conda on the remote cluster if it is not already installed.
# We use conda with python 3.10 to be consistent across multiple clouds with
# best effort.
# https://github.com/ray-project/ray/issues/31606
# We use python 3.10 to be consistent with the python version of the
# AWS's Deep Learning AMI's default conda environment.
CONDA_INSTALLATION_COMMANDS = (
    'which conda > /dev/null 2>&1 || '
    '{ '
    # Use uname -m to get the architecture of the machine and download the
    # corresponding Miniconda3-Linux.sh script.
    'curl https://repo.anaconda.com/miniconda/Miniconda3-py310_23.11.0-2-Linux-$(uname -m).sh -o Miniconda3-Linux.sh && '  # pylint: disable=line-too-long
    # We do not use && for installation of conda and the following init commands
    # because for some images, conda is already installed, but not initialized.
    # In this case, we need to initialize conda and set auto_activate_base to
    # true.
    '{ bash Miniconda3-Linux.sh -b; '
    'eval "$(~/miniconda3/bin/conda shell.bash hook)" && conda init && '
    # Caller should replace {conda_auto_activate} with either true or false.
    'conda config --set auto_activate_base {conda_auto_activate} && '
    'conda activate base; }; '
    # If conda was not installed and the image is a docker image,
    # we deactivate any active conda environment we set.
    # Caller should replace {is_custom_docker} with either true or false.
    'if [ "{is_custom_docker}" = "true" ]; then '
    'conda deactivate;'
    'fi;'
    '}; '
    # run this command only if the image is not a docker image assuming
    # that if a user is using a docker image, they know what they are doing
    # in terms of conda setup/activation.
    # Caller should replace {is_custom_docker} with either true or false.
    'if [ "{is_custom_docker}" = "false" ]; then '
    'grep "# >>> conda initialize >>>" ~/.bashrc || '
    '{ conda init && source ~/.bashrc; };'
    'fi;'
    # Install uv for venv management and pip installation.
    f'{SKY_UV_INSTALL_CMD};'
    # Create a separate conda environment for SkyPilot dependencies.
    f'[ -d {SKY_REMOTE_PYTHON_ENV} ] || '
    # Do NOT use --system-site-packages here, because if users upgrade any
    # packages in the base env, they interfere with skypilot dependencies.
    # Reference: https://github.com/skypilot-org/skypilot/issues/4097
    # --seed will include pip and setuptools, which are present in venvs created
    # with python -m venv.
    # --python 3.10 will ensure the specific python version is downloaded
    # and installed in the venv. SkyPilot requires Python<3.12, and 3.10 is
    # preferred. We have to always pass in `--python` to avoid the issue when a
    # user has `.python_version` file in their home directory, which will cause
    # uv to use the python version specified in the `.python_version` file.
    # TODO(zhwu): consider adding --python-preference only-managed to avoid
    # using the system python, if a user report such issue.
    f'{SKY_UV_CMD} venv --seed {SKY_REMOTE_PYTHON_ENV} --python 3.10;'
    f'echo "$(echo {SKY_REMOTE_PYTHON_ENV})/bin/python" > {SKY_PYTHON_PATH_FILE};'
)

_sky_version = str(version.parse(sky.__version__))
RAY_STATUS = f'RAY_ADDRESS=127.0.0.1:{SKY_REMOTE_RAY_PORT} {SKY_RAY_CMD} status'
RAY_INSTALLATION_COMMANDS = (
    f'{SKY_UV_INSTALL_CMD};'
    'mkdir -p ~/sky_workdir && mkdir -p ~/.sky/sky_app;'
    # Print the PATH in provision.log to help debug PATH issues.
    'echo PATH=$PATH; '
    # Install setuptools<=69.5.1 to avoid the issue with the latest setuptools
    # causing the error:
    #   ImportError: cannot import name 'packaging' from 'pkg_resources'"
    f'{SKY_UV_PIP_CMD} install "setuptools<70"; '
    # Backward compatibility for ray upgrade (#3248): do not upgrade ray if the
    # ray cluster is already running, to avoid the ray cluster being restarted.
    #
    # We do this guard to avoid any Ray client-server version mismatch.
    # Specifically: If existing ray cluster is an older version say 2.4, and we
    # pip install new version say 2.9 wheels here, then subsequent sky exec
    # (ray job submit) will have v2.9 vs. 2.4 mismatch, similarly this problem
    # exists for sky status -r (ray status).
    #
    # NOTE: RAY_STATUS will only work for the cluster with ray cluster on our
    # latest ray port 6380, but those existing cluster launched before #1790
    # that has ray cluster on the default port 6379 will be upgraded and
    # restarted.
    f'{SKY_UV_PIP_CMD} list | grep "ray " | '
    f'grep {SKY_REMOTE_RAY_VERSION} 2>&1 > /dev/null '
    f'|| {RAY_STATUS} || '
    f'{SKY_UV_PIP_CMD} install -U ray[default]=={SKY_REMOTE_RAY_VERSION}; '  # pylint: disable=line-too-long
    # In some envs, e.g. pip does not have permission to write under /opt/conda
    # ray package will be installed under ~/.local/bin. If the user's PATH does
    # not include ~/.local/bin (the pip install will have the output: `WARNING:
    # The scripts ray, rllib, serve and tune are installed in '~/.local/bin'
    # which is not on PATH.`), causing an empty SKY_RAY_PATH_FILE later.
    #
    # Here, we add ~/.local/bin to the end of the PATH to make sure the issues
    # mentioned above are resolved.
    'export PATH=$PATH:$HOME/.local/bin; '
    # Writes ray path to file if it does not exist or the file is empty.
    f'[ -s {SKY_RAY_PATH_FILE} ] || '
    f'{{ {SKY_UV_RUN_CMD} '
    f'which ray > {SKY_RAY_PATH_FILE} || exit 1; }}; ')

SKYPILOT_WHEEL_INSTALLATION_COMMANDS = (
    f'{SKY_UV_INSTALL_CMD};'
    f'{{ {SKY_UV_PIP_CMD} list | grep "skypilot " && '
    '[ "$(cat ~/.sky/wheels/current_sky_wheel_hash)" == "{sky_wheel_hash}" ]; } || '  # pylint: disable=line-too-long
    f'{{ {SKY_UV_PIP_CMD} uninstall skypilot; '
    # uv cannot install azure-cli normally, since it depends on pre-release
    # packages. Manually install azure-cli with the --prerelease=allow flag
    # first. This will allow skypilot to successfully install. See
    # https://docs.astral.sh/uv/pip/compatibility/#pre-release-compatibility.
    # We don't want to use --prerelease=allow for all packages, because it will
    # cause uv to use pre-releases for some other packages that have sufficient
    # stable releases.
    'if [ "{cloud}" = "azure" ]; then '
    f'{SKY_UV_PIP_CMD} install --prerelease=allow "{dependencies.AZURE_CLI}";'
    'fi;'
    # Install skypilot from wheel
    f'{SKY_UV_PIP_CMD} install "$(echo ~/.sky/wheels/{{sky_wheel_hash}}/'
    f'skypilot-{_sky_version}*.whl)[{{cloud}}, remote]" && '
    'echo "{sky_wheel_hash}" > ~/.sky/wheels/current_sky_wheel_hash || '
    'exit 1; }; ')

# Install ray and skypilot on the remote cluster if they are not already
# installed. {var} will be replaced with the actual value in
# backend_utils.write_cluster_config.
RAY_SKYPILOT_INSTALLATION_COMMANDS = (
    f'{RAY_INSTALLATION_COMMANDS} '
    f'{SKYPILOT_WHEEL_INSTALLATION_COMMANDS} '
    # Only patch ray when the ray version is the same as the expected version.
    # The ray installation above can be skipped due to the existing ray cluster
    # for backward compatibility. In this case, we should not patch the ray
    # files.
    f'{SKY_UV_PIP_CMD} list | grep "ray " | '
    f'grep {SKY_REMOTE_RAY_VERSION} 2>&1 > /dev/null && '
    f'{{ {SKY_PYTHON_CMD} -c '
    '"from sky.skylet.ray_patches import patch; patch()" || exit 1; }; ')

# The name for the environment variable that stores SkyPilot user hash, which
# is mainly used to make sure sky commands runs on a VM launched by SkyPilot
# will be recognized as the same user (e.g., jobs controller or sky serve
# controller).
USER_ID_ENV_VAR = f'{SKYPILOT_ENV_VAR_PREFIX}USER_ID'

# The name for the environment variable that stores SkyPilot user name.
# Similar to USER_ID_ENV_VAR, this is mainly used to make sure sky commands
# runs on a VM launched by SkyPilot will be recognized as the same user.
USER_ENV_VAR = f'{SKYPILOT_ENV_VAR_PREFIX}USER'

# SSH configuration to allow more concurrent sessions and connections.
# Default MaxSessions is 10.
# Default MaxStartups is 10:30:60, meaning:
#   - Up to 10 unauthenticated connections are allowed without restriction.
#   - From 11 to 60 connections, 30% are randomly dropped.
#   - Above 60 connections, all are dropped.
# These defaults are too low for submitting many parallel jobs (e.g., 150),
# which can easily exceed the limits and cause connection failures.
# The new values (MaxSessions 200, MaxStartups 150:30:200) increase these
# limits significantly.
# TODO(zeping): Bake this configuration in SkyPilot default images.
SET_SSH_MAX_SESSIONS_CONFIG_CMD = (
    'sudo bash -c \''
    'echo "MaxSessions 200" >> /etc/ssh/sshd_config; '
    'echo "MaxStartups 150:30:200" >> /etc/ssh/sshd_config; '
    '(systemctl reload sshd || service ssh reload); '
    '\'')

# Internal: Env var indicating the system is running with a remote API server.
# It is used for internal purposes, including the jobs controller to mark
# clusters as launched with a remote API server.
USING_REMOTE_API_SERVER_ENV_VAR = (
    f'{SKYPILOT_ENV_VAR_PREFIX}USING_REMOTE_API_SERVER')

# In most clouds, cluster names can only contain lowercase letters, numbers
# and hyphens. We use this regex to validate the cluster name.
CLUSTER_NAME_VALID_REGEX = '[a-zA-Z]([-_.a-zA-Z0-9]*[a-zA-Z0-9])?'

# Used for translate local file mounts to cloud storage. Please refer to
# sky/execution.py::_maybe_translate_local_file_mounts_and_sync_up for
# more details.
FILE_MOUNTS_BUCKET_NAME = 'skypilot-filemounts-{username}-{user_hash}-{id}'
FILE_MOUNTS_LOCAL_TMP_DIR = 'skypilot-filemounts-files-{id}'
FILE_MOUNTS_REMOTE_TMP_DIR = '/tmp/sky-{}-filemounts-files'
# For API server, the use a temporary directory in the same path as the upload
# directory to avoid using a different block device, which may not allow hard
# linking. E.g., in our API server deployment on k8s, ~/.sky/ is mounted from a
# persistent volume, so any contents in ~/.sky/ cannot be hard linked elsewhere.
FILE_MOUNTS_LOCAL_TMP_BASE_PATH = '~/.sky/tmp/'
# Base path for two-hop file mounts translation. See
# controller_utils.translate_local_file_mounts_to_two_hop().
FILE_MOUNTS_CONTROLLER_TMP_BASE_PATH = '~/.sky/tmp/controller'

# Used when an managed jobs are created and
# files are synced up to the cloud.
FILE_MOUNTS_WORKDIR_SUBPATH = 'job-{run_id}/workdir'
FILE_MOUNTS_SUBPATH = 'job-{run_id}/local-file-mounts/{i}'
FILE_MOUNTS_TMP_SUBPATH = 'job-{run_id}/tmp-files'

# Due to the CPU/memory usage of the controller process launched with sky jobs (
# use ray job under the hood), we need to reserve some CPU/memory for each jobs/
# serve controller process.
# Jobs: A default controller with 8 vCPU and 32 GB memory can manage up to 32
# managed jobs.
# Serve: A default controller with 4 vCPU and 16 GB memory can run up to 16
# services.
CONTROLLER_PROCESS_CPU_DEMAND = 0.25
# The log for SkyPilot API server.
API_SERVER_LOGS = '~/.sky/api_server/server.log'
# The lock for creating the SkyPilot API server.
API_SERVER_CREATION_LOCK_PATH = '~/.sky/api_server/.creation.lock'

# The name for the environment variable that stores the URL of the SkyPilot
# API server.
SKY_API_SERVER_URL_ENV_VAR = f'{SKYPILOT_ENV_VAR_PREFIX}API_SERVER_ENDPOINT'

# The name for the environment variable that stores the SkyPilot service
# account token on client side.
SERVICE_ACCOUNT_TOKEN_ENV_VAR = (
    f'{SKYPILOT_ENV_VAR_PREFIX}SERVICE_ACCOUNT_TOKEN')

# SkyPilot environment variables
SKYPILOT_NUM_NODES = f'{SKYPILOT_ENV_VAR_PREFIX}NUM_NODES'
SKYPILOT_NODE_IPS = f'{SKYPILOT_ENV_VAR_PREFIX}NODE_IPS'
SKYPILOT_NUM_GPUS_PER_NODE = f'{SKYPILOT_ENV_VAR_PREFIX}NUM_GPUS_PER_NODE'
SKYPILOT_NODE_RANK = f'{SKYPILOT_ENV_VAR_PREFIX}NODE_RANK'

# Placeholder for the SSH user in proxy command, replaced when the ssh_user is
# known after provisioning.
SKY_SSH_USER_PLACEHOLDER = 'skypilot:ssh_user'

RCLONE_CONFIG_DIR = '~/.config/rclone'
RCLONE_CONFIG_PATH = f'{RCLONE_CONFIG_DIR}/rclone.conf'
RCLONE_MOUNT_CACHED_LOG_DIR = '~/.sky/rclone_log'
RCLONE_CACHE_DIR = '~/.cache/rclone'
RCLONE_CACHE_REFRESH_INTERVAL = 10

# The keys that can be overridden in the `~/.sky/config.yaml` file. The
# overrides are specified in task YAMLs.
OVERRIDEABLE_CONFIG_KEYS_IN_TASK: List[Tuple[str, ...]] = [
    ('docker', 'run_options'),
    ('nvidia_gpus', 'disable_ecc'),
    ('ssh', 'pod_config'),
    ('kubernetes', 'custom_metadata'),
    ('kubernetes', 'pod_config'),
    ('kubernetes', 'provision_timeout'),
    ('kubernetes', 'dws'),
    ('kubernetes', 'kueue'),
    ('gcp', 'managed_instance_group'),
    ('gcp', 'enable_gvnic'),
    ('gcp', 'enable_gpu_direct'),
    ('gcp', 'placement_policy'),
]
# When overriding the SkyPilot configs on the API server with the client one,
# we skip the following keys because they are meant to be client-side configs.
SKIPPED_CLIENT_OVERRIDE_KEYS: List[Tuple[str, ...]] = [('api_server',),
                                                       ('allowed_clouds',),
                                                       ('workspaces',), ('db',),
                                                       ('daemons',)]

# Constants for Azure blob storage
WAIT_FOR_STORAGE_ACCOUNT_CREATION = 60
# Observed time for new role assignment to propagate was ~45s
WAIT_FOR_STORAGE_ACCOUNT_ROLE_ASSIGNMENT = 180
RETRY_INTERVAL_AFTER_ROLE_ASSIGNMENT = 10
ROLE_ASSIGNMENT_FAILURE_ERROR_MSG = (
    'Failed to assign Storage Blob Data Owner role to the '
    'storage account {storage_account_name}.')

# Constants for path in K8S pod to store persistent setup and run scripts
# so that we can run them again after the pod restarts.
# Path within user home. For HA controller, assumes home directory is
# persistent through PVC. See kubernetes-ray.yml.j2.
PERSISTENT_SETUP_SCRIPT_PATH = '~/.sky/.controller_recovery_setup_commands.sh'
PERSISTENT_RUN_SCRIPT_DIR = '~/.sky/.controller_recovery_task_run'
# Signal file to indicate that the controller is recovering from a failure.
# See sky/jobs/utils.py::update_managed_jobs_statuses for more details.
PERSISTENT_RUN_RESTARTING_SIGNAL_FILE = (
    '~/.sky/.controller_recovery_restarting_signal')

HA_PERSISTENT_RECOVERY_LOG_PATH = '/tmp/{}ha_recovery.log'

# The placeholder for the local skypilot config path in file mounts for
# controllers.
LOCAL_SKYPILOT_CONFIG_PATH_PLACEHOLDER = 'skypilot:local_skypilot_config_path'

# Path to the generated cluster config yamls and ssh configs.
SKY_USER_FILE_PATH = '~/.sky/generated'

# TODO(cooperc): Update all env vars to begin with SKYPILOT_ or SKYPILOT_SERVER_
# Environment variable that is set to 'true' if this is a skypilot server.
ENV_VAR_IS_SKYPILOT_SERVER = 'IS_SKYPILOT_SERVER'
OVERRIDE_CONSOLIDATION_MODE = 'IS_SKYPILOT_JOB_CONTROLLER'

# Environment variable that is set to 'true' if metrics are enabled.
ENV_VAR_SERVER_METRICS_ENABLED = 'SKY_API_SERVER_METRICS_ENABLED'

# If set, overrides the header that we can use to get the user name.
ENV_VAR_SERVER_AUTH_USER_HEADER = f'{SKYPILOT_ENV_VAR_PREFIX}AUTH_USER_HEADER'

# Environment variable that is used as the DB connection string for the
# skypilot server.
ENV_VAR_DB_CONNECTION_URI = (f'{SKYPILOT_ENV_VAR_PREFIX}DB_CONNECTION_URI')

# Environment variable that is set to 'true' if basic
# authentication is enabled in the API server.
ENV_VAR_ENABLE_BASIC_AUTH = 'ENABLE_BASIC_AUTH'
SKYPILOT_INITIAL_BASIC_AUTH = 'SKYPILOT_INITIAL_BASIC_AUTH'
ENV_VAR_ENABLE_SERVICE_ACCOUNTS = 'ENABLE_SERVICE_ACCOUNTS'

# Enable debug logging for requests.
ENV_VAR_ENABLE_REQUEST_DEBUG_LOGGING = (
    f'{SKYPILOT_SERVER_ENV_VAR_PREFIX}ENABLE_REQUEST_DEBUG_LOGGING')

SKYPILOT_DEFAULT_WORKSPACE = 'default'

# BEGIN constants used for service catalog.
HOSTED_CATALOG_DIR_URL = 'https://raw.githubusercontent.com/skypilot-org/skypilot-catalog/master/catalogs'  # pylint: disable=line-too-long
HOSTED_CATALOG_DIR_URL_S3_MIRROR = 'https://skypilot-catalog.s3.us-east-1.amazonaws.com/catalogs'  # pylint: disable=line-too-long
CATALOG_SCHEMA_VERSION = 'v8'
CATALOG_DIR = '~/.sky/catalogs'
ALL_CLOUDS = ('aws', 'azure', 'gcp', 'ibm', 'lambda', 'scp', 'oci',
              'kubernetes', 'runpod', 'vast', 'vsphere', 'cudo', 'fluidstack',
<<<<<<< HEAD
              'paperspace', 'do', 'nebius', 'ssh', 'hyperbolic', 'shadeform')
=======
              'paperspace', 'do', 'nebius', 'ssh', 'hyperbolic', 'seeweb')
>>>>>>> d9f7c5b0
# END constants used for service catalog.

# The user ID of the SkyPilot system.
SKYPILOT_SYSTEM_USER_ID = 'skypilot-system'

# The directory to store the logging configuration.
LOGGING_CONFIG_DIR = '~/.sky/logging'

# Resources constants
TIME_UNITS = {
    'm': 1,
    'h': 60,
    'd': 24 * 60,
    'w': 7 * 24 * 60,
}

TIME_PATTERN: str = ('^[0-9]+('
                     f'{"|".join([unit.lower() for unit in TIME_UNITS])}|'
                     f'{"|".join([unit.upper() for unit in TIME_UNITS])}|'
                     ')?$')

MEMORY_SIZE_UNITS = {
    'kb': 2**10,
    'ki': 2**10,
    'mb': 2**20,
    'mi': 2**20,
    'gb': 2**30,
    'gi': 2**30,
    'tb': 2**40,
    'ti': 2**40,
    'pb': 2**50,
    'pi': 2**50,
}

MEMORY_SIZE_PATTERN = (
    '^[0-9]+('
    f'{"|".join([unit.lower() for unit in MEMORY_SIZE_UNITS])}|'
    f'{"|".join([unit.upper() for unit in MEMORY_SIZE_UNITS])}|'
    f'{"|".join([unit[0].upper() + unit[1:] for unit in MEMORY_SIZE_UNITS if len(unit) > 1])}'  # pylint: disable=line-too-long
    ')?$')

LAST_USE_TRUNC_LENGTH = 25
USED_BY_TRUNC_LENGTH = 25

MIN_PRIORITY = -1000
MAX_PRIORITY = 1000
DEFAULT_PRIORITY = 0

GRACE_PERIOD_SECONDS_ENV_VAR = SKYPILOT_ENV_VAR_PREFIX + 'GRACE_PERIOD_SECONDS'
COST_REPORT_DEFAULT_DAYS = 30

# The directory for file locks.
SKY_LOCKS_DIR = os.path.expanduser('~/.sky/locks')

ENV_VAR_LOOP_LAG_THRESHOLD_MS = (SKYPILOT_ENV_VAR_PREFIX +
                                 'DEBUG_LOOP_LAG_THRESHOLD_MS')

ARM64_ARCH = 'arm64'
X86_64_ARCH = 'x86_64'<|MERGE_RESOLUTION|>--- conflicted
+++ resolved
@@ -455,11 +455,8 @@
 CATALOG_DIR = '~/.sky/catalogs'
 ALL_CLOUDS = ('aws', 'azure', 'gcp', 'ibm', 'lambda', 'scp', 'oci',
               'kubernetes', 'runpod', 'vast', 'vsphere', 'cudo', 'fluidstack',
-<<<<<<< HEAD
-              'paperspace', 'do', 'nebius', 'ssh', 'hyperbolic', 'shadeform')
-=======
-              'paperspace', 'do', 'nebius', 'ssh', 'hyperbolic', 'seeweb')
->>>>>>> d9f7c5b0
+              'paperspace', 'do', 'nebius', 'ssh', 'hyperbolic', 'seeweb',
+              'shadeform')
 # END constants used for service catalog.
 
 # The user ID of the SkyPilot system.
