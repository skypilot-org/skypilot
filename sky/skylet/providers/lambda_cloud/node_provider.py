--- conflicted
+++ resolved
@@ -209,8 +209,10 @@
 
     def external_ip(self, node_id: str) -> Optional[str]:
         """Returns the external ip of the given node."""
-<<<<<<< HEAD
-        ip = self._get_cached_node(node_id=node_id)['external_ip']
+        node = self._get_cached_node(node_id=node_id)
+        if node is None:
+            return None
+        ip = node.get('external_ip')
         with ux_utils.print_exception_no_traceback():
             if ip is None:
                 raise lambda_utils.LambdaCloudError(
@@ -221,17 +223,13 @@
                     'Lambda Cloud console or (in case 2) wait for '
                     'booting to finish (~2 minutes).')
         return ip
-=======
+
+    def internal_ip(self, node_id: str) -> Optional[str]:
+        """Returns the internal ip (Ray ip) of the given node."""
         node = self._get_cached_node(node_id=node_id)
         if node is None:
             return None
-        return node.get('external_ip')
->>>>>>> 15f01d63
-
-    def internal_ip(self, node_id: str) -> Optional[str]:
-        """Returns the internal ip (Ray ip) of the given node."""
-<<<<<<< HEAD
-        ip = self._get_cached_node(node_id=node_id)['internal_ip']
+        ip = node.get('internal_ip')
         with ux_utils.print_exception_no_traceback():
             if ip is None:
                 raise lambda_utils.LambdaCloudError(
@@ -242,12 +240,6 @@
                     'Lambda Cloud console or (in case 2) wait for '
                     'booting to finish (~2 minutes).')
         return ip
-=======
-        node = self._get_cached_node(node_id=node_id)
-        if node is None:
-            return None
-        return node.get('internal_ip')
->>>>>>> 15f01d63
 
     def create_node(self, node_config: Dict[str, Any], tags: Dict[str, str],
                     count: int) -> None:
