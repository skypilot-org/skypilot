import logging
import os
import time
from threading import RLock
from typing import Any, Dict, List, Optional

from ray.autoscaler.node_provider import NodeProvider
from ray.autoscaler.tags import (
    TAG_RAY_CLUSTER_NAME,
    TAG_RAY_USER_NODE_TYPE,
    TAG_RAY_NODE_NAME,
    TAG_RAY_NODE_STATUS,
    STATUS_UP_TO_DATE,
    TAG_RAY_NODE_KIND,
    NODE_KIND_WORKER,
    NODE_KIND_HEAD,
)
from sky.skylet.providers.lambda_cloud import lambda_utils
from sky import authentication as auth
from sky.utils import command_runner
from sky.utils import subprocess_utils
from sky.utils import ux_utils

_TAG_PATH_PREFIX = '~/.sky/generated/lambda_cloud/metadata'
_REMOTE_RAY_SSH_KEY = '~/ray_bootstrap_key.pem'
_GET_INTERNAL_IP_CMD = 'ip -4 -br addr show | grep -Eo "10\.(25[0-5]|2[0-4][0-9]|[01]?[0-9][0-9]?)\.(25[0-5]|2[0-4][0-9]|[01]?[0-9][0-9]?)\.(25[0-5]|2[0-4][0-9]|[01]?[0-9][0-9]?)"'

logger = logging.getLogger(__name__)


def synchronized(f):

    def wrapper(self, *args, **kwargs):
        self.lock.acquire()
        try:
            return f(self, *args, **kwargs)
        finally:
            self.lock.release()

    return wrapper


class LambdaNodeProvider(NodeProvider):
    """Node Provider for Lambda Cloud.

    This provider assumes Lambda Cloud credentials are set.
    """

    def __init__(self, provider_config: Dict[str, Any],
                 cluster_name: str) -> None:
        NodeProvider.__init__(self, provider_config, cluster_name)
        self.lock = RLock()
        self.lambda_client = lambda_utils.LambdaCloudClient()
<<<<<<< HEAD
        self.cached_nodes: Dict[str, Dict[str, Any]] = {}
        self.metadata = lambda_utils.Metadata(TAG_PATH_PREFIX, cluster_name)
        vms = self._list_instances_in_cluster()

        # The tag file for autodowned clusters is not autoremoved. Hence, if
        # a previous cluster was autodowned and has the same name as the
        # current cluster, then self.metadata might load the old tag file.
        # We prevent this by removing any old vms in the tag file.
        self.metadata.refresh([node['id'] for node in vms])

        # If tag file does not exist on head, create it and add basic tags.
        # This is a hack to make sure that ray on head can access some
        # important tags.
        # TODO(ewzeng): change when Lambda Cloud adds tag support.
        ray_yaml_path = os.path.expanduser(REMOTE_RAY_YAML)
        if os.path.exists(ray_yaml_path) and not os.path.exists(
                self.metadata.path):
            config = common_utils.read_yaml(ray_yaml_path)
            # Ensure correct cluster so sky launch on head node works correctly
            if config['cluster_name'] != cluster_name:
                return
            # Compute launch hash
            head_node_config = config.get('head_node', {})
            head_node_type = config.get('head_node_type')
            if head_node_type:
                head_config = config['available_node_types'][head_node_type]
                head_node_config.update(head_config["node_config"])
            launch_hash = hash_launch_conf(head_node_config, config['auth'])
            # Populate tags
            for node in vms:
                self.metadata[node['id']] = {
                    'tags': {
                        TAG_RAY_CLUSTER_NAME: cluster_name,
                        TAG_RAY_NODE_STATUS: STATUS_UP_TO_DATE,
                        TAG_RAY_NODE_KIND: NODE_KIND_HEAD,
                        TAG_RAY_USER_NODE_TYPE: 'ray_head_default',
                        TAG_RAY_NODE_NAME: f'ray-{cluster_name}-head',
                        TAG_RAY_LAUNCH_CONFIG: launch_hash,
                    }
                }
=======
        self.cached_nodes = {}
        self.metadata = lambda_utils.Metadata(_TAG_PATH_PREFIX, cluster_name)
        self.ssh_key_path = os.path.expanduser(auth.PRIVATE_SSH_KEY_PATH)
        remote_ssh_key = os.path.expanduser(_REMOTE_RAY_SSH_KEY)
        if os.path.exists(remote_ssh_key):
            self.ssh_key_path = remote_ssh_key

    def _guess_and_add_missing_tags(self, vms: Dict[str, Any]) -> None:
        """Adds missing vms to local tag file and guesses their tags."""
        for node in vms:
            if self.metadata.get(node['id']) is not None:
                pass
            elif node['name'] == f'{self.cluster_name}-head':
                self.metadata.set(
                    node['id'], {
                        'tags': {
                            TAG_RAY_CLUSTER_NAME: self.cluster_name,
                            TAG_RAY_NODE_STATUS: STATUS_UP_TO_DATE,
                            TAG_RAY_NODE_KIND: NODE_KIND_HEAD,
                            TAG_RAY_USER_NODE_TYPE: 'ray_head_default',
                            TAG_RAY_NODE_NAME: f'ray-{self.cluster_name}-head',
                        }
                    })
            elif node['name'] == f'{self.cluster_name}-worker':
                self.metadata.set(
                    node['id'], {
                        'tags': {
                            TAG_RAY_CLUSTER_NAME: self.cluster_name,
                            TAG_RAY_NODE_STATUS: STATUS_UP_TO_DATE,
                            TAG_RAY_NODE_KIND: NODE_KIND_WORKER,
                            TAG_RAY_USER_NODE_TYPE: 'ray_worker_default',
                            TAG_RAY_NODE_NAME: f'ray-{self.cluster_name}-worker',
                        }
                    })
>>>>>>> bea8ec2a

    def _list_instances_in_cluster(self) -> List[Dict[str, Any]]:
        """List running instances in cluster."""
        vms = self.lambda_client.list_instances()
        possible_names = [
            f'{self.cluster_name}-head', f'{self.cluster_name}-worker'
        ]
        return [node for node in vms if node.get('name') in possible_names]

    @synchronized
    def _get_filtered_nodes(self, tag_filters: Dict[str,
                                                    str]) -> Dict[str, Any]:

        def _extract_metadata(vm: Dict[str, Any]) -> Dict[str, Any]:
            metadata = {'id': vm['id'], 'status': vm['status'], 'tags': {}}
            instance_info = self.metadata.get(vm['id'])
            if instance_info is not None:
                metadata['tags'] = instance_info['tags']
            with ux_utils.print_exception_no_traceback():
                if 'ip' not in vm:
                    raise lambda_utils.LambdaCloudError(
                        'A node ip address was not found. Either '
                        '(1) Lambda Cloud has internally errored, or '
                        '(2) the cluster is still booting. '
                        'You can manually terminate the cluster on the '
                        'Lambda Cloud console or (in case 2) wait for '
                        'booting to finish (~2 minutes).')
            metadata['external_ip'] = vm['ip']
            return metadata

        def _match_tags(vm: Dict[str, Any]):
            vm_info = self.metadata.get(vm['id'])
            tags = {} if vm_info is None else vm_info['tags']
            for k, v in tag_filters.items():
                if tags.get(k) != v:
                    return False
            return True

        def _get_internal_ip(node: Dict[str, Any]):
            # TODO(ewzeng): cache internal ips in metadata file to reduce
            # ssh overhead.
            runner = command_runner.SSHCommandRunner(node['external_ip'],
                                                     'ubuntu',
                                                     self.ssh_key_path)
            rc, stdout, stderr = runner.run(_GET_INTERNAL_IP_CMD,
                                            require_outputs=True,
                                            stream_logs=False)
            subprocess_utils.handle_returncode(
                rc,
                _GET_INTERNAL_IP_CMD,
                'Failed get obtain private IP from node',
                stderr=stdout + stderr)
            node['internal_ip'] = stdout.strip()

        vms = self._list_instances_in_cluster()
        self.metadata.refresh([node['id'] for node in vms])
        self._guess_and_add_missing_tags(vms)
        nodes = [_extract_metadata(vm) for vm in filter(_match_tags, vms)]
        subprocess_utils.run_in_parallel(_get_internal_ip, nodes)
        self.cached_nodes = {node['id']: node for node in nodes}
        return self.cached_nodes

    def non_terminated_nodes(self, tag_filters: Dict[str, str]) -> List[str]:
        """Return a list of node ids filtered by the specified tags dict.

        This list must not include terminated nodes. For performance reasons,
        providers are allowed to cache the result of a call to
        non_terminated_nodes() to serve single-node queries
        (e.g. is_running(node_id)). This means that non_terminated_nodes() must
        be called again to refresh results.

        Examples:
            >>> provider.non_terminated_nodes({TAG_RAY_NODE_KIND: "worker"})
            ["node-1", "node-2"]
        """
        nodes = self._get_filtered_nodes(tag_filters=tag_filters)
        return [k for k, _ in nodes.items()]

    def is_running(self, node_id: str) -> bool:
        """Return whether the specified node is running."""
        return self._get_cached_node(node_id=node_id) is not None

    def is_terminated(self, node_id: str) -> bool:
        """Return whether the specified node is terminated."""
        return self._get_cached_node(node_id=node_id) is None

    def node_tags(self, node_id: str) -> Dict[str, str]:
        """Returns the tags of the given node (string dict)."""
        node = self._get_cached_node(node_id=node_id)
        if node is None:
            return {}
        return node['tags']

    def external_ip(self, node_id: str) -> Optional[str]:
        """Returns the external ip of the given node."""
        node = self._get_cached_node(node_id=node_id)
        if node is None:
            return None
        return node.get('external_ip')

    def internal_ip(self, node_id: str) -> Optional[str]:
        """Returns the internal ip (Ray ip) of the given node."""
        node = self._get_cached_node(node_id=node_id)
        if node is None:
            return None
        return node.get('internal_ip')

    def create_node(self, node_config: Dict[str, Any], tags: Dict[str, str],
                    count: int) -> None:
        """Creates a number of nodes within the namespace."""
        # Get tags
        config_tags = node_config.get('tags', {}).copy()
        config_tags.update(tags)
        config_tags[TAG_RAY_CLUSTER_NAME] = self.cluster_name

        # Create nodes
        instance_type = node_config['InstanceType']
        region = self.provider_config['region']
        if config_tags[TAG_RAY_NODE_KIND] == NODE_KIND_HEAD:
            name = f'{self.cluster_name}-head'
        else:
            name = f'{self.cluster_name}-worker'
        # Lambda launch api only supports launching one node at a time,
        # so we do a loop. Remove loop when launch api allows quantity > 1
        booting_list = []
        for _ in range(count):
            vm_id = self.lambda_client.create_instances(
                instance_type=instance_type,
                region=region,
                quantity=1,
                name=name)[0]
            self.metadata.set(vm_id, {'tags': config_tags})
            booting_list.append(vm_id)
            time.sleep(10)  # Avoid api rate limits

        # Wait for nodes to finish booting
        while True:
            vms = self._list_instances_in_cluster()
            for vm_id in booting_list.copy():
                for vm in vms:
                    if vm['id'] == vm_id and vm['status'] == 'active':
                        booting_list.remove(vm_id)
            if len(booting_list) == 0:
                return
            time.sleep(10)

    @synchronized
    def set_node_tags(self, node_id: str, tags: Dict[str, str]) -> None:
        """Sets the tag values (string dict) for the specified node."""
        node = self._get_node(node_id)
        assert node is not None, node_id
        node['tags'].update(tags)
        self.metadata.set(node_id, {'tags': node['tags']})

    def terminate_node(self, node_id: str) -> None:
        """Terminates the specified node."""
        self.lambda_client.remove_instances(node_id)
        self.metadata.set(node_id, None)

    def _get_node(self, node_id: str) -> Optional[Dict[str, Any]]:
        self._get_filtered_nodes({})  # Side effect: updates cache
        return self.cached_nodes.get(node_id, None)

    def _get_cached_node(self, node_id: str) -> Optional[Dict[str, Any]]:
        if node_id in self.cached_nodes:
            return self.cached_nodes[node_id]
        return self._get_node(node_id=node_id)<|MERGE_RESOLUTION|>--- conflicted
+++ resolved
@@ -51,49 +51,7 @@
         NodeProvider.__init__(self, provider_config, cluster_name)
         self.lock = RLock()
         self.lambda_client = lambda_utils.LambdaCloudClient()
-<<<<<<< HEAD
         self.cached_nodes: Dict[str, Dict[str, Any]] = {}
-        self.metadata = lambda_utils.Metadata(TAG_PATH_PREFIX, cluster_name)
-        vms = self._list_instances_in_cluster()
-
-        # The tag file for autodowned clusters is not autoremoved. Hence, if
-        # a previous cluster was autodowned and has the same name as the
-        # current cluster, then self.metadata might load the old tag file.
-        # We prevent this by removing any old vms in the tag file.
-        self.metadata.refresh([node['id'] for node in vms])
-
-        # If tag file does not exist on head, create it and add basic tags.
-        # This is a hack to make sure that ray on head can access some
-        # important tags.
-        # TODO(ewzeng): change when Lambda Cloud adds tag support.
-        ray_yaml_path = os.path.expanduser(REMOTE_RAY_YAML)
-        if os.path.exists(ray_yaml_path) and not os.path.exists(
-                self.metadata.path):
-            config = common_utils.read_yaml(ray_yaml_path)
-            # Ensure correct cluster so sky launch on head node works correctly
-            if config['cluster_name'] != cluster_name:
-                return
-            # Compute launch hash
-            head_node_config = config.get('head_node', {})
-            head_node_type = config.get('head_node_type')
-            if head_node_type:
-                head_config = config['available_node_types'][head_node_type]
-                head_node_config.update(head_config["node_config"])
-            launch_hash = hash_launch_conf(head_node_config, config['auth'])
-            # Populate tags
-            for node in vms:
-                self.metadata[node['id']] = {
-                    'tags': {
-                        TAG_RAY_CLUSTER_NAME: cluster_name,
-                        TAG_RAY_NODE_STATUS: STATUS_UP_TO_DATE,
-                        TAG_RAY_NODE_KIND: NODE_KIND_HEAD,
-                        TAG_RAY_USER_NODE_TYPE: 'ray_head_default',
-                        TAG_RAY_NODE_NAME: f'ray-{cluster_name}-head',
-                        TAG_RAY_LAUNCH_CONFIG: launch_hash,
-                    }
-                }
-=======
-        self.cached_nodes = {}
         self.metadata = lambda_utils.Metadata(_TAG_PATH_PREFIX, cluster_name)
         self.ssh_key_path = os.path.expanduser(auth.PRIVATE_SSH_KEY_PATH)
         remote_ssh_key = os.path.expanduser(_REMOTE_RAY_SSH_KEY)
@@ -127,7 +85,6 @@
                             TAG_RAY_NODE_NAME: f'ray-{self.cluster_name}-worker',
                         }
                     })
->>>>>>> bea8ec2a
 
     def _list_instances_in_cluster(self) -> List[Dict[str, Any]]:
         """List running instances in cluster."""
