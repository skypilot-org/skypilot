--- conflicted
+++ resolved
@@ -61,12 +61,7 @@
         # group after tearing down the cluster. To comfort the autoscaler, we need
         # to create/update it here, so the resource group always exists.
         from sky.skylet.providers.azure.config import _configure_resource_group
-<<<<<<< HEAD
         _configure_resource_group({"cluster_name": cluster_name, "provider": provider_config})
-=======
-
-        _configure_resource_group({"provider": provider_config})
->>>>>>> 93680900
         subscription_id = provider_config["subscription_id"]
         self.cache_stopped_nodes = provider_config.get("cache_stopped_nodes", True)
         # Sky only supports Azure CLI credential for now.
