import copy
import json
import logging
import os
import time
from functools import partial
from typing import Dict, List, Set, Tuple

from cryptography.hazmat.backends import default_backend
from cryptography.hazmat.primitives import serialization
from cryptography.hazmat.primitives.asymmetric import rsa
from google.oauth2 import service_account
from google.oauth2.credentials import Credentials as OAuthCredentials
from googleapiclient import discovery, errors

from sky.skylet.providers.gcp.node import (
    MAX_POLLS,
    POLL_INTERVAL,
    GCPNodeType,
    GCPCompute,
)
from sky.skylet.providers.gcp.constants import (
    SKYPILOT_VPC_NAME,
    VPC_TEMPLATE,
    FIREWALL_RULES_TEMPLATE,
    FIREWALL_RULES_REQUIRED,
    VM_MINIMAL_PERMISSIONS,
    TPU_MINIMAL_PERMISSIONS,
)
from sky.utils import common_utils
from ray.autoscaler._private.util import check_legacy_fields

logger = logging.getLogger(__name__)

VERSION = "v1"
TPU_VERSION = "v2alpha"  # change once v2 is stable

RAY = "ray-autoscaler"
DEFAULT_SERVICE_ACCOUNT_ID = RAY + "-sa-" + VERSION
SERVICE_ACCOUNT_EMAIL_TEMPLATE = "{account_id}@{project_id}.iam.gserviceaccount.com"
DEFAULT_SERVICE_ACCOUNT_CONFIG = {
    "displayName": "Ray Autoscaler Service Account ({})".format(VERSION),
}

SKYPILOT = "skypilot"
SKYPILOT_SERVICE_ACCOUNT_ID = SKYPILOT + "-" + VERSION
SKYPILOT_SERVICE_ACCOUNT_EMAIL_TEMPLATE = (
    "{account_id}@{project_id}.iam.gserviceaccount.com"
)
SKYPILOT_SERVICE_ACCOUNT_CONFIG = {
    "displayName": "SkyPilot Service Account ({})".format(VERSION),
}

# Those roles will be always added.
# NOTE: `serviceAccountUser` allows the head node to create workers with
# a serviceAccount. `roleViewer` allows the head node to run bootstrap_gcp.
DEFAULT_SERVICE_ACCOUNT_ROLES = [
    "roles/storage.objectAdmin",
    "roles/compute.admin",
    "roles/iam.serviceAccountUser",
    "roles/iam.roleViewer",
]
# Those roles will only be added if there are TPU nodes defined in config.
TPU_SERVICE_ACCOUNT_ROLES = ["roles/tpu.admin"]

# If there are TPU nodes in config, this field will be set
# to True in config["provider"].
HAS_TPU_PROVIDER_FIELD = "_has_tpus"

# NOTE: iam.serviceAccountUser allows the Head Node to create worker nodes
# with ServiceAccounts.


def _skypilot_log_error_and_exit_for_failover(error: str) -> None:
    """Logs an message then raises a specific RuntimeError to trigger failover.

    Mainly used for handling VPC/subnet errors before nodes are launched.
    """
    # NOTE: keep. The backend looks for this to know no nodes are launched.
    prefix = "SKYPILOT_ERROR_NO_NODES_LAUNCHED: "
    raise RuntimeError(prefix + error)


def get_node_type(node: dict) -> GCPNodeType:
    """Returns node type based on the keys in ``node``.

    This is a very simple check. If we have a ``machineType`` key,
    this is a Compute instance. If we don't have a ``machineType`` key,
    but we have ``acceleratorType``, this is a TPU. Otherwise, it's
    invalid and an exception is raised.

    This works for both node configs and API returned nodes.
    """

    if "machineType" not in node and "acceleratorType" not in node:
        raise ValueError(
            "Invalid node. For a Compute instance, 'machineType' is "
            "required. "
            "For a TPU instance, 'acceleratorType' and no 'machineType' "
            "is required. "
            f"Got {list(node)}"
        )

    if "machineType" not in node and "acceleratorType" in node:
        return GCPNodeType.TPU
    return GCPNodeType.COMPUTE


def wait_for_crm_operation(operation, crm):
    """Poll for cloud resource manager operation until finished."""
    logger.info(
        "wait_for_crm_operation: "
        "Waiting for operation {} to finish...".format(operation)
    )

    for _ in range(MAX_POLLS):
        result = crm.operations().get(name=operation["name"]).execute()
        if "error" in result:
            raise Exception(result["error"])

        if "done" in result and result["done"]:
            logger.info("wait_for_crm_operation: Operation done.")
            break

        time.sleep(POLL_INTERVAL)

    return result


def wait_for_compute_global_operation(project_name, operation, compute):
    """Poll for global compute operation until finished."""
    logger.info(
        "wait_for_compute_global_operation: "
        "Waiting for operation {} to finish...".format(operation["name"])
    )

    for _ in range(MAX_POLLS):
        result = (
            compute.globalOperations()
            .get(
                project=project_name,
                operation=operation["name"],
            )
            .execute()
        )
        if "error" in result:
            raise Exception(result["error"])

        if result["status"] == "DONE":
            logger.info("wait_for_compute_global_operation: Operation done.")
            break

        time.sleep(POLL_INTERVAL)

    return result


def key_pair_name(i, region, project_id, ssh_user):
    """Returns the ith default gcp_key_pair_name."""
    key_name = "{}_gcp_{}_{}_{}_{}".format(SKYPILOT, region, project_id, ssh_user, i)
    return key_name


def key_pair_paths(key_name):
    """Returns public and private key paths for a given key_name."""
    public_key_path = os.path.expanduser("~/.ssh/{}.pub".format(key_name))
    private_key_path = os.path.expanduser("~/.ssh/{}.pem".format(key_name))
    return public_key_path, private_key_path


def generate_rsa_key_pair():
    """Create public and private ssh-keys."""

    key = rsa.generate_private_key(
        backend=default_backend(), public_exponent=65537, key_size=2048
    )

    public_key = (
        key.public_key()
        .public_bytes(
            serialization.Encoding.OpenSSH, serialization.PublicFormat.OpenSSH
        )
        .decode("utf-8")
    )

    pem = key.private_bytes(
        encoding=serialization.Encoding.PEM,
        format=serialization.PrivateFormat.TraditionalOpenSSL,
        encryption_algorithm=serialization.NoEncryption(),
    ).decode("utf-8")

    return public_key, pem


def _has_tpus_in_node_configs(config: dict) -> bool:
    """Check if any nodes in config are TPUs."""
    node_configs = [
        node_type["node_config"]
        for node_type in config["available_node_types"].values()
    ]
    return any(get_node_type(node) == GCPNodeType.TPU for node in node_configs)


def _is_head_node_a_tpu(config: dict) -> bool:
    """Check if the head node is a TPU."""
    node_configs = {
        node_id: node_type["node_config"]
        for node_id, node_type in config["available_node_types"].items()
    }
    return get_node_type(node_configs[config["head_node_type"]]) == GCPNodeType.TPU


def _create_crm(gcp_credentials=None):
    return discovery.build(
        "cloudresourcemanager", "v1", credentials=gcp_credentials, cache_discovery=False
    )


def _create_iam(gcp_credentials=None):
    return discovery.build(
        "iam", "v1", credentials=gcp_credentials, cache_discovery=False
    )


def _create_compute(gcp_credentials=None):
    return discovery.build(
        "compute", "v1", credentials=gcp_credentials, cache_discovery=False
    )


def _create_tpu(gcp_credentials=None):
    return discovery.build(
        "tpu",
        TPU_VERSION,
        credentials=gcp_credentials,
        cache_discovery=False,
        discoveryServiceUrl="https://tpu.googleapis.com/$discovery/rest",
    )


def construct_clients_from_provider_config(provider_config):
    """
    Attempt to fetch and parse the JSON GCP credentials from the provider
    config yaml file.

    tpu resource (the last element of the tuple) will be None if
    `_has_tpus` in provider config is not set or False.
    """
    gcp_credentials = provider_config.get("gcp_credentials")
    if gcp_credentials is None:
        logger.debug(
            "gcp_credentials not found in cluster yaml file. "
            "Falling back to GOOGLE_APPLICATION_CREDENTIALS "
            "environment variable."
        )
        tpu_resource = (
            _create_tpu()
            if provider_config.get(HAS_TPU_PROVIDER_FIELD, False)
            else None
        )
        # If gcp_credentials is None, then discovery.build will search for
        # credentials in the local environment.
        return _create_crm(), _create_iam(), _create_compute(), tpu_resource

    assert (
        "type" in gcp_credentials
    ), "gcp_credentials cluster yaml field missing 'type' field."
    assert (
        "credentials" in gcp_credentials
    ), "gcp_credentials cluster yaml field missing 'credentials' field."

    cred_type = gcp_credentials["type"]
    credentials_field = gcp_credentials["credentials"]

    if cred_type == "service_account":
        # If parsing the gcp_credentials failed, then the user likely made a
        # mistake in copying the credentials into the config yaml.
        try:
            service_account_info = json.loads(credentials_field)
        except json.decoder.JSONDecodeError:
            raise RuntimeError(
                "gcp_credentials found in cluster yaml file but "
                "formatted improperly."
            )
        credentials = service_account.Credentials.from_service_account_info(
            service_account_info
        )
    elif cred_type == "credentials_token":
        # Otherwise the credentials type must be credentials_token.
        credentials = OAuthCredentials(credentials_field)

    tpu_resource = (
        _create_tpu(credentials)
        if provider_config.get(HAS_TPU_PROVIDER_FIELD, False)
        else None
    )

    return (
        _create_crm(credentials),
        _create_iam(credentials),
        _create_compute(credentials),
        tpu_resource,
    )


def bootstrap_gcp(config):
    config = copy.deepcopy(config)
    check_legacy_fields(config)
    # Used internally to store head IAM role.
    config["head_node"] = {}

    # Check if we have any TPUs defined, and if so,
    # insert that information into the provider config
    if _has_tpus_in_node_configs(config):
        config["provider"][HAS_TPU_PROVIDER_FIELD] = True

    crm, iam, compute, tpu = construct_clients_from_provider_config(config["provider"])

    config = _configure_project(config, crm)
    config = _configure_iam_role(config, crm, iam)
    config = _configure_key_pair(config, compute)
    config = _configure_subnet(config, compute)

    return config


def _configure_project(config, crm):
    """Setup a Google Cloud Platform Project.

    Google Compute Platform organizes all the resources, such as storage
    buckets, users, and instances under projects. This is different from
    aws ec2 where everything is global.
    """
    config = copy.deepcopy(config)

    project_id = config["provider"].get("project_id")
    assert config["provider"]["project_id"] is not None, (
        "'project_id' must be set in the 'provider' section of the autoscaler"
        " config. Notice that the project id must be globally unique."
    )
    project = _get_project(project_id, crm)

    if project is None:
        #  Project not found, try creating it
        _create_project(project_id, crm)
        project = _get_project(project_id, crm)

    assert project is not None, "Failed to create project"
    assert (
        project["lifecycleState"] == "ACTIVE"
    ), "Project status needs to be ACTIVE, got {}".format(project["lifecycleState"])

    config["provider"]["project_id"] = project["projectId"]

    return config


def _is_permission_satisfied(
    service_account, crm, iam, required_permissions, required_roles
):
    """Check if either of the roles or permissions are satisfied."""
    if service_account is None:
        return False, None

    project_id = service_account["projectId"]
    email = service_account["email"]

    member_id = "serviceAccount:" + email

    required_permissions = set(required_permissions)
    policy = crm.projects().getIamPolicy(resource=project_id, body={}).execute()
    original_policy = copy.deepcopy(policy)
    already_configured = True

    logger.info(f"_configure_iam_role: Checking permissions for {email}...")

    # Check the roles first, as checking the permission requires more API calls and
    # permissions.
    for role in required_roles:
        role_exists = False
        for binding in policy["bindings"]:
            if binding["role"] == role:
                if member_id not in binding["members"]:
                    logger.info(
                        f"_configure_iam_role: role {role} is not attached to {member_id}..."
                    )
                    binding["members"].append(member_id)
                    already_configured = False
                role_exists = True

        if not role_exists:
            logger.info(f"_configure_iam_role: role {role} does not exist.")
            already_configured = False
            policy["bindings"].append(
                {
                    "members": [member_id],
                    "role": role,
                }
            )

    if already_configured:
        # In some managed environments, an admin needs to grant the
        # roles, so only call setIamPolicy if needed.
        return True, policy

    for binding in original_policy["bindings"]:
        if member_id in binding["members"]:
            role = binding["role"]
            try:
                role_definition = iam.projects().roles().get(name=role).execute()
            except TypeError as e:
                if "does not match the pattern" in str(e):
                    logger.info(
                        f"_configure_iam_role: fail to check permission for built-in role {role}. skipped."
                    )
                    permissions = []
                else:
                    raise
            else:
                permissions = role_definition["includedPermissions"]
            required_permissions -= set(permissions)
        if not required_permissions:
            break
    if not required_permissions:
        # All required permissions are already granted.
        return True, policy
    logger.info(f"_configure_iam_role: missing permisisons {required_permissions}")

    return False, policy


def _configure_iam_role(config, crm, iam):
    """Setup a gcp service account with IAM roles.

    Creates a gcp service acconut and binds IAM roles which allow it to control
    control storage/compute services. Specifically, the head node needs to have
    an IAM role that allows it to create further gce instances and store items
    in google cloud storage.

    TODO: Allow the name/id of the service account to be configured
    """
    config = copy.deepcopy(config)

    email = SKYPILOT_SERVICE_ACCOUNT_EMAIL_TEMPLATE.format(
        account_id=SKYPILOT_SERVICE_ACCOUNT_ID,
        project_id=config["provider"]["project_id"],
    )
    service_account = _get_service_account(email, config, iam)

    permissions = VM_MINIMAL_PERMISSIONS
    roles = DEFAULT_SERVICE_ACCOUNT_ROLES
    if config["provider"].get(HAS_TPU_PROVIDER_FIELD, False):
        roles = DEFAULT_SERVICE_ACCOUNT_ROLES + TPU_SERVICE_ACCOUNT_ROLES
        permissions = VM_MINIMAL_PERMISSIONS + TPU_MINIMAL_PERMISSIONS

    satisfied, policy = _is_permission_satisfied(
        service_account, crm, iam, permissions, roles
    )

    if not satisfied:
        # SkyPilot: Fallback to the old ray service account name for
        # backwards compatibility. Users using GCP before #2112 have
        # the old service account setup setup in their GCP project,
        # and the user may not have the permissions to create the
        # new service account. This is to ensure that the old service
        # account is still usable.
        email = SERVICE_ACCOUNT_EMAIL_TEMPLATE.format(
            account_id=DEFAULT_SERVICE_ACCOUNT_ID,
            project_id=config["provider"]["project_id"],
        )
        logger.info(f"_configure_iam_role: Fallback to service account {email}")

        ray_service_account = _get_service_account(email, config, iam)
        ray_satisfied, _ = _is_permission_satisfied(
            ray_service_account, crm, iam, permissions, roles
        )
        logger.info(
            "_configure_iam_role: "
            f"Fallback to service account {email} succeeded? {ray_satisfied}"
        )

        if ray_satisfied:
            service_account = ray_service_account
            satisfied = ray_satisfied
        elif service_account is None:
            logger.info(
                "_configure_iam_role: "
                "Creating new service account {}".format(SKYPILOT_SERVICE_ACCOUNT_ID)
            )
            # SkyPilot: a GCP user without the permission to create a service
            # account will fail here.
            service_account = _create_service_account(
                SKYPILOT_SERVICE_ACCOUNT_ID,
                SKYPILOT_SERVICE_ACCOUNT_CONFIG,
                config,
                iam,
            )
            satisfied, policy = _is_permission_satisfied(
                service_account, crm, iam, permissions, roles
            )

    assert service_account is not None, "Failed to create service account"

    if not satisfied:
        logger.info(
            "_configure_iam_role: " f"Adding roles to service account {email}..."
        )
        _add_iam_policy_binding(service_account, policy, crm, iam)

    account_dict = {
        "email": service_account["email"],
        # NOTE: The amount of access is determined by the scope + IAM
        # role of the service account. Even if the cloud-platform scope
        # gives (scope) access to the whole cloud-platform, the service
        # account is limited by the IAM rights specified below.
        "scopes": ["https://www.googleapis.com/auth/cloud-platform"],
    }
    if _is_head_node_a_tpu(config):
        # SKY: The API for TPU VM is slightly different from normal compute instances.
        # See https://cloud.google.com/tpu/docs/reference/rest/v2alpha1/projects.locations.nodes#Node
        account_dict["scope"] = account_dict["scopes"]
        account_dict.pop("scopes")
        config["head_node"]["serviceAccount"] = account_dict
    else:
        config["head_node"]["serviceAccounts"] = [account_dict]

    return config


def _configure_key_pair(config, compute):
    """Configure SSH access, using an existing key pair if possible.

    Creates a project-wide ssh key that can be used to access all the instances
    unless explicitly prohibited by instance config.

    The ssh-keys created by ray are of format:

      [USERNAME]:ssh-rsa [KEY_VALUE] [USERNAME]

    where:

      [USERNAME] is the user for the SSH key, specified in the config.
      [KEY_VALUE] is the public SSH key value.
    """
    config = copy.deepcopy(config)

    if "ssh_private_key" in config["auth"]:
        return config

    ssh_user = config["auth"]["ssh_user"]

    project = compute.projects().get(project=config["provider"]["project_id"]).execute()

    # Key pairs associated with project meta data. The key pairs are general,
    # and not just ssh keys.
    ssh_keys_str = next(
        (
            item
            for item in project["commonInstanceMetadata"].get("items", [])
            if item["key"] == "ssh-keys"
        ),
        {},
    ).get("value", "")

    ssh_keys = ssh_keys_str.split("\n") if ssh_keys_str else []

    # Try a few times to get or create a good key pair.
    key_found = False
    for i in range(10):
        key_name = key_pair_name(
            i, config["provider"]["region"], config["provider"]["project_id"], ssh_user
        )
        public_key_path, private_key_path = key_pair_paths(key_name)

        for ssh_key in ssh_keys:
            key_parts = ssh_key.split(" ")
            if len(key_parts) != 3:
                continue

            if key_parts[2] == ssh_user and os.path.exists(private_key_path):
                # Found a key
                key_found = True
                break

        # Writing the new ssh key to the filesystem fails if the ~/.ssh
        # directory doesn't already exist.
        os.makedirs(os.path.expanduser("~/.ssh"), exist_ok=True)

        # Create a key since it doesn't exist locally or in GCP
        if not key_found and not os.path.exists(private_key_path):
            logger.info(
                "_configure_key_pair: Creating new key pair {}".format(key_name)
            )
            public_key, private_key = generate_rsa_key_pair()

            _create_project_ssh_key_pair(project, public_key, ssh_user, compute)

            # Create the directory if it doesn't exists
            private_key_dir = os.path.dirname(private_key_path)
            os.makedirs(private_key_dir, exist_ok=True)

            # We need to make sure to _create_ the file with the right
            # permissions. In order to do that we need to change the default
            # os.open behavior to include the mode we want.
            with open(
                private_key_path,
                "w",
                opener=partial(os.open, mode=0o600),
            ) as f:
                f.write(private_key)

            with open(public_key_path, "w") as f:
                f.write(public_key)

            key_found = True

            break

        if key_found:
            break

    assert key_found, "SSH keypair for user {} not found for {}".format(
        ssh_user, private_key_path
    )
    assert os.path.exists(
        private_key_path
    ), "Private key file {} not found for user {}".format(private_key_path, ssh_user)

    logger.info(
        "_configure_key_pair: "
        "Private key not specified in config, using"
        "{}".format(private_key_path)
    )

    config["auth"]["ssh_private_key"] = private_key_path

    return config


def _check_firewall_rules(vpc_name, config, compute):
    """Check if the firewall rules in the VPC are sufficient."""
    required_rules = FIREWALL_RULES_REQUIRED.copy()

    operation = compute.networks().getEffectiveFirewalls(
        project=config["provider"]["project_id"], network=vpc_name
    )
    response = operation.execute()
    if len(response) == 0:
        return False
    effective_rules = response["firewalls"]

    def _merge_and_refine_rule(rules):
        """Returns the reformatted rules from the firewall rules

        The function translates firewall rules fetched from the cloud provider
        to a format for simple comparison.

        Example of firewall rules from the cloud:
        [
            {
                ...
                "direction": "INGRESS",
                "allowed": [
                    {"IPProtocol": "tcp", "ports": ['80', '443']},
                    {"IPProtocol": "udp", "ports": ['53']},
                ],
                "sourceRanges": ["10.128.0.0/9"],
            },
            {
                ...
                "direction": "INGRESS",
                "allowed": [{
                    "IPProtocol": "tcp",
                    "ports": ["22"],
                }],
                "sourceRanges": ["0.0.0.0/0"],
            },
        ]

        Returns:
            source2rules: Dict[(direction, sourceRanges) -> Dict(protocol -> Set[ports])]
                Example {
                    ("INGRESS", "10.128.0.0/9"): {"tcp": {80, 443}, "udp": {53}},
                    ("INGRESS", "0.0.0.0/0"): {"tcp": {22}},
                }
        """
        source2rules: Dict[Tuple[str, str], Dict[str, Set[int]]] = {}
        source2allowed_list: Dict[Tuple[str, str], List[Dict[str, str]]] = {}
        for rule in rules:
            # Rules applied to specific VM (targetTags) may not work for the
            # current VM, so should be skipped.
            # Filter by targetTags == ['cluster_name']
            # See https://developers.google.com/resources/api-libraries/documentation/compute/alpha/python/latest/compute_alpha.networks.html#getEffectiveFirewalls # pylint: disable=line-too-long
            tags = rule.get("targetTags", None)
            if tags is not None:
                if len(tags) != 1:
                    continue
                if tags[0] != config["cluster_name"]:
                    continue
            direction = rule.get("direction", "")
            sources = rule.get("sourceRanges", [])
            allowed = rule.get("allowed", [])
            for source in sources:
                key = (direction, source)
                source2allowed_list[key] = source2allowed_list.get(key, []) + allowed
        for direction_source, allowed_list in source2allowed_list.items():
            source2rules[direction_source] = {}
            for allowed in allowed_list:
                # Example of port_list: ["20", "50-60"]
                # If list is empty, it means all ports
                port_list = allowed.get("ports", [])
                port_set = set()
                if port_list == []:
                    port_set.update(set(range(1, 65536)))
                else:
                    for port_range in port_list:
                        parse_ports = port_range.split("-")
                        if len(parse_ports) == 1:
                            port_set.add(int(parse_ports[0]))
                        else:
                            assert (
                                len(parse_ports) == 2
                            ), f"Failed to parse the port range: {port_range}"
                            port_set.update(
                                set(range(int(parse_ports[0]), int(parse_ports[1]) + 1))
                            )
                if allowed["IPProtocol"] not in source2rules[direction_source]:
                    source2rules[direction_source][allowed["IPProtocol"]] = set()
                source2rules[direction_source][allowed["IPProtocol"]].update(port_set)
        return source2rules

    effective_rules = _merge_and_refine_rule(effective_rules)
    required_rules = _merge_and_refine_rule(required_rules)

    for direction_source, allowed_req in required_rules.items():
        if direction_source not in effective_rules:
            return False
        allowed_eff = effective_rules[direction_source]
        # Special case: "all" means allowing all traffic
        if "all" in allowed_eff:
            continue
        # Check if the required ports are a subset of the effective ports
        for protocol, ports_req in allowed_req.items():
            ports_eff = allowed_eff.get(protocol, set())
            if not ports_req.issubset(ports_eff):
                return False
    return True


def _create_rules(config, compute, rules, VPC_NAME, PROJ_ID):
    opertaions = []
    for rule in rules:
        # Query firewall rule by its name (unique in a project).
        # If the rule already exists, delete it first.
        rule_name = rule["name"].format(VPC_NAME=VPC_NAME)
        rule_list = _list_firewall_rules(config, compute, filter=f"(name={rule_name})")
        if len(rule_list) > 0:
            _delete_firewall_rule(config, compute, rule_name)

        body = rule.copy()
        body["name"] = body["name"].format(VPC_NAME=VPC_NAME)
        body["network"] = body["network"].format(PROJ_ID=PROJ_ID, VPC_NAME=VPC_NAME)
        body["selfLink"] = body["selfLink"].format(PROJ_ID=PROJ_ID, VPC_NAME=VPC_NAME)
        op = _create_firewall_rule_submit(config, compute, body)
        opertaions.append(op)
    for op in opertaions:
        wait_for_compute_global_operation(config["provider"]["project_id"], op, compute)


def get_usable_vpc(config) -> str:
    """Return a usable VPC.

    If config['provider']['vpc_name'] is set, return the VPC with the name
    (errors out if not found). When this field is set, no firewall rules
    checking or overrides will take place; it is the user's responsibility to
    properly set up the VPC.

    If not found, create a new one with sufficient firewall rules.

    Raises:
      RuntimeError: if the user has specified a VPC name but the VPC is not found.
    """
    _, _, compute, _ = construct_clients_from_provider_config(config["provider"])
    specific_vpc_to_use = config["provider"].get("vpc_name", None)
    if specific_vpc_to_use is None:
        # For backward compatibility, reuse the VPC if the VM is launched.
        resource = GCPCompute(
            compute,
            config["provider"]["project_id"],
            config["provider"]["availability_zone"],
            config["cluster_name"],
        )
        node = resource._list_instances(label_filters=None, status_filter=None)
        if len(node) > 0:
            netInterfaces = node[0].get("networkInterfaces", [])
            if len(netInterfaces) > 0:
                vpc_name = netInterfaces[0]["network"].split("/")[-1]
                return vpc_name

        vpcnets_all = _list_vpcnets(config, compute)
    else:
        vpcnets_all = _list_vpcnets(
            config, compute, filter=f"name={specific_vpc_to_use}"
        )
        # On GCP, VPC names are unique, so it'd be 0 or 1 VPC found.
        assert (
            len(vpcnets_all) <= 1
        ), f"{len(vpcnets_all)} VPCs found with the same name {specific_vpc_to_use}"
        if len(vpcnets_all) == 1:
            # Skip checking any firewall rules if the user has specified a VPC.
            logger.info(f"Using user-specified VPC {specific_vpc_to_use!r}.")
            return specific_vpc_to_use
        else:
            # VPC with this name not found. Error out and let SkyPilot failover.
            _skypilot_log_error_and_exit_for_failover(
                f"No VPC with name {specific_vpc_to_use!r} is found. "
                "To fix: specify a correct VPC name."
            )
            # Should not reach here.

    usable_vpc_name = None
    for vpc in vpcnets_all:
        # Check if the firewall rules are sufficient and the subnet for
        # the specific region is available.
        if not _check_firewall_rules(vpc["name"], config, compute):
            logger.info(
                f'get_usable_vpc: VPC network {vpc["name"]!r} is not usable, due to '
                "insufficient firewall rules. Skip."
            )
            continue

        if not _list_subnets(config, compute, filter=f'(name="{vpc["name"]}")'):
            logger.info(
                f'get_usable_vpc: VPC network {vpc["name"]!r} is not usable, due to no '
                f'subnet in requested region {config["provider"]["region"]}. Skip.'
            )
            continue
        usable_vpc_name = vpc["name"]
        logger.info(f"get_usable_vpc: Found a usable VPC network {usable_vpc_name!r}.")
        break

    proj_id = config["provider"]["project_id"]
    if usable_vpc_name is None:
        logger.info(f"Creating a default VPC network, {SKYPILOT_VPC_NAME}...")

        # Create a SkyPilot VPC network if it doesn't exist
        vpc_list = _list_vpcnets(config, compute, filter=f"name={SKYPILOT_VPC_NAME}")
        if len(vpc_list) == 0:
            body = VPC_TEMPLATE.copy()
            body["name"] = body["name"].format(VPC_NAME=SKYPILOT_VPC_NAME)
            body["selfLink"] = body["selfLink"].format(
                PROJ_ID=proj_id, VPC_NAME=SKYPILOT_VPC_NAME
            )
            _create_vpcnet(config, compute, body)

        _create_rules(
            config, compute, FIREWALL_RULES_TEMPLATE, SKYPILOT_VPC_NAME, proj_id
        )

        usable_vpc_name = SKYPILOT_VPC_NAME
        logger.info(f"A VPC network {SKYPILOT_VPC_NAME} created.")

    return usable_vpc_name


def _configure_subnet(config, compute):
    """Pick a reasonable subnet if not specified by the config."""
    config = copy.deepcopy(config)

    node_configs = [
        node_type["node_config"]
        for node_type in config["available_node_types"].values()
    ]
    # Rationale: avoid subnet lookup if the network is already
    # completely manually configured

    # networkInterfaces is compute, networkConfig is TPU
    if all(
        "networkInterfaces" in node_config or "networkConfig" in node_config
        for node_config in node_configs
    ):
        return config

    # SkyPilot: make sure there's a usable VPC
    usable_vpc_name = get_usable_vpc(config)
    subnets = _list_subnets(config, compute, filter=f'(name="{usable_vpc_name}")')
    if not subnets:
<<<<<<< HEAD
        # SkyPilot: in get_usable_vpc, we already checked if there's a subnet
        # in the requested region. If there's no subnet, it means even though
        # we create a VPC with subnet auto creation enabled, the subnet is not
        # created yet. This can hapen, when the user does not have the quota for
        # TPU v4 and the us-central2 region is not enabled.
        raise RuntimeError(
            f"No subnet found in VPC network {usable_vpc_name!r} for "
            f'region {config["provider"]["region"]}.'
        )
=======
        # This can happen when e.g., region A is specified but the VPC has no
        # subnet in region A.
        _skypilot_log_error_and_exit_for_failover(
            f"No subnet for region {config['provider']['region']} found (VPC {usable_vpc_name!r}). "
            f"Check the subnets of VPC {usable_vpc_name!r} at https://console.cloud.google.com/networking/networks"
        )

>>>>>>> 1ce2dc18
    default_subnet = subnets[0]

    default_interfaces = [
        {
            "subnetwork": default_subnet["selfLink"],
            "accessConfigs": [
                {
                    "name": "External NAT",
                    "type": "ONE_TO_ONE_NAT",
                }
            ],
        }
    ]

    for node_config in node_configs:
        # The not applicable key will be removed during node creation

        # compute
        if "networkInterfaces" not in node_config:
            node_config["networkInterfaces"] = copy.deepcopy(default_interfaces)
        # TPU
        if "networkConfig" not in node_config:
            node_config["networkConfig"] = copy.deepcopy(default_interfaces)[0]
            node_config["networkConfig"].pop("accessConfigs")

    return config


def _create_firewall_rule_submit(config, compute, body):
    operation = (
        compute.firewalls()
        .insert(project=config["provider"]["project_id"], body=body)
        .execute()
    )
    return operation


def _delete_firewall_rule(config, compute, name):
    operation = (
        compute.firewalls()
        .delete(project=config["provider"]["project_id"], firewall=name)
        .execute()
    )
    response = wait_for_compute_global_operation(
        config["provider"]["project_id"], operation, compute
    )
    return response


def _list_firewall_rules(config, compute, filter=None):
    response = (
        compute.firewalls()
        .list(
            project=config["provider"]["project_id"],
            filter=filter,
        )
        .execute()
    )
    return response["items"] if "items" in response else []


def _create_vpcnet(config, compute, body):
    operation = (
        compute.networks()
        .insert(project=config["provider"]["project_id"], body=body)
        .execute()
    )
    response = wait_for_compute_global_operation(
        config["provider"]["project_id"], operation, compute
    )
    return response


def _list_vpcnets(config, compute, filter=None):
    response = (
        compute.networks()
        .list(
            project=config["provider"]["project_id"],
            filter=filter,
        )
        .execute()
    )

    return response["items"] if "items" in response else []


def _list_subnets(config, compute, filter=None):
    response = (
        compute.subnetworks()
        .list(
            project=config["provider"]["project_id"],
            region=config["provider"]["region"],
            filter=filter,
        )
        .execute()
    )

    return response["items"] if "items" in response else []


def _get_subnet(config, subnet_id, compute):
    subnet = (
        compute.subnetworks()
        .get(
            project=config["provider"]["project_id"],
            region=config["provider"]["region"],
            subnetwork=subnet_id,
        )
        .execute()
    )

    return subnet


def _get_project(project_id, crm):
    try:
        project = crm.projects().get(projectId=project_id).execute()
    except errors.HttpError as e:
        if e.resp.status != 403:
            raise
        project = None

    return project


def _create_project(project_id, crm):
    operation = (
        crm.projects()
        .create(body={"projectId": project_id, "name": project_id})
        .execute()
    )

    result = wait_for_crm_operation(operation, crm)

    return result


def _get_service_account(account, config, iam):
    project_id = config["provider"]["project_id"]
    full_name = "projects/{project_id}/serviceAccounts/{account}".format(
        project_id=project_id, account=account
    )
    try:
        service_account = iam.projects().serviceAccounts().get(name=full_name).execute()
    except errors.HttpError as e:
        if e.resp.status not in [403, 404]:
            # SkyPilot: added 403, which means the service account doesn't exist,
            # or not accessible by the current account, which is fine, as we do the
            # fallback in the caller.
            raise
        service_account = None

    return service_account


def _create_service_account(account_id, account_config, config, iam):
    project_id = config["provider"]["project_id"]

    service_account = (
        iam.projects()
        .serviceAccounts()
        .create(
            name="projects/{project_id}".format(project_id=project_id),
            body={
                "accountId": account_id,
                "serviceAccount": account_config,
            },
        )
        .execute()
    )

    return service_account


def _add_iam_policy_binding(service_account, policy, crm, iam):
    """Add new IAM roles for the service account."""
    project_id = service_account["projectId"]

    result = (
        crm.projects()
        .setIamPolicy(
            resource=project_id,
            body={
                "policy": policy,
            },
        )
        .execute()
    )

    return result


def _create_project_ssh_key_pair(project, public_key, ssh_user, compute):
    """Inserts an ssh-key into project commonInstanceMetadata"""

    key_parts = public_key.split(" ")

    # Sanity checks to make sure that the generated key matches expectation
    assert len(key_parts) == 2, key_parts
    assert key_parts[0] == "ssh-rsa", key_parts

    new_ssh_meta = "{ssh_user}:ssh-rsa {key_value} {ssh_user}".format(
        ssh_user=ssh_user, key_value=key_parts[1]
    )

    common_instance_info = project["commonInstanceMetadata"]
    items = common_instance_info.get("items", [])

    ssh_keys_i = next(
        (i for i, item in enumerate(items) if item["key"] == "ssh-keys"), None
    )

    if ssh_keys_i is None:
        items.append({"key": "ssh-keys", "value": new_ssh_meta})
    else:
        ssh_keys = items[ssh_keys_i]
        ssh_keys["value"] += "\n" + new_ssh_meta
        items[ssh_keys_i] = ssh_keys

    common_instance_info["items"] = items

    operation = (
        compute.projects()
        .setCommonInstanceMetadata(project=project["name"], body=common_instance_info)
        .execute()
    )

    response = wait_for_compute_global_operation(project["name"], operation, compute)

    return response<|MERGE_RESOLUTION|>--- conflicted
+++ resolved
@@ -767,8 +767,8 @@
         wait_for_compute_global_operation(config["provider"]["project_id"], op, compute)
 
 
-def get_usable_vpc(config) -> str:
-    """Return a usable VPC.
+def get_usable_vpc_and_subnet(config) -> Tuple[str, str]:
+    """Return a usable VPC and the subnet in it.
 
     If config['provider']['vpc_name'] is set, return the VPC with the name
     (errors out if not found). When this field is set, no firewall rules
@@ -776,6 +776,11 @@
     properly set up the VPC.
 
     If not found, create a new one with sufficient firewall rules.
+
+    Returns:
+        vpc_name: The name of the VPC network.
+        subnet_name: The name of the subnet in the VPC network for the specific
+            region.
 
     Raises:
       RuntimeError: if the user has specified a VPC name but the VPC is not found.
@@ -809,7 +814,13 @@
         if len(vpcnets_all) == 1:
             # Skip checking any firewall rules if the user has specified a VPC.
             logger.info(f"Using user-specified VPC {specific_vpc_to_use!r}.")
-            return specific_vpc_to_use
+            subnets = _list_subnets(config, compute, filter=f'(name="{specific_vpc_to_use}")')
+            if not subnets:
+                _skypilot_log_error_and_exit_for_failover(
+            f"No subnet for region {config['provider']['region']} found for specified VPC {specific_vpc_to_use!r}. "
+            f"Check the subnets of VPC {specific_vpc_to_use!r} at https://console.cloud.google.com/networking/networks"
+        )
+            return specific_vpc_to_use, subnets[0]
         else:
             # VPC with this name not found. Error out and let SkyPilot failover.
             _skypilot_log_error_and_exit_for_failover(
@@ -819,6 +830,7 @@
             # Should not reach here.
 
     usable_vpc_name = None
+    usable_subnet = None
     for vpc in vpcnets_all:
         # Check if the firewall rules are sufficient and the subnet for
         # the specific region is available.
@@ -828,14 +840,16 @@
                 "insufficient firewall rules. Skip."
             )
             continue
-
-        if not _list_subnets(config, compute, filter=f'(name="{vpc["name"]}")'):
+        
+        subnets = _list_subnets(config, compute, filter=f'(name="{vpc["name"]}")')
+        if not subnets:
             logger.info(
                 f'get_usable_vpc: VPC network {vpc["name"]!r} is not usable, due to no '
                 f'subnet in requested region {config["provider"]["region"]}. Skip.'
             )
             continue
         usable_vpc_name = vpc["name"]
+        usable_subnet = subnets[0]
         logger.info(f"get_usable_vpc: Found a usable VPC network {usable_vpc_name!r}.")
         break
 
@@ -858,9 +872,16 @@
         )
 
         usable_vpc_name = SKYPILOT_VPC_NAME
+        subnets = _list_subnets(config, compute, filter=f'(name="{usable_vpc_name}")')
+        if not subnets:
+            _skypilot_log_error_and_exit_for_failover(
+            f"No subnet for region {config['provider']['region']} found for generated VPC {usable_vpc_name!r}. "
+            "This is probably due to the region is not enabled by the user account."
+        )
+        usable_subnet = subnets[0]
         logger.info(f"A VPC network {SKYPILOT_VPC_NAME} created.")
 
-    return usable_vpc_name
+    return usable_vpc_name, usable_subnet
 
 
 def _configure_subnet(config, compute):
@@ -882,29 +903,7 @@
         return config
 
     # SkyPilot: make sure there's a usable VPC
-    usable_vpc_name = get_usable_vpc(config)
-    subnets = _list_subnets(config, compute, filter=f'(name="{usable_vpc_name}")')
-    if not subnets:
-<<<<<<< HEAD
-        # SkyPilot: in get_usable_vpc, we already checked if there's a subnet
-        # in the requested region. If there's no subnet, it means even though
-        # we create a VPC with subnet auto creation enabled, the subnet is not
-        # created yet. This can hapen, when the user does not have the quota for
-        # TPU v4 and the us-central2 region is not enabled.
-        raise RuntimeError(
-            f"No subnet found in VPC network {usable_vpc_name!r} for "
-            f'region {config["provider"]["region"]}.'
-        )
-=======
-        # This can happen when e.g., region A is specified but the VPC has no
-        # subnet in region A.
-        _skypilot_log_error_and_exit_for_failover(
-            f"No subnet for region {config['provider']['region']} found (VPC {usable_vpc_name!r}). "
-            f"Check the subnets of VPC {usable_vpc_name!r} at https://console.cloud.google.com/networking/networks"
-        )
-
->>>>>>> 1ce2dc18
-    default_subnet = subnets[0]
+    _, default_subnet = get_usable_vpc_and_subnet(config)
 
     default_interfaces = [
         {
@@ -987,7 +986,7 @@
         .execute()
     )
 
-    return response["items"] if "items" in response else []
+    return sorted(response["items"], key=lambda x: x["name"]) if "items" in response else []
 
 
 def _list_subnets(config, compute, filter=None):
