--- conflicted
+++ resolved
@@ -12,11 +12,7 @@
 
 from sky.adaptors import kubernetes
 from sky.skylet.providers.kubernetes import config
-<<<<<<< HEAD
-from sky.skylet.providers.kubernetes import utils
-=======
 from sky.utils import kubernetes_utils
->>>>>>> f21b50a6
 
 logger = logging.getLogger(__name__)
 
@@ -112,11 +108,7 @@
         # TODO(romilb): Implement caching here for performance.
         # TODO(romilb): Multi-node would need more handling here.
         cluster_name = node_id.split('-ray-head')[0]
-<<<<<<< HEAD
-        return utils.get_head_ssh_port(cluster_name, self.namespace)
-=======
         return kubernetes_utils.get_head_ssh_port(cluster_name, self.namespace)
->>>>>>> f21b50a6
 
     def internal_ip(self, node_id):
         pod = kubernetes.core_api().read_namespaced_pod(node_id, self.namespace)
