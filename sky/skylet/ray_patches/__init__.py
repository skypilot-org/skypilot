--- conflicted
+++ resolved
@@ -80,31 +80,4 @@
                _to_absolute('resource_demand_scheduler.py.patch'))
 
     from ray.autoscaler._private import updater
-<<<<<<< HEAD
-    _run_patch(updater.__file__, _to_absolute('updater.py.patch'))
-
-    # Fix the Azure get-access-token (used by ray azure node_provider) timeout issue,
-    # by increasing the timeout.
-    # Tracked in https://github.com/Azure/azure-cli/issues/20404#issuecomment-1249575110
-    # Only patch it if azure cli is installed.
-    # Patch the azure_cli.py with `sed` instead of patching the file directly,
-    # because different versions of azure-cli-core have different line numbers.
-    try:
-        import azure
-        from azure.identity._credentials import azure_cli
-        version = pkg_resources.get_distribution("azure-cli-core").version
-        target_file = azure_cli.__file__
-        orig_file = f'{target_file}.{version}'
-        script = f"""\
-        if [ ! -f {orig_file} ]; then
-            echo Create backup file {orig_file}
-            cp {target_file} {orig_file}
-        fi
-        sed 's/kwargs["timeout"] = 10/kwargs["timeout"] = 30/g' {orig_file} > {target_file}
-        """
-        subprocess.run(script, shell=True, check=False)
-    except ImportError:
-        pass
-=======
-    _run_patch(updater.__file__, _to_absolute('updater.py.patch'))
->>>>>>> fa7b478b
+    _run_patch(updater.__file__, _to_absolute('updater.py.patch'))