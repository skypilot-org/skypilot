"""Skylet configs."""
import contextlib
import os
import pathlib
import sqlite3
from typing import Optional

_DB_PATH = os.path.expanduser('~/.sky/skylet_config.db')
os.makedirs(pathlib.Path(_DB_PATH).parents[0], exist_ok=True)


<<<<<<< HEAD
_CURSOR.execute("""\
    CREATE TABLE IF NOT EXISTS config (
        key TEXT PRIMARY KEY,
        value TEXT)""")
=======
@contextlib.contextmanager
def _safe_cursor():
    """A newly created, auto-commiting, auto-closing cursor."""
    conn = sqlite3.connect(_DB_PATH)
    cursor = conn.cursor()
    try:
        yield cursor
    finally:
        cursor.close()
        conn.commit()
        conn.close()
>>>>>>> 524a322d


with _safe_cursor() as c:  # Call it 'c' to avoid pylint complaining.
    c.execute("""\
        CREATE TABLE IF NOT EXISTS config (
            key TEXT PRIMARY KEY,
            value TEXT)""")


def get_config(key: str) -> Optional[str]:
    with _safe_cursor() as cursor:
        rows = cursor.execute('SELECT value FROM config WHERE key = ?', (key,))
        for (value,) in rows:
            return value


def set_config(key: str, value: str) -> None:
    with _safe_cursor() as cursor:
        cursor.execute(
            """\
            INSERT OR REPLACE INTO config VALUES (?, ?)
            """, (key, value))<|MERGE_RESOLUTION|>--- conflicted
+++ resolved
@@ -9,12 +9,6 @@
 os.makedirs(pathlib.Path(_DB_PATH).parents[0], exist_ok=True)
 
 
-<<<<<<< HEAD
-_CURSOR.execute("""\
-    CREATE TABLE IF NOT EXISTS config (
-        key TEXT PRIMARY KEY,
-        value TEXT)""")
-=======
 @contextlib.contextmanager
 def _safe_cursor():
     """A newly created, auto-commiting, auto-closing cursor."""
@@ -26,7 +20,6 @@
         cursor.close()
         conn.commit()
         conn.close()
->>>>>>> 524a322d
 
 
 with _safe_cursor() as c:  # Call it 'c' to avoid pylint complaining.
