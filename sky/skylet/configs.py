--- conflicted
+++ resolved
@@ -5,11 +5,7 @@
 import threading
 from typing import Callable, Optional, Union
 
-<<<<<<< HEAD
-from sky.skylet import constants
-=======
 from sky.skylet import runtime_utils
->>>>>>> 9ca7f44f
 from sky.utils.db import db_utils
 
 _DB_PATH = None
@@ -34,14 +30,8 @@
 
         with _db_init_lock:
             if _DB_PATH is None:
-<<<<<<< HEAD
-                runtime_dir = os.environ.get(constants.SKY_RUNTIME_DIR_ENV_VAR,
-                                             os.path.expanduser('~'))
-                _DB_PATH = os.path.join(runtime_dir, '.sky/skylet_config.db')
-=======
                 _DB_PATH = runtime_utils.get_runtime_dir_path(
                     '.sky/skylet_config.db')
->>>>>>> 9ca7f44f
                 os.makedirs(pathlib.Path(_DB_PATH).parents[0], exist_ok=True)
                 with db_utils.safe_cursor(
                         _DB_PATH
