"""Restarts skylet if version does not match"""

import os
import signal
import subprocess
from typing import List, Optional, Tuple

import psutil

from sky.skylet import constants
<<<<<<< HEAD
from sky.utils import common_utils

SKY_RUNTIME_DIR = os.environ.get(constants.SKY_RUNTIME_DIR_ENV_VAR,
                                 os.path.expanduser('~'))
VERSION_FILE = os.path.join(SKY_RUNTIME_DIR, constants.SKYLET_VERSION_FILE)
SKYLET_LOG_FILE = os.path.join(SKY_RUNTIME_DIR, constants.SKYLET_LOG_FILE)
PID_FILE = os.path.join(SKY_RUNTIME_DIR, constants.SKYLET_PID_FILE)
PORT_FILE = os.path.join(SKY_RUNTIME_DIR, constants.SKYLET_PORT_FILE)
=======
from sky.skylet import runtime_utils

VERSION_FILE = runtime_utils.get_runtime_dir_path(constants.SKYLET_VERSION_FILE)
SKYLET_LOG_FILE = runtime_utils.get_runtime_dir_path(constants.SKYLET_LOG_FILE)
PID_FILE = runtime_utils.get_runtime_dir_path(constants.SKYLET_PID_FILE)
PORT_FILE = runtime_utils.get_runtime_dir_path(constants.SKYLET_PORT_FILE)


def _is_running_skylet_process(pid: int) -> bool:
    if pid <= 0:
        return False
    try:
        process = psutil.Process(pid)
        if not process.is_running():
            return False
        # Check if command line contains the skylet module identifier
        cmdline = process.cmdline()
        return any('sky.skylet.skylet' in arg for arg in cmdline)
    except (psutil.NoSuchProcess, psutil.AccessDenied, psutil.ZombieProcess,
            OSError) as e:
        print(f'Error checking if skylet process {pid} is running: {e}')
        return False


def _find_running_skylet_pids() -> List[int]:
    if os.path.exists(PID_FILE):
        try:
            with open(PID_FILE, 'r', encoding='utf-8') as pid_file:
                pid = int(pid_file.read().strip())
            if _is_running_skylet_process(pid):
                return [pid]
        except (OSError, ValueError, IOError) as e:
            # Don't fallback to grep-based detection as the existence of the
            # PID file implies that we are on the new version, and there is
            # possibility of there being multiple skylet processes running,
            # and we don't want to accidentally kill the wrong skylet(s).
            print(f'Error reading PID file {PID_FILE}: {e}')
        return []
    else:
        # Fall back to grep-based detection for backward compatibility.
        pids = []
        # We use -m to grep instead of {constants.SKY_PYTHON_CMD} -m to grep
        # because need to handle the backward compatibility of the old skylet
        # started before #3326, which does not use the full path to python.
        proc = subprocess.run(
            'ps aux | grep -v "grep" | grep "sky.skylet.skylet" | grep " -m"',
            shell=True,
            check=False,
            capture_output=True,
            text=True)
        if proc.returncode == 0:
            # Parse the output to extract PIDs (column 2)
            for line in proc.stdout.strip().split('\n'):
                if line:
                    parts = line.split()
                    if len(parts) >= 2:
                        try:
                            pids.append(int(parts[1]))
                        except ValueError:
                            continue
        return pids


def _check_version_match() -> Tuple[bool, Optional[str]]:
    """Check if the version file matches the current skylet version.

    Returns:
        Tuple of (version_match: bool, version: str or None)
    """
    version: Optional[str] = None
    if os.path.exists(VERSION_FILE):
        try:
            with open(VERSION_FILE, 'r', encoding='utf-8') as f:
                version = f.read().strip()
                return version == constants.SKYLET_VERSION, version
        except (OSError, IOError):
            pass
    return False, version
>>>>>>> 9ca7f44f


def restart_skylet():
    # Kills old skylet if it is running.
    # TODO(zhwu): make the killing graceful, e.g., use a signal to tell
    # skylet to exit, instead of directly killing it.

<<<<<<< HEAD
    # Kill only our skylet process (identified by stored PID)
    if os.path.exists(PID_FILE):
        try:
            with open(PID_FILE, 'r', encoding='utf-8') as pid_file:
                old_pid = int(pid_file.read().strip())
            # Check if process is still alive and kill it
            try:
                os.kill(old_pid, signal.SIGKILL)
            except (OSError, ProcessLookupError):
                # Assume process already died
                pass
        except (OSError, ValueError, IOError) as exc:
            raise RuntimeError(f'Failed to read PID file {PID_FILE}: '
                               f'{common_utils.format_exception(exc)}') from exc
    else:
        # Fall back to old behavior for backward compatibility
        subprocess.run(
            # We use -m to grep instead of {constants.SKY_PYTHON_CMD} -m
            # to grep because need to handle the backward compatibility of
            # the old skylet started before #3326, which does not use the
            # full path to python.
            'ps aux | grep "sky.skylet.skylet" | grep " -m "'
            f'| awk \'{{print $2}}\' | xargs kill >> {SKYLET_LOG_FILE} 2>&1',
            shell=True,
            check=False)

    # TODO(kevin): Handle race conditions here. Race conditions can only
    # happen on Slurm, where there could be multiple clusters running in
    # one network namespace. For other clouds, the behaviour will be that
    # it always gets port 46590 (default port).
    port = common_utils.find_free_port(constants.SKYLET_GRPC_PORT)
=======
    # Find and kill running skylet processes
    for pid in _find_running_skylet_pids():
        try:
            os.kill(pid, signal.SIGKILL)
        except (OSError, ProcessLookupError):
            # Process died between detection and kill
            pass
    # Clean up the PID file
    try:
        os.remove(PID_FILE)
    except OSError:
        pass  # Best effort cleanup

    port = constants.SKYLET_GRPC_PORT
>>>>>>> 9ca7f44f
    subprocess.run(
        # We have made sure that `attempt_skylet.py` is executed with the
        # skypilot runtime env activated, so that skylet can access the cloud
        # CLI tools.
        f'nohup {constants.SKY_PYTHON_CMD} -m sky.skylet.skylet '
        f'--port={port} '
        f'>> {SKYLET_LOG_FILE} 2>&1 & echo $! > {PID_FILE}',
        shell=True,
        check=True)

    with open(PORT_FILE, 'w', encoding='utf-8') as pf:
        pf.write(str(port))

    with open(VERSION_FILE, 'w', encoding='utf-8') as v_f:
        v_f.write(constants.SKYLET_VERSION)


<<<<<<< HEAD
# Check if our skylet is running by checking the PID file
running = False
if os.path.exists(PID_FILE):
    try:
        with open(PID_FILE, 'r', encoding='utf-8') as f:
            pid = int(f.read().strip())
        # Check if the process is still alive
        os.kill(pid, 0)
        running = True
    except Exception as e:  # pylint: disable=broad-except
        # Assume the process is not running and restart it
        pass
else:
    # Fall back to grep-based check for backward compatibility
    proc = subprocess.run(
        'ps aux | grep -v "grep" | grep "sky.skylet.skylet" | grep " -m"',
        shell=True,
        check=False)
    running = (proc.returncode == 0)
=======
# Check if our skylet is running
running = bool(_find_running_skylet_pids())
>>>>>>> 9ca7f44f

version_match, found_version = _check_version_match()

version_string = (f' (found version {found_version}, new version '
                  f'{constants.SKYLET_VERSION})')
if not running:
    print('Skylet is not running. Starting (version '
          f'{constants.SKYLET_VERSION})...')
elif not version_match:
    print(f'Skylet is stale{version_string}. Restarting...')
else:
    print(
        f'Skylet is running with the latest version {constants.SKYLET_VERSION}.'
    )

if not running or not version_match:
    restart_skylet()<|MERGE_RESOLUTION|>--- conflicted
+++ resolved
@@ -8,17 +8,8 @@
 import psutil
 
 from sky.skylet import constants
-<<<<<<< HEAD
+from sky.skylet import runtime_utils
 from sky.utils import common_utils
-
-SKY_RUNTIME_DIR = os.environ.get(constants.SKY_RUNTIME_DIR_ENV_VAR,
-                                 os.path.expanduser('~'))
-VERSION_FILE = os.path.join(SKY_RUNTIME_DIR, constants.SKYLET_VERSION_FILE)
-SKYLET_LOG_FILE = os.path.join(SKY_RUNTIME_DIR, constants.SKYLET_LOG_FILE)
-PID_FILE = os.path.join(SKY_RUNTIME_DIR, constants.SKYLET_PID_FILE)
-PORT_FILE = os.path.join(SKY_RUNTIME_DIR, constants.SKYLET_PORT_FILE)
-=======
-from sky.skylet import runtime_utils
 
 VERSION_FILE = runtime_utils.get_runtime_dir_path(constants.SKYLET_VERSION_FILE)
 SKYLET_LOG_FILE = runtime_utils.get_runtime_dir_path(constants.SKYLET_LOG_FILE)
@@ -96,7 +87,6 @@
         except (OSError, IOError):
             pass
     return False, version
->>>>>>> 9ca7f44f
 
 
 def restart_skylet():
@@ -104,39 +94,6 @@
     # TODO(zhwu): make the killing graceful, e.g., use a signal to tell
     # skylet to exit, instead of directly killing it.
 
-<<<<<<< HEAD
-    # Kill only our skylet process (identified by stored PID)
-    if os.path.exists(PID_FILE):
-        try:
-            with open(PID_FILE, 'r', encoding='utf-8') as pid_file:
-                old_pid = int(pid_file.read().strip())
-            # Check if process is still alive and kill it
-            try:
-                os.kill(old_pid, signal.SIGKILL)
-            except (OSError, ProcessLookupError):
-                # Assume process already died
-                pass
-        except (OSError, ValueError, IOError) as exc:
-            raise RuntimeError(f'Failed to read PID file {PID_FILE}: '
-                               f'{common_utils.format_exception(exc)}') from exc
-    else:
-        # Fall back to old behavior for backward compatibility
-        subprocess.run(
-            # We use -m to grep instead of {constants.SKY_PYTHON_CMD} -m
-            # to grep because need to handle the backward compatibility of
-            # the old skylet started before #3326, which does not use the
-            # full path to python.
-            'ps aux | grep "sky.skylet.skylet" | grep " -m "'
-            f'| awk \'{{print $2}}\' | xargs kill >> {SKYLET_LOG_FILE} 2>&1',
-            shell=True,
-            check=False)
-
-    # TODO(kevin): Handle race conditions here. Race conditions can only
-    # happen on Slurm, where there could be multiple clusters running in
-    # one network namespace. For other clouds, the behaviour will be that
-    # it always gets port 46590 (default port).
-    port = common_utils.find_free_port(constants.SKYLET_GRPC_PORT)
-=======
     # Find and kill running skylet processes
     for pid in _find_running_skylet_pids():
         try:
@@ -150,8 +107,11 @@
     except OSError:
         pass  # Best effort cleanup
 
-    port = constants.SKYLET_GRPC_PORT
->>>>>>> 9ca7f44f
+    # TODO(kevin): Handle race conditions here. Race conditions can only
+    # happen on Slurm, where there could be multiple clusters running in
+    # one network namespace. For other clouds, the behaviour will be that
+    # it always gets port 46590 (default port).
+    port = common_utils.find_free_port(constants.SKYLET_GRPC_PORT)
     subprocess.run(
         # We have made sure that `attempt_skylet.py` is executed with the
         # skypilot runtime env activated, so that skylet can access the cloud
@@ -169,30 +129,8 @@
         v_f.write(constants.SKYLET_VERSION)
 
 
-<<<<<<< HEAD
-# Check if our skylet is running by checking the PID file
-running = False
-if os.path.exists(PID_FILE):
-    try:
-        with open(PID_FILE, 'r', encoding='utf-8') as f:
-            pid = int(f.read().strip())
-        # Check if the process is still alive
-        os.kill(pid, 0)
-        running = True
-    except Exception as e:  # pylint: disable=broad-except
-        # Assume the process is not running and restart it
-        pass
-else:
-    # Fall back to grep-based check for backward compatibility
-    proc = subprocess.run(
-        'ps aux | grep -v "grep" | grep "sky.skylet.skylet" | grep " -m"',
-        shell=True,
-        check=False)
-    running = (proc.returncode == 0)
-=======
 # Check if our skylet is running
 running = bool(_find_running_skylet_pids())
->>>>>>> 9ca7f44f
 
 version_match, found_version = _check_version_match()
 
