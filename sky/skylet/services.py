--- conflicted
+++ resolved
@@ -8,17 +8,14 @@
 from sky.jobs import state as managed_job_state
 from sky.schemas.generated import autostopv1_pb2
 from sky.schemas.generated import autostopv1_pb2_grpc
-<<<<<<< HEAD
 from sky.schemas.generated import servev1_pb2
 from sky.schemas.generated import servev1_pb2_grpc
 from sky.serve import serve_rpc_utils
 from sky.serve import serve_state
 from sky.serve import serve_utils
-=======
 from sky.schemas.generated import jobsv1_pb2
 from sky.schemas.generated import jobsv1_pb2_grpc
 from sky.serve import serve_state
->>>>>>> 79666d36
 from sky.skylet import autostop_lib
 from sky.skylet import constants
 from sky.skylet import job_lib
@@ -60,7 +57,6 @@
             context.abort(grpc.StatusCode.INTERNAL, str(e))
 
 
-<<<<<<< HEAD
 class ServeServiceImpl(servev1_pb2_grpc.ServeServiceServicer):
     """Implementation of the ServeService gRPC service."""
 
@@ -156,7 +152,10 @@
                 service_name, version, mode, pool)
             return servev1_pb2.UpdateServiceResponse(
                 encoded_message=encoded_message)
-=======
+        except Exception as e:  # pylint: disable=broad-except
+            context.abort(grpc.StatusCode.INTERNAL, str(e))
+
+
 class JobsServiceImpl(jobsv1_pb2_grpc.JobsServiceServicer):
     """Implementation of the JobsService gRPC service."""
 
@@ -348,6 +347,5 @@
             job_log_dirs = job_lib.get_job_log_dirs(job_ids)
             return jobsv1_pb2.GetLogDirsForJobsResponse(
                 job_log_dirs=job_log_dirs)
->>>>>>> 79666d36
         except Exception as e:  # pylint: disable=broad-except
             context.abort(grpc.StatusCode.INTERNAL, str(e))