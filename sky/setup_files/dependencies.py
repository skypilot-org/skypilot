--- conflicted
+++ resolved
@@ -110,13 +110,8 @@
 local_ray = [
     # Lower version of ray will cause dependency conflict for
     # click/grpcio/protobuf.
-<<<<<<< HEAD
     # Ray 2.6.1+ resolved cluster launcher bugs and grpcio issues on
     # Apple Silicon.
-=======
-    # Ray 2.6.1+ resolved cluster launcher bugs
-    # and grpcio issues on Apple Silicon.
->>>>>>> 36e1b14d
     # https://github.com/ray-project/ray/releases/tag/ray-2.6.1
     'ray[default] >= 2.6.1',
 ]
