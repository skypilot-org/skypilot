--- conflicted
+++ resolved
@@ -196,11 +196,8 @@
     'docker': ['docker'] + local_ray,
     'lambda': [],  # No dependencies needed for lambda
     'cloudflare': aws_dependencies,
-<<<<<<< HEAD
     'cloudrift': [], # No dependencies needed for cloudrift
-=======
     'coreweave': aws_dependencies + kubernetes_dependencies,
->>>>>>> 713daac9
     'scp': local_ray,
     'oci': ['oci'],
     'kubernetes': kubernetes_dependencies,
