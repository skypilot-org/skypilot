--- conflicted
+++ resolved
@@ -146,12 +146,8 @@
         'azure-mgmt-compute>=33.0.0',
         'azure-storage-blob>=12.23.1',
         'msgraph-sdk',
-<<<<<<< HEAD
-    ],
-=======
         'msrestazure',
-    ] + local_ray,
->>>>>>> 696516e6
+    ],
     # We need google-api-python-client>=2.69.0 to enable 'discardLocalSsd'
     # parameter for stopping instances. Reference:
     # https://github.com/googleapis/google-api-python-client/commit/f6e9d3869ed605b06f7cbf2e8cf2db25108506e6
