"""Dependencies for SkyPilot.

This file is imported by setup.py, so:
- It may not be able to import other skypilot modules, since sys.path may not be
  correct.
- It should not import any dependencies, as they may not be installed yet.
"""
import sys
from typing import Dict, List

install_requires = [
    'wheel<0.46.0',  # https://github.com/skypilot-org/skypilot/issues/5153
    'cachetools',
    # NOTE: ray requires click>=7.0.
    # click 8.2.0 has a bug in parsing the command line arguments:
    # https://github.com/pallets/click/issues/2894
    # TODO(aylei): remove this once the bug is fixed in click.
    'click >= 7.0, < 8.2.0',
    'colorama',
    'cryptography',
    # Jinja has a bug in older versions because of the lack of pinning
    # the version of the underlying markupsafe package. See:
    # https://github.com/pallets/jinja/issues/1585
    'jinja2 >= 3.0',
    'jsonschema',
    'networkx',
    'pandas>=1.3.0',
    'pendulum',
    # PrettyTable with version >=2.0.0 is required for the support of
    # `add_rows` method.
    'PrettyTable >= 2.0.0',
    'python-dotenv',
    'rich',
    'tabulate',
    # Light weight requirement, can be replaced with "typing" once
    # we deprecate Python 3.7 (this will take a while).
    'typing_extensions',
    # filelock 3.15.0 or higher is required for async file locking.
    'filelock >= 3.15.0',
    'packaging',
    'psutil',
    'pulp',
    # Cython 3.0 release breaks PyYAML 5.4.*
    # (https://github.com/yaml/pyyaml/issues/601)
    # <= 3.13 may encounter https://github.com/ultralytics/yolov5/issues/414
    'pyyaml > 3.13, != 5.4.*',
    'requests',
    'fastapi',
    'uvicorn[standard]',
    # Some pydantic versions are not compatible with ray. Adopted from ray's
    # setup.py:
    # https://github.com/ray-project/ray/blob/ray-2.9.3/python/setup.py#L254
    # We need pydantic>=2.0.0 for API server and client.
    'pydantic!=2.0.*,!=2.1.*,!=2.2.*,!=2.3.*,!=2.4.*,<3,>2',
    # Required for Form data by pydantic
    'python-multipart',
    'aiofiles',
    'httpx',
    'setproctitle',
    'sqlalchemy',
    'psycopg2-binary',
    # TODO(hailong): These three dependencies should be removed after we make
    # the client-side actually not importing them.
    'casbin',
    'sqlalchemy_adapter',
    # Required for API server metrics
    'prometheus_client>=0.8.0',
    'passlib',
    'bcrypt',
    'pyjwt',
    'gitpython',
    'types-paramiko',
    'alembic',
    'aiohttp',
<<<<<<< HEAD
    'aiosqlite',
=======
    'anyio',
>>>>>>> de54ed28
]

# See requirements-dev.txt for the version of grpc and protobuf
# used to generate the code during development.

# The grpc version at runtime has to be newer than the version
# used to generate the code.
GRPC = 'grpcio>=1.63.0'
# >= 5.26.1 because the runtime version can't be older than the version
# used to generate the code.
# < 7.0.0 because code generated for a major version V will be supported by
# protobuf runtimes of version V and V+1.
# https://protobuf.dev/support/cross-version-runtime-guarantee
PROTOBUF = 'protobuf>=5.26.1, < 7.0.0'

server_dependencies = [
    'casbin',
    'sqlalchemy_adapter',
    'passlib',
    'pyjwt',
    'aiohttp',
    'anyio',
    GRPC,
    PROTOBUF,
    'aiosqlite',
]

local_ray = [
    # Lower version of ray will cause dependency conflict for
    # click/grpcio/protobuf.
    # Excluded 2.6.0 as it has a bug in the cluster launcher:
    # https://github.com/ray-project/ray/releases/tag/ray-2.6.1
    'ray[default] >= 2.2.0, != 2.6.0',
]

remote = [
    GRPC,
    PROTOBUF,
]

# NOTE: Change the templates/jobs-controller.yaml.j2 file if any of the
# following packages dependencies are changed.
aws_dependencies = [
    # NOTE: this installs CLI V1. To use AWS SSO (e.g., `aws sso login`), users
    # should instead use CLI V2 which is not pip-installable. See
    # https://docs.aws.amazon.com/cli/latest/userguide/getting-started-install.html.
    'awscli>=1.27.10',
    'botocore>=1.29.10',
    'boto3>=1.26.1',
    # NOTE: required by awscli. To avoid ray automatically installing
    # the latest version.
    'colorama < 0.4.5',
]

# azure-cli cannot be installed normally by uv, so we need to work around it in
# a few places.
AZURE_CLI = 'azure-cli>=2.65.0'

extras_require: Dict[str, List[str]] = {
    'aws': aws_dependencies,
    # TODO(zongheng): azure-cli is huge and takes a long time to install.
    # Tracked in: https://github.com/Azure/azure-cli/issues/7387
    # azure-identity is needed in node_provider.
    # We need azure-identity>=1.13.0 to enable the customization of the
    # timeout of AzureCliCredential.
    'azure': [
        AZURE_CLI,
        'azure-core>=1.31.0',
        'azure-identity>=1.19.0',
        'azure-mgmt-network>=27.0.0',
        'azure-mgmt-compute>=33.0.0',
        'azure-storage-blob>=12.23.1',
        'msgraph-sdk',
        'msrestazure',
    ] + local_ray,
    # We need google-api-python-client>=2.69.0 to enable 'discardLocalSsd'
    # parameter for stopping instances. Reference:
    # https://github.com/googleapis/google-api-python-client/commit/f6e9d3869ed605b06f7cbf2e8cf2db25108506e6
    'gcp': [
        'google-api-python-client>=2.69.0',
        'google-cloud-storage',
        # see https://github.com/conda/conda/issues/13619
        # see https://github.com/googleapis/google-api-python-client/issues/2554
        'pyopenssl >= 23.2.0, <24.3.0',
    ],
    'ibm': [
        'ibm-cloud-sdk-core',
        'ibm-vpc',
        'ibm-platform-services>=0.48.0',
        'ibm-cos-sdk',
    ] + local_ray,
    'docker': ['docker'] + local_ray,
    'lambda': [],  # No dependencies needed for lambda
    'cloudflare': aws_dependencies,
    'scp': local_ray,
    'oci': ['oci'] + local_ray,
    # Kubernetes 32.0.0 has an authentication bug: https://github.com/kubernetes-client/python/issues/2333 # pylint: disable=line-too-long
    'kubernetes': [
        'kubernetes>=20.0.0,!=32.0.0', 'websockets', 'python-dateutil'
    ],
    'ssh': ['kubernetes>=20.0.0,!=32.0.0', 'websockets', 'python-dateutil'],
    'remote': remote,
    # For the container registry auth api. Reference:
    # https://github.com/runpod/runpod-python/releases/tag/1.6.1
    'runpod': ['runpod>=1.6.1'],
    'fluidstack': [],  # No dependencies needed for fluidstack
    'cudo': ['cudo-compute>=0.1.10'],
    'paperspace': [],  # No dependencies needed for paperspace
    'do': ['pydo>=0.3.0', 'azure-core>=1.24.0', 'azure-common'],
    'vast': ['vastai-sdk>=0.1.12'],
    'vsphere': [
        'pyvmomi==8.0.1.0.2',
        # vsphere-automation-sdk is also required, but it does not have
        # pypi release, which cause failure of our pypi release.
        # https://peps.python.org/pep-0440/#direct-references
        # We have the instruction for its installation in our
        # docs instead.
        # 'vsphere-automation-sdk @ git+https://github.com/vmware/vsphere-automation-sdk-python.git@v8.0.1.0' pylint: disable=line-too-long
    ],
    'nebius': [
        'nebius>=0.2.47',
    ] + aws_dependencies,
    'hyperbolic': [],  # No dependencies needed for hyperbolic
    'server': server_dependencies,
}

# Nebius needs python3.10. If python 3.9 [all] will not install nebius
if sys.version_info < (3, 10):
    filtered_keys = [k for k in extras_require if k != 'nebius']
    extras_require['all'] = sum(
        [v for k, v in extras_require.items() if k != 'nebius'], [])
else:
    extras_require['all'] = sum(extras_require.values(), [])<|MERGE_RESOLUTION|>--- conflicted
+++ resolved
@@ -72,11 +72,8 @@
     'types-paramiko',
     'alembic',
     'aiohttp',
-<<<<<<< HEAD
     'aiosqlite',
-=======
     'anyio',
->>>>>>> de54ed28
 ]
 
 # See requirements-dev.txt for the version of grpc and protobuf
