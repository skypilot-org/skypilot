--- conflicted
+++ resolved
@@ -224,13 +224,8 @@
         PROTOBUF,
     ] + aws_dependencies,
     'hyperbolic': [],  # No dependencies needed for hyperbolic
-<<<<<<< HEAD
     'seeweb': ['ecsapi==0.4.0'],
     'server': server_dependencies,
-=======
-    'seeweb': ['ecsapi>=0.2.0'],
-    'shadeform': [],  # No dependencies needed for shadeform
->>>>>>> 501e7213
 }
 
 # Calculate which clouds should be included in the [all] installation.
