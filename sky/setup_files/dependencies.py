"""Dependencies for SkyPilot.

This file is imported by setup.py, so:
- It may not be able to import other skypilot modules, since sys.path may not be
  correct.
- It should not import any dependencies, as they may not be installed yet.
"""
import sys
from typing import Dict, List

clouds_with_ray = ['ibm', 'docker', 'scp']

install_requires = [
    'wheel<0.46.0',  # https://github.com/skypilot-org/skypilot/issues/5153
    'setuptools',  # TODO: match version to pyproject.toml once #5153 is fixed
    'pip',
    'cachetools',
    # NOTE: ray requires click>=7.0.
    # click 8.2.0 has a bug in parsing the command line arguments:
    # https://github.com/pallets/click/issues/2894
    # TODO(aylei): remove this once the bug is fixed in click.
    'click >= 7.0, < 8.2.0',
    'colorama',
    'cryptography',
    # Jinja has a bug in older versions because of the lack of pinning
    # the version of the underlying markupsafe package. See:
    # https://github.com/pallets/jinja/issues/1585
    'jinja2 >= 3.0',
    'jsonschema',
    'networkx',
    'pandas>=1.3.0',
    'pendulum',
    # PrettyTable with version >=2.0.0 is required for the support of
    # `add_rows` method.
    'PrettyTable >= 2.0.0',
    'python-dotenv',
    'rich',
    'tabulate',
    # Light weight requirement, can be replaced with "typing" once
    # we deprecate Python 3.7 (this will take a while).
    'typing_extensions',
    # filelock 3.15.0 or higher is required for async file locking.
    'filelock >= 3.15.0',
    'packaging',
    'psutil',
    'pulp',
    # Cython 3.0 release breaks PyYAML 5.4.*
    # (https://github.com/yaml/pyyaml/issues/601)
    # <= 3.13 may encounter https://github.com/ultralytics/yolov5/issues/414
    'pyyaml > 3.13, != 5.4.*',
    'ijson',
    'orjson',
    'requests',
    # SkyPilot inherits from uvicorn.Server to customize the behavior of
    # uvicorn, so we need to pin uvicorn version to avoid potential break
    # changes.
    # Notes for current version check:
    # - uvicorn 0.33.0 is the latest version that supports Python 3.8
    # - uvicorn 0.36.0 removes setup_event_loop thus breaks SkyPilot's custom
    #   behavior.
    'uvicorn[standard] >=0.33.0, <0.36.0',
    'fastapi',
    # Some pydantic versions are not compatible with ray. Adopted from ray's
    # setup.py:
    # https://github.com/ray-project/ray/blob/ray-2.9.3/python/setup.py#L254
    # We need pydantic>=2.0.0 for API server and client.
    'pydantic!=2.0.*,!=2.1.*,!=2.2.*,!=2.3.*,!=2.4.*,<3,>2',
    # Required for Form data by pydantic
    'python-multipart',
    'aiofiles',
    'httpx',
    'setproctitle',
    'sqlalchemy',
    'psycopg2-binary',
    'aiosqlite',
    'asyncpg',
    # TODO(hailong): These three dependencies should be removed after we make
    # the client-side actually not importing them.
    'casbin',
    'sqlalchemy_adapter',
    # Required for API server metrics
    'prometheus_client>=0.8.0',
    'passlib',
    'bcrypt==4.0.1',
    'pyjwt',
    'gitpython',
    'types-paramiko',
    'alembic',
    'aiohttp',
    'anyio',
]

# See requirements-dev.txt for the version of grpc and protobuf
# used to generate the code during development.

# The grpc version at runtime has to be newer than the version
# used to generate the code.
GRPC = 'grpcio>=1.63.0'
# >= 5.26.1 because the runtime version can't be older than the version
# used to generate the code.
# < 7.0.0 because code generated for a major version V will be supported by
# protobuf runtimes of version V and V+1.
# https://protobuf.dev/support/cross-version-runtime-guarantee
PROTOBUF = 'protobuf>=5.26.1, < 7.0.0'

server_dependencies = [
    # TODO: Some of these dependencies are also specified in install_requires,
    # so they are redundant here. We should figure out if they are only needed
    # on the server (should remove from install_requires), or if they are needed
    # on the client (should remove from here).
    'casbin',
    'sqlalchemy_adapter',
    'passlib',
    'pyjwt',
    'aiohttp',
    'anyio',
    GRPC,
    PROTOBUF,
    'aiosqlite',
    'greenlet',
]

local_ray = [
    # Lower version of ray will cause dependency conflict for
    # click/grpcio/protobuf.
    # Ray 2.6.1+ resolved cluster launcher bugs
    # and grpcio issues on Apple Silicon.
    # https://github.com/ray-project/ray/releases/tag/ray-2.6.1
    'ray[default] >= 2.6.1',
]

remote = [
    GRPC,
    PROTOBUF,
]

# NOTE: Change the templates/jobs-controller.yaml.j2 file if any of the
# following packages dependencies are changed.
aws_dependencies = [
    # NOTE: this installs CLI V1. To use AWS SSO (e.g., `aws sso login`), users
    # should instead use CLI V2 which is not pip-installable. See
    # https://docs.aws.amazon.com/cli/latest/userguide/getting-started-install.html.
    'awscli>=1.27.10',
    'botocore>=1.29.10',
    'boto3>=1.26.1',
    # NOTE: required by awscli. To avoid ray automatically installing
    # the latest version.
    'colorama < 0.4.5',
]

# Kubernetes 32.0.0 has an authentication bug:
# https://github.com/kubernetes-client/python/issues/2333
kubernetes_dependencies = [
    'kubernetes>=20.0.0,!=32.0.0',
    'websockets',
    'python-dateutil',
]

# azure-cli cannot be installed normally by uv, so we need to work around it in
# a few places.
AZURE_CLI = 'azure-cli>=2.65.0'

cloud_dependencies: Dict[str, List[str]] = {
    'aws': aws_dependencies,
    # TODO(zongheng): azure-cli is huge and takes a long time to install.
    # Tracked in: https://github.com/Azure/azure-cli/issues/7387
    # azure-identity is needed in node_provider.
    # We need azure-identity>=1.13.0 to enable the customization of the
    # timeout of AzureCliCredential.
    'azure': [
        AZURE_CLI,
        'azure-core>=1.31.0',
        'azure-identity>=1.19.0',
        'azure-mgmt-network>=27.0.0',
        'azure-mgmt-compute>=33.0.0',
        'azure-storage-blob>=12.23.1',
        'msgraph-sdk',
        'msrestazure',
    ],
    # We need google-api-python-client>=2.69.0 to enable 'discardLocalSsd'
    # parameter for stopping instances. Reference:
    # https://github.com/googleapis/google-api-python-client/commit/f6e9d3869ed605b06f7cbf2e8cf2db25108506e6
    'gcp': [
        'google-api-python-client>=2.69.0',
        'google-cloud-storage',
        # see https://github.com/conda/conda/issues/13619
        # see https://github.com/googleapis/google-api-python-client/issues/2554
        'pyopenssl >= 23.2.0, <24.3.0',
    ],
    'ibm': [
        'ibm-cloud-sdk-core',
        'ibm-vpc',
        'ibm-platform-services>=0.48.0',
        'ibm-cos-sdk',
    ] + local_ray,
    'docker': ['docker'] + local_ray,
    'lambda': [],  # No dependencies needed for lambda
    'cloudflare': aws_dependencies,
    'coreweave': aws_dependencies + kubernetes_dependencies,
    'scp': local_ray,
    'oci': ['oci'],
    'kubernetes': kubernetes_dependencies,
    'ssh': kubernetes_dependencies,
    # For the container registry auth api. Reference:
    # https://github.com/runpod/runpod-python/releases/tag/1.6.1
    # RunPod needs a TOML parser to read ~/.runpod/config.toml. On Python 3.11+
    # stdlib provides tomllib; on lower versions we depend on tomli explicitly.
    'runpod': ['runpod>=1.6.1', 'tomli; python_version < "3.11"'],
    'fluidstack': [],  # No dependencies needed for fluidstack
    'cudo': ['cudo-compute>=0.1.10'],
    'paperspace': [],  # No dependencies needed for paperspace
    'primeintellect': [],  # No dependencies needed for primeintellect
    'do': ['pydo>=0.3.0', 'azure-core>=1.24.0', 'azure-common'],
    'vast': ['vastai-sdk>=0.1.12'],
    'vsphere': [
        'pyvmomi==8.0.1.0.2',
        # vsphere-automation-sdk is also required, but it does not have
        # pypi release, which cause failure of our pypi release.
        # https://peps.python.org/pep-0440/#direct-references
        # We have the instruction for its installation in our
        # docs instead.
        # 'vsphere-automation-sdk @ git+https://github.com/vmware/vsphere-automation-sdk-python.git@v8.0.1.0' pylint: disable=line-too-long
    ],
    'nebius': [
        # Nebius requires grpcio and protobuf, so we need to include
        # our constraints here.
        'nebius>=0.2.47',
        GRPC,
        PROTOBUF,
    ] + aws_dependencies,
    'hyperbolic': [],  # No dependencies needed for hyperbolic
<<<<<<< HEAD
    'mithril': [],  # No dependencies needed for mithril
    'seeweb': ['ecsapi>=0.2.0'],
=======
    'seeweb': ['ecsapi==0.4.0'],
>>>>>>> e5b71de1
    'shadeform': [],  # No dependencies needed for shadeform
}

# Calculate which clouds should be included in the [all] installation.
clouds_for_all = set(cloud_dependencies)

if sys.version_info < (3, 10):
    # Nebius needs python3.10. If python 3.9 [all] will not install nebius
    clouds_for_all.remove('nebius')
    clouds_for_all.remove('seeweb')

if sys.version_info >= (3, 12):
    # The version of ray we use does not work with >= 3.12, so avoid clouds
    # that require ray.
    clouds_for_all -= set(clouds_with_ray)
    # vast requires setuptools==51.1.1 which will not work with python >= 3.12
    # TODO: Remove once https://github.com/vast-ai/vast-sdk/pull/6 is released
    clouds_for_all.remove('vast')

cloud_extras = {
    cloud: dependencies + server_dependencies
    for cloud, dependencies in cloud_dependencies.items()
}

extras_require: Dict[str, List[str]] = {
    # Include server_dependencies with each cloud.
    **cloud_extras,
    'all': list(set().union(*[cloud_extras[cloud] for cloud in clouds_for_all])
               ),
    'remote': remote,
    'server': server_dependencies,
}<|MERGE_RESOLUTION|>--- conflicted
+++ resolved
@@ -229,13 +229,9 @@
         PROTOBUF,
     ] + aws_dependencies,
     'hyperbolic': [],  # No dependencies needed for hyperbolic
-<<<<<<< HEAD
+    'seeweb': ['ecsapi==0.4.0'],
+    'shadeform': [],  # No dependencies needed for shadeform
     'mithril': [],  # No dependencies needed for mithril
-    'seeweb': ['ecsapi>=0.2.0'],
-=======
-    'seeweb': ['ecsapi==0.4.0'],
->>>>>>> e5b71de1
-    'shadeform': [],  # No dependencies needed for shadeform
 }
 
 # Calculate which clouds should be included in the [all] installation.
