"""SkyPilot.

SkyPilot is a framework for easily running machine learning* workloads on any
cloud through a unified interface. No knowledge of cloud offerings is required
or expected – you simply define the workload and its resource requirements, and
SkyPilot will automatically execute it on AWS, Google Cloud Platform or
Microsoft Azure.

*: SkyPilot is primarily targeted at machine learning workloads, but it can
also support many general workloads. We're excited to hear about your use case
and would love to hear more about how we can better support your requirements -
please join us in [this
discussion](https://github.com/skypilot-org/skypilot/discussions/1016)
"""

import atexit
import io
import os
import platform
import re
import subprocess
import sys
from typing import Dict, List

import setuptools

ROOT_DIR = os.path.dirname(__file__)
INIT_FILE_PATH = os.path.join(ROOT_DIR, 'sky', '__init__.py')
_COMMIT_FAILURE_MESSAGE = (
    'WARNING: SkyPilot fail to {verb} the commit hash in '
    f'{INIT_FILE_PATH!r} (SkyPilot can still be normally used): '
    '{error}')

original_init_content = None

system = platform.system()


def find_version():
    # Extract version information from filepath
    # Adapted from:
    #  https://github.com/ray-project/ray/blob/master/python/setup.py
    with open(INIT_FILE_PATH, 'r') as fp:
        version_match = re.search(r'^__version__ = [\'"]([^\'"]*)[\'"]',
                                  fp.read(), re.M)
        if version_match:
            return version_match.group(1)
        raise RuntimeError('Unable to find version string.')


def get_commit_hash():
    with open(INIT_FILE_PATH, 'r') as fp:
        commit_match = re.search(r'^_SKYPILOT_COMMIT_SHA = [\'"]([^\'"]*)[\'"]',
                                 fp.read(), re.M)
        if commit_match:
            commit_hash = commit_match.group(1)
        else:
            raise RuntimeError('Unable to find commit string.')

    if 'SKYPILOT_COMMIT_SHA' not in commit_hash:
        return commit_hash
    try:
        # Getting the commit hash from git, and check if there are any
        # uncommitted changes.
        # TODO: keep this in sync with sky/__init__.py
        cwd = os.path.dirname(__file__)
        commit_hash = subprocess.check_output(
            ['git', 'rev-parse', 'HEAD'],
            cwd=cwd,
            universal_newlines=True,
            stderr=subprocess.DEVNULL).strip()
        changes = subprocess.check_output(['git', 'status', '--porcelain'],
                                          cwd=cwd,
                                          universal_newlines=True,
                                          stderr=subprocess.DEVNULL).strip()
        if changes:
            commit_hash += '-dirty'
        return commit_hash
    except Exception as e:  # pylint: disable=broad-except
        print(_COMMIT_FAILURE_MESSAGE.format(verb='get', error=str(e)),
              file=sys.stderr)
        return commit_hash


def replace_commit_hash():
    """Fill in the commit hash in the __init__.py file."""
    try:
        with open(INIT_FILE_PATH, 'r') as fp:
            content = fp.read()
            global original_init_content
            original_init_content = content
            content = re.sub(r'^_SKYPILOT_COMMIT_SHA = [\'"]([^\'"]*)[\'"]',
                             f'_SKYPILOT_COMMIT_SHA = \'{get_commit_hash()}\'',
                             content,
                             flags=re.M)
        with open(INIT_FILE_PATH, 'w') as fp:
            fp.write(content)
    except Exception as e:  # pylint: disable=broad-except
        # Avoid breaking the installation when there is no permission to write
        # the file.
        print(_COMMIT_FAILURE_MESSAGE.format(verb='replace', error=str(e)),
              file=sys.stderr)
        pass


def revert_commit_hash():
    try:
        if original_init_content is not None:
            with open(INIT_FILE_PATH, 'w') as fp:
                fp.write(original_init_content)
    except Exception as e:  # pylint: disable=broad-except
        # Avoid breaking the installation when there is no permission to write
        # the file.
        print(_COMMIT_FAILURE_MESSAGE.format(verb='replace', error=str(e)),
              file=sys.stderr)


def parse_readme(readme: str) -> str:
    """Parse the README.md file to be pypi compatible."""
    # Replace the footnotes.
    readme = readme.replace('<!-- Footnote -->', '#')
    footnote_re = re.compile(r'\[\^([0-9]+)\]')
    readme = footnote_re.sub(r'<sup>[\1]</sup>', readme)

    # Remove the dark mode switcher
    mode_re = re.compile(
        r'<picture>[\n ]*<source media=.*>[\n ]*<img(.*)>[\n ]*</picture>',
        re.MULTILINE)
    readme = mode_re.sub(r'<img\1>', readme)
    return readme


install_requires = [
    'wheel',
    'cachetools',
    # NOTE: ray requires click>=7.0.
    'click >= 7.0',
    'colorama',
    'cryptography',
    # Jinja has a bug in older versions because of the lack of pinning
    # the version of the underlying markupsafe package. See:
    # https://github.com/pallets/jinja/issues/1585
    'jinja2 >= 3.0',
    'jsonschema',
    'networkx',
    'pandas>=1.3.0',
    'pendulum',
    # PrettyTable with version >=2.0.0 is required for the support of
    # `add_rows` method.
    'PrettyTable >= 2.0.0',
    'python-dotenv',
    'rich',
    'tabulate',
    # Light weight requirement, can be replaced with "typing" once
    # we deprecate Python 3.7 (this will take a while).
    "typing_extensions",
    'filelock >= 3.6.0',
    'packaging',
    'psutil',
    'pulp',
    # Cython 3.0 release breaks PyYAML 5.4.* (https://github.com/yaml/pyyaml/issues/601)
    # <= 3.13 may encounter https://github.com/ultralytics/yolov5/issues/414
    'pyyaml > 3.13, != 5.4.*',
    'requests',
    'fusepy'
]

local_ray = [
    # Lower version of ray will cause dependency conflict for
    # click/grpcio/protobuf.
    # Excluded 2.6.0 as it has a bug in the cluster launcher:
    # https://github.com/ray-project/ray/releases/tag/ray-2.6.1
    'ray[default] >= 2.2.0, <= 2.6.3, != 2.6.0',
]

remote = [
    # Adopted from ray's setup.py: https://github.com/ray-project/ray/blob/ray-2.4.0/python/setup.py
    # SkyPilot: != 1.48.0 is required to avoid the error where ray dashboard fails to start when
    # ray start is called (#2054).
    # Tracking issue: https://github.com/ray-project/ray/issues/30984
    "grpcio >= 1.32.0, <= 1.49.1, != 1.48.0; python_version < '3.10' and sys_platform == 'darwin'",  # noqa:E501
    "grpcio >= 1.42.0, <= 1.49.1, != 1.48.0; python_version >= '3.10' and sys_platform == 'darwin'",  # noqa:E501
    # Original issue: https://github.com/ray-project/ray/issues/33833
    "grpcio >= 1.32.0, <= 1.51.3, != 1.48.0; python_version < '3.10' and sys_platform != 'darwin'",  # noqa:E501
    "grpcio >= 1.42.0, <= 1.51.3, != 1.48.0; python_version >= '3.10' and sys_platform != 'darwin'",  # noqa:E501
    # Adopted from ray's setup.py:
    # https://github.com/ray-project/ray/blob/86fab1764e618215d8131e8e5068f0d493c77023/python/setup.py#L326
    'protobuf >= 3.15.3, != 3.19.5',
    # Ray job has an issue with pydantic>2.0.0, due to API changes of pydantic. See
    # https://github.com/ray-project/ray/issues/36990
    # >=1.10.8 is needed for ray>=2.6. See
    # https://github.com/ray-project/ray/issues/35661
    'pydantic <2.0, >=1.10.8',
]

# NOTE: Change the templates/spot-controller.yaml.j2 file if any of the
# following packages dependencies are changed.
aws_dependencies = [
    # botocore does not work with urllib3>=2.0.0, according to https://github.com/boto/botocore/issues/2926
    # We have to explicitly pin the version to optimize the time for
    # poetry install. See https://github.com/orgs/python-poetry/discussions/7937
    'urllib3<2',
    # NOTE: this installs CLI V1. To use AWS SSO (e.g., `aws sso login`), users
    # should instead use CLI V2 which is not pip-installable. See
    # https://docs.aws.amazon.com/cli/latest/userguide/getting-started-install.html.
    'awscli>=1.27.10',
    'botocore>=1.29.10',
    'boto3>=1.26.1',
<<<<<<< HEAD
    'fusepy'
=======
    # NOTE: required by awscli. To avoid ray automatically installing
    # the latest version.
    'colorama < 0.4.5',
>>>>>>> 09038a11
]
extras_require: Dict[str, List[str]] = {
    'aws': aws_dependencies,
    # TODO(zongheng): azure-cli is huge and takes a long time to install.
    # Tracked in: https://github.com/Azure/azure-cli/issues/7387
    # azure-identity is needed in node_provider.
    # We need azure-identity>=1.13.0 to enable the customization of the
    # timeout of AzureCliCredential.
    'azure': [
        'azure-cli>=2.31.0', 'azure-core', 'azure-identity>=1.13.0',
        'azure-mgmt-network'
    ] + local_ray,
    # We need google-api-python-client>=2.69.0 to enable 'discardLocalSsd'
    # parameter for stopping instances.
    # Reference: https://github.com/googleapis/google-api-python-client/commit/f6e9d3869ed605b06f7cbf2e8cf2db25108506e6
<<<<<<< HEAD
    'gcp':
        ['google-api-python-client>=2.69.0', 'google-cloud-storage', 'fusepy'] +
        local_ray,
=======
    'gcp': ['google-api-python-client>=2.69.0', 'google-cloud-storage'],
>>>>>>> 09038a11
    'ibm': [
        'ibm-cloud-sdk-core', 'ibm-vpc', 'ibm-platform-services', 'ibm-cos-sdk'
    ] + local_ray,
    'docker': ['docker'] + local_ray,
    'lambda': local_ray,
    'cloudflare': aws_dependencies,
    'scp': local_ray,
    'oci': ['oci'] + local_ray,
    'kubernetes': ['kubernetes>=20.0.0'] + local_ray,
    'remote': remote,
    'runpod': ['runpod>=1.5.1']
}

extras_require['all'] = sum(extras_require.values(), [])

long_description = ''
readme_filepath = 'README.md'
# When sky/backends/wheel_utils.py builds wheels, it will not contain the
# README.  Skip the description for that case.
if os.path.exists(readme_filepath):
    long_description = io.open(readme_filepath, 'r', encoding='utf-8').read()
    long_description = parse_readme(long_description)

atexit.register(revert_commit_hash)
replace_commit_hash()

setuptools.setup(
    # NOTE: this affects the package.whl wheel name. When changing this (if
    # ever), you must grep for '.whl' and change all corresponding wheel paths
    # (templates/*.j2 and wheel_utils.py).
    name='skypilot',
    version=find_version(),
    packages=setuptools.find_packages(),
    author='SkyPilot Team',
    license='Apache 2.0',
    readme='README.md',
    description='SkyPilot: An intercloud broker for the clouds',
    long_description=long_description,
    long_description_content_type='text/markdown',
    setup_requires=['wheel'],
    requires_python='>=3.7',
    install_requires=install_requires,
    extras_require=extras_require,
    entry_points={
        'console_scripts': ['sky = sky.cli:cli'],
    },
    include_package_data=True,
    classifiers=[
        'Programming Language :: Python :: 3.7',
        'Programming Language :: Python :: 3.8',
        'Programming Language :: Python :: 3.9',
        'Programming Language :: Python :: 3.10',
        'License :: OSI Approved :: Apache Software License',
        'Operating System :: OS Independent',
        'Topic :: Software Development :: Libraries :: Python Modules',
        'Topic :: System :: Distributed Computing',
    ],
    project_urls={
        'Homepage': 'https://github.com/skypilot-org/skypilot',
        'Issues': 'https://github.com/skypilot-org/skypilot/issues',
        'Discussion': 'https://github.com/skypilot-org/skypilot/discussions',
        'Documentation': 'https://skypilot.readthedocs.io/en/latest/',
    },
)<|MERGE_RESOLUTION|>--- conflicted
+++ resolved
@@ -206,13 +206,10 @@
     'awscli>=1.27.10',
     'botocore>=1.29.10',
     'boto3>=1.26.1',
-<<<<<<< HEAD
     'fusepy'
-=======
     # NOTE: required by awscli. To avoid ray automatically installing
     # the latest version.
     'colorama < 0.4.5',
->>>>>>> 09038a11
 ]
 extras_require: Dict[str, List[str]] = {
     'aws': aws_dependencies,
@@ -228,13 +225,9 @@
     # We need google-api-python-client>=2.69.0 to enable 'discardLocalSsd'
     # parameter for stopping instances.
     # Reference: https://github.com/googleapis/google-api-python-client/commit/f6e9d3869ed605b06f7cbf2e8cf2db25108506e6
-<<<<<<< HEAD
     'gcp':
         ['google-api-python-client>=2.69.0', 'google-cloud-storage', 'fusepy'] +
         local_ray,
-=======
-    'gcp': ['google-api-python-client>=2.69.0', 'google-cloud-storage'],
->>>>>>> 09038a11
     'ibm': [
         'ibm-cloud-sdk-core', 'ibm-vpc', 'ibm-platform-services', 'ibm-cos-sdk'
     ] + local_ray,
