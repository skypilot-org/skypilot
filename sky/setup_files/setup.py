--- conflicted
+++ resolved
@@ -137,13 +137,9 @@
         'azure-cli>=2.31.0', 'azure-core', 'azure-identity>=1.13.0',
         'azure-mgmt-network'
     ],
-<<<<<<< HEAD
-    'gcp': ['google-api-python-client', 'google-cloud-storage'] + local_ray,
-=======
     # We need google-api-python-client>=2.19.1 to enable 'reason' attribute
     # of googleapiclient.errors.HttpError, which is widely used in our system.
-    'gcp': ['google-api-python-client>=2.19.1', 'google-cloud-storage'],
->>>>>>> 2bf20046
+    'gcp': ['google-api-python-client>=2.19.1', 'google-cloud-storage'] + local_ray,
     'ibm': [
         'ibm-cloud-sdk-core', 'ibm-vpc', 'ibm-platform-services', 'ibm-cos-sdk'
     ] + local_ray,
