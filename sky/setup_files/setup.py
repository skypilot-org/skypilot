"""SkyPilot.

SkyPilot is a framework for easily running machine learning* workloads on any
cloud through a unified interface. No knowledge of cloud offerings is required
or expected – you simply define the workload and its resource requirements, and
SkyPilot will automatically execute it on AWS, Google Cloud Platform or
Microsoft Azure.

*: SkyPilot is primarily targeted at machine learning workloads, but it can
also support many general workloads. We're excited to hear about your use case
and would love to hear more about how we can better support your requirements -
please join us in [this
discussion](https://github.com/skypilot-org/skypilot/discussions/1016)
"""

import atexit
import io
import os
import platform
import re
import subprocess
import sys
from typing import Dict, List

import setuptools

ROOT_DIR = os.path.dirname(__file__)
INIT_FILE_PATH = os.path.join(ROOT_DIR, 'sky', '__init__.py')
_COMMIT_FAILURE_MESSAGE = (
    'WARNING: SkyPilot fail to {verb} the commit hash in '
    f'{INIT_FILE_PATH!r} (SkyPilot can still be normally used): '
    '{error}')

original_init_content = None

system = platform.system()


def find_version():
    # Extract version information from filepath
    # Adapted from:
    #  https://github.com/ray-project/ray/blob/master/python/setup.py
    with open(INIT_FILE_PATH, 'r') as fp:
        version_match = re.search(r'^__version__ = [\'"]([^\'"]*)[\'"]',
                                  fp.read(), re.M)
        if version_match:
            return version_match.group(1)
        raise RuntimeError('Unable to find version string.')


def get_commit_hash():
    with open(INIT_FILE_PATH, 'r') as fp:
        commit_match = re.search(r'^_SKYPILOT_COMMIT_SHA = [\'"]([^\'"]*)[\'"]',
                                 fp.read(), re.M)
        if commit_match:
            commit_hash = commit_match.group(1)
        else:
            raise RuntimeError('Unable to find commit string.')

    if 'SKYPILOT_COMMIT_SHA' not in commit_hash:
        return commit_hash
    try:
        # Getting the commit hash from git, and check if there are any
        # uncommitted changes.
        # TODO: keep this in sync with sky/__init__.py
        cwd = os.path.dirname(__file__)
        commit_hash = subprocess.check_output(
            ['git', 'rev-parse', 'HEAD'],
            cwd=cwd,
            universal_newlines=True,
            stderr=subprocess.DEVNULL).strip()
        changes = subprocess.check_output(['git', 'status', '--porcelain'],
                                          cwd=cwd,
                                          universal_newlines=True,
                                          stderr=subprocess.DEVNULL).strip()
        if changes:
            commit_hash += '-dirty'
        return commit_hash
    except Exception as e:  # pylint: disable=broad-except
        print(_COMMIT_FAILURE_MESSAGE.format(verb='get', error=str(e)),
              file=sys.stderr)
        return commit_hash


def replace_commit_hash():
    """Fill in the commit hash in the __init__.py file."""
    try:
        with open(INIT_FILE_PATH, 'r') as fp:
            content = fp.read()
            global original_init_content
            original_init_content = content
            content = re.sub(r'^_SKYPILOT_COMMIT_SHA = [\'"]([^\'"]*)[\'"]',
                             f'_SKYPILOT_COMMIT_SHA = \'{get_commit_hash()}\'',
                             content,
                             flags=re.M)
        with open(INIT_FILE_PATH, 'w') as fp:
            fp.write(content)
    except Exception as e:  # pylint: disable=broad-except
        # Avoid breaking the installation when there is no permission to write
        # the file.
        print(_COMMIT_FAILURE_MESSAGE.format(verb='replace', error=str(e)),
              file=sys.stderr)
        pass


def revert_commit_hash():
    try:
        if original_init_content is not None:
            with open(INIT_FILE_PATH, 'w') as fp:
                fp.write(original_init_content)
    except Exception as e:  # pylint: disable=broad-except
        # Avoid breaking the installation when there is no permission to write
        # the file.
        print(_COMMIT_FAILURE_MESSAGE.format(verb='replace', error=str(e)),
              file=sys.stderr)


def parse_readme(readme: str) -> str:
    """Parse the README.md file to be pypi compatible."""
    # Replace the footnotes.
    readme = readme.replace('<!-- Footnote -->', '#')
    footnote_re = re.compile(r'\[\^([0-9]+)\]')
    readme = footnote_re.sub(r'<sup>[\1]</sup>', readme)

    # Remove the dark mode switcher
    mode_re = re.compile(
        r'<picture>[\n ]*<source media=.*>[\n ]*<img(.*)>[\n ]*</picture>',
        re.MULTILINE)
    readme = mode_re.sub(r'<img\1>', readme)
    return readme


install_requires = [
    'wheel',
    'cachetools',
    # NOTE: ray requires click>=7.0.
    'click >= 7.0',
    'colorama',
    'cryptography',
    # Jinja has a bug in older versions because of the lack of pinning
    # the version of the underlying markupsafe package. See:
    # https://github.com/pallets/jinja/issues/1585
    'jinja2 >= 3.0',
    'jsonschema',
    'networkx',
    'pandas>=1.3.0',
    'pendulum',
    # PrettyTable with version >=2.0.0 is required for the support of
    # `add_rows` method.
    'PrettyTable >= 2.0.0',
    'python-dotenv',
    'rich',
    'tabulate',
    # Light weight requirement, can be replaced with "typing" once
    # we deprecate Python 3.7 (this will take a while).
    "typing_extensions",
    'filelock >= 3.6.0',
    'packaging',
    'psutil',
    'pulp',
    # Cython 3.0 release breaks PyYAML 5.4.* (https://github.com/yaml/pyyaml/issues/601)
    # <= 3.13 may encounter https://github.com/ultralytics/yolov5/issues/414
    'pyyaml > 3.13, != 5.4.*',
    'requests',
]

local_ray = [
    # Lower version of ray will cause dependency conflict for
    # click/grpcio/protobuf.
    # Excluded 2.6.0 as it has a bug in the cluster launcher:
    # https://github.com/ray-project/ray/releases/tag/ray-2.6.1
    'ray[default] >= 2.2.0, <= 2.6.3, != 2.6.0',
]

remote = [
    # Adopted from ray's setup.py: https://github.com/ray-project/ray/blob/ray-2.4.0/python/setup.py
    # SkyPilot: != 1.48.0 is required to avoid the error where ray dashboard fails to start when
    # ray start is called (#2054).
    # Tracking issue: https://github.com/ray-project/ray/issues/30984
    "grpcio >= 1.32.0, <= 1.49.1, != 1.48.0; python_version < '3.10' and sys_platform == 'darwin'",  # noqa:E501
    "grpcio >= 1.42.0, <= 1.49.1, != 1.48.0; python_version >= '3.10' and sys_platform == 'darwin'",  # noqa:E501
    # Original issue: https://github.com/ray-project/ray/issues/33833
    "grpcio >= 1.32.0, <= 1.51.3, != 1.48.0; python_version < '3.10' and sys_platform != 'darwin'",  # noqa:E501
    "grpcio >= 1.42.0, <= 1.51.3, != 1.48.0; python_version >= '3.10' and sys_platform != 'darwin'",  # noqa:E501
    # Adopted from ray's setup.py:
    # https://github.com/ray-project/ray/blob/86fab1764e618215d8131e8e5068f0d493c77023/python/setup.py#L326
    'protobuf >= 3.15.3, != 3.19.5',
    # Ray job has an issue with pydantic>2.0.0, due to API changes of pydantic. See
    # https://github.com/ray-project/ray/issues/36990
    # >=1.10.8 is needed for ray>=2.6. See
    # https://github.com/ray-project/ray/issues/35661
    'pydantic <2.0, >=1.10.8',
]

# NOTE: Change the templates/spot-controller.yaml.j2 file if any of the
# following packages dependencies are changed.
aws_dependencies = [
    # botocore does not work with urllib3>=2.0.0, according to https://github.com/boto/botocore/issues/2926
    # We have to explicitly pin the version to optimize the time for
    # poetry install. See https://github.com/orgs/python-poetry/discussions/7937
    'urllib3<2',
    # NOTE: this installs CLI V1. To use AWS SSO (e.g., `aws sso login`), users
    # should instead use CLI V2 which is not pip-installable. See
    # https://docs.aws.amazon.com/cli/latest/userguide/getting-started-install.html.
    'awscli>=1.27.10',
    'botocore>=1.29.10',
    'boto3>=1.26.1',
    # NOTE: required by awscli. To avoid ray automatically installing
    # the latest version.
    'colorama < 0.4.5',
]

extras_require: Dict[str, List[str]] = {
    'aws': aws_dependencies,
    # TODO(zongheng): azure-cli is huge and takes a long time to install.
    # Tracked in: https://github.com/Azure/azure-cli/issues/7387
    # azure-identity is needed in node_provider.
    # We need azure-identity>=1.13.0 to enable the customization of the
    # timeout of AzureCliCredential.
    'azure': [
        'azure-cli>=2.31.0', 'azure-core', 'azure-identity>=1.13.0',
        'azure-mgmt-network'
    ] + local_ray,
    # We need google-api-python-client>=2.69.0 to enable 'discardLocalSsd'
    # parameter for stopping instances.
    # Reference: https://github.com/googleapis/google-api-python-client/commit/f6e9d3869ed605b06f7cbf2e8cf2db25108506e6
    'gcp': ['google-api-python-client>=2.69.0', 'google-cloud-storage'],
    'ibm': [
        'ibm-cloud-sdk-core', 'ibm-vpc', 'ibm-platform-services', 'ibm-cos-sdk'
    ] + local_ray,
    'docker': ['docker'] + local_ray,
    'lambda': local_ray,
    'cloudflare': aws_dependencies,
    'scp': local_ray,
    'oci': ['oci'] + local_ray,
    'kubernetes': ['kubernetes>=20.0.0'],
    'remote': remote,
<<<<<<< HEAD
    'cudo': ['cudo-compute>=0.1.8'],
=======
    'runpod': ['runpod>=1.5.1'],
    'vsphere': [
        'pyvmomi==8.0.1.0.2',
        # vsphere-automation-sdk is also required, but it does not have
        # pypi release, which cause failure of our pypi release.
        # https://peps.python.org/pep-0440/#direct-references
        # We have the instruction for its installation in our
        # docs instead.
        # 'vsphere-automation-sdk @ git+https://github.com/vmware/vsphere-automation-sdk-python.git@v8.0.1.0'
    ],
>>>>>>> 3e6e21e1
}

extras_require['all'] = sum(extras_require.values(), [])

long_description = ''
readme_filepath = 'README.md'
# When sky/backends/wheel_utils.py builds wheels, it will not contain the
# README.  Skip the description for that case.
if os.path.exists(readme_filepath):
    long_description = io.open(readme_filepath, 'r', encoding='utf-8').read()
    long_description = parse_readme(long_description)

atexit.register(revert_commit_hash)
replace_commit_hash()

setuptools.setup(
    # NOTE: this affects the package.whl wheel name. When changing this (if
    # ever), you must grep for '.whl' and change all corresponding wheel paths
    # (templates/*.j2 and wheel_utils.py).
    name='skypilot',
    version=find_version(),
    packages=setuptools.find_packages(),
    author='SkyPilot Team',
    license='Apache 2.0',
    readme='README.md',
    description='SkyPilot: An intercloud broker for the clouds',
    long_description=long_description,
    long_description_content_type='text/markdown',
    setup_requires=['wheel'],
    requires_python='>=3.7',
    install_requires=install_requires,
    extras_require=extras_require,
    entry_points={
        'console_scripts': ['sky = sky.cli:cli'],
    },
    include_package_data=True,
    classifiers=[
        'Programming Language :: Python :: 3.7',
        'Programming Language :: Python :: 3.8',
        'Programming Language :: Python :: 3.9',
        'Programming Language :: Python :: 3.10',
        'License :: OSI Approved :: Apache Software License',
        'Operating System :: OS Independent',
        'Topic :: Software Development :: Libraries :: Python Modules',
        'Topic :: System :: Distributed Computing',
    ],
    project_urls={
        'Homepage': 'https://github.com/skypilot-org/skypilot',
        'Issues': 'https://github.com/skypilot-org/skypilot/issues',
        'Discussion': 'https://github.com/skypilot-org/skypilot/discussions',
        'Documentation': 'https://skypilot.readthedocs.io/en/latest/',
    },
)<|MERGE_RESOLUTION|>--- conflicted
+++ resolved
@@ -235,10 +235,8 @@
     'oci': ['oci'] + local_ray,
     'kubernetes': ['kubernetes>=20.0.0'],
     'remote': remote,
-<<<<<<< HEAD
+    'runpod': ['runpod>=1.5.1'],
     'cudo': ['cudo-compute>=0.1.8'],
-=======
-    'runpod': ['runpod>=1.5.1'],
     'vsphere': [
         'pyvmomi==8.0.1.0.2',
         # vsphere-automation-sdk is also required, but it does not have
@@ -248,7 +246,6 @@
         # docs instead.
         # 'vsphere-automation-sdk @ git+https://github.com/vmware/vsphere-automation-sdk-python.git@v8.0.1.0'
     ],
->>>>>>> 3e6e21e1
 }
 
 extras_require['all'] = sum(extras_require.values(), [])
