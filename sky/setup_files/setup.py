--- conflicted
+++ resolved
@@ -107,11 +107,7 @@
     'pydantic <2.0, >=1.10.8',
     # Cython 3.0 release breaks PyYAML 5.4.* (https://github.com/yaml/pyyaml/issues/601)
     # <= 3.13 may encounter https://github.com/ultralytics/yolov5/issues/414
-<<<<<<< HEAD
-    'pyyaml > 3.13'
-=======
     'pyyaml > 3.13, != 5.4.*'
->>>>>>> eb8599dc
 ]
 
 # NOTE: Change the templates/spot-controller.yaml.j2 file if any of the
