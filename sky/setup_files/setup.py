--- conflicted
+++ resolved
@@ -139,131 +139,6 @@
     return readme
 
 
-<<<<<<< HEAD
-install_requires = [
-    'wheel',
-    'cachetools',
-    # NOTE: ray requires click>=7.0.
-    'click >= 7.0',
-    'colorama',
-    'cryptography',
-    # Jinja has a bug in older versions because of the lack of pinning
-    # the version of the underlying markupsafe package. See:
-    # https://github.com/pallets/jinja/issues/1585
-    'jinja2 >= 3.0',
-    'jsonschema',
-    'networkx',
-    'pandas>=1.3.0',
-    'pendulum',
-    # PrettyTable with version >=2.0.0 is required for the support of
-    # `add_rows` method.
-    'PrettyTable >= 2.0.0',
-    'python-dotenv',
-    'rich',
-    'tabulate',
-    # Light weight requirement, can be replaced with "typing" once
-    # we deprecate Python 3.7 (this will take a while).
-    'typing_extensions',
-    'filelock >= 3.6.0',
-    'packaging',
-    'psutil',
-    'pulp',
-    # Cython 3.0 release breaks PyYAML 5.4.* (https://github.com/yaml/pyyaml/issues/601)
-    # <= 3.13 may encounter https://github.com/ultralytics/yolov5/issues/414
-    'pyyaml > 3.13, != 5.4.*',
-    'requests',
-]
-
-local_ray = [
-    # Lower version of ray will cause dependency conflict for
-    # click/grpcio/protobuf.
-    # Excluded 2.6.0 as it has a bug in the cluster launcher:
-    # https://github.com/ray-project/ray/releases/tag/ray-2.6.1
-    'ray[default] >= 2.2.0, != 2.6.0',
-]
-
-remote = [
-    # Adopted from ray's setup.py: https://github.com/ray-project/ray/blob/ray-2.4.0/python/setup.py
-    # SkyPilot: != 1.48.0 is required to avoid the error where ray dashboard fails to start when
-    # ray start is called (#2054).
-    # Tracking issue: https://github.com/ray-project/ray/issues/30984
-    "grpcio >= 1.32.0, <= 1.49.1, != 1.48.0; python_version < '3.10' and sys_platform == 'darwin'",  # noqa:E501
-    "grpcio >= 1.42.0, <= 1.49.1, != 1.48.0; python_version >= '3.10' and sys_platform == 'darwin'",  # noqa:E501
-    # Original issue: https://github.com/ray-project/ray/issues/33833
-    "grpcio >= 1.32.0, <= 1.51.3, != 1.48.0; python_version < '3.10' and sys_platform != 'darwin'",  # noqa:E501
-    "grpcio >= 1.42.0, <= 1.51.3, != 1.48.0; python_version >= '3.10' and sys_platform != 'darwin'",  # noqa:E501
-    # Adopted from ray's setup.py:
-    # https://github.com/ray-project/ray/blob/ray-2.9.3/python/setup.py#L343
-    'protobuf >= 3.15.3, != 3.19.5',
-    # Some pydantic versions are not compatible with ray. Adopted from ray's
-    # setup.py: https://github.com/ray-project/ray/blob/ray-2.9.3/python/setup.py#L254
-    'pydantic!=2.0.*,!=2.1.*,!=2.2.*,!=2.3.*,!=2.4.*,<3',
-]
-
-# NOTE: Change the templates/jobs-controller.yaml.j2 file if any of the
-# following packages dependencies are changed.
-aws_dependencies = [
-    # botocore does not work with urllib3>=2.0.0, according to https://github.com/boto/botocore/issues/2926
-    # We have to explicitly pin the version to optimize the time for
-    # poetry install. See https://github.com/orgs/python-poetry/discussions/7937
-    'urllib3<2',
-    # NOTE: this installs CLI V1. To use AWS SSO (e.g., `aws sso login`), users
-    # should instead use CLI V2 which is not pip-installable. See
-    # https://docs.aws.amazon.com/cli/latest/userguide/getting-started-install.html.
-    'awscli>=1.27.10',
-    'botocore>=1.29.10',
-    'boto3>=1.26.1',
-    # NOTE: required by awscli. To avoid ray automatically installing
-    # the latest version.
-    'colorama < 0.4.5',
-]
-
-extras_require: Dict[str, List[str]] = {
-    'aws': aws_dependencies,
-    # TODO(zongheng): azure-cli is huge and takes a long time to install.
-    # Tracked in: https://github.com/Azure/azure-cli/issues/7387
-    # azure-identity is needed in node_provider.
-    # We need azure-identity>=1.13.0 to enable the customization of the
-    # timeout of AzureCliCredential.
-    'azure': [
-        'azure-cli>=2.65.0', 'azure-core>=1.31.0', 'azure-identity>=1.19.0',
-        'azure-mgmt-network>=27.0.0', 'azure-mgmt-compute>=33.0.0',
-        'azure-storage-blob>=12.23.1', 'msgraph-sdk'
-    ] + local_ray,
-    # We need google-api-python-client>=2.69.0 to enable 'discardLocalSsd'
-    # parameter for stopping instances.
-    # Reference: https://github.com/googleapis/google-api-python-client/commit/f6e9d3869ed605b06f7cbf2e8cf2db25108506e6
-    'gcp': ['google-api-python-client>=2.69.0', 'google-cloud-storage'],
-    'ibm': [
-        'ibm-cloud-sdk-core', 'ibm-vpc', 'ibm-platform-services', 'ibm-cos-sdk'
-    ] + local_ray,
-    'docker': ['docker'] + local_ray,
-    'lambda': local_ray,
-    'cloudflare': aws_dependencies,
-    'scp': local_ray,
-    'oci': ['oci'] + local_ray,
-    'kubernetes': ['kubernetes>=20.0.0'],
-    'remote': remote,
-    'runpod': ['runpod>=1.5.1'],
-    'fluidstack': [],  # No dependencies needed for fluidstack
-    'cudo': ['cudo-compute>=0.1.10'],
-    'do': ['pydo>=0.3.0', 'azure-core>=1.24.0', 'azure-common'],
-    'paperspace': [],  # No dependencies needed for paperspace
-    'vsphere': [
-        'pyvmomi==8.0.1.0.2',
-        # vsphere-automation-sdk is also required, but it does not have
-        # pypi release, which cause failure of our pypi release.
-        # https://peps.python.org/pep-0440/#direct-references
-        # We have the instruction for its installation in our
-        # docs instead.
-        # 'vsphere-automation-sdk @ git+https://github.com/vmware/vsphere-automation-sdk-python.git@v8.0.1.0'
-    ],
-}
-
-extras_require['all'] = sum(extras_require.values(), [])
-
-=======
->>>>>>> ce1cb837
 long_description = ''
 readme_filepath = 'README.md'
 # When sky/backends/wheel_utils.py builds wheels, it will not contain the
