"""SkyPilot.

SkyPilot is a framework for easily running machine learning* workloads on any
cloud through a unified interface. No knowledge of cloud offerings is required
or expected – you simply define the workload and its resource requirements, and
SkyPilot will automatically execute it on AWS, Google Cloud Platform or
Microsoft Azure.

*: SkyPilot is primarily targeted at machine learning workloads, but it can
also support many general workloads. We're excited to hear about your use case
and would love to hear more about how we can better support your requirements -
please join us in [this
discussion](https://github.com/skypilot-org/skypilot/discussions/1016)
"""

import io
import os
import platform
import re
import warnings
from typing import Dict, List

import setuptools

ROOT_DIR = os.path.dirname(__file__)

system = platform.system()
if system == 'Darwin':
    mac_version = platform.mac_ver()[0]
    mac_major, mac_minor = mac_version.split('.')[:2]
    mac_major = int(mac_major)
    mac_minor = int(mac_minor)
    if mac_major < 10 or (mac_major == 10 and mac_minor < 15):
        warnings.warn(
            f'\'Detected MacOS version {mac_version}. MacOS version >=10.15 '
            'is required to install ray>=1.9\'')


def find_version(*filepath):
    # Extract version information from filepath
    # Adapted from:
    #  https://github.com/ray-project/ray/blob/master/python/setup.py
    with open(os.path.join(ROOT_DIR, *filepath)) as fp:
        version_match = re.search(r'^__version__ = [\'"]([^\'"]*)[\'"]',
                                  fp.read(), re.M)
        if version_match:
            return version_match.group(1)
        raise RuntimeError('Unable to find version string.')


def parse_readme(readme: str) -> str:
    """Parse the README.md file to be pypi compatible."""
    # Replace the footnotes.
    readme = readme.replace('<!-- Footnote -->', '#')
    footnote_re = re.compile(r'\[\^([0-9]+)\]')
    readme = footnote_re.sub(r'<sup>[\1]</sup>', readme)

    # Remove the dark mode switcher
    mode_re = re.compile(
        r'<picture>[\n ]*<source media=.*>[\n ]*<img(.*)>[\n ]*</picture>',
        re.MULTILINE)
    readme = mode_re.sub(r'<img\1>', readme)
    return readme


install_requires = [
    'wheel',
    # NOTE: ray requires click>=7.0
    'click>=7.0',
    # NOTE: required by awscli. To avoid ray automatically installing
    # the latest version.
    'colorama<0.4.5',
    'cryptography',
    # Jinja has a bug in older versions because of the lack of pinning
    # the version of the underlying markupsafe package. See:
    # https://github.com/pallets/jinja/issues/1585
    'jinja2>=3.0',
    'jsonschema',
    'networkx',
    'oauth2client',
    'pandas',
    'pendulum',
    # PrettyTable with version >=2.0.0 is required for the support of
    # `add_rows` method.
    'PrettyTable>=2.0.0',
    # Lower version of ray will cause dependency conflict for
    # click/grpcio/protobuf.
    'ray[default]>=2.2.0,<=2.4.0',
    'rich',
    'tabulate',
    # Light weight requirement, can be replaced with "typing" once
    # we deprecate Python 3.7 (this will take a while).
    "typing_extensions; python_version < '3.8'",
    'filelock>=3.6.0',
    # Adopted from ray's setup.py:
    # Tracking issue: https://github.com/ray-project/ray/issues/30984
    "grpcio >= 1.32.0, <= 1.49.1; python_version < '3.10' and sys_platform == 'darwin'",  # noqa:E501
    "grpcio >= 1.42.0, <= 1.49.1; python_version >= '3.10' and sys_platform == 'darwin'",  # noqa:E501
    # Original issue: https://github.com/ray-project/ray/issues/33833
    "grpcio >= 1.32.0, <= 1.51.3; python_version < '3.10' and sys_platform != 'darwin'",  # noqa:E501
    "grpcio >= 1.42.0, <= 1.51.3; python_version >= '3.10' and sys_platform != 'darwin'",  # noqa:E501
    'packaging',
    # Adopted from ray's setup.py:
    # https://github.com/ray-project/ray/blob/86fab1764e618215d8131e8e5068f0d493c77023/python/setup.py#L326
    'protobuf >= 3.15.3, != 3.19.5',
    'psutil',
    'pulp',
]

# NOTE: Change the templates/spot-controller.yaml.j2 file if any of the following
# packages dependencies are changed.
aws_dependencies = [
    # awscli>=1.27.10 is required for SSO support.
    'awscli',
    'boto3',
    # 'Crypto' module used in authentication.py for AWS.
    'pycryptodome==3.12.0',
]
extras_require: Dict[str, List[str]] = {
    'aws': aws_dependencies,
    # TODO(zongheng): azure-cli is huge and takes a long time to install.
    # Tracked in: https://github.com/Azure/azure-cli/issues/7387
    # azure-identity is needed in node_provider.
    # We need azure-identity>=1.13.0 to enable the customization of the
    # timeout of AzureCliCredential.
    'azure': [
        'azure-cli>=2.31.0', 'azure-core', 'azure-identity>=1.13.0',
        'azure-mgmt-network'
    ],
    'gcp': ['google-api-python-client', 'google-cloud-storage'],
    'ibm': ['ibm-cloud-sdk-core', 'ibm-vpc', 'ibm-platform-services'],
    'docker': ['docker'],
    'lambda': [],
    'cloudflare': aws_dependencies,
<<<<<<< HEAD
    'oci': ['oci'],
=======
    'scp': [],
>>>>>>> fe11b8ea
}

extras_require['all'] = sum(extras_require.values(), [])

# Install aws requirements by default, as it is the most common cloud provider,
# and the installation is quick.
install_requires += extras_require['aws']

long_description = ''
readme_filepath = 'README.md'
# When sky/backends/wheel_utils.py builds wheels, it will not contain the
# README.  Skip the description for that case.
if os.path.exists(readme_filepath):
    long_description = io.open(readme_filepath, 'r', encoding='utf-8').read()
    long_description = parse_readme(long_description)

setuptools.setup(
    # NOTE: this affects the package.whl wheel name. When changing this (if
    # ever), you must grep for '.whl' and change all corresponding wheel paths
    # (templates/*.j2 and wheel_utils.py).
    name='skypilot',
    version=find_version('sky', '__init__.py'),
    packages=setuptools.find_packages(),
    author='SkyPilot Team',
    license='Apache 2.0',
    readme='README.md',
    description='SkyPilot: An intercloud broker for the clouds',
    long_description=long_description,
    long_description_content_type='text/markdown',
    setup_requires=['wheel'],
    requires_python='>=3.7',
    install_requires=install_requires,
    extras_require=extras_require,
    entry_points={
        'console_scripts': ['sky = sky.cli:cli'],
    },
    include_package_data=True,
    classifiers=[
        'Programming Language :: Python :: 3.7',
        'Programming Language :: Python :: 3.8',
        'Programming Language :: Python :: 3.9',
        'Programming Language :: Python :: 3.10',
        'License :: OSI Approved :: Apache Software License',
        'Operating System :: OS Independent',
        'Topic :: Software Development :: Libraries :: Python Modules',
        'Topic :: System :: Distributed Computing',
    ],
    project_urls={
        'Homepage': 'https://github.com/skypilot-org/skypilot',
        'Issues': 'https://github.com/skypilot-org/skypilot/issues',
        'Discussion': 'https://github.com/skypilot-org/skypilot/discussions',
        'Documentation': 'https://skypilot.readthedocs.io/en/latest/',
    },
)<|MERGE_RESOLUTION|>--- conflicted
+++ resolved
@@ -132,11 +132,8 @@
     'docker': ['docker'],
     'lambda': [],
     'cloudflare': aws_dependencies,
-<<<<<<< HEAD
+    'scp': [],
     'oci': ['oci'],
-=======
-    'scp': [],
->>>>>>> fe11b8ea
 }
 
 extras_require['all'] = sum(extras_require.values(), [])
