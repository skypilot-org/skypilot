--- conflicted
+++ resolved
@@ -11,11 +11,8 @@
 import socket
 import sys
 import time
-<<<<<<< HEAD
 import uuid
-=======
 from typing import Dict, List, Union
->>>>>>> 069fa2a0
 import yaml
 
 from sky import sky_logging
