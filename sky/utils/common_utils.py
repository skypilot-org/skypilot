"""Utils shared between all of sky"""

import functools
import getpass
import inspect
import hashlib
import json
import random
import os
import re
import socket
import sys
import time
import uuid
<<<<<<< HEAD
from typing import Dict, List, Union

=======
from typing import Any
>>>>>>> 378f89a5
import yaml

from sky import sky_logging

_USER_HASH_FILE = os.path.expanduser('~/.sky/user_hash')

_PAYLOAD_PATTERN = re.compile(r'<sky-payload>(.*)</sky-payload>')
_PAYLOAD_STR = '<sky-payload>{}</sky-payload>'

logger = sky_logging.init_logger(__name__)

_run_id = None


def get_run_id():
    """Returns a unique run id for each 'run'.

    A run is defined as the lifetime of a process that has imported `sky`
    and has called its CLI or programmatic APIs. For example, two successive
    `sky launch` are two runs.
    """
    global _run_id
    if _run_id is None:
        _run_id = str(uuid.uuid4())
    return _run_id


def get_user_hash():
    """Returns a unique user-machine specific hash as a user id."""
    if os.path.exists(_USER_HASH_FILE):
        with open(_USER_HASH_FILE, 'r') as f:
            return f.read()

    hash_str = user_and_hostname_hash()
    user_hash = hashlib.md5(hash_str.encode()).hexdigest()[:8]
    os.makedirs(os.path.dirname(_USER_HASH_FILE), exist_ok=True)
    with open(_USER_HASH_FILE, 'w') as f:
        f.write(user_hash)
    return user_hash


class Backoff:
    """Exponential backoff with jittering."""
    MULTIPLIER = 1.6
    JITTER = 0.4

    def __init__(self, initial_backoff: int = 5, max_backoff_factor: int = 5):
        self._initial = True
        self._backoff = None
        self._inital_backoff = initial_backoff
        self._max_backoff = max_backoff_factor * self._inital_backoff

    # https://github.com/grpc/grpc/blob/2d4f3c56001cd1e1f85734b2f7c5ce5f2797c38a/doc/connection-backoff.md
    # https://github.com/grpc/grpc/blob/5fc3ff82032d0ebc4bf252a170ebe66aacf9ed9d/src/core/lib/backoff/backoff.cc

    def current_backoff(self) -> float:
        """Backs off once and returns the current backoff in seconds."""
        if self._initial:
            self._initial = False
            self._backoff = min(self._inital_backoff, self._max_backoff)
        else:
            self._backoff = min(self._backoff * self.MULTIPLIER,
                                self._max_backoff)
        self._backoff += random.uniform(-self.JITTER * self._backoff,
                                        self.JITTER * self._backoff)
        return self._backoff


def get_pretty_entry_point() -> str:
    """Returns the prettified entry point of this process (sys.argv).

    Example return values:
        $ sky launch app.yaml  # 'sky launch app.yaml'
        $ sky gpunode  # 'sky gpunode'
        $ python examples/app.py  # 'app.py'
    """
    argv = sys.argv
    basename = os.path.basename(argv[0])
    if basename == 'sky':
        # Turn '/.../anaconda/envs/py36/bin/sky' into 'sky', but keep other
        # things like 'examples/app.py'.
        argv[0] = basename
    return ' '.join(argv)


def user_and_hostname_hash() -> str:
    """Returns a string containing <user>-<hostname hash last 4 chars>.

    For uniquefying user clusters on shared-account cloud providers. Also used
    for AWS security group.

    Using uuid.getnode() instead of gethostname() is incorrect; observed to
    collide on Macs.

    NOTE: BACKWARD INCOMPATIBILITY NOTES

    Changing this string will render AWS clusters shown in `sky status`
    unreusable and potentially cause leakage:

    - If a cluster is STOPPED, any command restarting it (`sky launch`, `sky
      start`) will launch a NEW cluster.
    - If a cluster is UP, a `sky launch` command reusing it will launch a NEW
      cluster. The original cluster will be stopped and thus leaked from Sky's
      perspective.
    - `sky down/stop/exec` on these pre-change clusters still works, if no new
      clusters with the same name have been launched.

    The reason is AWS security group names are derived from this string, and
    thus changing the SG name makes these clusters unrecognizable.
    """
    hostname_hash = hashlib.md5(socket.gethostname().encode()).hexdigest()[-4:]
    return f'{getpass.getuser()}-{hostname_hash}'


def read_yaml(path):
    with open(path, 'r') as f:
        config = yaml.safe_load(f)
    return config


def dump_yaml(path, config):
    with open(path, 'w') as f:
        f.write(dump_yaml_str(config))


def dump_yaml_str(config):
    # https://github.com/yaml/pyyaml/issues/127
    class LineBreakDumper(yaml.SafeDumper):

        def write_line_break(self, data=None):
            super().write_line_break(data)
            if len(self.indents) == 1:
                super().write_line_break()

    return yaml.dump(config,
                     Dumper=LineBreakDumper,
                     sort_keys=False,
                     default_flow_style=False)


def make_decorator(cls, name_or_fn, **ctx_kwargs):
    """Make the cls a decorator.

    class cls:
        def __init__(self, name, **kwargs):
            pass
        def __enter__(self):
            pass
        def __exit__(self, exc_type, exc_value, traceback):
            pass

    Args:
        name_or_fn: The name of the event or the function to be wrapped.
        message: The message attached to the event.
    """
    if isinstance(name_or_fn, str):

        def _wrapper(f):

            @functools.wraps(f)
            def _record(*args, **kwargs):
                nonlocal name_or_fn
                with cls(name_or_fn, **ctx_kwargs):
                    return f(*args, **kwargs)

            return _record

        return _wrapper
    else:
        if not inspect.isfunction(name_or_fn):
            raise ValueError(
                'Should directly apply the decorator to a function.')

        @functools.wraps(name_or_fn)
        def _record(*args, **kwargs):
            nonlocal name_or_fn
            f = name_or_fn
            func_name = getattr(f, '__qualname__', f.__name__)
            module_name = getattr(f, '__module__', '')
            if module_name:
                full_name = f'{module_name}.{func_name}'
            else:
                full_name = func_name
            with cls(full_name, **ctx_kwargs):
                return f(*args, **kwargs)

        return _record


def retry(method, max_retries=3, initial_backoff=1):
    """Retry a function up to max_retries times with backoff between retries."""

    @functools.wraps(method)
    def method_with_retries(*args, **kwargs):
        backoff = Backoff(initial_backoff)
        try_count = 0
        while try_count < max_retries:
            try:
                return method(*args, **kwargs)
            except Exception as e:  # pylint: disable=broad-except
                logger.warning(f'Caught {e}. Retrying.')
                try_count += 1
                if try_count < max_retries:
                    time.sleep(backoff.current_backoff())
                else:
                    raise

    return method_with_retries


def encode_payload(payload: Any) -> str:
    """Encode a payload to make it more robust for parsing.

    The make the message transfer more robust to any additional
    strings added to the message during transfering.

    An example message that is polluted by the system warning:
    "LC_ALL: cannot change locale (en_US.UTF-8)\n<sky-payload>hello, world</sky-payload>" # pylint: disable=line-too-long

    Args:
        payload: A str, dict or list to be encoded.

    Returns:
        A string that is encoded from the payload.
    """
    payload_str = json.dumps(payload)
    payload_str = _PAYLOAD_STR.format(payload_str)
    return payload_str


def decode_payload(payload_str: str) -> Any:
    """Decode a payload string.

    Args:
        payload_str: A string that is encoded from a payload.

    Returns:
        A str, dict or list that is decoded from the payload string.
    """
    matched = _PAYLOAD_PATTERN.findall(payload_str)
    if not matched:
        raise ValueError(f'Invalid payload string: \n{payload_str}')
    payload_str = matched[0]
    payload = json.loads(payload_str)
    return payload<|MERGE_RESOLUTION|>--- conflicted
+++ resolved
@@ -12,12 +12,7 @@
 import sys
 import time
 import uuid
-<<<<<<< HEAD
-from typing import Dict, List, Union
-
-=======
 from typing import Any
->>>>>>> 378f89a5
 import yaml
 
 from sky import sky_logging
