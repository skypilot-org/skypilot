"""Utils shared between all of sky"""

import functools
import getpass
import inspect
import hashlib
import random
import os
import socket
import sys
import time
import yaml

from sky import sky_logging

logger = sky_logging.init_logger(__name__)


<<<<<<< HEAD
=======
def get_user_hash():
    """Returns a unique user-machine specific hash as a user id."""
    hash_str = user_and_hostname_hash()
    return hashlib.md5(hash_str.encode()).hexdigest()[:8]


>>>>>>> 8df4a8bc
class Backoff:
    """Exponential backoff with jittering."""
    MULTIPLIER = 1.6
    JITTER = 0.4

    def __init__(self, initial_backoff: int = 5, max_backoff_factor: int = 5):
        self._initial = True
        self._backoff = None
        self._inital_backoff = initial_backoff
        self._max_backoff = max_backoff_factor * self._inital_backoff

    # https://github.com/grpc/grpc/blob/2d4f3c56001cd1e1f85734b2f7c5ce5f2797c38a/doc/connection-backoff.md
    # https://github.com/grpc/grpc/blob/5fc3ff82032d0ebc4bf252a170ebe66aacf9ed9d/src/core/lib/backoff/backoff.cc

    def current_backoff(self) -> float:
        """Backs off once and returns the current backoff in seconds."""
        if self._initial:
            self._initial = False
            self._backoff = min(self._inital_backoff, self._max_backoff)
        else:
            self._backoff = min(self._backoff * self.MULTIPLIER,
                                self._max_backoff)
        self._backoff += random.uniform(-self.JITTER * self._backoff,
                                        self.JITTER * self._backoff)
        return self._backoff


def get_pretty_entry_point() -> str:
    """Returns the prettified entry point of this process (sys.argv).

    Example return values:
        $ sky launch app.yaml  # 'sky launch app.yaml'
        $ sky gpunode  # 'sky gpunode'
        $ python examples/app.py  # 'app.py'
    """
    argv = sys.argv
    basename = os.path.basename(argv[0])
    if basename == 'sky':
        # Turn '/.../anaconda/envs/py36/bin/sky' into 'sky', but keep other
        # things like 'examples/app.py'.
        argv[0] = basename
    return ' '.join(argv)


def user_and_hostname_hash() -> str:
    """Returns a string containing <user>-<hostname hash last 4 chars>.

    For uniquefying user clusters on shared-account cloud providers. Also used
    for AWS security group.

    Using uuid.getnode() instead of gethostname() is incorrect; observed to
    collide on Macs.

    NOTE: BACKWARD INCOMPATIBILITY NOTES

    Changing this string will render AWS clusters shown in `sky status`
    unreusable and potentially cause leakage:

    - If a cluster is STOPPED, any command restarting it (`sky launch`, `sky
      start`) will launch a NEW cluster.
    - If a cluster is UP, a `sky launch` command reusing it will launch a NEW
      cluster. The original cluster will be stopped and thus leaked from Sky's
      perspective.
    - `sky down/stop/exec` on these pre-change clusters still works, if no new
      clusters with the same name have been launched.

    The reason is AWS security group names are derived from this string, and
    thus changing the SG name makes these clusters unrecognizable.
    """
    hostname_hash = hashlib.md5(socket.gethostname().encode()).hexdigest()[-4:]
    return f'{getpass.getuser()}-{hostname_hash}'


def read_yaml(path):
    with open(path, 'r') as f:
        config = yaml.safe_load(f)
    return config


def dump_yaml(path, config):
    with open(path, 'w') as f:
        f.write(dump_yaml_str(config))


def dump_yaml_str(config):
    # https://github.com/yaml/pyyaml/issues/127
    class LineBreakDumper(yaml.SafeDumper):

        def write_line_break(self, data=None):
            super().write_line_break(data)
            if len(self.indents) == 1:
                super().write_line_break()

    return yaml.dump(config,
                     Dumper=LineBreakDumper,
                     sort_keys=False,
                     default_flow_style=False)


def make_decorator(cls, name_or_fn, **ctx_kwargs):
    """Make the cls a decorator.

    class cls:
        def __init__(self, name, **kwargs):
            pass
        def __enter__(self):
            pass
        def __exit__(self, exc_type, exc_value, traceback):
            pass

    Args:
        name_or_fn: The name of the event or the function to be wrapped.
        message: The message attached to the event.
    """
    if isinstance(name_or_fn, str):

        def _wrapper(f):

            @functools.wraps(f)
            def _record(*args, **kwargs):
                nonlocal name_or_fn
                with cls(name_or_fn, **ctx_kwargs):
                    return f(*args, **kwargs)

            return _record

        return _wrapper
    else:
        if not inspect.isfunction(name_or_fn):
            raise ValueError(
                'Should directly apply the decorator to a function.')

        @functools.wraps(name_or_fn)
        def _record(*args, **kwargs):
            nonlocal name_or_fn
            f = name_or_fn
            func_name = getattr(f, '__qualname__', f.__name__)
            module_name = getattr(f, '__module__', '')
            if module_name:
                full_name = f'{module_name}.{func_name}'
            else:
                full_name = func_name
            with cls(full_name, **ctx_kwargs):
                return f(*args, **kwargs)

        return _record


def retry(method, max_retries=3, initial_backoff=1):
    """Retry a function up to max_retries times with backoff between retries."""

    @functools.wraps(method)
    def method_with_retries(*args, **kwargs):
        backoff = Backoff(initial_backoff)
        try_count = 0
        while try_count < max_retries:
            try:
                return method(*args, **kwargs)
            except Exception as e:  # pylint: disable=broad-except
                logger.warning(f'Caught {e}. Retrying.')
                try_count += 1
                if try_count < max_retries:
                    time.sleep(backoff.current_backoff())
                else:
                    raise

    return method_with_retries<|MERGE_RESOLUTION|>--- conflicted
+++ resolved
@@ -16,15 +16,12 @@
 logger = sky_logging.init_logger(__name__)
 
 
-<<<<<<< HEAD
-=======
 def get_user_hash():
     """Returns a unique user-machine specific hash as a user id."""
     hash_str = user_and_hostname_hash()
     return hashlib.md5(hash_str.encode()).hexdigest()[:8]
 
 
->>>>>>> 8df4a8bc
 class Backoff:
     """Exponential backoff with jittering."""
     MULTIPLIER = 1.6
