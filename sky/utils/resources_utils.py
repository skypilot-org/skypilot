"""Utility functions for resources."""
import dataclasses
import enum
import itertools
import json
import math
import typing
from typing import Dict, List, Optional, Set, Union

from sky import skypilot_config
from sky.utils import common_utils
from sky.utils import registry
from sky.utils import ux_utils

if typing.TYPE_CHECKING:
    from sky import backends
    from sky import resources as resources_lib

_PORT_RANGE_HINT_MSG = ('Invalid port range {}. Please use the format '
                        '"from-to", in which from <= to. e.g. "1-3".')
_PORT_HINT_MSG = ('Invalid port {}. '
                  'Please use a port number between 1 and 65535.')
_DEFAULT_MESSAGE_HANDLE_INITIALIZING = '<initializing>'


class DiskTier(enum.Enum):
    """All disk tiers supported by SkyPilot."""
    LOW = 'low'
    MEDIUM = 'medium'
    HIGH = 'high'
    ULTRA = 'ultra'
    BEST = 'best'

    @classmethod
    def supported_tiers(cls) -> List[str]:
        # 'none' is a special tier for overriding
        # the tier specified in task YAML.
        return [tier.value for tier in cls] + ['none']

    @classmethod
    def cli_help_message(cls) -> str:
        return (
            f'OS disk tier. Could be one of {", ".join(cls.supported_tiers())}'
            f'. If {cls.BEST.value} is specified, use the best possible disk '
            'tier. If none is specified, enforce to use default value and '
            f'override the option in task YAML. Default: {cls.MEDIUM.value}')

    def __le__(self, other: 'DiskTier') -> bool:
        types = list(DiskTier)
        return types.index(self) <= types.index(other)


@dataclasses.dataclass
class ClusterName:
    display_name: str
    name_on_cloud: str

    def __repr__(self) -> str:
        return repr(self.display_name)

    def __str__(self) -> str:
        return self.display_name


def check_port_str(port: str) -> None:
    if not port.isdigit():
        with ux_utils.print_exception_no_traceback():
            raise ValueError(_PORT_HINT_MSG.format(port))
    if not 1 <= int(port) <= 65535:
        with ux_utils.print_exception_no_traceback():
            raise ValueError(_PORT_HINT_MSG.format(port))


def check_port_range_str(port_range: str) -> None:
    range_list = port_range.split('-')
    if len(range_list) != 2:
        with ux_utils.print_exception_no_traceback():
            raise ValueError(_PORT_RANGE_HINT_MSG.format(port_range))
    from_port, to_port = range_list
    check_port_str(from_port)
    check_port_str(to_port)
    if int(from_port) > int(to_port):
        with ux_utils.print_exception_no_traceback():
            raise ValueError(_PORT_RANGE_HINT_MSG.format(port_range))


def port_ranges_to_set(ports: Optional[List[str]]) -> Set[int]:
    """Parse a list of port ranges into a set that containing no duplicates.

    For example, ['1-3', '5-7'] will be parsed to {1, 2, 3, 5, 6, 7}.
    """
    if ports is None:
        return set()
    port_set = set()
    for port in ports:
        if port.isdigit():
            check_port_str(port)
            port_set.add(int(port))
        else:
            check_port_range_str(port)
            from_port, to_port = port.split('-')
            port_set.update(range(int(from_port), int(to_port) + 1))
    return port_set


def port_set_to_ranges(port_set: Optional[Set[int]]) -> List[str]:
    """Parse a set of ports into the skypilot ports format.

    This function will group consecutive ports together into a range,
    and keep the rest as is. For example, {1, 2, 3, 5, 6, 7} will be
    parsed to ['1-3', '5-7'].
    """
    if port_set is None:
        return []
    ports: List[str] = []
    # Group consecutive ports together.
    # This algorithm is based on one observation: consecutive numbers
    # in a sorted list will have the same difference with their indices.
    # For example, in [1, 2, 3, 5, 6, 7], difference between value and index
    # is [1, 1, 1, 2, 2, 2], and the consecutive numbers are [1, 2, 3] and
    # [5, 6, 7].
    for _, group in itertools.groupby(enumerate(sorted(port_set)),
                                      lambda x: x[1] - x[0]):
        port = [g[1] for g in group]
        if len(port) == 1:
            ports.append(str(port[0]))
        else:
            ports.append(f'{port[0]}-{port[-1]}')
    return ports


def simplify_ports(ports: List[str]) -> List[str]:
    """Simplify a list of ports.

    For example, ['1-2', '3', '5-6', '7'] will be simplified to ['1-3', '5-7'].
    """
    return port_set_to_ranges(port_ranges_to_set(ports))


def format_resource(resource: 'resources_lib.Resources',
                    simplify: bool = False) -> str:
    resource = resource.assert_launchable()
    vcpu, mem = resource.cloud.get_vcpus_mem_from_instance_type(
        resource.instance_type)

    components = []

    if resource.accelerators is not None:
        acc, count = list(resource.accelerators.items())[0]
        components.append(f'gpus={acc}:{count}')

    is_k8s = str(resource.cloud).lower() == 'kubernetes'
    if (resource.accelerators is None or is_k8s or not simplify):
        if vcpu is not None:
            components.append(f'cpus={int(vcpu)}')
        if mem is not None:
            components.append(f'mem={int(mem)}')

    instance_type = resource.instance_type
    if simplify:
        instance_type = common_utils.truncate_long_string(instance_type, 15)
    if not is_k8s:
<<<<<<< HEAD
        components.append(f'type={instance_type}')
=======
        components.append(instance_type)
>>>>>>> bc510ed9
    if simplify:
        components.append('...')
    else:
        image_id = resource.image_id
        if image_id is not None:
            if None in image_id:
                components.append(f'image_id={image_id[None]}')
            else:
                components.append(f'image_id={image_id}')
        components.append(f'disk={resource.disk_size}')
        disk_tier = resource.disk_tier
        if disk_tier is not None:
            components.append(f'disk_tier={disk_tier.value}')
        ports = resource.ports
        if ports is not None:
            components.append(f'ports={ports}')

    spot = '[spot]' if resource.use_spot else ''
    return f'{spot}({"" if not components else ", ".join(components)})'


def get_readable_resources_repr(handle: 'backends.CloudVmRayResourceHandle',
                                simplify: bool = False) -> str:
    if (handle.launched_nodes is not None and
            handle.launched_resources is not None):
        return (f'{handle.launched_nodes}x'
                f'{format_resource(handle.launched_resources, simplify)}')
    return _DEFAULT_MESSAGE_HANDLE_INITIALIZING


def make_ray_custom_resources_str(
        resource_dict: Optional[Dict[str, Union[int, float]]]) -> Optional[str]:
    """Convert resources to Ray custom resources format."""
    if resource_dict is None:
        return None
    # Ray does not allow fractional resources, so we need to ceil the values.
    ceiled_dict = {k: math.ceil(v) for k, v in resource_dict.items()}
    return json.dumps(ceiled_dict, separators=(',', ':'))


@dataclasses.dataclass
class FeasibleResources:
    """Feasible resources returned by cloud.

    Used to represent a collection of feasible resources returned by cloud,
    any fuzzy candidates, and optionally a string hint if no feasible resources
    are found.

    Fuzzy candidates example: when the requested GPU is A100:1 but is not
    available in a cloud/region, the fuzzy candidates are results of a fuzzy
    search in the catalog that are offered in the location. E.g.,
    ['A100-80GB:1', 'A100-80GB:2', 'A100-80GB:4', 'A100:8']
    """
    resources_list: List['resources_lib.Resources']
    fuzzy_candidate_list: List[str]
    hint: Optional[str]


def need_to_query_reservations() -> bool:
    """Checks if we need to query reservations from cloud APIs.

    We need to query reservations if:
    - The cloud has specific reservations.
    - The cloud prioritizes reservations over on-demand instances.

    This is useful to skip the potentially expensive reservation query for
    clouds that do not use reservations.
    """
    for cloud_str in registry.CLOUD_REGISTRY.keys():
        cloud_specific_reservations = skypilot_config.get_nested(
            (cloud_str, 'specific_reservations'), None)
        cloud_prioritize_reservations = skypilot_config.get_nested(
            (cloud_str, 'prioritize_reservations'), False)
        if (cloud_specific_reservations is not None or
                cloud_prioritize_reservations):
            return True
    return False


def make_launchables_for_valid_region_zones(
    launchable_resources: 'resources_lib.Resources',
    override_optimize_by_zone: bool = False,
) -> List['resources_lib.Resources']:
    assert launchable_resources.is_launchable()
    # In principle, all provisioning requests should be made at the granularity
    # of a single zone. However, for on-demand instances, we batch the requests
    # to the zones in the same region in order to leverage the region-level
    # provisioning APIs of AWS and Azure. This way, we can reduce the number of
    # API calls, and thus the overall failover time. Note that this optimization
    # does not affect the user cost since the clouds charge the same prices for
    # on-demand instances in the same region regardless of the zones. On the
    # other hand, for spot instances, we do not batch the requests because the
    # "AWS" spot prices may vary across zones.
    # For GCP, we do not batch the requests because GCP reservation system is
    # zone based. Therefore, price estimation is potentially different across
    # zones.

    # NOTE(woosuk): GCP does not support region-level provisioning APIs. Thus,
    # while we return per-region resources here, the provisioner will still
    # issue the request for one zone at a time.
    # NOTE(woosuk): If we support Azure spot instances, we should batch the
    # requests since Azure spot prices are region-level.
    # TODO(woosuk): Batch the per-zone AWS spot instance requests if they are
    # in the same region and have the same price.
    # TODO(woosuk): A better design is to implement batching at a higher level
    # (e.g., in provisioner or optimizer), not here.
    launchables = []
    regions = launchable_resources.get_valid_regions_for_launchable()
    for region in regions:
        assert launchable_resources.cloud is not None, 'Cloud must be specified'
        optimize_by_zone = (override_optimize_by_zone or
                            launchable_resources.cloud.optimize_by_zone())
        # It is possible that we force the optimize_by_zone but some clouds
        # do not support zone-level provisioning (i.e. Azure). So we check
        # if there is zone-level information in the region first.
        if (region.zones is not None and
            (launchable_resources.use_spot or optimize_by_zone)):
            # Spot instances.
            # Do not batch the per-zone requests.
            for zone in region.zones:
                launchables.append(
                    launchable_resources.copy(region=region.name,
                                              zone=zone.name))
        else:
            # On-demand instances.
            # Batch the requests at the granularity of a single region.
            launchables.append(launchable_resources.copy(region=region.name))
    return launchables<|MERGE_RESOLUTION|>--- conflicted
+++ resolved
@@ -160,11 +160,7 @@
     if simplify:
         instance_type = common_utils.truncate_long_string(instance_type, 15)
     if not is_k8s:
-<<<<<<< HEAD
-        components.append(f'type={instance_type}')
-=======
         components.append(instance_type)
->>>>>>> bc510ed9
     if simplify:
         components.append('...')
     else:
