--- conflicted
+++ resolved
@@ -6,11 +6,7 @@
 import os
 import tempfile
 import typing
-<<<<<<< HEAD
 from typing import Any, Dict, Optional
-=======
-from typing import Any, Dict, List, Optional, Tuple
->>>>>>> c1be0392
 
 import colorama
 
@@ -229,7 +225,11 @@
     return log_file
 
 
-def shared_controller_env_vars() -> Dict[str, str]:
+def shared_controller_vars_to_fill(controller_type: str) -> Dict[str, str]:
+    vars_to_fill: Dict[str, Any] = {
+        'cloud_dependencies_installation_commands':
+            _get_cloud_dependencies_installation_commands(controller_type)
+    }
     env_vars: Dict[str, str] = {
         env.value: '1' for env in env_options.Options if env.get()
     }
@@ -241,6 +241,7 @@
         # Skip cloud identity check to avoid the overhead.
         env_options.Options.SKIP_CLOUD_IDENTITY_CHECK.value: '1',
     })
+    vars_to_fill['controller_envs'] = env_vars
     return env_vars
 
 
@@ -256,15 +257,6 @@
         The controller_resources_config is the resources config that will be
         used to launch the controller.
     """
-<<<<<<< HEAD
-    vars_to_fill: Dict[str, Any] = {}
-=======
-    vars_to_fill: Dict[str, Any] = {
-        'cloud_dependencies_installation_commands':
-            _get_cloud_dependencies_installation_commands(controller_type)
-    }
-    controller_envs = _shared_controller_env_vars()
->>>>>>> c1be0392
     controller_resources_config_copied: Dict[str, Any] = copy.copy(
         controller_resources_config)
     if skypilot_config.loaded():
@@ -275,10 +267,6 @@
         if custom_controller_resources_config is not None:
             controller_resources_config_copied.update(
                 custom_controller_resources_config)
-    else:
-        # If the user config is not loaded, manually set this to None
-        # so that the template won't render this.
-        vars_to_fill['user_config_path'] = None
 
     try:
         controller_resources = resources.Resources.from_yaml_config(
