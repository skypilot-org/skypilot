"""Util constants/functions for SkyPilot Controllers."""
import copy
import dataclasses
import enum
import getpass
import os
import tempfile
import typing
from typing import Any, Dict, Iterable, List, Optional, Set

import colorama

from sky import check as sky_check
from sky import clouds
from sky import exceptions
from sky import global_user_state
from sky import resources
from sky import sky_logging
from sky import skypilot_config
from sky.adaptors import cloudflare
from sky.clouds import gcp
from sky.data import data_utils
from sky.data import storage as storage_lib
from sky.jobs import constants as managed_job_constants
from sky.jobs import utils as managed_job_utils
from sky.serve import constants as serve_constants
from sky.serve import serve_utils
from sky.skylet import constants
from sky.utils import common_utils
from sky.utils import env_options
from sky.utils import rich_utils
from sky.utils import ux_utils

if typing.TYPE_CHECKING:
    from sky import task as task_lib
    from sky.backends import cloud_vm_ray_backend

logger = sky_logging.init_logger(__name__)

# Message thrown when APIs sky.jobs.launch(), sky.serve.up() received an invalid
# controller resources spec.
CONTROLLER_RESOURCES_NOT_VALID_MESSAGE = (
    '{controller_type} controller resources is not valid, please check '
    '~/.sky/config.yaml file and make sure '
    '{controller_type}.controller.resources is a valid resources spec. '
    'Details:\n  {err}')

# The suffix for local skypilot config path for a job/service in file mounts
# that tells the controller logic to update the config with specific settings,
# e.g., removing the ssh_proxy_command when a job/service is launched in a same
# cloud as controller.
_LOCAL_SKYPILOT_CONFIG_PATH_SUFFIX = (
    '__skypilot:local_skypilot_config_path.yaml')


@dataclasses.dataclass
class _ControllerSpec:
    """Spec for skypilot controllers."""
    controller_type: str
    name: str
    # Use a list of strings to support fallback to old names. The list is in the
    # fallback order.
    candidate_cluster_names: List[str]
    in_progress_hint: str
    decline_cancel_hint: str
    _decline_down_when_failed_to_fetch_status_hint: str
    decline_down_for_dirty_controller_hint: str
    _check_cluster_name_hint: str
    default_hint_if_non_existent: str
    connection_error_hint: str
    default_resources_config: Dict[str, Any]

    @property
    def cluster_name(self) -> str:
        """The name in candidate_cluster_names that exists, else the first."""
        for candidate_name in self.candidate_cluster_names:
            record = global_user_state.get_cluster_from_name(candidate_name)
            if record is not None:
                return candidate_name
        return self.candidate_cluster_names[0]

    @property
    def decline_down_when_failed_to_fetch_status_hint(self) -> str:
        return self._decline_down_when_failed_to_fetch_status_hint.format(
            cluster_name=self.cluster_name)

    @property
    def check_cluster_name_hint(self) -> str:
        return self._check_cluster_name_hint.format(
            cluster_name=self.cluster_name)


class Controllers(enum.Enum):
    """Skypilot controllers."""
    # NOTE(dev): Keep this align with
    # sky/cli.py::_CONTROLLER_TO_HINT_OR_RAISE
    JOBS_CONTROLLER = _ControllerSpec(
        controller_type='jobs',
        name='managed jobs controller',
        candidate_cluster_names=[
            managed_job_utils.JOB_CONTROLLER_NAME,
            managed_job_utils.LEGACY_JOB_CONTROLLER_NAME
        ],
        in_progress_hint=(
            '* {job_info}To see all managed jobs: '
            f'{colorama.Style.BRIGHT}sky jobs queue{colorama.Style.RESET_ALL}'),
        decline_cancel_hint=(
            'Cancelling the jobs controller\'s jobs is not allowed.\nTo cancel '
            f'managed jobs, use: {colorama.Style.BRIGHT}sky jobs cancel '
            f'<managed job IDs> [--all]{colorama.Style.RESET_ALL}'),
        _decline_down_when_failed_to_fetch_status_hint=(
            f'{colorama.Fore.RED}Tearing down the jobs controller while '
            'it is in INIT state is not supported (this means a job launch '
            'is in progress or the previous launch failed), as we cannot '
            'guarantee that all the managed jobs are finished. Please wait '
            'until the jobs controller is UP or fix it with '
            f'{colorama.Style.BRIGHT}sky start '
            '{cluster_name}'
            f'{colorama.Style.RESET_ALL}.'),
        decline_down_for_dirty_controller_hint=(
            f'{colorama.Fore.RED}In-progress managed jobs found. To avoid '
            f'resource leakage, cancel all jobs first: {colorama.Style.BRIGHT}'
            f'sky jobs cancel -a{colorama.Style.RESET_ALL}\n'),
        _check_cluster_name_hint=('Cluster {cluster_name} is reserved for '
                                  'managed jobs controller.'),
        default_hint_if_non_existent='No in-progress managed jobs.',
        connection_error_hint=(
            'Failed to connect to jobs controller, please try again later.'),
        default_resources_config=managed_job_constants.CONTROLLER_RESOURCES)
    SKY_SERVE_CONTROLLER = _ControllerSpec(
        controller_type='serve',
        name='serve controller',
        candidate_cluster_names=[serve_utils.SKY_SERVE_CONTROLLER_NAME],
        in_progress_hint=(
            f'* To see detailed service status: {colorama.Style.BRIGHT}'
            f'sky serve status -a{colorama.Style.RESET_ALL}'),
        decline_cancel_hint=(
            'Cancelling the sky serve controller\'s jobs is not allowed.'),
        _decline_down_when_failed_to_fetch_status_hint=(
            f'{colorama.Fore.RED}Tearing down the sky serve controller '
            'while it is in INIT state is not supported (this means a sky '
            'serve up is in progress or the previous launch failed), as we '
            'cannot guarantee that all the services are terminated. Please '
            'wait until the sky serve controller is UP or fix it with '
            f'{colorama.Style.BRIGHT}sky start '
            '{cluster_name}'
            f'{colorama.Style.RESET_ALL}.'),
        decline_down_for_dirty_controller_hint=(
            f'{colorama.Fore.RED}Tearing down the sky serve controller is not '
            'supported, as it is currently serving the following services: '
            '{service_names}. Please terminate the services first with '
            f'{colorama.Style.BRIGHT}sky serve down -a'
            f'{colorama.Style.RESET_ALL}.'),
        _check_cluster_name_hint=('Cluster {cluster_name} is reserved for '
                                  'sky serve controller.'),
        default_hint_if_non_existent='No live services.',
        connection_error_hint=(
            'Failed to connect to serve controller, please try again later.'),
        default_resources_config=serve_constants.CONTROLLER_RESOURCES)

    @classmethod
    def from_name(cls, name: Optional[str]) -> Optional['Controllers']:
        """Check if the cluster name is a controller name.

        Returns:
            The controller if the cluster name is a controller name.
            Otherwise, returns None.
        """
        for controller in cls:
            if name in controller.value.candidate_cluster_names:
                return controller
        return None

    @classmethod
    def from_type(cls, controller_type: str) -> Optional['Controllers']:
        """Get the controller by controller type.

        Returns:
            The controller if the controller type is valid.
            Otherwise, returns None.
        """
        for controller in cls:
            if controller.value.controller_type == controller_type:
                return controller
        return None


# Install cli dependencies. Not using SkyPilot wheels because the wheel
# can be cleaned up by another process.
# TODO(zhwu): Keep the dependencies align with the ones in setup.py
def _get_cloud_dependencies_installation_commands(
        controller: Controllers) -> List[str]:
    # TODO(tian): Make dependency installation command a method of cloud
    # class and get all installation command for enabled clouds.
    commands = []
    # We use <step>/<total> instead of strong formatting, as we need to update
    # the <total> at the end of the for loop, and python does not support
    # partial string formatting.
    prefix_str = ('[<step>/<total>] Check & install cloud dependencies '
                  'on controller: ')
    # This is to make sure the shorter checking message does not have junk
    # characters from the previous message.
<<<<<<< HEAD
    empty_str = ' ' * 10
    aws_dependencies_installation = (
        'pip list | grep boto3 > /dev/null 2>&1 || pip install '
        'botocore>=1.29.10 boto3>=1.26.1; '
        # Need to separate the installation of awscli from above because some
        # other clouds will install boto3 but not awscli.
        'pip list | grep awscli> /dev/null 2>&1 || pip install "urllib3<2" '
        'awscli>=1.27.10 "colorama<0.4.5" > /dev/null 2>&1')
    setup_clouds: List[str] = []
=======
    empty_str = ' ' * 20

    # All python dependencies will be accumulated and then installed in one
    # command at the end. This is very fast if the packages are already
    # installed, so we don't check that.
    python_packages: Set[str] = set()

    # add flask to the controller dependencies for dashboard
    python_packages.add('flask')

    step_prefix = prefix_str.replace('<step>', str(len(commands) + 1))
    commands.append(f'echo -en "\\r{step_prefix}uv{empty_str}" &&'
                    f'{constants.SKY_UV_INSTALL_CMD} >/dev/null 2>&1')

>>>>>>> fd1ac0e6
    for cloud in sky_check.get_cached_enabled_clouds_or_refresh():
        if isinstance(
                clouds,
            (clouds.Lambda, clouds.SCP, clouds.Fluidstack, clouds.Paperspace)):
            # no need to install any cloud dependencies for lambda, scp,
            # fluidstack and paperspace
            continue
        if isinstance(cloud, clouds.AWS):
            step_prefix = prefix_str.replace('<step>',
                                             str(len(setup_clouds) + 1))
            commands.append(f'echo -en "\\r{step_prefix}AWS{empty_str}" && ' +
                            aws_dependencies_installation)
            setup_clouds.append(str(cloud))
        elif isinstance(cloud, clouds.Azure):
            step_prefix = prefix_str.replace('<step>',
                                             str(len(setup_clouds) + 1))
            commands.append(
                f'echo -en "\\r{step_prefix}Azure{empty_str}" && '
                'pip list | grep azure-cli > /dev/null 2>&1 || '
                'pip install "azure-cli>=2.31.0" azure-core '
                '"azure-identity>=1.13.0" azure-mgmt-network > /dev/null 2>&1')
            # Have to separate this installation of az blob storage from above
            # because this is newly-introduced and not part of azure-cli. We
            # need a separate installed check for this.
            commands.append(
                'pip list | grep azure-storage-blob > /dev/null 2>&1 || '
                'pip install azure-storage-blob msgraph-sdk > /dev/null 2>&1')
            setup_clouds.append(str(cloud))
        elif isinstance(cloud, clouds.GCP):
            step_prefix = prefix_str.replace('<step>',
                                             str(len(setup_clouds) + 1))
            commands.append(
                f'echo -en "\\r{step_prefix}GCP{empty_str}" && '
                'pip list | grep google-api-python-client > /dev/null 2>&1 || '
                'pip install "google-api-python-client>=2.69.0" '
                '> /dev/null 2>&1')
            # Have to separate the installation of google-cloud-storage from
            # above because for a VM launched on GCP, the VM may have
            # google-api-python-client installed alone.
            commands.append(
                'pip list | grep google-cloud-storage > /dev/null 2>&1 || '
                'pip install google-cloud-storage > /dev/null 2>&1')
            commands.append(f'{gcp.GOOGLE_SDK_INSTALLATION_COMMAND}')
            setup_clouds.append(str(cloud))
        elif isinstance(cloud, clouds.Kubernetes):
            step_prefix = prefix_str.replace('<step>',
                                             str(len(setup_clouds) + 1))
            commands.append(
                f'echo -en "\\r{step_prefix}Kubernetes{empty_str}" && '
                'pip list | grep kubernetes > /dev/null 2>&1 || '
                'pip install "kubernetes>=20.0.0" > /dev/null 2>&1 &&'
                # Install k8s + skypilot dependencies
                'sudo bash -c "if '
                '! command -v curl &> /dev/null || '
                '! command -v socat &> /dev/null || '
                '! command -v netcat &> /dev/null; '
                'then apt update &> /dev/null && '
                'apt install curl socat netcat -y &> /dev/null; '
                'fi" && '
                # Install kubectl
                '(command -v kubectl &>/dev/null || '
                '(curl -s -LO "https://dl.k8s.io/release/'
                '$(curl -L -s https://dl.k8s.io/release/stable.txt)'
                '/bin/linux/amd64/kubectl" && '
                'sudo install -o root -g root -m 0755 '
                'kubectl /usr/local/bin/kubectl))')
            setup_clouds.append(str(cloud))
        elif isinstance(cloud, clouds.Cudo):
            step_prefix = prefix_str.replace('<step>',
                                             str(len(setup_clouds) + 1))
            commands.append(
                f'echo -en "\\r{step_prefix}Cudo{empty_str}" && '
                'pip list | grep cudo-compute > /dev/null 2>&1 || '
                'pip install "cudo-compute>=0.1.10" > /dev/null 2>&1 && '
                'wget https://download.cudo.org/compute/cudoctl-0.3.2-amd64.deb -O ~/cudoctl.deb > /dev/null 2>&1 && '  # pylint: disable=line-too-long
                'sudo dpkg -i ~/cudoctl.deb > /dev/null 2>&1')
            setup_clouds.append(str(cloud))
        elif isinstance(cloud, clouds.RunPod):
            step_prefix = prefix_str.replace('<step>',
                                             str(len(setup_clouds) + 1))
            commands.append(f'echo -en "\\r{step_prefix}RunPod{empty_str}" && '
                            'pip list | grep runpod > /dev/null 2>&1 || '
                            'pip install "runpod>=1.5.1" > /dev/null 2>&1')
            setup_clouds.append(str(cloud))
        elif isinstance(cloud, clouds.OCI):
            step_prefix = prefix_str.replace('<step>',
                                             str(len(setup_clouds) + 1))
            commands.append(f'echo -en "\\r{prefix_str}OCI{empty_str}" && '
                            'pip list | grep oci > /dev/null 2>&1 || '
                            'pip install oci > /dev/null 2>&1')
            setup_clouds.append(str(cloud))
        elif isinstance(cloud, clouds.Vast):
            step_prefix = prefix_str.replace('<step>',
                                             str(len(setup_clouds) + 1))
            commands.append(f'echo -en "\\r{step_prefix}Vast{empty_str}" && '
                            'pip list | grep vastai_sdk > /dev/null 2>&1 || '
                            'pip install "vastai_sdk>=0.1.2" > /dev/null 2>&1')
            setup_clouds.append(str(cloud))
        if controller == Controllers.JOBS_CONTROLLER:
            if isinstance(cloud, clouds.IBM):
                step_prefix = prefix_str.replace('<step>',
                                                 str(len(setup_clouds) + 1))
                commands.append(
                    f'echo -en "\\r{step_prefix}IBM{empty_str}" '
                    '&& pip list | grep ibm-cloud-sdk-core > /dev/null 2>&1 || '
                    'pip install ibm-cloud-sdk-core ibm-vpc '
                    'ibm-platform-services ibm-cos-sdk > /dev/null 2>&1')
                setup_clouds.append(str(cloud))
    if (cloudflare.NAME
            in storage_lib.get_cached_enabled_storage_clouds_or_refresh()):
        step_prefix = prefix_str.replace('<step>', str(len(setup_clouds) + 1))
        commands.append(
            f'echo -en "\\r{step_prefix}Cloudflare{empty_str}" && ' +
            aws_dependencies_installation)
        setup_clouds.append(cloudflare.NAME)

    finish_prefix = prefix_str.replace('[<step>/<total>] ', '  ')
    commands.append(f'echo -e "\\r{finish_prefix}done.{empty_str}"')
    commands = [
        command.replace('<total>', str(len(setup_clouds)))
        for command in commands
    ]
    return commands


def check_cluster_name_not_controller(
        cluster_name: Optional[str],
        operation_str: Optional[str] = None) -> None:
    """Errors out if the cluster name is a controller name.

    Raises:
      sky.exceptions.NotSupportedError: if the cluster name is a controller
        name, raise with an error message explaining 'operation_str' is not
        allowed.

    Returns:
      None, if the cluster name is not a controller name.
    """
    controller = Controllers.from_name(cluster_name)
    if controller is not None:
        msg = controller.value.check_cluster_name_hint
        if operation_str is not None:
            msg += f' {operation_str} is not allowed.'
        with ux_utils.print_exception_no_traceback():
            raise exceptions.NotSupportedError(msg)


# Internal only:
def download_and_stream_latest_job_log(
        backend: 'cloud_vm_ray_backend.CloudVmRayBackend',
        handle: 'cloud_vm_ray_backend.CloudVmRayResourceHandle',
        local_dir: str) -> Optional[str]:
    """Downloads and streams the latest job log.

    This function is only used by jobs controller and sky serve controller.
    """
    os.makedirs(local_dir, exist_ok=True)
    log_file = None
    try:
        log_dirs = backend.sync_down_logs(
            handle,
            # Download the log of the latest job.
            # The job_id for the managed job running on the cluster is not
            # necessarily 1, as it is possible that the worker node in a
            # multi-node cluster is preempted, and we recover the managed job
            # on the existing cluster, which leads to a larger job_id. Those
            # job_ids all represent the same logical managed job.
            job_ids=None,
            local_dir=local_dir)
    except exceptions.CommandError as e:
        logger.info(f'Failed to download the logs: '
                    f'{common_utils.format_exception(e)}')
    else:
        if not log_dirs:
            logger.error('Failed to find the logs for the user program.')
        else:
            log_dir = list(log_dirs.values())[0]
            log_file = os.path.join(log_dir, 'run.log')

            # Print the logs to the console.
            try:
                with open(log_file, 'r', encoding='utf-8') as f:
                    print(f.read())
            except FileNotFoundError:
                logger.error('Failed to find the logs for the user '
                             f'program at {log_file}.')
    return log_file


def shared_controller_vars_to_fill(
        controller: Controllers, remote_user_config_path: str,
        local_user_config: Dict[str, Any]) -> Dict[str, str]:
    if not local_user_config:
        local_user_config_path = None
    else:
        # Remove admin_policy from local_user_config so that it is not applied
        # again on the controller. This is required since admin_policy is not
        # installed on the controller.
        local_user_config.pop('admin_policy', None)
        # Remove allowed_contexts from local_user_config since the controller
        # may be running in a Kubernetes cluster with in-cluster auth and may
        # not have kubeconfig available to it. This is the typical case since
        # remote_identity default for Kubernetes is SERVICE_ACCOUNT.
        # TODO(romilb): We should check the cloud the controller is running on
        # before popping allowed_contexts. If it is not on Kubernetes,
        # we may be able to use allowed_contexts.
        local_user_config.pop('allowed_contexts', None)
        with tempfile.NamedTemporaryFile(
                delete=False,
                suffix=_LOCAL_SKYPILOT_CONFIG_PATH_SUFFIX) as temp_file:
            common_utils.dump_yaml(temp_file.name, dict(**local_user_config))
        local_user_config_path = temp_file.name

    vars_to_fill: Dict[str, Any] = {
        'cloud_dependencies_installation_commands':
            _get_cloud_dependencies_installation_commands(controller),
        # We need to activate the python environment on the controller to ensure
        # cloud SDKs are installed in SkyPilot runtime environment and can be
        # accessed.
        'sky_activate_python_env': constants.ACTIVATE_SKY_REMOTE_PYTHON_ENV,
        'sky_python_cmd': constants.SKY_PYTHON_CMD,
        'local_user_config_path': local_user_config_path,
    }
    env_vars: Dict[str, str] = {
        env.env_key: str(int(env.get())) for env in env_options.Options
    }
    env_vars.update({
        # Should not use $USER here, as that env var can be empty when
        # running in a container.
        constants.USER_ENV_VAR: getpass.getuser(),
        constants.USER_ID_ENV_VAR: common_utils.get_user_hash(),
        # Skip cloud identity check to avoid the overhead.
        env_options.Options.SKIP_CLOUD_IDENTITY_CHECK.env_key: '1',
        # Disable minimize logging to get more details on the controller.
        env_options.Options.MINIMIZE_LOGGING.env_key: '0',
    })
    if skypilot_config.loaded():
        # Only set the SKYPILOT_CONFIG env var if the user has a config file.
        env_vars[
            skypilot_config.ENV_VAR_SKYPILOT_CONFIG] = remote_user_config_path
    vars_to_fill['controller_envs'] = env_vars
    return vars_to_fill


def get_controller_resources(
    controller: Controllers,
    task_resources: Iterable['resources.Resources'],
) -> Set['resources.Resources']:
    """Read the skypilot config and setup the controller resources.

    Returns:
        A set of controller resources that will be used to launch the
        controller. All fields are the same except for the cloud. If no
        controller exists and the controller resources has no cloud
        specified, the controller will be launched on one of the clouds
        of the task resources for better connectivity.
    """
    controller_resources_config_copied: Dict[str, Any] = copy.copy(
        controller.value.default_resources_config)
    if skypilot_config.loaded():
        # Override the controller resources with the ones specified in the
        # config.
        custom_controller_resources_config = skypilot_config.get_nested(
            (controller.value.controller_type, 'controller', 'resources'), None)
        if custom_controller_resources_config is not None:
            controller_resources_config_copied.update(
                custom_controller_resources_config)
        elif controller == Controllers.JOBS_CONTROLLER:
            controller_resources_config_copied.update(
                skypilot_config.get_nested(('spot', 'controller', 'resources'),
                                           {}))

    try:
        controller_resources = resources.Resources.from_yaml_config(
            controller_resources_config_copied)
    except ValueError as e:
        with ux_utils.print_exception_no_traceback():
            raise ValueError(
                CONTROLLER_RESOURCES_NOT_VALID_MESSAGE.format(
                    controller_type=controller.value.controller_type,
                    err=common_utils.format_exception(
                        e, use_bracket=True)).capitalize()) from e
    # TODO(tian): Support multiple resources for the controller. One blocker
    # here is the semantic if controller resources use `ordered` and we want
    # to override it with multiple cloud from task resources.
    if len(controller_resources) != 1:
        with ux_utils.print_exception_no_traceback():
            raise ValueError(
                CONTROLLER_RESOURCES_NOT_VALID_MESSAGE.format(
                    controller_type=controller.value.controller_type,
                    err=f'Expected exactly one resource, got '
                    f'{len(controller_resources)} resources: '
                    f'{controller_resources}').capitalize())
    controller_resources_to_use: resources.Resources = list(
        controller_resources)[0]

    controller_record = global_user_state.get_cluster_from_name(
        controller.value.cluster_name)
    if controller_record is not None:
        handle = controller_record.get('handle', None)
        if handle is not None:
            controller_resources_to_use = handle.launched_resources

    # If the controller and replicas are from the same cloud (and region/zone),
    # it should provide better connectivity. We will let the controller choose
    # from the clouds (and regions/zones) of the resources if the user does not
    # specify the cloud (and region/zone) for the controller.

    requested_clouds_with_region_zone: Dict[str, Dict[Optional[str],
                                                      Set[Optional[str]]]] = {}
    for resource in task_resources:
        if resource.cloud is not None:
            cloud_name = str(resource.cloud)
            if cloud_name not in requested_clouds_with_region_zone:
                try:
                    resource.cloud.check_features_are_supported(
                        resources.Resources(),
                        {clouds.CloudImplementationFeatures.HOST_CONTROLLERS})
                except exceptions.NotSupportedError:
                    # Skip the cloud if it does not support hosting controllers.
                    continue
                requested_clouds_with_region_zone[cloud_name] = {}
            if resource.region is None:
                # If one of the resource.region is None, this could represent
                # that the user is unsure about which region the resource is
                # hosted in. In this case, we allow any region for this cloud.
                requested_clouds_with_region_zone[cloud_name] = {None: {None}}
            elif None not in requested_clouds_with_region_zone[cloud_name]:
                if resource.region not in requested_clouds_with_region_zone[
                        cloud_name]:
                    requested_clouds_with_region_zone[cloud_name][
                        resource.region] = set()
                # If one of the resource.zone is None, allow any zone in the
                # region.
                if resource.zone is None:
                    requested_clouds_with_region_zone[cloud_name][
                        resource.region] = {None}
                elif None not in requested_clouds_with_region_zone[cloud_name][
                        resource.region]:
                    requested_clouds_with_region_zone[cloud_name][
                        resource.region].add(resource.zone)
        else:
            # if one of the resource.cloud is None, this could represent user
            # does not know which cloud is best for the specified resources.
            # For example:
            #   resources:
            #     - accelerators: L4     # Both available on AWS and GCP
            #     - cloud: runpod
            #       accelerators: A40
            # In this case, we allow the controller to be launched on any cloud.
            requested_clouds_with_region_zone.clear()
            break

    # Extract filtering criteria from the controller resources specified by the
    # user.
    controller_cloud = str(
        controller_resources_to_use.cloud
    ) if controller_resources_to_use.cloud is not None else None
    controller_region = controller_resources_to_use.region
    controller_zone = controller_resources_to_use.zone

    # Filter clouds if controller_resources_to_use.cloud is specified.
    filtered_clouds = ({controller_cloud} if controller_cloud is not None else
                       requested_clouds_with_region_zone.keys())

    # Filter regions and zones and construct the result.
    result: Set[resources.Resources] = set()
    for cloud_name in filtered_clouds:
        regions = requested_clouds_with_region_zone.get(cloud_name,
                                                        {None: {None}})

        # Filter regions if controller_resources_to_use.region is specified.
        filtered_regions = ({controller_region} if controller_region is not None
                            else regions.keys())

        for region in filtered_regions:
            zones = regions.get(region, {None})

            # Filter zones if controller_resources_to_use.zone is specified.
            filtered_zones = ({controller_zone}
                              if controller_zone is not None else zones)

            # Create combinations of cloud, region, and zone.
            for zone in filtered_zones:
                resource_copy = controller_resources_to_use.copy(
                    cloud=clouds.CLOUD_REGISTRY.from_str(cloud_name),
                    region=region,
                    zone=zone)
                result.add(resource_copy)

    if not result:
        return {controller_resources_to_use}
    return result


def _setup_proxy_command_on_controller(
        controller_launched_cloud: 'clouds.Cloud',
        user_config: Dict[str, Any]) -> skypilot_config.Config:
    """Sets up proxy command on the controller.

    This function should be called on the controller (remote cluster), which
    has the `~/.sky/sky_ray.yaml` file.
    """
    # Look up the contents of the already loaded configs via the
    # 'skypilot_config' module. Don't simply read the on-disk file as
    # it may have changed since this process started.
    #
    # Set any proxy command to None, because the controller would've
    # been launched behind the proxy, and in general any nodes we
    # launch may not have or need the proxy setup. (If the controller
    # needs to launch mew clusters in another region/VPC, the user
    # should properly set up VPC peering, which will allow the
    # cross-region/VPC communication. The proxy command is orthogonal
    # to this scenario.)
    #
    # This file will be uploaded to the controller node and will be
    # used throughout the managed job's / service's recovery attempts
    # (i.e., if it relaunches due to preemption, we make sure the
    # same config is used).
    #
    # NOTE: suppose that we have a controller in old VPC, then user
    # changes 'vpc_name' in the config and does a 'job launch' /
    # 'serve up'. In general, the old controller may not successfully
    # launch the job in the new VPC. This happens if the two VPCs don’t
    # have peering set up. Like other places in the code, we assume
    # properly setting up networking is user's responsibilities.
    # TODO(zongheng): consider adding a basic check that checks
    # controller VPC (or name) == the managed job's / service's VPC
    # (or name). It may not be a sufficient check (as it's always
    # possible that peering is not set up), but it may catch some
    # obvious errors.
    config = skypilot_config.Config.from_dict(user_config)
    proxy_command_key = (str(controller_launched_cloud).lower(),
                         'ssh_proxy_command')
    ssh_proxy_command = config.get_nested(proxy_command_key, None)
    if isinstance(ssh_proxy_command, str):
        config.set_nested(proxy_command_key, None)
    elif isinstance(ssh_proxy_command, dict):
        # Instead of removing the key, we set the value to empty string
        # so that the controller will only try the regions specified by
        # the keys.
        ssh_proxy_command = {k: None for k in ssh_proxy_command}
        config.set_nested(proxy_command_key, ssh_proxy_command)

    return config


def replace_skypilot_config_path_in_file_mounts(
        cloud: 'clouds.Cloud', file_mounts: Optional[Dict[str, str]]):
    """Replaces the SkyPilot config path in file mounts with the real path."""
    # TODO(zhwu): This function can be moved to `backend_utils` once we have
    # more predefined file mounts that needs to be replaced after the cluster
    # is provisioned, e.g., we may need to decide which cloud to create a bucket
    # to be mounted to the cluster based on the cloud the cluster is actually
    # launched on (after failover).
    if file_mounts is None:
        return
    replaced = False
    for remote_path, local_path in list(file_mounts.items()):
        if local_path is None:
            del file_mounts[remote_path]
            continue
        if local_path.endswith(_LOCAL_SKYPILOT_CONFIG_PATH_SUFFIX):
            with tempfile.NamedTemporaryFile('w', delete=False) as f:
                user_config = common_utils.read_yaml(local_path)
                config = _setup_proxy_command_on_controller(cloud, user_config)
                common_utils.dump_yaml(f.name, dict(**config))
                file_mounts[remote_path] = f.name
                replaced = True
    if replaced:
        logger.debug(f'Replaced {_LOCAL_SKYPILOT_CONFIG_PATH_SUFFIX} '
                     f'with the real path in file mounts: {file_mounts}')


def maybe_translate_local_file_mounts_and_sync_up(task: 'task_lib.Task',
                                                  path: str) -> None:
    """Translates local->VM mounts into Storage->VM, then syncs up any Storage.

    Eagerly syncing up local->Storage ensures Storage->VM would work at task
    launch time.

    If there are no local source paths to be translated, this function would
    still sync up any storage mounts with local source paths (which do not
    undergo translation).
    """

    # ================================================================
    # Translate the workdir and local file mounts to cloud file mounts.
    # ================================================================

    def _sub_path_join(sub_path: Optional[str], path: str) -> str:
        if sub_path is None:
            return path
        return os.path.join(sub_path, path).strip('/')

    def assert_no_bucket_creation(store: storage_lib.AbstractStore) -> None:
        if store.is_sky_managed:
            # Bucket was created, this should not happen since use configured
            # the bucket and we assumed it already exists.
            store.delete()
            with ux_utils.print_exception_no_traceback():
                raise exceptions.StorageBucketCreateError(
                    f'Jobs bucket {store.name!r} does not exist.  '
                    'Please check jobs.bucket configuration in '
                    'your SkyPilot config.')

    run_id = common_utils.get_usage_run_id()[:8]
    original_file_mounts = task.file_mounts if task.file_mounts else {}
    original_storage_mounts = task.storage_mounts if task.storage_mounts else {}

    copy_mounts = task.get_local_to_remote_file_mounts()
    if copy_mounts is None:
        copy_mounts = {}

    has_local_source_paths_file_mounts = bool(copy_mounts)
    has_local_source_paths_workdir = task.workdir is not None

    msg = None
    if has_local_source_paths_workdir and has_local_source_paths_file_mounts:
        msg = 'workdir and file_mounts with local source paths'
    elif has_local_source_paths_file_mounts:
        msg = 'file_mounts with local source paths'
    elif has_local_source_paths_workdir:
        msg = 'workdir'
    if msg:
        logger.info(
            ux_utils.starting_message(f'Translating {msg} to '
                                      'SkyPilot Storage...'))
        rich_utils.force_update_status(
            ux_utils.spinner_message(
                f'Translating {msg} to SkyPilot Storage...'))

    # Get the bucket name for the workdir and file mounts,
    # we store all these files in same bucket from config.
    bucket_wth_prefix = skypilot_config.get_nested(('jobs', 'bucket'), None)
    store_kwargs: Dict[str, Any] = {}
    if bucket_wth_prefix is None:
        store_type = store_cls = sub_path = None
        storage_account_name = region = None
        bucket_name = constants.FILE_MOUNTS_BUCKET_NAME.format(
            username=common_utils.get_cleaned_username(), id=run_id)
    else:
        store_type, store_cls, bucket_name, sub_path, storage_account_name, \
            region = storage_lib.StoreType.get_fields_from_store_url(
                bucket_wth_prefix)
        if storage_account_name is not None:
            store_kwargs['storage_account_name'] = storage_account_name
        if region is not None:
            store_kwargs['region'] = region

    # Step 1: Translate the workdir to SkyPilot storage.
    new_storage_mounts = {}
    if task.workdir is not None:
        workdir = task.workdir
        task.workdir = None
        if (constants.SKY_REMOTE_WORKDIR in original_file_mounts or
                constants.SKY_REMOTE_WORKDIR in original_storage_mounts):
            raise ValueError(
                f'Cannot mount {constants.SKY_REMOTE_WORKDIR} as both the '
                'workdir and file_mounts contains it as the target.')
        bucket_sub_path = _sub_path_join(
            sub_path,
            constants.FILE_MOUNTS_WORKDIR_SUBPATH.format(run_id=run_id))
        stores = None
        if store_type is not None:
            assert store_cls is not None
            with sky_logging.silent():
                stores = {
                    store_type: store_cls(name=bucket_name,
                                          source=workdir,
                                          _bucket_sub_path=bucket_sub_path,
                                          **store_kwargs)
                }
                assert_no_bucket_creation(stores[store_type])

        storage_obj = storage_lib.Storage(name=bucket_name,
                                          source=workdir,
                                          persistent=False,
                                          mode=storage_lib.StorageMode.COPY,
                                          stores=stores,
                                          _bucket_sub_path=bucket_sub_path)
        new_storage_mounts[constants.SKY_REMOTE_WORKDIR] = storage_obj
        # Check of the existence of the workdir in file_mounts is done in
        # the task construction.
        logger.info(f'  {colorama.Style.DIM}Workdir: {workdir!r} '
                    f'-> storage: {bucket_name!r}.{colorama.Style.RESET_ALL}')

    # Step 2: Translate the local file mounts with folder in src to SkyPilot
    # storage.
    # TODO(zhwu): Optimize this by:
    # 1. Use the same bucket for all the mounts.
    # 2. When the src is the same, use the same bucket.
    copy_mounts_with_file_in_src = {}
    for i, (dst, src) in enumerate(copy_mounts.items()):
        assert task.file_mounts is not None
        task.file_mounts.pop(dst)
        if os.path.isfile(os.path.abspath(os.path.expanduser(src))):
            copy_mounts_with_file_in_src[dst] = src
            continue
        bucket_sub_path = _sub_path_join(
            sub_path, constants.FILE_MOUNTS_SUBPATH.format(i=i, run_id=run_id))
        stores = None
        if store_type is not None:
            assert store_cls is not None
            with sky_logging.silent():
                store = store_cls(name=bucket_name,
                                  source=src,
                                  _bucket_sub_path=bucket_sub_path,
                                  **store_kwargs)

                stores = {store_type: store}
                assert_no_bucket_creation(stores[store_type])
        storage_obj = storage_lib.Storage(name=bucket_name,
                                          source=src,
                                          persistent=False,
                                          mode=storage_lib.StorageMode.COPY,
                                          stores=stores,
                                          _bucket_sub_path=bucket_sub_path)
        new_storage_mounts[dst] = storage_obj
        logger.info(f'  {colorama.Style.DIM}Folder : {src!r} '
                    f'-> storage: {bucket_name!r}.{colorama.Style.RESET_ALL}')

    # Step 3: Translate local file mounts with file in src to SkyPilot storage.
    # Hard link the files in src to a temporary directory, and upload folder.
    file_mounts_tmp_subpath = _sub_path_join(
        sub_path, constants.FILE_MOUNTS_TMP_SUBPATH.format(run_id=run_id))
    local_fm_path = os.path.join(
        tempfile.gettempdir(),
        constants.FILE_MOUNTS_LOCAL_TMP_DIR.format(id=run_id))
    os.makedirs(local_fm_path, exist_ok=True)
    file_mount_remote_tmp_dir = constants.FILE_MOUNTS_REMOTE_TMP_DIR.format(
        path)
    if copy_mounts_with_file_in_src:
        src_to_file_id = {}
        for i, src in enumerate(set(copy_mounts_with_file_in_src.values())):
            src_to_file_id[src] = i
            os.link(os.path.abspath(os.path.expanduser(src)),
                    os.path.join(local_fm_path, f'file-{i}'))
        stores = None
        if store_type is not None:
            assert store_cls is not None
            with sky_logging.silent():
                stores = {
                    store_type: store_cls(
                        name=bucket_name,
                        source=local_fm_path,
                        _bucket_sub_path=file_mounts_tmp_subpath,
                        **store_kwargs)
                }
                assert_no_bucket_creation(stores[store_type])
        storage_obj = storage_lib.Storage(
            name=bucket_name,
            source=local_fm_path,
            persistent=False,
            mode=storage_lib.StorageMode.MOUNT,
            stores=stores,
            _bucket_sub_path=file_mounts_tmp_subpath)

        new_storage_mounts[file_mount_remote_tmp_dir] = storage_obj
        if file_mount_remote_tmp_dir in original_storage_mounts:
            with ux_utils.print_exception_no_traceback():
                raise ValueError(
                    'Failed to translate file mounts, due to the default '
                    f'destination {file_mount_remote_tmp_dir} '
                    'being taken.')
        sources = list(src_to_file_id.keys())
        sources_str = '\n    '.join(sources)
        logger.info(f'  {colorama.Style.DIM}Files (listed below) '
                    f' -> storage: {bucket_name}:'
                    f'\n    {sources_str}{colorama.Style.RESET_ALL}')

    rich_utils.force_update_status(
        ux_utils.spinner_message('Uploading translated local files/folders'))
    task.update_storage_mounts(new_storage_mounts)

    # Step 4: Upload storage from sources
    # Upload the local source to a bucket. The task will not be executed
    # locally, so we need to upload the files/folders to the bucket manually
    # here before sending the task to the remote jobs controller.
    if task.storage_mounts:
        # There may be existing (non-translated) storage mounts, so log this
        # whenever task.storage_mounts is non-empty.
        rich_utils.force_update_status(
            ux_utils.spinner_message('Uploading local sources to storage[/]  '
                                     '[dim]View storages: sky storage ls'))
    try:
        task.sync_storage_mounts(force_sync=bucket_wth_prefix is not None)
    except (ValueError, exceptions.NoCloudAccessError) as e:
        if 'No enabled cloud for storage' in str(e) or isinstance(
                e, exceptions.NoCloudAccessError):
            data_src = None
            if has_local_source_paths_file_mounts:
                data_src = 'file_mounts'
            if has_local_source_paths_workdir:
                if data_src:
                    data_src += ' and workdir'
                else:
                    data_src = 'workdir'
            store_enabled_clouds = ', '.join(storage_lib.STORE_ENABLED_CLOUDS)
            with ux_utils.print_exception_no_traceback():
                raise exceptions.NotSupportedError(
                    f'Unable to use {data_src} - no cloud with object store '
                    'is enabled. Please enable at least one cloud with '
                    f'object store support ({store_enabled_clouds}) by running '
                    f'`sky check`, or remove {data_src} from your task.'
                    '\nHint: If you do not have any cloud access, you may still'
                    ' download data and code over the network using curl or '
                    'other tools in the `setup` section of the task.') from None

    # Step 5: Add the file download into the file mounts, such as
    #  /original-dst: s3://spot-fm-file-only-bucket-name/file-0
    new_file_mounts = {}
    if copy_mounts_with_file_in_src:
        # file_mount_remote_tmp_dir will only exist when there are files in
        # the src for copy mounts.
        storage_obj = task.storage_mounts[file_mount_remote_tmp_dir]
        curr_store_type = list(storage_obj.stores.keys())[0]
        store_object = storage_obj.stores[curr_store_type]
        bucket_url = storage_lib.StoreType.get_endpoint_url(
            store_object, bucket_name)
        bucket_url += f'/{file_mounts_tmp_subpath}'
        for dst, src in copy_mounts_with_file_in_src.items():
            file_id = src_to_file_id[src]
            new_file_mounts[dst] = bucket_url + f'/file-{file_id}'
    task.update_file_mounts(new_file_mounts)

    # Step 6: Replace the source field that is local path in all storage_mounts
    # with bucket URI and remove the name field.
    for storage_obj in task.storage_mounts.values():
        if (storage_obj.source is not None and
                not data_utils.is_cloud_store_url(storage_obj.source)):
            # Need to replace the local path with bucket URI, and remove the
            # name field, so that the storage mount can work on the spot
            # controller.
            store_types = list(storage_obj.stores.keys())
            assert len(store_types) == 1, (
                'We only support one store type for now.', storage_obj.stores)
            curr_store_type = store_types[0]
            store_object = storage_obj.stores[curr_store_type]
            storage_obj.source = storage_lib.StoreType.get_endpoint_url(
                store_object, storage_obj.name)
            storage_obj.force_delete = True

    # Step 7: Convert all `MOUNT` mode storages which don't specify a source
    # to specifying a source. If the source is specified with a local path,
    # it was handled in step 6.
    updated_mount_storages = {}
    for storage_path, storage_obj in task.storage_mounts.items():
        if (storage_obj.mode == storage_lib.StorageMode.MOUNT and
                not storage_obj.source):
            # Construct source URL with first store type and storage name
            # E.g., s3://my-storage-name
            store_types = list(storage_obj.stores.keys())
            assert len(store_types) == 1, (
                'We only support one store type for now.', storage_obj.stores)
            curr_store_type = store_types[0]
            store_object = storage_obj.stores[curr_store_type]
            source = storage_lib.StoreType.get_endpoint_url(
                store_object, storage_obj.name)
            new_storage = storage_lib.Storage.from_yaml_config({
                'source': source,
                'persistent': storage_obj.persistent,
                'mode': storage_lib.StorageMode.MOUNT.value,
                # We enable force delete to allow the controller to delete
                # the object store in case persistent is set to False.
                '_force_delete': True
            })
            updated_mount_storages[storage_path] = new_storage
    task.update_storage_mounts(updated_mount_storages)
    if msg:
        logger.info(ux_utils.finishing_message('Uploaded local files/folders.'))<|MERGE_RESOLUTION|>--- conflicted
+++ resolved
@@ -200,17 +200,7 @@
                   'on controller: ')
     # This is to make sure the shorter checking message does not have junk
     # characters from the previous message.
-<<<<<<< HEAD
-    empty_str = ' ' * 10
-    aws_dependencies_installation = (
-        'pip list | grep boto3 > /dev/null 2>&1 || pip install '
-        'botocore>=1.29.10 boto3>=1.26.1; '
-        # Need to separate the installation of awscli from above because some
-        # other clouds will install boto3 but not awscli.
-        'pip list | grep awscli> /dev/null 2>&1 || pip install "urllib3<2" '
-        'awscli>=1.27.10 "colorama<0.4.5" > /dev/null 2>&1')
-    setup_clouds: List[str] = []
-=======
+
     empty_str = ' ' * 20
 
     # All python dependencies will be accumulated and then installed in one
@@ -225,7 +215,6 @@
     commands.append(f'echo -en "\\r{step_prefix}uv{empty_str}" &&'
                     f'{constants.SKY_UV_INSTALL_CMD} >/dev/null 2>&1')
 
->>>>>>> fd1ac0e6
     for cloud in sky_check.get_cached_enabled_clouds_or_refresh():
         if isinstance(
                 clouds,
