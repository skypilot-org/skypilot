--- conflicted
+++ resolved
@@ -746,14 +746,9 @@
             assert len(store_types) == 1, (
                 'We only support one store type for now.', storage_obj.stores)
             store_type = store_types[0]
-<<<<<<< HEAD
             store_object = storage_obj.stores[store_type]
             storage_obj.source = storage_lib.StoreType.get_endpoint_url(
                 store_object, storage_obj.name)
-            storage_obj.force_delete = True
-=======
-            store_prefix = store_type.store_prefix()
-            storage_obj.source = f'{store_prefix}{storage_obj.name}'
             storage_obj.force_delete = True
 
     # Step 7: Convert all `MOUNT` mode storages which don't specify a source
@@ -776,5 +771,4 @@
                 '_force_delete': True
             })
             updated_mount_storages[storage_path] = new_storage
-    task.update_storage_mounts(updated_mount_storages)
->>>>>>> ad5966db
+    task.update_storage_mounts(updated_mount_storages)