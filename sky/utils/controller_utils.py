"""Util constants/functions for SkyPilot Controllers."""
import copy
import dataclasses
import enum
import os
import tempfile
import typing
from typing import Any, Callable, Dict, Iterable, List, Optional, Set
import uuid

import colorama

from sky import check as sky_check
from sky import clouds
from sky import exceptions
from sky import global_user_state
from sky import resources
from sky import sky_logging
from sky import skypilot_config
from sky.adaptors import cloudflare
from sky.clouds import cloud as sky_cloud
from sky.clouds import gcp
from sky.data import data_utils
from sky.data import storage as storage_lib
from sky.data import storage_utils
from sky.jobs import constants as managed_job_constants
from sky.jobs import state as managed_job_state
from sky.provision.kubernetes import constants as kubernetes_constants
from sky.serve import constants as serve_constants
from sky.serve import serve_state
from sky.setup_files import dependencies
from sky.skylet import constants
from sky.skylet import log_lib
from sky.utils import annotations
from sky.utils import common
from sky.utils import common_utils
from sky.utils import config_utils
from sky.utils import env_options
from sky.utils import registry
from sky.utils import rich_utils
from sky.utils import ux_utils

if typing.TYPE_CHECKING:
    import psutil

    from sky import task as task_lib
    from sky.backends import cloud_vm_ray_backend
else:
    from sky.adaptors import common as adaptors_common
    psutil = adaptors_common.LazyImport('psutil')

logger = sky_logging.init_logger(__name__)

# Message thrown when APIs sky.jobs.launch(), sky.serve.up() received an invalid
# controller resources spec.
CONTROLLER_RESOURCES_NOT_VALID_MESSAGE = (
    '{controller_type} controller resources is not valid, please check '
    '~/.sky/config.yaml file and make sure '
    '{controller_type}.controller.resources is a valid resources spec. '
    'Details:\n  {err}')

# The suffix for local skypilot config path for a job/service in file mounts
# that tells the controller logic to update the config with specific settings,
# e.g., removing the ssh_proxy_command when a job/service is launched in a same
# cloud as controller.
_LOCAL_SKYPILOT_CONFIG_PATH_SUFFIX = (
    '__skypilot:local_skypilot_config_path.yaml')

# Configuration for file mount compression
_COMPRESSION_THRESHOLD_FILE_COUNT = 0  # Compress if more or equal to 10 files
_COMPRESSION_THRESHOLD_TOTAL_SIZE_MB = 0  # Compress if total size > 50MB
_COMPRESSED_FILE_SUFFIX = '.skypilot.tar.gz'


def _should_compress_path(path: str) -> bool:
    """Determine if a path should be compressed based on file count and size."""
    expanded_path = os.path.abspath(os.path.expanduser(path))
    if os.path.isfile(expanded_path):
        return False  # Single files are handled separately

    if not os.path.isdir(expanded_path):
        return False

    file_count = 0
    total_size = 0

    try:
        for root, _, files in os.walk(expanded_path):
            file_count += len(files)
            for file in files:
                file_path = os.path.join(root, file)
                if os.path.isfile(file_path):
                    total_size += os.path.getsize(file_path)

            # Early exit if we exceed thresholds
            if (file_count >= _COMPRESSION_THRESHOLD_FILE_COUNT or total_size >=
                    _COMPRESSION_THRESHOLD_TOTAL_SIZE_MB * 1024 * 1024):
                return True

    except (OSError, IOError):
        # If we can't access files, don't compress
        return False

    return False


def _create_compressed_archive(source_path: str, output_path: str) -> None:
    """Create a compressed tar.gz archive from a source path."""
    source_path = os.path.abspath(os.path.expanduser(source_path))
    if not os.path.exists(source_path):
        raise FileNotFoundError(f'Source path does not exist: {source_path}')
    excluded_files = set()
    if os.path.isdir(source_path):
        items = []
        excluded_files = set([
            os.path.join(source_path, f.rstrip('/'))
            for f in storage_utils.get_excluded_files(source_path)
        ])
        for root, dirs, files in os.walk(source_path, followlinks=False):
            # Filter dirs in-place to avoid descending into excluded dirs
            dirs[:] = [
                d for d in dirs if os.path.join(root, d) not in excluded_files
            ]

            # Add dirs (to preserve empty dirs & symlinks)
            for dir_name in dirs:
                dir_path = os.path.join(root, dir_name)
                if dir_path in excluded_files:
                    continue
                items.append(dir_path)

            # Add files
            for file in files:
                file_path = os.path.join(root, file)
                if file_path in excluded_files:
                    continue
                items.append(file_path)
    else:
        items = [source_path]
    storage_utils.tar_gz_files_and_folders(items,
                                           output_path,
                                           excluded_files=excluded_files)


def _get_decompression_commands(compressed_filename: str,
                                current_dir: str,
                                output_path: str = '.') -> List[str]:
    """ Generate shell commands to:
    - extract the compressed file (assumed to be in the current directory)
      into a temporary subdirectory under $PWD,
    - move its contents back to $PWD (flattened),
    - and clean up the archive and temporary directory.
    """
    archive_base = os.path.splitext(
        os.path.splitext(compressed_filename)[0])[0]  # strip .tar.gz
    temp_extract_dir = f'tmp_extract_{archive_base}'

    return [
        'ORIGINAL_PWD="$PWD"', f'cd "{current_dir}"',
        'echo "Now in working directory for decompression:"', 'pwd',
        f'if [ ! -f "{compressed_filename}" ]; then',
        f'  echo "Error: {compressed_filename} not found in {current_dir}!"',
        '  cd "$ORIGINAL_PWD"', '  exit 1', 'fi',
        f'mkdir -p "{temp_extract_dir}"',
        f'tar -xzf "{compressed_filename}" -C "{temp_extract_dir}"',
        f'rm -f "{compressed_filename}"', 'shopt -s dotglob',
        f'cp -r "{temp_extract_dir}/." "{output_path}/"', 'shopt -u dotglob',
        f'rm -rf "{temp_extract_dir}"', 'echo "Decompression complete"',
        'cd "$ORIGINAL_PWD"', 'echo "Returned to original directory: $PWD"'
    ]


@dataclasses.dataclass
class _ControllerSpec:
    """Spec for skypilot controllers."""
    controller_type: str
    name: str
    cluster_name: str
    in_progress_hint: Callable[[bool], str]
    decline_cancel_hint: str
    _decline_down_when_failed_to_fetch_status_hint: str
    decline_down_for_dirty_controller_hint: str
    _check_cluster_name_hint: str
    default_hint_if_non_existent: str
    connection_error_hint: str
    default_resources_config: Dict[str, Any]
    default_autostop_config: Dict[str, Any]

    @property
    def decline_down_when_failed_to_fetch_status_hint(self) -> str:
        return self._decline_down_when_failed_to_fetch_status_hint.format(
            cluster_name=self.cluster_name)

    @property
    def check_cluster_name_hint(self) -> str:
        return self._check_cluster_name_hint.format(
            cluster_name=self.cluster_name)


# TODO: refactor controller class to not be an enum.
class Controllers(enum.Enum):
    """Skypilot controllers."""
    # NOTE(dev): Keep this align with
    # sky/cli.py::_CONTROLLER_TO_HINT_OR_RAISE
    JOBS_CONTROLLER = _ControllerSpec(
        controller_type='jobs',
        name='managed jobs controller',
        cluster_name=common.JOB_CONTROLLER_NAME,
        in_progress_hint=lambda _:
        ('* {job_info}To see all managed jobs: '
         f'{colorama.Style.BRIGHT}sky jobs queue{colorama.Style.RESET_ALL}'),
        decline_cancel_hint=(
            'Cancelling the jobs controller\'s jobs is not allowed.\nTo cancel '
            f'managed jobs, use: {colorama.Style.BRIGHT}sky jobs cancel '
            f'<managed job IDs> [--all]{colorama.Style.RESET_ALL}'),
        _decline_down_when_failed_to_fetch_status_hint=(
            f'{colorama.Fore.RED}Tearing down the jobs controller while '
            'it is in INIT state is not supported (this means a job launch '
            'is in progress or the previous launch failed), as we cannot '
            'guarantee that all the managed jobs are finished. Please wait '
            'until the jobs controller is UP or fix it with '
            f'{colorama.Style.BRIGHT}sky start '
            '{cluster_name}'
            f'{colorama.Style.RESET_ALL}.'),
        decline_down_for_dirty_controller_hint=(
            f'{colorama.Fore.RED}In-progress managed jobs found. To avoid '
            f'resource leakage, cancel all jobs first: {colorama.Style.BRIGHT}'
            f'sky jobs cancel -a{colorama.Style.RESET_ALL}\n'),
        _check_cluster_name_hint=('Cluster {cluster_name} is reserved for '
                                  'managed jobs controller.'),
        default_hint_if_non_existent='No in-progress managed jobs.',
        connection_error_hint=(
            'Failed to connect to jobs controller, please try again later.'),
        default_resources_config=managed_job_constants.CONTROLLER_RESOURCES,
        default_autostop_config=managed_job_constants.CONTROLLER_AUTOSTOP)
    SKY_SERVE_CONTROLLER = _ControllerSpec(
        controller_type='serve',
        name='serve controller',
        cluster_name=common.SKY_SERVE_CONTROLLER_NAME,
        in_progress_hint=(
            lambda pool:
            (f'* To see detailed pool status: {colorama.Style.BRIGHT}'
             f'sky jobs pool status -v{colorama.Style.RESET_ALL}') if pool else
            (f'* To see detailed service status: {colorama.Style.BRIGHT}'
             f'sky serve status -v{colorama.Style.RESET_ALL}')),
        decline_cancel_hint=(
            'Cancelling the sky serve controller\'s jobs is not allowed.'),
        _decline_down_when_failed_to_fetch_status_hint=(
            f'{colorama.Fore.RED}Tearing down the sky serve controller '
            'while it is in INIT state is not supported (this means a sky '
            'serve up is in progress or the previous launch failed), as we '
            'cannot guarantee that all the services are terminated. Please '
            'wait until the sky serve controller is UP or fix it with '
            f'{colorama.Style.BRIGHT}sky start '
            '{cluster_name}'
            f'{colorama.Style.RESET_ALL}.'),
        decline_down_for_dirty_controller_hint=(
            f'{colorama.Fore.RED}Tearing down the sky serve controller is not '
            'supported, as it is currently serving the following services: '
            '{service_names}. Please terminate the services first with '
            f'{colorama.Style.BRIGHT}sky serve down -a'
            f'{colorama.Style.RESET_ALL}.'),
        _check_cluster_name_hint=('Cluster {cluster_name} is reserved for '
                                  'sky serve controller.'),
        default_hint_if_non_existent='No live services.',
        connection_error_hint=(
            'Failed to connect to serve controller, please try again later.'),
        default_resources_config=serve_constants.CONTROLLER_RESOURCES,
        default_autostop_config=serve_constants.CONTROLLER_AUTOSTOP)

    @classmethod
    def from_name(cls, name: Optional[str]) -> Optional['Controllers']:
        """Check if the cluster name is a controller name.

        Returns:
            The controller if the cluster name is a controller name.
            Otherwise, returns None.
        """
        if name is None:
            return None
        controller = None
        # The controller name is always the same. However, on the client-side,
        # we may not know the exact name, because we are missing the server-side
        # common.SERVER_ID. So, we will assume anything that matches the prefix
        # is a controller.
        prefix = None
        if name.startswith(common.SKY_SERVE_CONTROLLER_PREFIX):
            controller = cls.SKY_SERVE_CONTROLLER
            prefix = common.SKY_SERVE_CONTROLLER_PREFIX
        elif name.startswith(common.JOB_CONTROLLER_PREFIX):
            controller = cls.JOBS_CONTROLLER
            prefix = common.JOB_CONTROLLER_PREFIX
        if controller is not None and name != controller.value.cluster_name:
            # The client-side cluster_name is not accurate. Assume that `name`
            # is the actual cluster name, so need to set the controller's
            # cluster name to the input name.

            # Assert that the cluster name is well-formed. It should be
            # {prefix}{hash}, where prefix is set above, and hash is a valid
            # user hash.
            assert prefix is not None, prefix
            assert name.startswith(prefix), name
            assert common_utils.is_valid_user_hash(name[len(prefix):]), (name,
                                                                         prefix)

            # Update the cluster name.
            controller.value.cluster_name = name
        return controller

    @classmethod
    def from_type(cls, controller_type: str) -> Optional['Controllers']:
        """Get the controller by controller type.

        Returns:
            The controller if the controller type is valid.
            Otherwise, returns None.
        """
        for controller in cls:
            if controller.value.controller_type == controller_type:
                return controller
        return None


def get_controller_for_pool(pool: bool) -> Controllers:
    """Get the controller type."""
    if pool:
        return Controllers.JOBS_CONTROLLER
    return Controllers.SKY_SERVE_CONTROLLER


def high_availability_specified(cluster_name: Optional[str]) -> bool:
    """Check if the controller high availability is specified in user config.
    """
    controller = Controllers.from_name(cluster_name)
    if controller is None:
        return False

    if skypilot_config.loaded():
        return skypilot_config.get_nested((controller.value.controller_type,
                                           'controller', 'high_availability'),
                                          False)
    return False


# Install cli dependencies. Not using SkyPilot wheels because the wheel
# can be cleaned up by another process.
def _get_cloud_dependencies_installation_commands(
        controller: Controllers) -> List[str]:
    # We use <step>/<total> instead of strong formatting, as we need to update
    # the <total> at the end of the for loop, and python does not support
    # partial string formatting.
    prefix_str = ('[<step>/<total>] Check & install cloud dependencies '
                  'on controller: ')
    commands: List[str] = []
    # This is to make sure the shorter checking message does not have junk
    # characters from the previous message.
    empty_str = ' ' * 20

    # All python dependencies will be accumulated and then installed in one
    # command at the end. This is very fast if the packages are already
    # installed, so we don't check that.
    python_packages: Set[str] = set()

    # add flask to the controller dependencies for dashboard
    python_packages.add('flask')

    step_prefix = prefix_str.replace('<step>', str(len(commands) + 1))
    commands.append(f'echo -en "\\r{step_prefix}uv{empty_str}" &&'
                    f'{constants.SKY_UV_INSTALL_CMD} >/dev/null 2>&1')

    enabled_compute_clouds = set(
        sky_check.get_cached_enabled_clouds_or_refresh(
            sky_cloud.CloudCapability.COMPUTE))
    enabled_storage_clouds = set(
        sky_check.get_cached_enabled_clouds_or_refresh(
            sky_cloud.CloudCapability.STORAGE))
    enabled_clouds = enabled_compute_clouds.union(enabled_storage_clouds)
    enabled_k8s_and_ssh = [
        repr(cloud)
        for cloud in enabled_clouds
        if isinstance(cloud, clouds.Kubernetes)
    ]
    k8s_and_ssh_label = ' and '.join(sorted(enabled_k8s_and_ssh))
    k8s_dependencies_installed = False

    for cloud in enabled_clouds:
        cloud_python_dependencies: List[str] = copy.deepcopy(
            dependencies.extras_require[cloud.canonical_name()])

        if isinstance(cloud, clouds.Azure):
            # azure-cli cannot be normally installed by uv.
            # See comments in sky/skylet/constants.py.
            cloud_python_dependencies.remove(dependencies.AZURE_CLI)

            step_prefix = prefix_str.replace('<step>', str(len(commands) + 1))
            commands.append(
                f'echo -en "\\r{step_prefix}azure-cli{empty_str}" &&'
                f'{constants.SKY_UV_PIP_CMD} install --prerelease=allow '
                f'"{dependencies.AZURE_CLI}" > /dev/null 2>&1')
        elif isinstance(cloud, clouds.GCP):
            step_prefix = prefix_str.replace('<step>', str(len(commands) + 1))
            commands.append(f'echo -en "\\r{step_prefix}GCP SDK{empty_str}" &&'
                            f'{gcp.GOOGLE_SDK_INSTALLATION_COMMAND}')
            if clouds.cloud_in_iterable(clouds.Kubernetes(), enabled_clouds):
                # Install gke-gcloud-auth-plugin used for exec-auth with GKE.
                # We install the plugin here instead of the next elif branch
                # because gcloud is required to install the plugin, so the order
                # of command execution is critical.

                # We install plugin here regardless of whether exec-auth is
                # actually used as exec-auth may be used in the future.
                # TODO (kyuds): how to implement conservative installation?
                commands.append(
                    '(command -v gke-gcloud-auth-plugin &>/dev/null || '
                    '(gcloud components install gke-gcloud-auth-plugin --quiet &>/dev/null))')  # pylint: disable=line-too-long
        elif isinstance(cloud, clouds.Nebius):
            step_prefix = prefix_str.replace('<step>', str(len(commands) + 1))
            commands.append(
                f'echo -en "\\r{step_prefix}Nebius{empty_str}" && '
                'curl -sSL https://storage.eu-north1.nebius.cloud/cli/install.sh '  # pylint: disable=line-too-long
                '| sudo NEBIUS_INSTALL_FOLDER=/usr/local/bin bash &> /dev/null && '
                'nebius profile create --profile sky '
                '--endpoint api.nebius.cloud '
                '--service-account-file $HOME/.nebius/credentials.json '
                '&> /dev/null || echo "Unable to create Nebius profile."')
        elif (isinstance(cloud, clouds.Kubernetes) and
              not k8s_dependencies_installed):
            step_prefix = prefix_str.replace('<step>', str(len(commands) + 1))
            commands.append(
                f'echo -en "\\r{step_prefix}{k8s_and_ssh_label}{empty_str}" && '
                # Install k8s + skypilot dependencies
                'sudo bash -c "if '
                '! command -v curl &> /dev/null || '
                '! command -v socat &> /dev/null || '
                '! command -v netcat &> /dev/null; '
                'then apt update &> /dev/null && '
                'apt install curl socat netcat -y &> /dev/null; '
                'fi" && '
                # Install kubectl
                'ARCH=$(uname -m) && '
                'if [ "$ARCH" = "aarch64" ] || [ "$ARCH" = "arm64" ]; then '
                '  ARCH="arm64"; '
                'else '
                '  ARCH="amd64"; '
                'fi && '
                '(command -v kubectl &>/dev/null || '
                '(curl -s -LO "https://dl.k8s.io/release/v1.31.6'
                '/bin/linux/$ARCH/kubectl" && '
                'sudo install -o root -g root -m 0755 '
                'kubectl /usr/local/bin/kubectl)) && '
                f'echo -e \'#!/bin/bash\\nexport PATH="{kubernetes_constants.SKY_K8S_EXEC_AUTH_PATH}"\\nexec "$@"\' | sudo tee /usr/local/bin/{kubernetes_constants.SKY_K8S_EXEC_AUTH_WRAPPER} > /dev/null && '  # pylint: disable=line-too-long
                f'sudo chmod +x /usr/local/bin/{kubernetes_constants.SKY_K8S_EXEC_AUTH_WRAPPER}')  # pylint: disable=line-too-long
            k8s_dependencies_installed = True
        elif isinstance(cloud, clouds.Cudo):
            step_prefix = prefix_str.replace('<step>', str(len(commands) + 1))
            commands.append(
                f'echo -en "\\r{step_prefix}cudoctl{empty_str}" && '
                'wget https://download.cudo.org/compute/cudoctl-0.3.2-amd64.deb -O ~/cudoctl.deb > /dev/null 2>&1 && '  # pylint: disable=line-too-long
                'sudo dpkg -i ~/cudoctl.deb > /dev/null 2>&1')
        elif isinstance(cloud, clouds.IBM):
            if controller != Controllers.JOBS_CONTROLLER:
                # We only need IBM deps on the jobs controller.
                cloud_python_dependencies = []
        elif isinstance(cloud, clouds.Vast):
            step_prefix = prefix_str.replace('<step>', str(len(commands) + 1))
            commands.append(f'echo -en "\\r{step_prefix}Vast{empty_str}" && '
                            'pip list | grep vastai_sdk > /dev/null 2>&1 || '
                            'pip install "vastai_sdk>=0.1.12" > /dev/null 2>&1')

        python_packages.update(cloud_python_dependencies)

    if (cloudflare.NAME
            in storage_lib.get_cached_enabled_storage_cloud_names_or_refresh()):
        python_packages.update(dependencies.extras_require['cloudflare'])

    packages_string = ' '.join([f'"{package}"' for package in python_packages])
    step_prefix = prefix_str.replace('<step>', str(len(commands) + 1))
    commands.append(
        f'echo -en "\\r{step_prefix}cloud python packages{empty_str}" && '
        f'{constants.SKY_UV_PIP_CMD} install {packages_string} > /dev/null 2>&1'
    )

    total_commands = len(commands)
    finish_prefix = prefix_str.replace('[<step>/<total>] ', '  ')
    commands.append(f'echo -e "\\r{finish_prefix}done.{empty_str}"')

    commands = [
        command.replace('<total>', str(total_commands)) for command in commands
    ]
    return commands


def check_cluster_name_not_controller(
        cluster_name: Optional[str],
        operation_str: Optional[str] = None) -> None:
    """Errors out if the cluster name is a controller name.

    Raises:
      sky.exceptions.NotSupportedError: if the cluster name is a controller
        name, raise with an error message explaining 'operation_str' is not
        allowed.

    Returns:
      None, if the cluster name is not a controller name.
    """
    controller = Controllers.from_name(cluster_name)
    if controller is not None:
        msg = controller.value.check_cluster_name_hint
        if operation_str is not None:
            msg += f' {operation_str} is not allowed.'
        with ux_utils.print_exception_no_traceback():
            raise exceptions.NotSupportedError(msg)


# Internal only:
def download_and_stream_job_log(
        backend: 'cloud_vm_ray_backend.CloudVmRayBackend',
        handle: 'cloud_vm_ray_backend.CloudVmRayResourceHandle',
        local_dir: str,
        job_ids: Optional[List[str]] = None) -> Optional[str]:
    """Downloads and streams the latest job log.

    This function is only used by jobs controller and sky serve controller.

    If the log cannot be fetched for any reason, return None.
    """
    os.makedirs(os.path.expanduser(local_dir), exist_ok=True)
    log_file = None
    try:
        log_dirs = backend.sync_down_logs(
            handle,
            # Download the log of the latest job.
            # The job_id for the managed job running on the cluster is not
            # necessarily 1, as it is possible that the worker node in a
            # multi-node cluster is preempted, and we recover the managed job
            # on the existing cluster, which leads to a larger job_id. Those
            # job_ids all represent the same logical managed job.
            job_ids=job_ids,
            local_dir=local_dir)
    except Exception as e:  # pylint: disable=broad-except
        # We want to avoid crashing the controller. sync_down_logs() is pretty
        # complicated and could crash in various places (creating remote
        # runners, executing remote code, decoding the payload, etc.). So, we
        # use a broad except and just return None.
        logger.info(
            f'Failed to download the logs: '
            f'{common_utils.format_exception(e)}',
            exc_info=True)
        return None

    if not log_dirs:
        logger.error('Failed to find the logs for the user program.')
        return None

    log_dir = list(log_dirs.values())[0]
    log_file = os.path.expanduser(os.path.join(log_dir, 'run.log'))

    # Print the logs to the console.
    # TODO(zhwu): refactor this into log_utils, along with the refactoring for
    # the log_lib.tail_logs.
    try:
        with open(log_file, 'r', encoding='utf-8') as f:
            # Stream the logs to the console without reading the whole file into
            # memory.
            start_streaming = False
            for line in f:
                if log_lib.LOG_FILE_START_STREAMING_AT in line:
                    start_streaming = True
                if start_streaming:
                    print(line, end='', flush=True)
    except FileNotFoundError:
        logger.error('Failed to find the logs for the user '
                     f'program at {log_file}.')
    except Exception as e:  # pylint: disable=broad-except
        logger.error(
            f'Failed to stream the logs for the user program at '
            f'{log_file}: {common_utils.format_exception(e)}',
            exc_info=True)

    return log_file


def shared_controller_vars_to_fill(
        controller: Controllers, remote_user_config_path: str,
        local_user_config: Dict[str, Any]) -> Dict[str, str]:
    if not local_user_config:
        local_user_config_path = None
    else:
        # Remove admin_policy from local_user_config so that it is not applied
        # again on the controller. This is required since admin_policy is not
        # installed on the controller.
        local_user_config.pop('admin_policy', None)
        # Remove allowed_contexts from local_user_config since the controller
        # may be running in a Kubernetes cluster with in-cluster auth and may
        # not have kubeconfig available to it. This is the typical case since
        # remote_identity default for Kubernetes is SERVICE_ACCOUNT.
        # TODO(romilb): We should check the cloud the controller is running on
        # before popping allowed_contexts. If it is not on Kubernetes,
        # we may be able to use allowed_contexts.
        local_user_config.pop('allowed_contexts', None)
        with tempfile.NamedTemporaryFile(
                delete=False,
                suffix=_LOCAL_SKYPILOT_CONFIG_PATH_SUFFIX) as temp_file:
            common_utils.dump_yaml(temp_file.name, dict(**local_user_config))
        local_user_config_path = temp_file.name

    vars_to_fill: Dict[str, Any] = {
        'cloud_dependencies_installation_commands':
            _get_cloud_dependencies_installation_commands(controller),
        # We need to activate the python environment on the controller to ensure
        # cloud SDKs are installed in SkyPilot runtime environment and can be
        # accessed.
        'sky_activate_python_env': constants.ACTIVATE_SKY_REMOTE_PYTHON_ENV,
        'sky_python_cmd': constants.SKY_PYTHON_CMD,
        'local_user_config_path': local_user_config_path,
    }
    env_vars: Dict[str, str] = {
        env.env_key: str(int(env.get())) for env in env_options.Options
    }
    env_vars.update({
        # Should not use $USER here, as that env var can be empty when
        # running in a container.
        constants.USER_ENV_VAR: common_utils.get_current_user_name(),
        constants.USER_ID_ENV_VAR: common_utils.get_user_hash(),
        # Skip cloud identity check to avoid the overhead.
        env_options.Options.SKIP_CLOUD_IDENTITY_CHECK.env_key: '1',
        # Disable minimize logging to get more details on the controller.
        env_options.Options.MINIMIZE_LOGGING.env_key: '0',
        # Make sure the clusters launched by the controller are marked as
        # launched with a remote API server if the controller is launched
        # with a remote API server.
        constants.USING_REMOTE_API_SERVER_ENV_VAR: str(
            common_utils.get_using_remote_api_server()),
    })
    if skypilot_config.loaded():
        # Only set the SKYPILOT_CONFIG env var if the user has a config file.
        env_vars[
            skypilot_config.ENV_VAR_SKYPILOT_CONFIG] = remote_user_config_path
    vars_to_fill['controller_envs'] = env_vars
    return vars_to_fill


def get_controller_resources(
    controller: Controllers,
    task_resources: Iterable['resources.Resources'],
) -> Set['resources.Resources']:
    """Read the skypilot config and setup the controller resources.

    Returns:
        A set of controller resources that will be used to launch the
        controller. All fields are the same except for the cloud. If no
        controller exists and the controller resources has no cloud
        specified, the controller will be launched on one of the clouds
        of the task resources for better connectivity.
    """
    controller_resources_config_copied: Dict[str, Any] = copy.copy(
        controller.value.default_resources_config)
    if skypilot_config.loaded():
        # Override the controller resources with the ones specified in the
        # config.
        custom_controller_resources_config = skypilot_config.get_nested(
            (controller.value.controller_type, 'controller', 'resources'), None)
        if custom_controller_resources_config is not None:
            controller_resources_config_copied.update(
                custom_controller_resources_config)
        # Compatibility with the old way of specifying the controller autostop
        # config. TODO(cooperc): Remove this before 0.12.0.
        custom_controller_autostop_config = skypilot_config.get_nested(
            (controller.value.controller_type, 'controller', 'autostop'), None)
        if custom_controller_autostop_config is not None:
            logger.warning(
                f'{colorama.Fore.YELLOW}Warning: Config value '
                f'`{controller.value.controller_type}.controller.autostop` '
                'is deprecated. Please use '
                f'`{controller.value.controller_type}.controller.resources.'
                f'autostop` instead.{colorama.Style.RESET_ALL}')
            # Only set the autostop config if it is not already specified.
            if controller_resources_config_copied.get('autostop') is None:
                controller_resources_config_copied['autostop'] = (
                    custom_controller_autostop_config)
            else:
                logger.warning(f'{colorama.Fore.YELLOW}Ignoring the old '
                               'config, since it is already specified in '
                               f'resources.{colorama.Style.RESET_ALL}')
    # Set the default autostop config for the controller, if not already
    # specified.
    if controller_resources_config_copied.get('autostop') is None:
        controller_resources_config_copied['autostop'] = (
            controller.value.default_autostop_config)

    try:
        controller_resources = resources.Resources.from_yaml_config(
            controller_resources_config_copied)
    except ValueError as e:
        with ux_utils.print_exception_no_traceback():
            raise ValueError(
                CONTROLLER_RESOURCES_NOT_VALID_MESSAGE.format(
                    controller_type=controller.value.controller_type,
                    err=common_utils.format_exception(
                        e, use_bracket=True)).capitalize()) from e
    # TODO(tian): Support multiple resources for the controller. One blocker
    # here is the semantic if controller resources use `ordered` and we want
    # to override it with multiple cloud from task resources.
    if len(controller_resources) != 1:
        with ux_utils.print_exception_no_traceback():
            raise ValueError(
                CONTROLLER_RESOURCES_NOT_VALID_MESSAGE.format(
                    controller_type=controller.value.controller_type,
                    err=f'Expected exactly one resource, got '
                    f'{len(controller_resources)} resources: '
                    f'{controller_resources}').capitalize())
    controller_resources_to_use: resources.Resources = list(
        controller_resources)[0]

    controller_record = global_user_state.get_cluster_from_name(
        controller.value.cluster_name)
    if controller_record is not None:
        handle = controller_record.get('handle', None)
        if handle is not None:
            # Use the existing resources, but override the autostop config with
            # the one currently specified in the config.
            controller_resources_to_use = handle.launched_resources.copy(
                autostop=controller_resources_config_copied.get('autostop'))

    # If the controller and replicas are from the same cloud (and region/zone),
    # it should provide better connectivity. We will let the controller choose
    # from the clouds (and regions/zones) of the resources if the user does not
    # specify the cloud (and region/zone) for the controller.

    requested_clouds_with_region_zone: Dict[str, Dict[Optional[str],
                                                      Set[Optional[str]]]] = {}
    for resource in task_resources:
        if resource.cloud is not None:
            cloud_name = str(resource.cloud)
            if cloud_name not in requested_clouds_with_region_zone:
                try:
                    resource.cloud.check_features_are_supported(
                        resources.Resources(),
                        {clouds.CloudImplementationFeatures.HOST_CONTROLLERS})
                except exceptions.NotSupportedError:
                    # Skip the cloud if it does not support hosting controllers.
                    continue
                requested_clouds_with_region_zone[cloud_name] = {}
            if resource.region is None:
                # If one of the resource.region is None, this could represent
                # that the user is unsure about which region the resource is
                # hosted in. In this case, we allow any region for this cloud.
                requested_clouds_with_region_zone[cloud_name] = {None: {None}}
            elif None not in requested_clouds_with_region_zone[cloud_name]:
                if resource.region not in requested_clouds_with_region_zone[
                        cloud_name]:
                    requested_clouds_with_region_zone[cloud_name][
                        resource.region] = set()
                # If one of the resource.zone is None, allow any zone in the
                # region.
                if resource.zone is None:
                    requested_clouds_with_region_zone[cloud_name][
                        resource.region] = {None}
                elif None not in requested_clouds_with_region_zone[cloud_name][
                        resource.region]:
                    requested_clouds_with_region_zone[cloud_name][
                        resource.region].add(resource.zone)
        else:
            # if one of the resource.cloud is None, this could represent user
            # does not know which cloud is best for the specified resources.
            # For example:
            #   resources:
            #     - accelerators: L4     # Both available on AWS and GCP
            #     - cloud: runpod
            #       accelerators: A40
            # In this case, we allow the controller to be launched on any cloud.
            requested_clouds_with_region_zone.clear()
            break

    # Extract filtering criteria from the controller resources specified by the
    # user.
    controller_cloud = str(
        controller_resources_to_use.cloud
    ) if controller_resources_to_use.cloud is not None else None
    controller_region = controller_resources_to_use.region
    controller_zone = controller_resources_to_use.zone

    # Filter clouds if controller_resources_to_use.cloud is specified.
    filtered_clouds: Set[str] = {controller_cloud
                                } if controller_cloud is not None else set(
                                    requested_clouds_with_region_zone.keys())

    # Filter regions and zones and construct the result.
    result: Set[resources.Resources] = set()
    for cloud_name in filtered_clouds:
        regions = requested_clouds_with_region_zone.get(cloud_name,
                                                        {None: {None}})

        # Filter regions if controller_resources_to_use.region is specified.
        filtered_regions: Set[Optional[str]] = ({
            controller_region
        } if controller_region is not None else set(regions.keys()))

        for region in filtered_regions:
            zones = regions.get(region, {None})

            # Filter zones if controller_resources_to_use.zone is specified.
            filtered_zones: Set[Optional[str]] = ({
                controller_zone
            } if controller_zone is not None else set(zones))

            # Create combinations of cloud, region, and zone.
            for zone in filtered_zones:
                resource_copy = controller_resources_to_use.copy(
                    cloud=registry.CLOUD_REGISTRY.from_str(cloud_name),
                    region=region,
                    zone=zone)
                result.add(resource_copy)

    if not result:
        return {controller_resources_to_use}
    return result


def _setup_proxy_command_on_controller(
        controller_launched_cloud: 'clouds.Cloud',
        user_config: Dict[str, Any]) -> config_utils.Config:
    """Sets up proxy command on the controller.

    This function should be called on the controller (remote cluster), which
    has the `~/.sky/sky_ray.yaml` file.
    """
    # Look up the contents of the already loaded configs via the
    # 'skypilot_config' module. Don't simply read the on-disk file as
    # it may have changed since this process started.
    #
    # Set any proxy command to None, because the controller would've
    # been launched behind the proxy, and in general any nodes we
    # launch may not have or need the proxy setup. (If the controller
    # needs to launch mew clusters in another region/VPC, the user
    # should properly set up VPC peering, which will allow the
    # cross-region/VPC communication. The proxy command is orthogonal
    # to this scenario.)
    #
    # This file will be uploaded to the controller node and will be
    # used throughout the managed job's / service's recovery attempts
    # (i.e., if it relaunches due to preemption, we make sure the
    # same config is used).
    #
    # NOTE: suppose that we have a controller in old VPC, then user
    # changes 'vpc_name' in the config and does a 'job launch' /
    # 'serve up'. In general, the old controller may not successfully
    # launch the job in the new VPC. This happens if the two VPCs don't
    # have peering set up. Like other places in the code, we assume
    # properly setting up networking is user's responsibilities.
    # TODO(zongheng): consider adding a basic check that checks
    # controller VPC (or name) == the managed job's / service's VPC
    # (or name). It may not be a sufficient check (as it's always
    # possible that peering is not set up), but it may catch some
    # obvious errors.
    config = config_utils.Config.from_dict(user_config)
    proxy_command_key = (str(controller_launched_cloud).lower(),
                         'ssh_proxy_command')
    ssh_proxy_command = skypilot_config.get_effective_region_config(
        cloud=str(controller_launched_cloud).lower(),
        region=None,
        keys=('ssh_proxy_command',),
        default_value=None)
    if isinstance(ssh_proxy_command, str):
        config.set_nested(proxy_command_key, None)
    elif isinstance(ssh_proxy_command, dict):
        # Instead of removing the key, we set the value to empty string
        # so that the controller will only try the regions specified by
        # the keys.
        ssh_proxy_command = {k: None for k in ssh_proxy_command}
        config.set_nested(proxy_command_key, ssh_proxy_command)

    return config


def replace_skypilot_config_path_in_file_mounts(
        cloud: 'clouds.Cloud', file_mounts: Optional[Dict[str, str]]):
    """Replaces the SkyPilot config path in file mounts with the real path."""
    # TODO(zhwu): This function can be moved to `backend_utils` once we have
    # more predefined file mounts that needs to be replaced after the cluster
    # is provisioned, e.g., we may need to decide which cloud to create a bucket
    # to be mounted to the cluster based on the cloud the cluster is actually
    # launched on (after failover).
    if file_mounts is None:
        return
    replaced = False
    for remote_path, local_path in list(file_mounts.items()):
        if local_path is None:
            del file_mounts[remote_path]
            continue
        if local_path.endswith(_LOCAL_SKYPILOT_CONFIG_PATH_SUFFIX):
            with tempfile.NamedTemporaryFile('w', delete=False) as f:
                user_config = common_utils.read_yaml(local_path)
                config = _setup_proxy_command_on_controller(cloud, user_config)
                common_utils.dump_yaml(f.name, dict(**config))
                file_mounts[remote_path] = f.name
                replaced = True
    if replaced:
        logger.debug(f'Replaced {_LOCAL_SKYPILOT_CONFIG_PATH_SUFFIX} '
                     f'with the real path in file mounts: {file_mounts}')


def _generate_run_uuid() -> str:
    """Generates a unique run id for the job."""
    return common_utils.base36_encode(uuid.uuid4().hex)[:8]


def translate_local_file_mounts_to_two_hop(
        task: 'task_lib.Task') -> Dict[str, str]:
    """Translates local->VM mounts into two-hop file mounts.

    This strategy will upload the local files to the controller first, using a
    normal rsync as part of sky.launch() for the controller. Then, when the
    controller launches the task, it will also use local file_mounts from the
    destination path of the first hop.

    Local machine/API server        Controller              Job cluster
    ------------------------  -----------------------  --------------------
    |      local path  ----|--|-> controller path --|--|-> job dst path   |
    ------------------------  -----------------------  --------------------

    Returns:
        A dict mapping from controller file mount path to local file mount path
          for the first hop. The task is updated in-place to do the second hop.
    """
    first_hop_file_mounts = {}
    second_hop_file_mounts = {}

    run_id = _generate_run_uuid()
    base_tmp_dir = os.path.join(constants.FILE_MOUNTS_CONTROLLER_TMP_BASE_PATH,
                                run_id)

    # Use a simple counter to create unique paths within the base_tmp_dir for
    # each mount.
    file_mount_id = 0

    file_mounts_to_translate = task.file_mounts or {}
    if task.workdir is not None and isinstance(task.workdir, str):
        file_mounts_to_translate[constants.SKY_REMOTE_WORKDIR] = task.workdir
        task.workdir = None

    for job_cluster_path, local_path in file_mounts_to_translate.items():
        if data_utils.is_cloud_store_url(
                local_path) or data_utils.is_cloud_store_url(job_cluster_path):
            raise exceptions.NotSupportedError(
                'Cloud-based file_mounts are specified, but no cloud storage '
                'is available. Please specify local file_mounts only.')

        controller_path = os.path.join(base_tmp_dir, f'{file_mount_id}')
        file_mount_id += 1
        first_hop_file_mounts[controller_path] = local_path
        second_hop_file_mounts[job_cluster_path] = controller_path

    # Use set_file_mounts to override existing file mounts, if they exist.
    task.set_file_mounts(second_hop_file_mounts)

    # Return the first hop info so that it can be added to the jobs-controller
    # YAML.
    return first_hop_file_mounts


# (maybe translate local file mounts) and (sync up)
def maybe_translate_local_file_mounts_and_sync_up(task: 'task_lib.Task',
                                                  task_type: str) -> None:
    """Translates local->VM mounts into Storage->VM, then syncs up any Storage.

    Eagerly syncing up local->Storage ensures Storage->VM would work at task
    launch time.

    If there are no local source paths to be translated, this function would
    still sync up any storage mounts with local source paths (which do not
    undergo translation).

    When jobs.bucket or serve.bucket is not specified, an intermediate storage
    dedicated for the job is created for the workdir and local file mounts and
    the storage is deleted when the job finishes. We don't share the storage
    between jobs, because jobs might have different resources requirements, and
    sharing storage between jobs may cause egress costs or slower transfer
    speeds.
    """

    # ================================================================
    # Translate the workdir and local file mounts to cloud file mounts.
    # ================================================================

    def _sub_path_join(sub_path: Optional[str], path: str) -> str:
        if sub_path is None:
            return path
        return os.path.join(sub_path, path).strip('/')

    # We use uuid to generate a unique run id for the job, so that the bucket/
    # subdirectory name is unique across different jobs/services.
    # We should not use common_utils.get_usage_run_id() here, because when
    # Python API is used, the run id will be the same across multiple
    # jobs.launch/serve.up calls after the sky is imported.
    run_id = _generate_run_uuid()
    user_hash = common_utils.get_user_hash()
    original_file_mounts = task.file_mounts if task.file_mounts else {}
    original_storage_mounts = task.storage_mounts if task.storage_mounts else {}

    copy_mounts = task.get_local_to_remote_file_mounts()
    if copy_mounts is None:
        copy_mounts = {}

    has_local_source_paths_file_mounts = bool(copy_mounts)
    has_local_source_paths_workdir = (task.workdir is not None and
                                      isinstance(task.workdir, str))

    msg = None
    if has_local_source_paths_workdir and has_local_source_paths_file_mounts:
        msg = 'workdir and file_mounts with local source paths'
    elif has_local_source_paths_file_mounts:
        msg = 'file_mounts with local source paths'
    elif has_local_source_paths_workdir:
        msg = 'workdir'
    if msg:
        logger.info(
            ux_utils.starting_message(f'Translating {msg} to '
                                      'SkyPilot Storage...'))
        rich_utils.force_update_status(
            ux_utils.spinner_message(
                f'Translating {msg} to SkyPilot Storage...'))

    # Get the bucket name for the workdir and file mounts,
    # we store all these files in same bucket from config.
    bucket_wth_prefix = skypilot_config.get_nested((task_type, 'bucket'), None)
    store_kwargs: Dict[str, Any] = {}
    if bucket_wth_prefix is None:
        store_type = sub_path = None
        storage_account_name = region = None
        bucket_name = constants.FILE_MOUNTS_BUCKET_NAME.format(
            username=common_utils.get_cleaned_username(),
            user_hash=user_hash,
            id=run_id)
    else:
        (store_type, bucket_name, sub_path, storage_account_name, region) = (
            storage_lib.StoreType.get_fields_from_store_url(bucket_wth_prefix))
        cloud_str = store_type.to_cloud()
        if (cloud_str not in storage_lib.
                get_cached_enabled_storage_cloud_names_or_refresh()):
            with ux_utils.print_exception_no_traceback():
                raise ValueError(
                    f'`{task_type}.bucket` is specified in SkyPilot config '
                    f'with {bucket_wth_prefix}, but {cloud_str} is not '
                    'enabled. Please avoid specifying the bucket or enable the '
                    f'cloud by: sky check {cloud_str}')

        if storage_account_name is not None:
            store_kwargs['storage_account_name'] = storage_account_name
        if region is not None:
            store_kwargs['region'] = region
    try:
        # Step 1: Translate the workdir to SkyPilot storage.
        new_storage_mounts = {}
        decompression_commands = [
        ]  # Commands to run on remote to decompress files
        temp_files_to_cleanup = []  # Track temporary files for cleanup
        temp_folders_to_cleanup = []  # Track temporary folders for cleanup
        workdir = None
        if task.workdir is not None and isinstance(task.workdir, str):
            workdir = task.workdir
            task.workdir = None
            if (constants.SKY_REMOTE_WORKDIR in original_file_mounts or
                    constants.SKY_REMOTE_WORKDIR in original_storage_mounts):
                raise ValueError(
                    f'Cannot mount {constants.SKY_REMOTE_WORKDIR} as both the '
                    'workdir and file_mounts contains it as the target.')
            bucket_sub_path = _sub_path_join(
                sub_path,
                constants.FILE_MOUNTS_WORKDIR_SUBPATH.format(run_id=run_id))
            stores = None
            if store_type is not None:
                stores = [store_type]

            should_compress_workdir = _should_compress_path(workdir)
            # Check if workdir should be compressed
            source_to_use = workdir
            if should_compress_workdir:
                # Create compressed archive with proper cleanup
                temp_archive_folder = tempfile.mkdtemp()
                temp_folders_to_cleanup.append(temp_archive_folder)
                temp_archive_fd, temp_archive_path = tempfile.mkstemp(
                    suffix=_COMPRESSED_FILE_SUFFIX, dir=temp_archive_folder)
                temp_files_to_cleanup.append(temp_archive_path)
                os.close(temp_archive_fd)  # Close file descriptor, keep file
                try:
                    _create_compressed_archive(workdir, temp_archive_path)
                    # Add decompression commands
                    decompression_commands.extend(
                        _get_decompression_commands(
                            os.path.basename(temp_archive_path),
                            constants.SKY_REMOTE_WORKDIR))
                    source_to_use = temp_archive_folder
                except Exception as e:  # pylint: disable=broad-except
                    logger.warning(
                        f'Failed to compress workdir {workdir}: {e}. '
                        'Falling back to uncompressed upload.')
                    should_compress_workdir = False
                    source_to_use = workdir

            storage_obj = storage_lib.Storage(
                name=bucket_name,
                source=source_to_use,
                persistent=False,
                mode=storage_lib.StorageMode.COPY,
                stores=stores,
                # Set `_is_sky_managed` to False when `bucket_with_prefix` is
                # specified, so that the storage is not deleted when job ends,
                # but only the sub path is deleted.
                _is_sky_managed=bucket_wth_prefix is None,
                _bucket_sub_path=bucket_sub_path)
            new_storage_mounts[constants.SKY_REMOTE_WORKDIR] = storage_obj
            # Check of the existence of the workdir in file_mounts is done in
            # the task construction.
            if should_compress_workdir:
                logger.info(
                    f'  {colorama.Style.DIM}Workdir (compressed): {workdir!r} '
                    f'-> storage: {bucket_name!r}.{colorama.Style.RESET_ALL}')
            else:
                logger.info(
                    f'  {colorama.Style.DIM}Workdir: {workdir!r} '
                    f'-> storage: {bucket_name!r}.{colorama.Style.RESET_ALL}')
        # Step 2: Translate the local file mounts with folder in src to SkyPilot
        # storage.
        # TODO(zhwu): Optimize this by:
        # 1. Use the same bucket for all the mounts.
        # 2. When the src is the same, use the same bucket.
        copy_mounts_with_file_in_src = {}

        for i, (dst, src) in enumerate(copy_mounts.items()):
            assert task.file_mounts is not None
            task.file_mounts.pop(dst)
            if os.path.isfile(os.path.abspath(os.path.expanduser(src))):
                copy_mounts_with_file_in_src[dst] = src
                continue

            bucket_sub_path = _sub_path_join(
                sub_path,
                constants.FILE_MOUNTS_SUBPATH.format(i=i, run_id=run_id))
            stores = None
            if store_type is not None:
                stores = [store_type]

            # Check if folder should be compressed
            should_compress_src = _should_compress_path(src)
            source_to_use = src
            if should_compress_src:
                # Create compressed archive with proper cleanup
                temp_archive_folder = tempfile.mkdtemp()
                temp_folders_to_cleanup.append(temp_archive_folder)
                temp_archive_fd, temp_archive_path = tempfile.mkstemp(
                    suffix=_COMPRESSED_FILE_SUFFIX, dir=temp_archive_folder)
                temp_files_to_cleanup.append(temp_archive_path)
                os.close(temp_archive_fd)  # Close file descriptor, keep file
                try:
                    _create_compressed_archive(src, temp_archive_path)

                    # Add decompression commands
                    decompression_commands.extend(
                        _get_decompression_commands(
                            os.path.basename(temp_archive_path), dst))
                    source_to_use = temp_archive_folder
                except Exception as e:  # pylint: disable=broad-except
                    logger.warning(f'Failed to compress folder {src}: {e}. '
                                   'Falling back to uncompressed upload.')
                    should_compress_src = False
                    source_to_use = src
            storage_obj = storage_lib.Storage(
                name=bucket_name,
                source=source_to_use,
                persistent=False,
                mode=storage_lib.StorageMode.COPY,
                stores=stores,
                _is_sky_managed=not bucket_wth_prefix,
                _bucket_sub_path=bucket_sub_path)
            new_storage_mounts[dst] = storage_obj
            if should_compress_src:
                logger.info(
                    f'  {colorama.Style.DIM}Folder (compressed): {src!r} '
                    f'-> storage: {bucket_name!r}.{colorama.Style.RESET_ALL}')
            else:
                logger.info(
                    f'  {colorama.Style.DIM}Folder : {src!r} '
                    f'-> storage: {bucket_name!r}.{colorama.Style.RESET_ALL}')

        # Step 3: Translate local file mounts to SkyPilot storage.
        # For files, we'll also use compression if there are many files.
        file_mounts_tmp_subpath = _sub_path_join(
            sub_path, constants.FILE_MOUNTS_TMP_SUBPATH.format(run_id=run_id))
        base_tmp_dir = os.path.expanduser(
            constants.FILE_MOUNTS_LOCAL_TMP_BASE_PATH)
        os.makedirs(base_tmp_dir, exist_ok=True)
        compressed_archive_filename = ''
        with tempfile.TemporaryDirectory(dir=base_tmp_dir) as temp_path:
            local_fm_path = os.path.join(
                temp_path,
                constants.FILE_MOUNTS_LOCAL_TMP_DIR.format(id=run_id))
            os.makedirs(local_fm_path, exist_ok=True)
            file_mount_remote_tmp_dir = (
                constants.FILE_MOUNTS_REMOTE_TMP_DIR.format(task_type))

            if copy_mounts_with_file_in_src:
                src_to_file_id = {}

                for i, src in enumerate(
                        set(copy_mounts_with_file_in_src.values())):
                    src_to_file_id[src] = i
                    os.link(os.path.abspath(os.path.expanduser(src)),
                            os.path.join(local_fm_path, f'file-{i}'))
                # Check if we should compress the files
                should_compress_files = _should_compress_path(local_fm_path)
                source_to_use = local_fm_path
                if should_compress_files:
                    # Create a compressed archive of all files
                    temp_archive_folder = tempfile.mkdtemp()
                    temp_folders_to_cleanup.append(temp_archive_folder)
                    temp_archive_fd, temp_archive_path = tempfile.mkstemp(
                        suffix=_COMPRESSED_FILE_SUFFIX, dir=temp_archive_folder)
                    temp_files_to_cleanup.append(temp_archive_path)
                    os.close(
                        temp_archive_fd)  # Close file descriptor, keep file
                    try:
                        _create_compressed_archive(local_fm_path,
                                                   temp_archive_path)

                        source_to_use = temp_archive_folder
                        compressed_archive_filename = os.path.basename(
                            temp_archive_path)
                    except Exception as e:  # pylint: disable=broad-except
                        logger.warning(f'Failed to compress files: {e}. '
                                       'Falling back to uncompressed upload.')
                        should_compress_files = False
                        source_to_use = local_fm_path

                stores = None
                if store_type is not None:
                    stores = [store_type]

                storage_obj = storage_lib.Storage(
                    name=bucket_name,
                    source=source_to_use,
                    persistent=False,
                    mode=(storage_lib.StorageMode.COPY if should_compress_files
                          else storage_lib.DEFAULT_STORAGE_MODE),
                    stores=stores,
                    _is_sky_managed=not bucket_wth_prefix,
                    _bucket_sub_path=file_mounts_tmp_subpath)

                new_storage_mounts[file_mount_remote_tmp_dir] = storage_obj

                if file_mount_remote_tmp_dir in original_storage_mounts:
                    with ux_utils.print_exception_no_traceback():
                        raise ValueError(
                            'Failed to translate file mounts, as the default '
                            f'destination {file_mount_remote_tmp_dir} '
                            'is already taken.')

                sources = list(src_to_file_id.keys())
                sources_str = '\n    '.join(sources)
                compression_note = ''
                if should_compress_files:
                    compression_note = ' (compressed)'
                logger.info(f'  {colorama.Style.DIM}Files{compression_note}'
                            '(listed below) '
                            f' -> storage: {bucket_name}:'
                            f'\n    {sources_str}{colorama.Style.RESET_ALL}')

            rich_utils.force_update_status(
                ux_utils.spinner_message(
                    'Uploading translated local files/dirs'))
            task.update_storage_mounts(new_storage_mounts)

            # Step 4: Upload storage from sources
            # Upload the local source to a bucket. The task will not be executed
            # locally, so we need to upload files/dirs to the bucket manually
            # here before sending the task to the remote jobs controller. This
            # will also upload any storage mounts that are not translated. After
            # sync_storage_mounts, we will have file_mounts in the task, which
            # are not used since the storage_mounts for the same paths take
            # precedence.
            if task.storage_mounts:
                # There may be existing (non-translated) storage mounts, so log
                # this whenever task.storage_mounts is non-empty.
                rich_utils.force_update_status(
                    ux_utils.spinner_message(
                        'Uploading local sources to storage[/]  '
                        '[dim]View storages: sky storage ls'))
            try:
                task.sync_storage_mounts()
            except (ValueError, exceptions.NoCloudAccessError) as e:
                if 'No enabled cloud for storage' in str(e) or isinstance(
                        e, exceptions.NoCloudAccessError):
                    data_src = None
                    if has_local_source_paths_file_mounts:
                        data_src = 'file_mounts'
                    if has_local_source_paths_workdir:
                        if data_src:
                            data_src += ' and workdir'
                        else:
                            data_src = 'workdir'
                    store_enabled_clouds = ', '.join(
                        storage_lib.STORE_ENABLED_CLOUDS)
                    with ux_utils.print_exception_no_traceback():
                        raise exceptions.NotSupportedError(
                            f'Unable to use {data_src} - no cloud with object '
                            'store support is enabled. Please enable at least '
                            f'one cloud with object store support '
                            f'({store_enabled_clouds}) by running `sky check`, '
                            f'or remove {data_src} from your task.'
                            '\nHint: If you do not have any cloud access, you '
                            'may still download data and code over the network '
                            'using curl or other tools in the `setup` section '
                            'of the task.') from None

        # Step 5: Add the file download into the file mounts, such as
        #  /original-dst: s3://spot-fm-file-only-bucket-name/file-0
        new_file_mounts = {}
        if copy_mounts_with_file_in_src:
            # file_mount_remote_tmp_dir will only exist when there are files in
            # the src for copy mounts.
            storage_obj = task.storage_mounts[file_mount_remote_tmp_dir]
            assert storage_obj.stores, (storage_obj.__dict__,
                                        task.to_yaml_config())
            curr_store_type = list(storage_obj.stores.keys())[0]
            store_object = storage_obj.stores[curr_store_type]
<<<<<<< HEAD
            assert store_object is not None, (storage_obj.__dict__,
                                              task.to_yaml_config())
            bucket_url = storage_lib.StoreType.get_endpoint_url(
                store_object, bucket_name)
            bucket_url += f'/{file_mounts_tmp_subpath}'
            if should_compress_files:
                # Mount the compressed archive file to the remote tmp directory
                compressed_archive_remote_path = os.path.join(
                    file_mount_remote_tmp_dir, compressed_archive_filename)
                new_file_mounts[compressed_archive_remote_path] = (
                    bucket_url + f'/{compressed_archive_filename}')

                # Add decompression commands that will extract the archive and
                # move files to their destinations
                decompression_commands.extend(
                    _get_decompression_commands(compressed_archive_filename,
                                                file_mount_remote_tmp_dir))

                # Add individual file move commands after decompression
                for dst, src in copy_mounts_with_file_in_src.items():
                    file_id = src_to_file_id[src]
                    # After decompression, files will be in
                    # file_mount_remote_tmp_dir/file-{file_id}
                    # We need to move them to their final destinations
                    if dst.startswith('~/'):
                        dst = f'$HOME/{dst[2:]}'

                    dst_dir = dst if os.path.isdir(dst) else os.path.dirname(
                        dst)
                    check_dir = dst_dir
                    par_dir = ''
                    while not os.path.exists(check_dir):
                        if check_dir == os.path.dirname(
                                check_dir):  # Reached root "/"
                            break
                        par_dir = check_dir
                        check_dir = os.path.dirname(check_dir)

                    decompression_commands.append(f'sudo mkdir -p "{dst_dir}"')

                    if not dst.startswith('$HOME/'):
                        dst = f'"{dst}"'

                    # Copy the file
                    decompression_commands.append(
                        f'sudo cp "{file_mount_remote_tmp_dir}/file-{file_id}" '
                        f'{dst}')
                    if (par_dir and not os.path.exists(par_dir)):
                        decompression_commands.append(
                            f'sudo chown -R $USER:$USER "{par_dir}"')
                        decompression_commands.append(
                            f'sudo chmod -R u+rwX "{par_dir}"')

            else:
                for dst, src in copy_mounts_with_file_in_src.items():
                    file_id = src_to_file_id[src]
                    new_file_mounts[dst] = bucket_url + f'/file-{file_id}'
        task.update_file_mounts(new_file_mounts)
        # Step 6: Replace the source field that is local path in all
        # storage_mounts with bucket URI and remove the name field.
        for storage_obj in task.storage_mounts.values():
            if (storage_obj.source is not None and
                    not data_utils.is_cloud_store_url(storage_obj.source)):
                # Need to replace the local path with bucket URI, and remove the
                # name field, so that the storage mount can work on the jobs
                # controller.
                store_types = list(storage_obj.stores.keys())
                assert len(store_types) == 1, (
                    'We only support one store type for now.',
                    storage_obj.stores)
                curr_store_type = store_types[0]
                store_object = storage_obj.stores[curr_store_type]
                assert (store_object is not None and
                        storage_obj.name is not None), (store_object,
                                                        storage_obj.name)
                storage_obj.source = storage_lib.StoreType.get_endpoint_url(
                    store_object, storage_obj.name)
                storage_obj.force_delete = True

        # Step 7: Convert all `MOUNT` mode storages which don't specify a source
        # to specifying a source. If the source is specified with a local path,
        # it was handled in step 6.
        updated_mount_storages = {}
        for storage_path, storage_obj in task.storage_mounts.items():
            if (storage_obj.mode in storage_lib.MOUNTABLE_STORAGE_MODES and
                    not storage_obj.source):
                # Construct source URL with first store type and storage name
                # E.g., s3://my-storage-name
                store_types = list(storage_obj.stores.keys())
                assert len(store_types) == 1, (
                    'We only support one store type for now.',
                    storage_obj.stores)
                curr_store_type = store_types[0]
                store_object = storage_obj.stores[curr_store_type]
                assert (store_object is not None and
                        storage_obj.name is not None), (store_object,
                                                        storage_obj.name)
                source = storage_lib.StoreType.get_endpoint_url(
                    store_object, storage_obj.name)
                assert (store_object is not None and
                        storage_obj.name is not None), (store_object,
                                                        storage_obj.name)
                new_storage = storage_lib.Storage.from_yaml_config({
                    'source': source,
                    'persistent': storage_obj.persistent,
                    'mode': storage_obj.mode.value,
                    # We enable force delete to allow the controller to delete
                    # the object store in case persistent is set to False.
                    '_force_delete': True
                })
                updated_mount_storages[storage_path] = new_storage
        task.update_storage_mounts(updated_mount_storages)
        # Step 8: Add decompression commands to the task setup
        if decompression_commands:
            current_setup = task.setup or ''
            if current_setup:
                current_setup += '\n'

            # Add a comment and the decompression commands
            decompression_setup = '# SkyPilot: Decompress file mounts\n'
            decompression_setup += '\n'.join(decompression_commands)

            task.setup = current_setup + decompression_setup

            logger.info(
                f'  {colorama.Style.DIM}Added decompression commands to setup'
                f'{colorama.Style.RESET_ALL}')

        if msg:
            logger.info(
                ux_utils.finishing_message('Uploaded local files/folders.'))
    except Exception as e:
        logger.error(f'Failed to upload local files/folders: {e}')
        raise e
    finally:
        # CRITICAL: Always cleanup temporary files
        for temp_file in temp_files_to_cleanup:
            try:
                if os.path.exists(temp_file):
                    os.unlink(temp_file)
                    logger.debug(f'Cleaned up temporary file: {temp_file}')
            except (FileNotFoundError, PermissionError, OSError) as e:
                logger.warning(
                    f'Failed to cleanup temporary file {temp_file}: {e}')
        for temp_folder in temp_folders_to_cleanup:
            try:
                if os.path.exists(temp_folder):
                    os.rmdir(temp_folder)
                    logger.debug(f'Cleaned up temporary folder: {temp_folder}')
            except (FileNotFoundError, PermissionError, OSError) as e:
                logger.warning(
                    f'Failed to cleanup temporary folder {temp_folder}: {e}')
=======
            assert store_object is not None and storage_obj.name is not None, (
                store_object, storage_obj.name)
            source = storage_lib.StoreType.get_endpoint_url(
                store_object, storage_obj.name)
            assert store_object is not None and storage_obj.name is not None, (
                store_object, storage_obj.name)
            new_storage = storage_lib.Storage.from_yaml_config({
                'source': source,
                'persistent': storage_obj.persistent,
                'mode': storage_obj.mode.value,
                # We enable force delete to allow the controller to delete
                # the object store in case persistent is set to False.
                '_force_delete': True
            })
            updated_mount_storages[storage_path] = new_storage
    task.update_storage_mounts(updated_mount_storages)
    if msg:
        logger.info(ux_utils.finishing_message('Uploaded local files/folders.'))


# ======================= Resources Management Functions =======================

# Based on testing, assume a running job process uses 350MB memory. We use the
# same estimation for service controller process.
JOB_MEMORY_MB = 350
# Monitoring process for service is 1GB. This is based on an old estimation but
# we keep it here for now.
# TODO(tian): Remeasure this.
SERVE_MONITORING_MEMORY_MB = 1024
# The ratio of service controller process to job process. We will treat each
# service as SERVE_PROC_RATIO job processes.
SERVE_PROC_RATIO = SERVE_MONITORING_MEMORY_MB / JOB_MEMORY_MB
# Past 2000 simultaneous jobs, we become unstable.
# See https://github.com/skypilot-org/skypilot/issues/4649.
MAX_JOB_LIMIT = 2000
# Number of ongoing launches launches allowed per CPU, for managed jobs.
JOB_LAUNCHES_PER_CPU = 4
# Number of ongoing launches launches allowed per CPU, for services. This is
# also based on an old estimation, but SKyServe indeed spawn a new process
# for each launch operation, so it should be slightly more resources demanding
# than managed jobs.
SERVE_LAUNCHES_PER_CPU = 2
# The ratio of service launch to job launch. This is inverted as the parallelism
# is determined by 1 / LAUNCHES_PER_CPU.
SERVE_LAUNCH_RATIO = JOB_LAUNCHES_PER_CPU / SERVE_LAUNCHES_PER_CPU

# The _RESOURCES_LOCK should be held whenever we are checking the parallelism
# control or updating the schedule_state of any job or service. Any code that
# takes this lock must conclude by calling maybe_schedule_next_jobs.
_RESOURCES_LOCK = '~/.sky/locks/controller_resources.lock'


@annotations.lru_cache(scope='global', maxsize=1)
def get_resources_lock_path() -> str:
    path = os.path.expanduser(_RESOURCES_LOCK)
    os.makedirs(os.path.dirname(path), exist_ok=True)
    return path


@annotations.lru_cache(scope='request')
def _get_job_parallelism() -> int:
    job_memory = JOB_MEMORY_MB * 1024 * 1024
    job_limit = min(psutil.virtual_memory().total // job_memory, MAX_JOB_LIMIT)
    return max(job_limit, 1)


@annotations.lru_cache(scope='request')
def _get_launch_parallelism() -> int:
    cpus = os.cpu_count()
    return cpus * JOB_LAUNCHES_PER_CPU if cpus is not None else 1


def can_provision() -> bool:
    # We always prioritize terminating over provisioning, to save the cost on
    # idle resources.
    if serve_state.total_number_scheduled_to_terminate_replicas() > 0:
        return False
    return can_terminate()


def can_start_new_process() -> bool:
    num_procs = (serve_state.get_num_services() * SERVE_PROC_RATIO +
                 managed_job_state.get_num_alive_jobs())
    return num_procs < _get_job_parallelism()


# We limit the number of terminating replicas to the number of CPUs. This is
# just a temporary solution to avoid overwhelming the controller. After one job
# controller PR, we should use API server to handle resources management.
def can_terminate() -> bool:
    num_terminating = (
        serve_state.total_number_provisioning_replicas() * SERVE_LAUNCH_RATIO +
        # Each terminate process will take roughly the same CPUs as job launch.
        serve_state.total_number_terminating_replicas() +
        managed_job_state.get_num_launching_jobs())
    return num_terminating < _get_launch_parallelism()
>>>>>>> 83f7c605
<|MERGE_RESOLUTION|>--- conflicted
+++ resolved
@@ -1323,7 +1323,6 @@
                                         task.to_yaml_config())
             curr_store_type = list(storage_obj.stores.keys())[0]
             store_object = storage_obj.stores[curr_store_type]
-<<<<<<< HEAD
             assert store_object is not None, (storage_obj.__dict__,
                                               task.to_yaml_config())
             bucket_url = storage_lib.StoreType.get_endpoint_url(
@@ -1476,25 +1475,6 @@
             except (FileNotFoundError, PermissionError, OSError) as e:
                 logger.warning(
                     f'Failed to cleanup temporary folder {temp_folder}: {e}')
-=======
-            assert store_object is not None and storage_obj.name is not None, (
-                store_object, storage_obj.name)
-            source = storage_lib.StoreType.get_endpoint_url(
-                store_object, storage_obj.name)
-            assert store_object is not None and storage_obj.name is not None, (
-                store_object, storage_obj.name)
-            new_storage = storage_lib.Storage.from_yaml_config({
-                'source': source,
-                'persistent': storage_obj.persistent,
-                'mode': storage_obj.mode.value,
-                # We enable force delete to allow the controller to delete
-                # the object store in case persistent is set to False.
-                '_force_delete': True
-            })
-            updated_mount_storages[storage_path] = new_storage
-    task.update_storage_mounts(updated_mount_storages)
-    if msg:
-        logger.info(ux_utils.finishing_message('Uploaded local files/folders.'))
 
 
 # ======================= Resources Management Functions =======================
@@ -1572,5 +1552,4 @@
         # Each terminate process will take roughly the same CPUs as job launch.
         serve_state.total_number_terminating_replicas() +
         managed_job_state.get_num_launching_jobs())
-    return num_terminating < _get_launch_parallelism()
->>>>>>> 83f7c605
+    return num_terminating < _get_launch_parallelism()