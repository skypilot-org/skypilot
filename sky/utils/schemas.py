"""This module contains schemas used to validate objects.

Schemas conform to the JSON Schema specification as defined at
https://json-schema.org/
"""
import enum
from typing import Any, Dict, List, Tuple

from sky.skylet import constants


def _check_not_both_fields_present(field1: str, field2: str):
    return {
        'oneOf': [{
            'required': [field1],
            'not': {
                'required': [field2]
            }
        }, {
            'required': [field2],
            'not': {
                'required': [field1]
            }
        }, {
            'not': {
                'anyOf': [{
                    'required': [field1]
                }, {
                    'required': [field2]
                }]
            }
        }]
    }


_AUTOSTOP_SCHEMA = {
    'anyOf': [
        {
            # Use boolean to disable autostop completely, e.g.
            #   autostop: false
            'type': 'boolean',
        },
        {
            # Shorthand to set idle_minutes by directly specifying, e.g.
            #   autostop: 5
            'type': 'integer',
            'minimum': 0,
        },
        {
            'type': 'object',
            'required': [],
            'additionalProperties': False,
            'properties': {
                'idle_minutes': {
                    'type': 'integer',
                    'minimum': 0,
                },
                'down': {
                    'type': 'boolean',
                },
            },
        },
    ],
}


def _get_single_resources_schema():
    """Schema for a single resource in a resources list."""
    # To avoid circular imports, only import when needed.
    # pylint: disable=import-outside-toplevel
    from sky.clouds import service_catalog

    # Building the regex pattern for the infra field
    # Format: cloud[/region[/zone]] or wildcards or kubernetes context
    # Match any cloud name (case insensitive)
    all_clouds = list(service_catalog.ALL_CLOUDS)
    all_clouds.remove('kubernetes')
    cloud_pattern = f'(?i:({"|".join(all_clouds)}))'

    # Optional /region followed by optional /zone
    # /[^/]+ matches a slash followed by any characters except slash (region or
    # zone name)
    # The outer (?:...)? makes the entire region/zone part optional
    region_zone_pattern = '(?:/[^/]+(?:/[^/]+)?)?'

    # Wildcard patterns:
    # 1. * - any cloud
    # 2. */region - any cloud with specific region
    # 3. */*/zone - any cloud, any region, specific zone
    wildcard_cloud = '\\*'  # Wildcard for cloud
    wildcard_with_region = '(?:/[^/]+(?:/[^/]+)?)?'

    # Kubernetes specific pattern - matches:
    # 1. Just the word "kubernetes" or "k8s" by itself
    # 2. "k8s/" or "kubernetes/" followed by any context name (which may contain
    # slashes)
    kubernetes_pattern = '(?i:kubernetes|k8s)(?:/.+)?'

    # Combine all patterns with alternation (|)
    # ^ marks start of string, $ marks end of string
    infra_pattern = (f'^(?:{cloud_pattern}{region_zone_pattern}|'
                     f'{wildcard_cloud}{wildcard_with_region}|'
                     f'{kubernetes_pattern})$')

    return {
        '$schema': 'https://json-schema.org/draft/2020-12/schema',
        'type': 'object',
        'required': [],
        'additionalProperties': False,
        'properties': {
            'cloud': {
                'type': 'string',
                'case_insensitive_enum': list(service_catalog.ALL_CLOUDS)
            },
            'region': {
                'type': 'string',
            },
            'zone': {
                'type': 'string',
            },
            'infra': {
                'type': 'string',
                'description':
                    ('Infrastructure specification in format: '
                     'cloud[/region[/zone]]. Use "*" as a wildcard.'),
<<<<<<< HEAD
                # Create a pattern validator that uses a big regex to match all
                # valid formats. This allows us to maintain JSON Schema
                # validation while supporting all formats
                'pattern':
                    ('^(?:(?i:(' + '|'.join(list(service_catalog.ALL_CLOUDS)) +
                     '))(?:/[^/]+(?:/[^/]+)?)?|\\*(?:/[^/]+(?:/[^/]+)?|/\\*'
                     '(?:/[^/]+)?)?|(?i:k8s|kubernetes)/.+)$')
=======
                # Pattern validates:
                # 1. cloud[/region[/zone]] - e.g. "aws", "aws/us-east-1",
                #    "aws/us-east-1/us-east-1a"
                # 2. Wildcard patterns - e.g. "*", "*/us-east-1",
                #    "*/*/us-east-1a", "aws/*/us-east-1a"
                # 3. Kubernetes patterns - e.g. "kubernetes/my-context",
                #    "k8s/context-name",
                #    "k8s/aws:eks:us-east-1:123456789012:cluster/my-cluster"
                'pattern': infra_pattern,
>>>>>>> bc510ed9
            },
            'cpus': {
                'anyOf': [{
                    'type': 'string',
                }, {
                    'type': 'number',
                }],
            },
            'memory': {
                'anyOf': [{
                    'type': 'string',
                }, {
                    'type': 'number',
                }],
            },
            'accelerators': {
                'anyOf': [{
                    'type': 'string',
                }, {
                    'type': 'object',
                    'required': [],
                    'maxProperties': 1,
                    'additionalProperties': {
                        'type': 'number'
                    }
                }]
            },
            'instance_type': {
                'type': 'string',
            },
            'use_spot': {
                'type': 'boolean',
            },
            'job_recovery': {
                # Either a string or a dict.
                'anyOf': [{
                    'type': 'string',
                }, {
                    'type': 'object',
                    'required': [],
                    'additionalProperties': False,
                    'properties': {
                        'strategy': {
                            'anyOf': [{
                                'type': 'string',
                            }, {
                                'type': 'null',
                            }],
                        },
                        'max_restarts_on_errors': {
                            'type': 'integer',
                            'minimum': 0,
                        },
                    }
                }],
            },
            'disk_size': {
                'type': 'integer',
            },
            'disk_tier': {
                'type': 'string',
            },
            'ports': {
                'anyOf': [{
                    'type': 'string',
                }, {
                    'type': 'integer',
                }, {
                    'type': 'array',
                    'items': {
                        'anyOf': [{
                            'type': 'string',
                        }, {
                            'type': 'integer',
                        }]
                    }
                }, {
                    'type': 'null',
                }],
            },
            'labels': {
                'type': 'object',
                'additionalProperties': {
                    'type': 'string'
                }
            },
            'accelerator_args': {
                'type': 'object',
                'required': [],
                'additionalProperties': False,
                'properties': {
                    'runtime_version': {
                        'type': 'string',
                    },
                    'tpu_name': {
                        'type': 'string',
                    },
                    'tpu_vm': {
                        'type': 'boolean',
                    }
                }
            },
            'image_id': {
                'anyOf': [{
                    'type': 'string',
                }, {
                    'type': 'object',
                    'required': [],
                }, {
                    'type': 'null',
                }]
            },
            'autostop': _AUTOSTOP_SCHEMA,
            # The following fields are for internal use only. Should not be
            # specified in the task config.
            '_docker_login_config': {
                'type': 'object',
                'required': ['username', 'password', 'server'],
                'additionalProperties': False,
                'properties': {
                    'username': {
                        'type': 'string',
                    },
                    'password': {
                        'type': 'string',
                    },
                    'server': {
                        'type': 'string',
                    }
                }
            },
            '_is_image_managed': {
                'type': 'boolean',
            },
            '_requires_fuse': {
                'type': 'boolean',
            },
            '_cluster_config_overrides': {
                'type': 'object',
            },
        }
    }


def _get_multi_resources_schema():
    multi_resources_schema = {
        k: v
        for k, v in _get_single_resources_schema().items()
        # Validation may fail if $schema is included.
        if k != '$schema'
    }
    return multi_resources_schema


def get_resources_schema():
    """Resource schema in task config."""
    single_resources_schema = _get_single_resources_schema()['properties']
    single_resources_schema.pop('accelerators')
    multi_resources_schema = _get_multi_resources_schema()
    return {
        '$schema': 'http://json-schema.org/draft-07/schema#',
        'type': 'object',
        'required': [],
        'additionalProperties': False,
        'properties': {
            **single_resources_schema,
            # We redefine the 'accelerators' field to allow one line list or
            # a set of accelerators.
            'accelerators': {
                # {'V100:1', 'A100:1'} will be
                # read as a string and converted to dict.
                'anyOf': [{
                    'type': 'string',
                }, {
                    'type': 'object',
                    'required': [],
                    'additionalProperties': {
                        'anyOf': [{
                            'type': 'null',
                        }, {
                            'type': 'number',
                        }]
                    }
                }, {
                    'type': 'array',
                    'items': {
                        'type': 'string',
                    }
                }]
            },
            'any_of': {
                'type': 'array',
                'items': multi_resources_schema,
            },
            'ordered': {
                'type': 'array',
                'items': multi_resources_schema,
            }
        },
    }


def get_storage_schema():
    # pylint: disable=import-outside-toplevel
    from sky.data import storage
    return {
        '$schema': 'https://json-schema.org/draft/2020-12/schema',
        'type': 'object',
        'required': [],
        'additionalProperties': False,
        'properties': {
            'name': {
                'type': 'string',
            },
            'source': {
                'anyOf': [{
                    'type': 'string',
                }, {
                    'type': 'array',
                    'minItems': 1,
                    'items': {
                        'type': 'string'
                    }
                }]
            },
            'store': {
                'type': 'string',
                'case_insensitive_enum': [
                    type.value for type in storage.StoreType
                ]
            },
            'persistent': {
                'type': 'boolean',
            },
            'mode': {
                'type': 'string',
                'case_insensitive_enum': [
                    mode.value for mode in storage.StorageMode
                ]
            },
            '_is_sky_managed': {
                'type': 'boolean',
            },
            '_bucket_sub_path': {
                'type': 'string',
            },
            '_force_delete': {
                'type': 'boolean',
            }
        }
    }


def get_service_schema():
    """Schema for top-level `service:` field (for SkyServe)."""
    # To avoid circular imports, only import when needed.
    # pylint: disable=import-outside-toplevel
    from sky.serve import load_balancing_policies
    from sky.serve import spot_placer
    return {
        '$schema': 'https://json-schema.org/draft/2020-12/schema',
        'type': 'object',
        'required': ['readiness_probe'],
        'additionalProperties': False,
        'properties': {
            'readiness_probe': {
                'anyOf': [{
                    'type': 'string',
                }, {
                    'type': 'object',
                    'required': ['path'],
                    'additionalProperties': False,
                    'properties': {
                        'path': {
                            'type': 'string',
                        },
                        'initial_delay_seconds': {
                            'type': 'number',
                        },
                        'timeout_seconds': {
                            'type': 'number',
                        },
                        'post_data': {
                            'anyOf': [{
                                'type': 'string',
                            }, {
                                'type': 'object',
                            }]
                        },
                        'headers': {
                            'type': 'object',
                            'additionalProperties': {
                                'type': 'string'
                            }
                        },
                    }
                }]
            },
            'replica_policy': {
                'type': 'object',
                'required': ['min_replicas'],
                'additionalProperties': False,
                'properties': {
                    'min_replicas': {
                        'type': 'integer',
                        'minimum': 0,
                    },
                    'max_replicas': {
                        'type': 'integer',
                        'minimum': 0,
                    },
                    'num_overprovision': {
                        'type': 'integer',
                        'minimum': 0,
                    },
                    'target_qps_per_replica': {
                        'type': 'number',
                        'minimum': 0,
                    },
                    'dynamic_ondemand_fallback': {
                        'type': 'boolean',
                    },
                    'base_ondemand_fallback_replicas': {
                        'type': 'integer',
                        'minimum': 0,
                    },
                    'spot_placer': {
                        'type': 'string',
                        'case_insensitive_enum': list(
                            spot_placer.SPOT_PLACERS.keys())
                    },
                    'upscale_delay_seconds': {
                        'type': 'number',
                    },
                    'downscale_delay_seconds': {
                        'type': 'number',
                    },
                }
            },
            'ports': {
                'type': 'integer',
            },
            'replicas': {
                'type': 'integer',
            },
            'load_balancing_policy': {
                'type': 'string',
                'case_insensitive_enum': list(
                    load_balancing_policies.LB_POLICIES.keys())
            },
            'tls': {
                'type': 'object',
                'required': ['keyfile', 'certfile'],
                'additionalProperties': False,
                'properties': {
                    'keyfile': {
                        'type': 'string',
                    },
                    'certfile': {
                        'type': 'string',
                    },
                },
            },
        }
    }


def _filter_schema(schema: dict, keys_to_keep: List[Tuple[str, ...]]) -> dict:
    """Recursively filter a schema to include only certain keys.

    Args:
        schema: The original schema dictionary.
        keys_to_keep: List of tuples with the path of keys to retain.

    Returns:
        The filtered schema.
    """
    # Convert list of tuples to a dictionary for easier access
    paths_dict: Dict[str, Any] = {}
    for path in keys_to_keep:
        current = paths_dict
        for step in path:
            if step not in current:
                current[step] = {}
            current = current[step]

    def keep_keys(current_schema: dict, current_path_dict: dict,
                  new_schema: dict) -> dict:
        # Base case: if we reach a leaf in the path_dict, we stop.
        if (not current_path_dict or not isinstance(current_schema, dict) or
                not current_schema.get('properties')):
            return current_schema

        if 'properties' not in new_schema:
            new_schema = {
                key: current_schema[key]
                for key in current_schema
                # We do not support the handling of `oneOf`, `anyOf`, `allOf`,
                # `required` for now.
                if key not in
                {'properties', 'oneOf', 'anyOf', 'allOf', 'required'}
            }
            new_schema['properties'] = {}
        for key, sub_schema in current_schema['properties'].items():
            if key in current_path_dict:
                # Recursively keep keys if further path dict exists
                new_schema['properties'][key] = {}
                current_path_value = current_path_dict.pop(key)
                new_schema['properties'][key] = keep_keys(
                    sub_schema, current_path_value,
                    new_schema['properties'][key])

        return new_schema

    # Start the recursive filtering
    new_schema = keep_keys(schema, paths_dict, {})
    assert not paths_dict, f'Unprocessed keys: {paths_dict}'
    return new_schema


def _experimental_task_schema() -> dict:
    # TODO: experimental.config_overrides has been deprecated in favor of the
    # top-level `config` field. Remove in v0.11.0.
    config_override_schema = _filter_schema(
        get_config_schema(), constants.OVERRIDEABLE_CONFIG_KEYS_IN_TASK)
    return {
        'experimental': {
            'type': 'object',
            'required': [],
            'additionalProperties': False,
            'properties': {
                'config_overrides': config_override_schema,
            }
        }
    }


def get_task_schema():
    return {
        '$schema': 'https://json-schema.org/draft/2020-12/schema',
        'type': 'object',
        'required': [],
        'additionalProperties': False,
        'properties': {
            'name': {
                'type': 'string',
            },
            'workdir': {
                'type': 'string',
            },
            'event_callback': {
                'type': 'string',
            },
            'num_nodes': {
                'type': 'integer',
            },
            # resources config is validated separately using RESOURCES_SCHEMA
            'resources': {
                'type': 'object',
            },
            # storage config is validated separately using STORAGE_SCHEMA
            'file_mounts': {
                'type': 'object',
            },
            # service config is validated separately using SERVICE_SCHEMA
            'service': {
                'type': 'object',
            },
            'setup': {
                'type': 'string',
            },
            'run': {
                'type': 'string',
            },
            'envs': {
                'type': 'object',
                'required': [],
                'patternProperties': {
                    # Checks env keys are valid env var names.
                    '^[a-zA-Z_][a-zA-Z0-9_]*$': {
                        'type': ['string', 'null']
                    }
                },
                'additionalProperties': False,
            },
            # inputs and outputs are experimental
            'inputs': {
                'type': 'object',
                'required': [],
                'maxProperties': 1,
                'additionalProperties': {
                    'type': 'number'
                }
            },
            'outputs': {
                'type': 'object',
                'required': [],
                'maxProperties': 1,
                'additionalProperties': {
                    'type': 'number'
                }
            },
            'file_mounts_mapping': {
                'type': 'object',
            },
            'config': _filter_schema(
                get_config_schema(),
                constants.OVERRIDEABLE_CONFIG_KEYS_IN_TASK),
            **_experimental_task_schema(),
        }
    }


def get_cluster_schema():
    return {
        '$schema': 'https://json-schema.org/draft/2020-12/schema',
        'type': 'object',
        'required': ['cluster', 'auth'],
        'additionalProperties': False,
        'properties': {
            'cluster': {
                'type': 'object',
                'required': ['ips', 'name'],
                'additionalProperties': False,
                'properties': {
                    'ips': {
                        'type': 'array',
                        'items': {
                            'type': 'string',
                        }
                    },
                    'name': {
                        'type': 'string',
                    },
                }
            },
            'auth': {
                'type': 'object',
                'required': ['ssh_user', 'ssh_private_key'],
                'additionalProperties': False,
                'properties': {
                    'ssh_user': {
                        'type': 'string',
                    },
                    'ssh_private_key': {
                        'type': 'string',
                    },
                }
            },
            'python': {
                'type': 'string',
            },
        }
    }


_NETWORK_CONFIG_SCHEMA = {
    'use_internal_ips': {
        'type': 'boolean',
    },
    'ssh_proxy_command': {
        'oneOf': [{
            'type': 'string',
        }, {
            'type': 'null',
        }, {
            'type': 'object',
            'required': [],
            'additionalProperties': {
                'anyOf': [
                    {
                        'type': 'string'
                    },
                    {
                        'type': 'null'
                    },
                ]
            }
        }]
    },
}

_LABELS_SCHEMA = {
    'labels': {
        'type': 'object',
        'required': [],
        'additionalProperties': {
            'type': 'string',
        },
    }
}

_PRORPERTY_NAME_OR_CLUSTER_NAME_TO_PROPERTY = {
    'oneOf': [
        {
            'type': 'string'
        },
        {
            # A list of single-element dict to pretain the
            # order.
            # Example:
            #  property_name:
            #    - my-cluster1-*: my-property-1
            #    - my-cluster2-*: my-property-2
            #    - "*"": my-property-3
            'type': 'array',
            'items': {
                'type': 'object',
                'additionalProperties': {
                    'type': 'string'
                },
                'maxProperties': 1,
                'minProperties': 1,
            },
        }
    ]
}


class RemoteIdentityOptions(enum.Enum):
    """Enum for remote identity types.

    Some clouds (e.g., AWS, Kubernetes) also allow string values for remote
    identity, which map to the service account/role to use. Those are not
    included in this enum.
    """
    LOCAL_CREDENTIALS = 'LOCAL_CREDENTIALS'
    SERVICE_ACCOUNT = 'SERVICE_ACCOUNT'
    NO_UPLOAD = 'NO_UPLOAD'


def get_default_remote_identity(cloud: str) -> str:
    """Get the default remote identity for the specified cloud."""
    if cloud == 'kubernetes':
        return RemoteIdentityOptions.SERVICE_ACCOUNT.value
    return RemoteIdentityOptions.LOCAL_CREDENTIALS.value


_REMOTE_IDENTITY_SCHEMA = {
    'remote_identity': {
        'type': 'string',
        'case_insensitive_enum': [
            option.value for option in RemoteIdentityOptions
        ]
    }
}

_REMOTE_IDENTITY_SCHEMA_KUBERNETES = {
    'remote_identity': {
        'anyOf': [{
            'type': 'string'
        }, {
            'type': 'object',
            'additionalProperties': {
                'type': 'string'
            }
        }]
    },
}


def get_config_schema():
    # pylint: disable=import-outside-toplevel
    from sky.clouds import service_catalog
    from sky.utils import kubernetes_enums

    resources_schema = {
        k: v
        for k, v in get_resources_schema().items()
        # Validation may fail if $schema is included.
        if k != '$schema'
    }
    resources_schema['properties'].pop('ports')
    controller_resources_schema = {
        'type': 'object',
        'required': [],
        'additionalProperties': False,
        'properties': {
            'controller': {
                'type': 'object',
                'required': [],
                'additionalProperties': False,
                'properties': {
                    'resources': resources_schema,
                    'high_availability': {
                        'type': 'boolean',
                    },
                    'autostop': _AUTOSTOP_SCHEMA,
                }
            },
            'bucket': {
                'type': 'string',
                'pattern': '^(https|s3|gs|r2|cos)://.+',
                'required': [],
            }
        }
    }
    cloud_configs = {
        'aws': {
            'type': 'object',
            'required': [],
            'additionalProperties': False,
            'properties': {
                'prioritize_reservations': {
                    'type': 'boolean',
                },
                'specific_reservations': {
                    'type': 'array',
                    'items': {
                        'type': 'string',
                    },
                },
                'disk_encrypted': {
                    'type': 'boolean',
                },
                'security_group_name':
                    (_PRORPERTY_NAME_OR_CLUSTER_NAME_TO_PROPERTY),
                'vpc_name': {
                    'oneOf': [{
                        'type': 'string',
                    }, {
                        'type': 'null',
                    }],
                },
                **_LABELS_SCHEMA,
                **_NETWORK_CONFIG_SCHEMA,
            },
            **_check_not_both_fields_present('instance_tags', 'labels')
        },
        'gcp': {
            'type': 'object',
            'required': [],
            'additionalProperties': False,
            'properties': {
                'prioritize_reservations': {
                    'type': 'boolean',
                },
                'specific_reservations': {
                    'type': 'array',
                    'items': {
                        'type': 'string',
                    },
                },
                'managed_instance_group': {
                    'type': 'object',
                    'required': ['run_duration'],
                    'additionalProperties': False,
                    'properties': {
                        'run_duration': {
                            'type': 'integer',
                        },
                        'provision_timeout': {
                            'type': 'integer',
                        }
                    }
                },
                'force_enable_external_ips': {
                    'type': 'boolean'
                },
                'enable_gvnic': {
                    'type': 'boolean'
                },
                'enable_gpu_direct': {
                    'type': 'boolean'
                },
                'placement_policy': {
                    'type': 'string',
                },
                'vpc_name': {
                    'oneOf': [
                        {
                            'type': 'string',
                            # vpc-name or project-id/vpc-name
                            # VPC name and Project ID have -, a-z, and 0-9.
                            'pattern': '^(?:[-a-z0-9]+/)?[-a-z0-9]+$'
                        },
                        {
                            'type': 'null',
                        }
                    ],
                },
                **_LABELS_SCHEMA,
                **_NETWORK_CONFIG_SCHEMA,
            },
            **_check_not_both_fields_present('instance_tags', 'labels')
        },
        'azure': {
            'type': 'object',
            'required': [],
            'additionalProperties': False,
            'properties': {
                'storage_account': {
                    'type': 'string',
                },
                'resource_group_vm': {
                    'type': 'string',
                },
            }
        },
        'kubernetes': {
            'type': 'object',
            'required': [],
            'additionalProperties': False,
            'properties': {
                'allowed_contexts': {
                    'type': 'array',
                    'items': {
                        'type': 'string',
                    },
                },
                'networking': {
                    'type': 'string',
                    'case_insensitive_enum': [
                        type.value
                        for type in kubernetes_enums.KubernetesNetworkingMode
                    ]
                },
                'ports': {
                    'type': 'string',
                    'case_insensitive_enum': [
                        type.value
                        for type in kubernetes_enums.KubernetesPortMode
                    ]
                },
                'pod_config': {
                    'type': 'object',
                    'required': [],
                    # Allow arbitrary keys since validating pod spec is hard
                    'additionalProperties': True,
                },
                'custom_metadata': {
                    'type': 'object',
                    'required': [],
                    # Allow arbitrary keys since validating metadata is hard
                    'additionalProperties': True,
                    # Disallow 'name' and 'namespace' keys in this dict
                    'not': {
                        'anyOf': [{
                            'required': ['name']
                        }, {
                            'required': ['namespace']
                        }]
                    }
                },
                'provision_timeout': {
                    'type': 'integer',
                },
                'autoscaler': {
                    'type': 'string',
                    'case_insensitive_enum': [
                        type.value
                        for type in kubernetes_enums.KubernetesAutoscalerType
                    ]
                },
                'high_availability': {
                    'type': 'object',
                    'required': [],
                    'additionalProperties': False,
                    'properties': {
                        'storage_class_name': {
                            'type': 'string',
                        }
                    }
                },
            }
        },
        'oci': {
            'type': 'object',
            'required': [],
            'properties': {},
            # Properties are either 'default' or a region name.
            'additionalProperties': {
                'type': 'object',
                'required': [],
                'additionalProperties': False,
                'properties': {
                    'compartment_ocid': {
                        'type': 'string',
                    },
                    'image_tag_general': {
                        'type': 'string',
                    },
                    'image_tag_gpu': {
                        'type': 'string',
                    },
                    'vcn_ocid': {
                        'type': 'string',
                    },
                    'vcn_subnet': {
                        'type': 'string',
                    },
                }
            },
        },
        'nebius': {
            'type': 'object',
            'required': [],
            'properties': {
                **_NETWORK_CONFIG_SCHEMA,
            },
            'additionalProperties': {
                'type': 'object',
                'required': [],
                'additionalProperties': False,
                'properties': {
                    'project_id': {
                        'type': 'string',
                    },
                    'fabric': {
                        'type': 'string',
                    },
                }
            },
        }
    }

    admin_policy_schema = {
        'type': 'string',
        # Check regex to be a valid python module path
        'pattern': (r'^[a-zA-Z_][a-zA-Z0-9_]*'
                    r'(\.[a-zA-Z_][a-zA-Z0-9_]*)+$'),
    }

    allowed_clouds = {
        # A list of cloud names that are allowed to be used
        'type': 'array',
        'items': {
            'type': 'string',
            'case_insensitive_enum':
                (list(service_catalog.ALL_CLOUDS) + ['cloudflare'])
        }
    }

    docker_configs = {
        'type': 'object',
        'required': [],
        'additionalProperties': False,
        'properties': {
            'run_options': {
                'anyOf': [{
                    'type': 'string',
                }, {
                    'type': 'array',
                    'items': {
                        'type': 'string',
                    }
                }]
            }
        }
    }
    gpu_configs = {
        'type': 'object',
        'required': [],
        'additionalProperties': False,
        'properties': {
            'disable_ecc': {
                'type': 'boolean',
            },
        }
    }

    api_server = {
        'type': 'object',
        'required': [],
        'additionalProperties': False,
        'properties': {
            'endpoint': {
                'type': 'string',
                # Apply validation for URL
                'pattern': r'^https?://.*$',
            },
        }
    }

    for cloud, config in cloud_configs.items():
        if cloud == 'aws':
            config['properties'].update({
                'remote_identity': _PRORPERTY_NAME_OR_CLUSTER_NAME_TO_PROPERTY
            })
        elif cloud == 'kubernetes':
            config['properties'].update(_REMOTE_IDENTITY_SCHEMA_KUBERNETES)
        else:
            config['properties'].update(_REMOTE_IDENTITY_SCHEMA)
    return {
        '$schema': 'https://json-schema.org/draft/2020-12/schema',
        'type': 'object',
        'required': [],
        'additionalProperties': False,
        'properties': {
            'jobs': controller_resources_schema,
            'serve': controller_resources_schema,
            'allowed_clouds': allowed_clouds,
            'admin_policy': admin_policy_schema,
            'docker': docker_configs,
            'nvidia_gpus': gpu_configs,
            'api_server': api_server,
            **cloud_configs,
        },
    }<|MERGE_RESOLUTION|>--- conflicted
+++ resolved
@@ -123,15 +123,6 @@
                 'description':
                     ('Infrastructure specification in format: '
                      'cloud[/region[/zone]]. Use "*" as a wildcard.'),
-<<<<<<< HEAD
-                # Create a pattern validator that uses a big regex to match all
-                # valid formats. This allows us to maintain JSON Schema
-                # validation while supporting all formats
-                'pattern':
-                    ('^(?:(?i:(' + '|'.join(list(service_catalog.ALL_CLOUDS)) +
-                     '))(?:/[^/]+(?:/[^/]+)?)?|\\*(?:/[^/]+(?:/[^/]+)?|/\\*'
-                     '(?:/[^/]+)?)?|(?i:k8s|kubernetes)/.+)$')
-=======
                 # Pattern validates:
                 # 1. cloud[/region[/zone]] - e.g. "aws", "aws/us-east-1",
                 #    "aws/us-east-1/us-east-1a"
@@ -141,7 +132,6 @@
                 #    "k8s/context-name",
                 #    "k8s/aws:eks:us-east-1:123456789012:cluster/my-cluster"
                 'pattern': infra_pattern,
->>>>>>> bc510ed9
             },
             'cpus': {
                 'anyOf': [{
