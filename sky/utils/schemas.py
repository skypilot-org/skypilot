--- conflicted
+++ resolved
@@ -1145,25 +1145,7 @@
     }
     resources_schema['properties'].pop('ports')
 
-<<<<<<< HEAD
     def _get_controller_schema():
-=======
-    def _get_controller_schema(add_consolidation_mode: bool = False):
-        controller_properties = {
-            'resources': resources_schema,
-            'high_availability': {
-                'type': 'boolean',
-                'default': False,
-            },
-            'autostop': _AUTOSTOP_SCHEMA,
-        }
-        if add_consolidation_mode:
-            controller_properties['consolidation_mode'] = {
-                'type': 'boolean',
-                'default': False,
-            }
-
->>>>>>> e49a769a
         return {
             'type': 'object',
             'required': [],
@@ -1180,10 +1162,6 @@
                             'default': False,
                         },
                         'autostop': _AUTOSTOP_SCHEMA,
-                        'force_disable_cloud_bucket': {
-                            'type': 'boolean',
-                            'default': False,
-                        },
                         'consolidation_mode': {
                             'type': 'boolean',
                             'default': False,
