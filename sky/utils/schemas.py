--- conflicted
+++ resolved
@@ -759,13 +759,10 @@
                 'additionalProperties': False,
                 'properties': {
                     'resources': resources_schema,
-<<<<<<< HEAD
                     'high_availability': {
                         'type': 'boolean',
                     },
-=======
                     'autostop': autostop_schema,
->>>>>>> 93df222d
                 }
             },
             'bucket': {
