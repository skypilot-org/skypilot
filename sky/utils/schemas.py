--- conflicted
+++ resolved
@@ -557,6 +557,9 @@
             'required': [],
             'additionalProperties': False,
             'properties': {
+                'security_group_name': {
+                    'type': 'string',
+                },
                 **_INSTANCE_TAGS_SCHEMA,
                 **_NETWORK_CONFIG_SCHEMA,
             }
@@ -571,7 +574,6 @@
                     'items': {
                         'type': 'string',
                     },
-<<<<<<< HEAD
                 },
                 **_INSTANCE_TAGS_SCHEMA,
                 **_NETWORK_CONFIG_SCHEMA,
@@ -601,12 +603,6 @@
                     'required': [],
                     # Allow arbitrary keys since validating pod spec is hard
                     'additionalProperties': True,
-=======
-                    'security_group_name': {
-                        'type': 'string',
-                    },
-                    **_NETWORK_CONFIG_SCHEMA,
->>>>>>> c304eec7
                 }
             }
         },
