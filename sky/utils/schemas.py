--- conflicted
+++ resolved
@@ -757,16 +757,11 @@
         }
     }
 
-<<<<<<< HEAD
     docker_configs = {
-=======
-    gpu_configs = {
->>>>>>> feaaa3a2
-        'type': 'object',
-        'required': [],
-        'additionalProperties': False,
-        'properties': {
-<<<<<<< HEAD
+        'type': 'object',
+        'required': [],
+        'additionalProperties': False,
+        'properties': {
             'run_options': {
                 'anyOf': [{
                     'type': 'string',
@@ -779,14 +774,17 @@
             }
         }
     }
-=======
+    gpu_configs = {
+        'type': 'object',
+        'required': [],
+        'additionalProperties': False,
+        'properties': {
             'disable_ecc': {
                 'type': 'boolean',
             },
         }
     }
 
->>>>>>> feaaa3a2
     for cloud, config in cloud_configs.items():
         if cloud == 'aws':
             config['properties'].update(_REMOTE_IDENTITY_SCHEMA_AWS)
@@ -804,11 +802,8 @@
             'spot': controller_resources_schema,
             'serve': controller_resources_schema,
             'allowed_clouds': allowed_clouds,
-<<<<<<< HEAD
             'docker': docker_configs,
-=======
             'nvidia_gpus': gpu_configs,
->>>>>>> feaaa3a2
             **cloud_configs,
         },
         # Avoid spot and jobs being present at the same time.
