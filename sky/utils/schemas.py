"""This module contains schemas used to validate objects.

Schemas conform to the JSON Schema specification as defined at
https://json-schema.org/
"""


def get_single_resources_schema():
    # To avoid circular imports, only import when needed.
    # pylint: disable=import-outside-toplevel
    from sky.clouds import service_catalog
    return {
        '$schema': 'https://json-schema.org/draft/2020-12/schema',
        'type': 'object',
        'required': [],
        'additionalProperties': False,
        'properties': {
            'cloud': {
                'type': 'string',
                'case_insensitive_enum': list(service_catalog.ALL_CLOUDS)
            },
            'region': {
                'type': 'string',
            },
            'zone': {
                'type': 'string',
            },
            'cpus': {
                'anyOf': [{
                    'type': 'string',
                }, {
                    'type': 'number',
                }],
            },
            'memory': {
                'anyOf': [{
                    'type': 'string',
                }, {
                    'type': 'number',
                }],
            },
            'accelerators': {
                'anyOf': [{
                    'type': 'string',
                }, {
                    'type': 'object',
                    'required': [],
                    'maxProperties': 1,
                    'additionalProperties': {
                        'type': 'number'
                    }
                }]
            },
            'instance_type': {
                'type': 'string',
            },
            'use_spot': {
                'type': 'boolean',
            },
            'spot_recovery': {
                'type': 'string',
            },
            'disk_size': {
                'type': 'integer',
            },
            'disk_tier': {
                'type': 'string',
            },
            'ports': {
                'anyOf': [{
                    'type': 'string',
                }, {
                    'type': 'integer',
                }, {
                    'type': 'array',
                    'items': {
                        'anyOf': [{
                            'type': 'string',
                        }, {
                            'type': 'integer',
                        }]
                    }
                }],
            },
            'accelerator_args': {
                'type': 'object',
                'required': [],
                'additionalProperties': False,
                'properties': {
                    'runtime_version': {
                        'type': 'string',
                    },
                    'tpu_name': {
                        'type': 'string',
                    },
                    'tpu_vm': {
                        'type': 'boolean',
                    }
                }
            },
            'image_id': {
                'anyOf': [{
                    'type': 'string',
                }, {
                    'type': 'object',
                    'required': [],
                }]
            }
        }
    }


def get_resources_schema():
    # To avoid circular imports, only import when needed.
    # pylint: disable=import-outside-toplevel
    from sky.clouds import service_catalog
    return {
        '$schema': 'http://json-schema.org/draft-07/schema#',
        'type': 'object',
        'required': [],
        'additionalProperties': False,
        'properties': {
            'cloud': {
                'type': 'string',
                'case_insensitive_enum': list(service_catalog.ALL_CLOUDS)
            },
            'region': {
                'type': 'string',
            },
            'zone': {
                'type': 'string',
            },
            'cpus': {
                'anyOf': [{
                    'type': 'string',
                }, {
                    'type': 'number',
                }],
            },
            'memory': {
                'anyOf': [{
                    'type': 'string',
                }, {
                    'type': 'number',
                }],
            },
            'accelerators': {
                # {'V100:1', 'A100:1'} will be
                # read as a string and converted to dict.
                'anyOf': [{
                    'type': 'string',
                }, {
                    'type': 'object',
                    'required': [],
                    'additionalProperties': {
                        'anyOf': [{
                            'type': 'null',
                        }, {
                            'type': 'number',
                        }]
                    }
                }, {
                    'type': 'array',
                    'items': {
                        'type': 'string',
                    }
                }]
            },
            'instance_type': {
                'type': 'string',
            },
            'use_spot': {
                'type': 'boolean',
            },
            'spot_recovery': {
                'type': 'string',
            },
            'disk_size': {
                'type': 'integer',
            },
            'disk_tier': {
                'type': 'string',
            },
            'ports': {
                'anyOf': [{
                    'type': 'string',
                }, {
                    'type': 'integer',
                }, {
                    'type': 'array',
                    'items': {
                        'anyOf': [{
                            'type': 'string',
                        }, {
                            'type': 'integer',
                        }]
                    }
                }],
            },
            'accelerator_args': {
                'type': 'object',
                'required': [],
                'additionalProperties': False,
                'properties': {
                    'runtime_version': {
                        'type': 'string',
                    },
                    'tpu_name': {
                        'type': 'string',
                    },
                    'tpu_vm': {
                        'type': 'boolean',
                    }
                }
            },
            'image_id': {
                'anyOf': [{
                    'type': 'string',
                }, {
                    'type': 'object',
                    'required': [],
                }]
            },
            'any_of': {
                'type': 'array',
                'items': {
                    k: v
                    for k, v in get_single_resources_schema().items()
                    # Validation may fail if $schema is included.
                    if k != '$schema'
                },
            },
            'ordered': {
                'type': 'array',
                'items': {
                    k: v
                    for k, v in get_single_resources_schema().items()
                    # Validation may fail if $schema is included.
                    if k != '$schema'
                },
            }
        }
    }


def get_storage_schema():
    # pylint: disable=import-outside-toplevel
    from sky.data import storage
    return {
        '$schema': 'https://json-schema.org/draft/2020-12/schema',
        'type': 'object',
        'required': [],
        'additionalProperties': False,
        'properties': {
            'name': {
                'type': 'string',
            },
            'source': {
                'anyOf': [{
                    'type': 'string',
                }, {
                    'type': 'array',
                    'minItems': 1,
                    'items': {
                        'type': 'string'
                    }
                }]
            },
            'store': {
                'type': 'string',
                'case_insensitive_enum': [
                    type.value for type in storage.StoreType
                ]
            },
            'persistent': {
                'type': 'boolean',
            },
            'mode': {
                'type': 'string',
                'case_insensitive_enum': [
                    mode.value for mode in storage.StorageMode
                ]
            },
            '_force_delete': {
                'type': 'boolean',
            }
        }
    }


def get_service_schema():
    """Schema for top-level `service:` field (for SkyServe)."""
    return {
        '$schema': 'https://json-schema.org/draft/2020-12/schema',
        'type': 'object',
        'required': ['readiness_probe'],
        'additionalProperties': False,
        'properties': {
            'readiness_probe': {
                'anyOf': [{
                    'type': 'string',
                }, {
                    'type': 'object',
                    'required': ['path'],
                    'additionalProperties': False,
                    'properties': {
                        'path': {
                            'type': 'string',
                        },
                        'initial_delay_seconds': {
                            'type': 'number',
                        },
                        'post_data': {
                            'anyOf': [{
                                'type': 'string',
                            }, {
                                'type': 'object',
                            }]
                        }
                    }
                }]
            },
            'replica_policy': {
                'type': 'object',
                'required': ['min_replicas'],
                'additionalProperties': False,
                'properties': {
                    'min_replicas': {
                        'type': 'integer',
                        'minimum': 0,
                    },
                    'max_replicas': {
                        'type': 'integer',
                        'minimum': 0,
                    },
                    'target_qps_per_replica': {
                        'type': 'number',
                        'minimum': 0,
                    },
                    'dynamic_ondemand_fallback': {
                        'type': 'boolean',
                    },
                    'base_ondemand_fallback_replicas': {
                        'type': 'integer',
                        'minimum': 0,
                    },
                    'upscale_delay_seconds': {
                        'type': 'number',
                    },
                    'downscale_delay_seconds': {
                        'type': 'number',
                    },
                    # TODO(MaoZiming): Fields `qps_upper_threshold`,
                    # `qps_lower_threshold` and `auto_restart` are deprecated.
                    # Temporarily keep these fields for backward compatibility.
                    # Remove after 2 minor release, i.e., 0.6.0.
                    'auto_restart': {
                        'type': 'boolean',
                    },
                    'qps_upper_threshold': {
                        'type': 'number',
                    },
                    'qps_lower_threshold': {
                        'type': 'number',
                    },
                }
            },
            'replicas': {
                'type': 'integer',
            },
        }
    }


def get_task_schema():
    return {
        '$schema': 'https://json-schema.org/draft/2020-12/schema',
        'type': 'object',
        'required': [],
        'additionalProperties': False,
        'properties': {
            'name': {
                'type': 'string',
            },
            'workdir': {
                'type': 'string',
            },
            'event_callback': {
                'type': 'string',
            },
            'num_nodes': {
                'type': 'integer',
            },
            # resources config is validated separately using RESOURCES_SCHEMA
            'resources': {
                'type': 'object',
            },
            # storage config is validated separately using STORAGE_SCHEMA
            'file_mounts': {
                'type': 'object',
            },
            # service config is validated separately using SERVICE_SCHEMA
            'service': {
                'type': 'object',
            },
            'setup': {
                'type': 'string',
            },
            'run': {
                'type': 'string',
            },
            'envs': {
                'type': 'object',
                'required': [],
                'patternProperties': {
                    # Checks env keys are valid env var names.
                    '^[a-zA-Z_][a-zA-Z0-9_]*$': {
                        'type': 'string'
                    }
                },
                'additionalProperties': False,
            },
            # inputs and outputs are experimental
            'inputs': {
                'type': 'object',
                'required': [],
                'maxProperties': 1,
                'additionalProperties': {
                    'type': 'number'
                }
            },
            'outputs': {
                'type': 'object',
                'required': [],
                'maxProperties': 1,
                'additionalProperties': {
                    'type': 'number'
                }
            },
        }
    }


def get_cluster_schema():
    return {
        '$schema': 'https://json-schema.org/draft/2020-12/schema',
        'type': 'object',
        'required': ['cluster', 'auth'],
        'additionalProperties': False,
        'properties': {
            'cluster': {
                'type': 'object',
                'required': ['ips', 'name'],
                'additionalProperties': False,
                'properties': {
                    'ips': {
                        'type': 'array',
                        'items': {
                            'type': 'string',
                        }
                    },
                    'name': {
                        'type': 'string',
                    },
                }
            },
            'auth': {
                'type': 'object',
                'required': ['ssh_user', 'ssh_private_key'],
                'additionalProperties': False,
                'properties': {
                    'ssh_user': {
                        'type': 'string',
                    },
                    'ssh_private_key': {
                        'type': 'string',
                    },
                }
            },
            'python': {
                'type': 'string',
            },
        }
    }


_NETWORK_CONFIG_SCHEMA = {
    'vpc_name': {
        'oneOf': [{
            'type': 'string',
        }, {
            'type': 'null',
        }],
    },
    'use_internal_ips': {
        'type': 'boolean',
    },
    'ssh_proxy_command': {
        'oneOf': [{
            'type': 'string',
        }, {
            'type': 'null',
        }, {
            'type': 'object',
            'required': [],
            'additionalProperties': {
                'anyOf': [
                    {
                        'type': 'string'
                    },
                    {
                        'type': 'null'
                    },
                ]
            }
        }]
    },
}

_INSTANCE_TAGS_SCHEMA = {
    'instance_tags': {
        'type': 'object',
        'required': [],
        'additionalProperties': {
            'type': 'string',
        },
    },
}

_REMOTE_IDENTITY_SCHEMA = {
    'remote_identity': {
        'type': 'string',
        'case_insensitive_enum': ['LOCAL_CREDENTIALS', 'SERVICE_ACCOUNT'],
    }
}


def get_config_schema():
    # pylint: disable=import-outside-toplevel
    from sky.utils import kubernetes_enums

    resources_schema = {
        k: v
        for k, v in get_resources_schema().items()
        # Validation may fail if $schema is included.
        if k != '$schema'
    }
    resources_schema['properties'].pop('ports')
    controller_resources_schema = {
        'type': 'object',
        'required': [],
        'additionalProperties': False,
        'properties': {
            'controller': {
                'type': 'object',
                'required': [],
                'additionalProperties': False,
                'properties': {
                    'resources': resources_schema,
                }
            },
        }
    }
    cloud_configs = {
        'aws': {
            'type': 'object',
            'required': [],
            'additionalProperties': False,
            'properties': {
                'security_group_name': {
                    'type': 'string',
                },
                **_INSTANCE_TAGS_SCHEMA,
                **_NETWORK_CONFIG_SCHEMA,
            }
        },
        'gcp': {
            'type': 'object',
            'required': [],
            'additionalProperties': False,
            'properties': {
                'prioritize_reservations': {
                    'type': 'boolean',
                },
                'specific_reservations': {
                    'type': 'array',
                    'items': {
                        'type': 'string',
                    },
                },
                **_INSTANCE_TAGS_SCHEMA,
                **_NETWORK_CONFIG_SCHEMA,
            }
        },
        'kubernetes': {
            'type': 'object',
            'required': [],
            'additionalProperties': False,
            'properties': {
                'networking': {
                    'type': 'string',
                    'case_insensitive_enum': [
                        type.value
                        for type in kubernetes_enums.KubernetesNetworkingMode
                    ]
                },
                'ports': {
                    'type': 'string',
                    'case_insensitive_enum': [
                        type.value
                        for type in kubernetes_enums.KubernetesPortMode
                    ]
                },
                'pod_config': {
                    'type': 'object',
                    'required': [],
                    # Allow arbitrary keys since validating pod spec is hard
                    'additionalProperties': True,
                },
                'custom_metadata': {
                    'type': 'object',
                    'required': [],
                    # Allow arbitrary keys since validating metadata is hard
                    'additionalProperties': True,
                    # Disallow 'name' and 'namespace' keys in this dict
                    'not': {
                        'anyOf': [{
                            'required': ['name']
                        }, {
                            'required': ['namespace']
                        }]
                    }
                }
            }
        },
        'oci': {
            'type': 'object',
            'required': [],
            'properties': {},
            # Properties are either 'default' or a region name.
            'additionalProperties': {
                'type': 'object',
                'required': [],
                'additionalProperties': False,
                'properties': {
                    'compartment_ocid': {
                        'type': 'string',
                    },
<<<<<<< HEAD
                    **_NETWORK_CONFIG_SCHEMA,
                }
            },
            'azure': {
                'type': 'object',
                'required': [],
                'additionalProperties': False,
                'properties': {
                    'storage_account': {
                        'type': 'string'
                    },
                    'resource_group': {
                        'type': 'string'
                    },
                }
            },
            'kubernetes': {
                'type': 'object',
                'required': [],
                'additionalProperties': False,
                'properties': {
                    'networking': {
=======
                    'image_tag_general': {
                        'type': 'string',
                    },
                    'image_tag_gpu': {
>>>>>>> bca709b5
                        'type': 'string',
                    },
                    'vcn_subnet': {
                        'type': 'string',
                    },
                }
            },
        },
    }

    for config in cloud_configs.values():
        config['properties'].update(_REMOTE_IDENTITY_SCHEMA)
    return {
        '$schema': 'https://json-schema.org/draft/2020-12/schema',
        'type': 'object',
        'required': [],
        'additionalProperties': False,
        'properties': {
            'spot': controller_resources_schema,
            'serve': controller_resources_schema,
            **cloud_configs,
        }
    }<|MERGE_RESOLUTION|>--- conflicted
+++ resolved
@@ -592,6 +592,19 @@
                 **_NETWORK_CONFIG_SCHEMA,
             }
         },
+        'azure': {
+            'type': 'object',
+            'required': [],
+            'additionalProperties': False,
+            'properties': {
+                'storage_account': {
+                    'type': 'string'
+                },
+                'resource_group': {
+                    'type': 'string'
+                },
+            }
+        },
         'kubernetes': {
             'type': 'object',
             'required': [],
@@ -646,35 +659,10 @@
                     'compartment_ocid': {
                         'type': 'string',
                     },
-<<<<<<< HEAD
-                    **_NETWORK_CONFIG_SCHEMA,
-                }
-            },
-            'azure': {
-                'type': 'object',
-                'required': [],
-                'additionalProperties': False,
-                'properties': {
-                    'storage_account': {
-                        'type': 'string'
-                    },
-                    'resource_group': {
-                        'type': 'string'
-                    },
-                }
-            },
-            'kubernetes': {
-                'type': 'object',
-                'required': [],
-                'additionalProperties': False,
-                'properties': {
-                    'networking': {
-=======
                     'image_tag_general': {
                         'type': 'string',
                     },
                     'image_tag_gpu': {
->>>>>>> bca709b5
                         'type': 'string',
                     },
                     'vcn_subnet': {
