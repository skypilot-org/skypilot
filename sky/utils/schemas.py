"""This module contains schemas used to validate objects.

Schemas conform to the JSON Schema specification as defined at
https://json-schema.org/
"""
import enum
from typing import Any, Dict, List, Tuple

from sky.skylet import constants


def _check_not_both_fields_present(field1: str, field2: str):
    return {
        'oneOf': [{
            'required': [field1],
            'not': {
                'required': [field2]
            }
        }, {
            'required': [field2],
            'not': {
                'required': [field1]
            }
        }, {
            'not': {
                'anyOf': [{
                    'required': [field1]
                }, {
                    'required': [field2]
                }]
            }
        }]
    }


def _get_single_resources_schema():
    """Schema for a single resource in a resources list."""
    # To avoid circular imports, only import when needed.
    # pylint: disable=import-outside-toplevel
    from sky.clouds import service_catalog
    return {
        '$schema': 'https://json-schema.org/draft/2020-12/schema',
        'type': 'object',
        'required': [],
        'additionalProperties': False,
        'properties': {
            'cloud': {
                'type': 'string',
                'case_insensitive_enum': list(service_catalog.ALL_CLOUDS)
            },
            'region': {
                'type': 'string',
            },
            'zone': {
                'type': 'string',
            },
            'cpus': {
                'anyOf': [{
                    'type': 'string',
                }, {
                    'type': 'number',
                }],
            },
            'memory': {
                'anyOf': [{
                    'type': 'string',
                }, {
                    'type': 'number',
                }],
            },
            'accelerators': {
                'anyOf': [{
                    'type': 'string',
                }, {
                    'type': 'object',
                    'required': [],
                    'maxProperties': 1,
                    'additionalProperties': {
                        'type': 'number'
                    }
                }]
            },
            'instance_type': {
                'type': 'string',
            },
            'use_spot': {
                'type': 'boolean',
            },
            # Deprecated: use 'job_recovery' instead. This is for backward
            # compatibility, and can be removed in 0.8.0.
            'spot_recovery': {
                'type': 'string',
            },
            'job_recovery': {
                # Either a string or a dict.
                'anyOf': [{
                    'type': 'string',
                }, {
                    'type': 'object',
                    'required': [],
                    'additionalProperties': False,
                    'properties': {
                        'strategy': {
                            'anyOf': [{
                                'type': 'string',
                            }, {
                                'type': 'null',
                            }],
                        },
                        'max_restarts_on_errors': {
                            'type': 'integer',
                            'minimum': 0,
                        },
                    }
                }],
            },
            'disk_size': {
                'type': 'integer',
            },
            'disk_tier': {
                'type': 'string',
            },
            'ports': {
                'anyOf': [{
                    'type': 'string',
                }, {
                    'type': 'integer',
                }, {
                    'type': 'array',
                    'items': {
                        'anyOf': [{
                            'type': 'string',
                        }, {
                            'type': 'integer',
                        }]
                    }
                }, {
                    'type': 'null',
                }],
            },
            'labels': {
                'type': 'object',
                'additionalProperties': {
                    'type': 'string'
                }
            },
            'accelerator_args': {
                'type': 'object',
                'required': [],
                'additionalProperties': False,
                'properties': {
                    'runtime_version': {
                        'type': 'string',
                    },
                    'tpu_name': {
                        'type': 'string',
                    },
                    'tpu_vm': {
                        'type': 'boolean',
                    }
                }
            },
            'image_id': {
                'anyOf': [{
                    'type': 'string',
                }, {
                    'type': 'object',
                    'required': [],
                }, {
                    'type': 'null',
                }]
            },
            # The following fields are for internal use only. Should not be
            # specified in the task config.
            '_docker_login_config': {
                'type': 'object',
                'required': ['username', 'password', 'server'],
                'additionalProperties': False,
                'properties': {
                    'username': {
                        'type': 'string',
                    },
                    'password': {
                        'type': 'string',
                    },
                    'server': {
                        'type': 'string',
                    }
                }
            },
            '_is_image_managed': {
                'type': 'boolean',
            },
            '_requires_fuse': {
                'type': 'boolean',
            },
            '_cluster_config_overrides': {
                'type': 'object',
            },
        }
    }


def _get_multi_resources_schema():
    multi_resources_schema = {
        k: v
        for k, v in _get_single_resources_schema().items()
        # Validation may fail if $schema is included.
        if k != '$schema'
    }
    return multi_resources_schema


def get_resources_schema():
    """Resource schema in task config."""
    single_resources_schema = _get_single_resources_schema()['properties']
    single_resources_schema.pop('accelerators')
    multi_resources_schema = _get_multi_resources_schema()
    return {
        '$schema': 'http://json-schema.org/draft-07/schema#',
        'type': 'object',
        'required': [],
        'additionalProperties': False,
        'properties': {
            **single_resources_schema,
            # We redefine the 'accelerators' field to allow one line list or
            # a set of accelerators.
            'accelerators': {
                # {'V100:1', 'A100:1'} will be
                # read as a string and converted to dict.
                'anyOf': [{
                    'type': 'string',
                }, {
                    'type': 'object',
                    'required': [],
                    'additionalProperties': {
                        'anyOf': [{
                            'type': 'null',
                        }, {
                            'type': 'number',
                        }]
                    }
                }, {
                    'type': 'array',
                    'items': {
                        'type': 'string',
                    }
                }]
            },
            'any_of': {
                'type': 'array',
                'items': multi_resources_schema,
            },
            'ordered': {
                'type': 'array',
                'items': multi_resources_schema,
            }
        },
        # Avoid job_recovery and spot_recovery being present at the same time.
        **_check_not_both_fields_present('job_recovery', 'spot_recovery')
    }


def get_storage_schema():
    # pylint: disable=import-outside-toplevel
    from sky.data import storage
    return {
        '$schema': 'https://json-schema.org/draft/2020-12/schema',
        'type': 'object',
        'required': [],
        'additionalProperties': False,
        'properties': {
            'name': {
                'type': 'string',
            },
            'source': {
                'anyOf': [{
                    'type': 'string',
                }, {
                    'type': 'array',
                    'minItems': 1,
                    'items': {
                        'type': 'string'
                    }
                }]
            },
            'store': {
                'type': 'string',
                'case_insensitive_enum': [
                    type.value for type in storage.StoreType
                ]
            },
            'persistent': {
                'type': 'boolean',
            },
            'mode': {
                'type': 'string',
                'case_insensitive_enum': [
                    mode.value for mode in storage.StorageMode
                ]
            },
            '_is_sky_managed': {
                'type': 'boolean',
            },
            '_bucket_sub_path': {
                'type': 'string',
            },
            '_force_delete': {
                'type': 'boolean',
            }
        }
    }


def get_service_schema():
    """Schema for top-level `service:` field (for SkyServe)."""
    # To avoid circular imports, only import when needed.
    # pylint: disable=import-outside-toplevel
    from sky.serve import load_balancing_policies
    return {
        '$schema': 'https://json-schema.org/draft/2020-12/schema',
        'type': 'object',
        'required': ['readiness_probe'],
        'additionalProperties': False,
        'properties': {
            'readiness_probe': {
                'anyOf': [{
                    'type': 'string',
                }, {
                    'type': 'object',
                    'required': ['path'],
                    'additionalProperties': False,
                    'properties': {
                        'path': {
                            'type': 'string',
                        },
                        'initial_delay_seconds': {
                            'type': 'number',
                        },
                        'timeout_seconds': {
                            'type': 'number',
                        },
                        'post_data': {
                            'anyOf': [{
                                'type': 'string',
                            }, {
                                'type': 'object',
                            }]
                        },
                        'headers': {
                            'type': 'object',
                            'additionalProperties': {
                                'type': 'string'
                            }
                        },
                    }
                }]
            },
            'replica_policy': {
                'type': 'object',
                'required': ['min_replicas'],
                'additionalProperties': False,
                'properties': {
                    'min_replicas': {
                        'type': 'integer',
                        'minimum': 0,
                    },
                    'max_replicas': {
                        'type': 'integer',
                        'minimum': 0,
                    },
                    'target_qps_per_replica': {
                        'type': 'number',
                        'minimum': 0,
                    },
                    'dynamic_ondemand_fallback': {
                        'type': 'boolean',
                    },
                    'base_ondemand_fallback_replicas': {
                        'type': 'integer',
                        'minimum': 0,
                    },
                    'upscale_delay_seconds': {
                        'type': 'number',
                    },
                    'downscale_delay_seconds': {
                        'type': 'number',
                    },
                }
            },
            'replicas': {
                'type': 'integer',
            },
<<<<<<< HEAD
            'tls': {
                'type': 'object',
                'required': ['keyfile', 'certfile'],
                'additionalProperties': False,
                'properties': {
                    'keyfile': {
                        'type': 'string',
                    },
                    'certfile': {
                        'type': 'string',
                    },
                },
=======
            'load_balancing_policy': {
                'type': 'string',
                'case_insensitive_enum': list(
                    load_balancing_policies.LB_POLICIES.keys())
>>>>>>> 5a52e85d
            },
        }
    }


def _filter_schema(schema: dict, keys_to_keep: List[Tuple[str, ...]]) -> dict:
    """Recursively filter a schema to include only certain keys.

    Args:
        schema: The original schema dictionary.
        keys_to_keep: List of tuples with the path of keys to retain.

    Returns:
        The filtered schema.
    """
    # Convert list of tuples to a dictionary for easier access
    paths_dict: Dict[str, Any] = {}
    for path in keys_to_keep:
        current = paths_dict
        for step in path:
            if step not in current:
                current[step] = {}
            current = current[step]

    def keep_keys(current_schema: dict, current_path_dict: dict,
                  new_schema: dict) -> dict:
        # Base case: if we reach a leaf in the path_dict, we stop.
        if (not current_path_dict or not isinstance(current_schema, dict) or
                not current_schema.get('properties')):
            return current_schema

        if 'properties' not in new_schema:
            new_schema = {
                key: current_schema[key]
                for key in current_schema
                # We do not support the handling of `oneOf`, `anyOf`, `allOf`,
                # `required` for now.
                if key not in
                {'properties', 'oneOf', 'anyOf', 'allOf', 'required'}
            }
            new_schema['properties'] = {}
        for key, sub_schema in current_schema['properties'].items():
            if key in current_path_dict:
                # Recursively keep keys if further path dict exists
                new_schema['properties'][key] = {}
                current_path_value = current_path_dict.pop(key)
                new_schema['properties'][key] = keep_keys(
                    sub_schema, current_path_value,
                    new_schema['properties'][key])

        return new_schema

    # Start the recursive filtering
    new_schema = keep_keys(schema, paths_dict, {})
    assert not paths_dict, f'Unprocessed keys: {paths_dict}'
    return new_schema


def _experimental_task_schema() -> dict:
    config_override_schema = _filter_schema(get_config_schema(),
                                            constants.OVERRIDEABLE_CONFIG_KEYS)
    return {
        'experimental': {
            'type': 'object',
            'required': [],
            'additionalProperties': False,
            'properties': {
                'config_overrides': config_override_schema,
            }
        }
    }


def get_task_schema():
    return {
        '$schema': 'https://json-schema.org/draft/2020-12/schema',
        'type': 'object',
        'required': [],
        'additionalProperties': False,
        'properties': {
            'name': {
                'type': 'string',
            },
            'workdir': {
                'type': 'string',
            },
            'event_callback': {
                'type': 'string',
            },
            'num_nodes': {
                'type': 'integer',
            },
            # resources config is validated separately using RESOURCES_SCHEMA
            'resources': {
                'type': 'object',
            },
            # storage config is validated separately using STORAGE_SCHEMA
            'file_mounts': {
                'type': 'object',
            },
            # service config is validated separately using SERVICE_SCHEMA
            'service': {
                'type': 'object',
            },
            'setup': {
                'type': 'string',
            },
            'run': {
                'type': 'string',
            },
            'envs': {
                'type': 'object',
                'required': [],
                'patternProperties': {
                    # Checks env keys are valid env var names.
                    '^[a-zA-Z_][a-zA-Z0-9_]*$': {
                        'type': ['string', 'null']
                    }
                },
                'additionalProperties': False,
            },
            # inputs and outputs are experimental
            'inputs': {
                'type': 'object',
                'required': [],
                'maxProperties': 1,
                'additionalProperties': {
                    'type': 'number'
                }
            },
            'outputs': {
                'type': 'object',
                'required': [],
                'maxProperties': 1,
                'additionalProperties': {
                    'type': 'number'
                }
            },
            **_experimental_task_schema(),
        }
    }


def get_cluster_schema():
    return {
        '$schema': 'https://json-schema.org/draft/2020-12/schema',
        'type': 'object',
        'required': ['cluster', 'auth'],
        'additionalProperties': False,
        'properties': {
            'cluster': {
                'type': 'object',
                'required': ['ips', 'name'],
                'additionalProperties': False,
                'properties': {
                    'ips': {
                        'type': 'array',
                        'items': {
                            'type': 'string',
                        }
                    },
                    'name': {
                        'type': 'string',
                    },
                }
            },
            'auth': {
                'type': 'object',
                'required': ['ssh_user', 'ssh_private_key'],
                'additionalProperties': False,
                'properties': {
                    'ssh_user': {
                        'type': 'string',
                    },
                    'ssh_private_key': {
                        'type': 'string',
                    },
                }
            },
            'python': {
                'type': 'string',
            },
        }
    }


_NETWORK_CONFIG_SCHEMA = {
    'vpc_name': {
        'oneOf': [{
            'type': 'string',
        }, {
            'type': 'null',
        }],
    },
    'use_internal_ips': {
        'type': 'boolean',
    },
    'ssh_proxy_command': {
        'oneOf': [{
            'type': 'string',
        }, {
            'type': 'null',
        }, {
            'type': 'object',
            'required': [],
            'additionalProperties': {
                'anyOf': [
                    {
                        'type': 'string'
                    },
                    {
                        'type': 'null'
                    },
                ]
            }
        }]
    },
}

_LABELS_SCHEMA = {
    # Deprecated: 'instance_tags' is replaced by 'labels'. Keeping for backward
    # compatibility. Will be removed after 0.8.0.
    'instance_tags': {
        'type': 'object',
        'required': [],
        'additionalProperties': {
            'type': 'string',
        },
    },
    'labels': {
        'type': 'object',
        'required': [],
        'additionalProperties': {
            'type': 'string',
        },
    }
}

_PRORPERTY_NAME_OR_CLUSTER_NAME_TO_PROPERTY = {
    'oneOf': [
        {
            'type': 'string'
        },
        {
            # A list of single-element dict to pretain the
            # order.
            # Example:
            #  property_name:
            #    - my-cluster1-*: my-property-1
            #    - my-cluster2-*: my-property-2
            #    - "*"": my-property-3
            'type': 'array',
            'items': {
                'type': 'object',
                'additionalProperties': {
                    'type': 'string'
                },
                'maxProperties': 1,
                'minProperties': 1,
            },
        }
    ]
}


class RemoteIdentityOptions(enum.Enum):
    """Enum for remote identity types.

    Some clouds (e.g., AWS, Kubernetes) also allow string values for remote
    identity, which map to the service account/role to use. Those are not
    included in this enum.
    """
    LOCAL_CREDENTIALS = 'LOCAL_CREDENTIALS'
    SERVICE_ACCOUNT = 'SERVICE_ACCOUNT'
    NO_UPLOAD = 'NO_UPLOAD'


def get_default_remote_identity(cloud: str) -> str:
    """Get the default remote identity for the specified cloud."""
    if cloud == 'kubernetes':
        return RemoteIdentityOptions.SERVICE_ACCOUNT.value
    return RemoteIdentityOptions.LOCAL_CREDENTIALS.value


_REMOTE_IDENTITY_SCHEMA = {
    'remote_identity': {
        'type': 'string',
        'case_insensitive_enum': [
            option.value for option in RemoteIdentityOptions
        ]
    }
}

_REMOTE_IDENTITY_SCHEMA_KUBERNETES = {
    'remote_identity': {
        'anyOf': [{
            'type': 'string'
        }, {
            'type': 'object',
            'additionalProperties': {
                'type': 'string'
            }
        }]
    },
}


def get_config_schema():
    # pylint: disable=import-outside-toplevel
    from sky.clouds import service_catalog
    from sky.utils import kubernetes_enums

    resources_schema = {
        k: v
        for k, v in get_resources_schema().items()
        # Validation may fail if $schema is included.
        if k != '$schema'
    }
    resources_schema['properties'].pop('ports')
    controller_resources_schema = {
        'type': 'object',
        'required': [],
        'additionalProperties': False,
        'properties': {
            'controller': {
                'type': 'object',
                'required': [],
                'additionalProperties': False,
                'properties': {
                    'resources': resources_schema,
                }
            },
            'bucket': {
                'type': 'string',
                'pattern': '^(https|s3|gs|r2|cos)://.+',
                'required': [],
            }
        }
    }
    cloud_configs = {
        'aws': {
            'type': 'object',
            'required': [],
            'additionalProperties': False,
            'properties': {
                'prioritize_reservations': {
                    'type': 'boolean',
                },
                'specific_reservations': {
                    'type': 'array',
                    'items': {
                        'type': 'string',
                    },
                },
                'disk_encrypted': {
                    'type': 'boolean',
                },
                'security_group_name':
                    (_PRORPERTY_NAME_OR_CLUSTER_NAME_TO_PROPERTY),
                **_LABELS_SCHEMA,
                **_NETWORK_CONFIG_SCHEMA,
            },
            **_check_not_both_fields_present('instance_tags', 'labels')
        },
        'gcp': {
            'type': 'object',
            'required': [],
            'additionalProperties': False,
            'properties': {
                'prioritize_reservations': {
                    'type': 'boolean',
                },
                'specific_reservations': {
                    'type': 'array',
                    'items': {
                        'type': 'string',
                    },
                },
                'managed_instance_group': {
                    'type': 'object',
                    'required': ['run_duration'],
                    'additionalProperties': False,
                    'properties': {
                        'run_duration': {
                            'type': 'integer',
                        },
                        'provision_timeout': {
                            'type': 'integer',
                        }
                    }
                },
                'force_enable_external_ips': {
                    'type': 'boolean'
                },
                'enable_gvnic': {
                    'type': 'boolean'
                },
                **_LABELS_SCHEMA,
                **_NETWORK_CONFIG_SCHEMA,
            },
            **_check_not_both_fields_present('instance_tags', 'labels')
        },
        'azure': {
            'type': 'object',
            'required': [],
            'additionalProperties': False,
            'properties': {
                'storage_account': {
                    'type': 'string',
                },
                'resource_group_vm': {
                    'type': 'string',
                },
            }
        },
        'kubernetes': {
            'type': 'object',
            'required': [],
            'additionalProperties': False,
            'properties': {
                'allowed_contexts': {
                    'type': 'array',
                    'items': {
                        'type': 'string',
                    },
                },
                'networking': {
                    'type': 'string',
                    'case_insensitive_enum': [
                        type.value
                        for type in kubernetes_enums.KubernetesNetworkingMode
                    ]
                },
                'ports': {
                    'type': 'string',
                    'case_insensitive_enum': [
                        type.value
                        for type in kubernetes_enums.KubernetesPortMode
                    ]
                },
                'pod_config': {
                    'type': 'object',
                    'required': [],
                    # Allow arbitrary keys since validating pod spec is hard
                    'additionalProperties': True,
                },
                'custom_metadata': {
                    'type': 'object',
                    'required': [],
                    # Allow arbitrary keys since validating metadata is hard
                    'additionalProperties': True,
                    # Disallow 'name' and 'namespace' keys in this dict
                    'not': {
                        'anyOf': [{
                            'required': ['name']
                        }, {
                            'required': ['namespace']
                        }]
                    }
                },
                'provision_timeout': {
                    'type': 'integer',
                },
                'autoscaler': {
                    'type': 'string',
                    'case_insensitive_enum': [
                        type.value
                        for type in kubernetes_enums.KubernetesAutoscalerType
                    ]
                },
            }
        },
        'oci': {
            'type': 'object',
            'required': [],
            'properties': {},
            # Properties are either 'default' or a region name.
            'additionalProperties': {
                'type': 'object',
                'required': [],
                'additionalProperties': False,
                'properties': {
                    'compartment_ocid': {
                        'type': 'string',
                    },
                    'image_tag_general': {
                        'type': 'string',
                    },
                    'image_tag_gpu': {
                        'type': 'string',
                    },
                    'vcn_ocid': {
                        'type': 'string',
                    },
                    'vcn_subnet': {
                        'type': 'string',
                    },
                }
            },
        },
    }

    admin_policy_schema = {
        'type': 'string',
        # Check regex to be a valid python module path
        'pattern': (r'^[a-zA-Z_][a-zA-Z0-9_]*'
                    r'(\.[a-zA-Z_][a-zA-Z0-9_]*)+$'),
    }

    allowed_clouds = {
        # A list of cloud names that are allowed to be used
        'type': 'array',
        'items': {
            'type': 'string',
            'case_insensitive_enum':
                (list(service_catalog.ALL_CLOUDS) + ['cloudflare'])
        }
    }

    docker_configs = {
        'type': 'object',
        'required': [],
        'additionalProperties': False,
        'properties': {
            'run_options': {
                'anyOf': [{
                    'type': 'string',
                }, {
                    'type': 'array',
                    'items': {
                        'type': 'string',
                    }
                }]
            }
        }
    }
    gpu_configs = {
        'type': 'object',
        'required': [],
        'additionalProperties': False,
        'properties': {
            'disable_ecc': {
                'type': 'boolean',
            },
        }
    }

    for cloud, config in cloud_configs.items():
        if cloud == 'aws':
            config['properties'].update({
                'remote_identity': _PRORPERTY_NAME_OR_CLUSTER_NAME_TO_PROPERTY
            })
        elif cloud == 'kubernetes':
            config['properties'].update(_REMOTE_IDENTITY_SCHEMA_KUBERNETES)
        else:
            config['properties'].update(_REMOTE_IDENTITY_SCHEMA)
    return {
        '$schema': 'https://json-schema.org/draft/2020-12/schema',
        'type': 'object',
        'required': [],
        'additionalProperties': False,
        'properties': {
            'jobs': controller_resources_schema,
            'spot': controller_resources_schema,
            'serve': controller_resources_schema,
            'allowed_clouds': allowed_clouds,
            'admin_policy': admin_policy_schema,
            'docker': docker_configs,
            'nvidia_gpus': gpu_configs,
            **cloud_configs,
        },
        # Avoid spot and jobs being present at the same time.
        **_check_not_both_fields_present('spot', 'jobs')
    }<|MERGE_RESOLUTION|>--- conflicted
+++ resolved
@@ -391,7 +391,11 @@
             'replicas': {
                 'type': 'integer',
             },
-<<<<<<< HEAD
+            'load_balancing_policy': {
+                'type': 'string',
+                'case_insensitive_enum': list(
+                    load_balancing_policies.LB_POLICIES.keys())
+            },
             'tls': {
                 'type': 'object',
                 'required': ['keyfile', 'certfile'],
@@ -404,12 +408,6 @@
                         'type': 'string',
                     },
                 },
-=======
-            'load_balancing_policy': {
-                'type': 'string',
-                'case_insensitive_enum': list(
-                    load_balancing_policies.LB_POLICIES.keys())
->>>>>>> 5a52e85d
             },
         }
     }
