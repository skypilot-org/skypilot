"""This module contains schemas used to validate objects.

Schemas conform to the JSON Schema specification as defined at
https://json-schema.org/
"""


def _get_single_resources_schema():
    """Schema for a single resource in a resources list."""
    # To avoid circular imports, only import when needed.
    # pylint: disable=import-outside-toplevel
    from sky.clouds import service_catalog
    return {
        '$schema': 'https://json-schema.org/draft/2020-12/schema',
        'type': 'object',
        'required': [],
        'additionalProperties': False,
        'properties': {
            'cloud': {
                'type': 'string',
                'case_insensitive_enum': list(service_catalog.ALL_CLOUDS)
            },
            'region': {
                'type': 'string',
            },
            'zone': {
                'type': 'string',
            },
            'cpus': {
                'anyOf': [{
                    'type': 'string',
                }, {
                    'type': 'number',
                }],
            },
            'memory': {
                'anyOf': [{
                    'type': 'string',
                }, {
                    'type': 'number',
                }],
            },
            'accelerators': {
                'anyOf': [{
                    'type': 'string',
                }, {
                    'type': 'object',
                    'required': [],
                    'maxProperties': 1,
                    'additionalProperties': {
                        'type': 'number'
                    }
                }]
            },
            'instance_type': {
                'type': 'string',
            },
            'use_spot': {
                'type': 'boolean',
            },
            'spot_recovery': {
                'type': 'string',
            },
            'disk_size': {
                'type': 'integer',
            },
            'disk_tier': {
                'type': 'string',
            },
            'ports': {
                'anyOf': [{
                    'type': 'string',
                }, {
                    'type': 'integer',
                }, {
                    'type': 'array',
                    'items': {
                        'anyOf': [{
                            'type': 'string',
                        }, {
                            'type': 'integer',
                        }]
                    }
                }],
            },
            'labels': {
                'type': 'object',
                'additionalProperties': {
                    'type': 'string'
                }
            },
            'accelerator_args': {
                'type': 'object',
                'required': [],
                'additionalProperties': False,
                'properties': {
                    'runtime_version': {
                        'type': 'string',
                    },
                    'tpu_name': {
                        'type': 'string',
                    },
                    'tpu_vm': {
                        'type': 'boolean',
                    }
                }
            },
            'image_id': {
                'anyOf': [{
                    'type': 'string',
                }, {
                    'type': 'object',
                    'required': [],
                }]
            },
            # The following fields are for internal use only.
            '_docker_login_config': {
                'type': 'object',
                'required': ['username', 'password', 'server'],
                'additionalProperties': False,
                'properties': {
                    'username': {
                        'type': 'string',
                    },
                    'password': {
                        'type': 'string',
                    },
                    'server': {
                        'type': 'string',
                    }
                }
            },
            '_is_image_managed': {
                'type': 'boolean',
            },
            '_requires_fuse': {
                'type': 'boolean',
            },
        }
    }


def get_resources_schema():
    """Resource schema in task config."""
    single_resources_schema = _get_single_resources_schema()['properties']
    single_resources_schema.pop('accelerators')
    return {
        '$schema': 'http://json-schema.org/draft-07/schema#',
        'type': 'object',
        'required': [],
        'additionalProperties': False,
        'properties': {
            **single_resources_schema,
            # We redefine the 'accelerators' field to allow one line list or
            # a set of accelerators.
            'accelerators': {
                # {'V100:1', 'A100:1'} will be
                # read as a string and converted to dict.
                'anyOf': [{
                    'type': 'string',
                }, {
                    'type': 'object',
                    'required': [],
                    'additionalProperties': {
                        'anyOf': [{
                            'type': 'null',
                        }, {
                            'type': 'number',
                        }]
                    }
                }, {
                    'type': 'array',
                    'items': {
                        'type': 'string',
                    }
                }]
            },
<<<<<<< HEAD
            'instance_type': {
                'type': 'string',
            },
            'use_spot': {
                'type': 'boolean',
            },
            'spot_recovery': {
                'type': 'string',
            },
            'disk_size': {
                'type': 'integer',
            },
            'disk_tier': {
                'type': 'string',
            },
            'ports': {
                'anyOf': [{
                    'type': 'string',
                }, {
                    'type': 'integer',
                }, {
                    'type': 'array',
                    'items': {
                        'anyOf': [{
                            'type': 'string',
                        }, {
                            'type': 'integer',
                        }]
                    }
                }],
            },
            'labels': {
                'type': 'object',
                'additionalProperties': {
                    'type': 'string'
                }
            },
            'accelerator_args': {
                'type': 'object',
                'required': [],
                'additionalProperties': False,
                'properties': {
                    'runtime_version': {
                        'type': 'string',
                    },
                    'tpu_name': {
                        'type': 'string',
                    },
                    'tpu_vm': {
                        'type': 'boolean',
                    }
                }
            },
            'image_id': {
                'anyOf': [{
                    'type': 'string',
                }, {
                    'type': 'object',
                    'required': [],
                }]
            },
=======
>>>>>>> 34b55f96
            'any_of': {
                'type': 'array',
                'items': {
                    k: v
                    for k, v in _get_single_resources_schema().items()
                    # Validation may fail if $schema is included.
                    if k != '$schema'
                },
            },
            'ordered': {
                'type': 'array',
                'items': {
                    k: v
                    for k, v in _get_single_resources_schema().items()
                    # Validation may fail if $schema is included.
                    if k != '$schema'
                },
            }
        }
    }


def get_storage_schema():
    # pylint: disable=import-outside-toplevel
    from sky.data import storage
    return {
        '$schema': 'https://json-schema.org/draft/2020-12/schema',
        'type': 'object',
        'required': [],
        'additionalProperties': False,
        'properties': {
            'name': {
                'type': 'string',
            },
            'source': {
                'anyOf': [{
                    'type': 'string',
                }, {
                    'type': 'array',
                    'minItems': 1,
                    'items': {
                        'type': 'string'
                    }
                }]
            },
            'store': {
                'type': 'string',
                'case_insensitive_enum': [
                    type.value for type in storage.StoreType
                ]
            },
            'persistent': {
                'type': 'boolean',
            },
            'mode': {
                'type': 'string',
                'case_insensitive_enum': [
                    mode.value for mode in storage.StorageMode
                ]
            },
            '_force_delete': {
                'type': 'boolean',
            }
        }
    }


def get_service_schema():
    """Schema for top-level `service:` field (for SkyServe)."""
    return {
        '$schema': 'https://json-schema.org/draft/2020-12/schema',
        'type': 'object',
        'required': ['readiness_probe'],
        'additionalProperties': False,
        'properties': {
            'readiness_probe': {
                'anyOf': [{
                    'type': 'string',
                }, {
                    'type': 'object',
                    'required': ['path'],
                    'additionalProperties': False,
                    'properties': {
                        'path': {
                            'type': 'string',
                        },
                        'initial_delay_seconds': {
                            'type': 'number',
                        },
                        'post_data': {
                            'anyOf': [{
                                'type': 'string',
                            }, {
                                'type': 'object',
                            }]
                        }
                    }
                }]
            },
            'replica_policy': {
                'type': 'object',
                'required': ['min_replicas'],
                'additionalProperties': False,
                'properties': {
                    'min_replicas': {
                        'type': 'integer',
                        'minimum': 0,
                    },
                    'max_replicas': {
                        'type': 'integer',
                        'minimum': 0,
                    },
                    'target_qps_per_replica': {
                        'type': 'number',
                        'minimum': 0,
                    },
                    'dynamic_ondemand_fallback': {
                        'type': 'boolean',
                    },
                    'base_ondemand_fallback_replicas': {
                        'type': 'integer',
                        'minimum': 0,
                    },
                    'upscale_delay_seconds': {
                        'type': 'number',
                    },
                    'downscale_delay_seconds': {
                        'type': 'number',
                    },
                    # TODO(MaoZiming): Fields `qps_upper_threshold`,
                    # `qps_lower_threshold` and `auto_restart` are deprecated.
                    # Temporarily keep these fields for backward compatibility.
                    # Remove after 2 minor release, i.e., 0.6.0.
                    'auto_restart': {
                        'type': 'boolean',
                    },
                    'qps_upper_threshold': {
                        'type': 'number',
                    },
                    'qps_lower_threshold': {
                        'type': 'number',
                    },
                }
            },
            'replicas': {
                'type': 'integer',
            },
        }
    }


def get_task_schema():
    return {
        '$schema': 'https://json-schema.org/draft/2020-12/schema',
        'type': 'object',
        'required': [],
        'additionalProperties': False,
        'properties': {
            'name': {
                'type': 'string',
            },
            'workdir': {
                'type': 'string',
            },
            'event_callback': {
                'type': 'string',
            },
            'num_nodes': {
                'type': 'integer',
            },
            # resources config is validated separately using RESOURCES_SCHEMA
            'resources': {
                'type': 'object',
            },
            # storage config is validated separately using STORAGE_SCHEMA
            'file_mounts': {
                'type': 'object',
            },
            # service config is validated separately using SERVICE_SCHEMA
            'service': {
                'type': 'object',
            },
            'setup': {
                'type': 'string',
            },
            'run': {
                'type': 'string',
            },
            'envs': {
                'type': 'object',
                'required': [],
                'patternProperties': {
                    # Checks env keys are valid env var names.
                    '^[a-zA-Z_][a-zA-Z0-9_]*$': {
                        'type': 'string'
                    }
                },
                'additionalProperties': False,
            },
            # inputs and outputs are experimental
            'inputs': {
                'type': 'object',
                'required': [],
                'maxProperties': 1,
                'additionalProperties': {
                    'type': 'number'
                }
            },
            'outputs': {
                'type': 'object',
                'required': [],
                'maxProperties': 1,
                'additionalProperties': {
                    'type': 'number'
                }
            },
        }
    }


def get_cluster_schema():
    return {
        '$schema': 'https://json-schema.org/draft/2020-12/schema',
        'type': 'object',
        'required': ['cluster', 'auth'],
        'additionalProperties': False,
        'properties': {
            'cluster': {
                'type': 'object',
                'required': ['ips', 'name'],
                'additionalProperties': False,
                'properties': {
                    'ips': {
                        'type': 'array',
                        'items': {
                            'type': 'string',
                        }
                    },
                    'name': {
                        'type': 'string',
                    },
                }
            },
            'auth': {
                'type': 'object',
                'required': ['ssh_user', 'ssh_private_key'],
                'additionalProperties': False,
                'properties': {
                    'ssh_user': {
                        'type': 'string',
                    },
                    'ssh_private_key': {
                        'type': 'string',
                    },
                }
            },
            'python': {
                'type': 'string',
            },
        }
    }


_NETWORK_CONFIG_SCHEMA = {
    'vpc_name': {
        'oneOf': [{
            'type': 'string',
        }, {
            'type': 'null',
        }],
    },
    'use_internal_ips': {
        'type': 'boolean',
    },
    'ssh_proxy_command': {
        'oneOf': [{
            'type': 'string',
        }, {
            'type': 'null',
        }, {
            'type': 'object',
            'required': [],
            'additionalProperties': {
                'anyOf': [
                    {
                        'type': 'string'
                    },
                    {
                        'type': 'null'
                    },
                ]
            }
        }]
    },
}

_INSTANCE_TAGS_SCHEMA = {
    'instance_tags': {
        'type': 'object',
        'required': [],
        'additionalProperties': {
            'type': 'string',
        },
    },
}

_REMOTE_IDENTITY_SCHEMA = {
    'remote_identity': {
        'type': 'string',
        'case_insensitive_enum': ['LOCAL_CREDENTIALS', 'SERVICE_ACCOUNT'],
    }
}


def get_config_schema():
    # pylint: disable=import-outside-toplevel
    from sky.utils import kubernetes_enums

    resources_schema = {
        k: v
        for k, v in get_resources_schema().items()
        # Validation may fail if $schema is included.
        if k != '$schema'
    }
    resources_schema['properties'].pop('ports')
    controller_resources_schema = {
        'type': 'object',
        'required': [],
        'additionalProperties': False,
        'properties': {
            'controller': {
                'type': 'object',
                'required': [],
                'additionalProperties': False,
                'properties': {
                    'resources': resources_schema,
                }
            },
        }
    }
    cloud_configs = {
        'aws': {
            'type': 'object',
            'required': [],
            'additionalProperties': False,
            'properties': {
                'security_group_name': {
                    'type': 'string',
                },
                **_INSTANCE_TAGS_SCHEMA,
                **_NETWORK_CONFIG_SCHEMA,
            }
        },
        'gcp': {
            'type': 'object',
            'required': [],
            'additionalProperties': False,
            'properties': {
                'prioritize_reservations': {
                    'type': 'boolean',
                },
                'specific_reservations': {
                    'type': 'array',
                    'items': {
                        'type': 'string',
                    },
                },
                **_INSTANCE_TAGS_SCHEMA,
                **_NETWORK_CONFIG_SCHEMA,
            }
        },
        'kubernetes': {
            'type': 'object',
            'required': [],
            'additionalProperties': False,
            'properties': {
                'networking': {
                    'type': 'string',
                    'case_insensitive_enum': [
                        type.value
                        for type in kubernetes_enums.KubernetesNetworkingMode
                    ]
                },
                'ports': {
                    'type': 'string',
                    'case_insensitive_enum': [
                        type.value
                        for type in kubernetes_enums.KubernetesPortMode
                    ]
                },
                'pod_config': {
                    'type': 'object',
                    'required': [],
                    # Allow arbitrary keys since validating pod spec is hard
                    'additionalProperties': True,
                },
                'custom_metadata': {
                    'type': 'object',
                    'required': [],
                    # Allow arbitrary keys since validating metadata is hard
                    'additionalProperties': True,
                    # Disallow 'name' and 'namespace' keys in this dict
                    'not': {
                        'anyOf': [{
                            'required': ['name']
                        }, {
                            'required': ['namespace']
                        }]
                    }
                },
                'provision_timeout': {
                    'type': 'integer',
                },
            }
        },
        'oci': {
            'type': 'object',
            'required': [],
            'properties': {},
            # Properties are either 'default' or a region name.
            'additionalProperties': {
                'type': 'object',
                'required': [],
                'additionalProperties': False,
                'properties': {
                    'compartment_ocid': {
                        'type': 'string',
                    },
                    'image_tag_general': {
                        'type': 'string',
                    },
                    'image_tag_gpu': {
                        'type': 'string',
                    },
                    'vcn_subnet': {
                        'type': 'string',
                    },
                }
            },
        },
    }

    for config in cloud_configs.values():
        config['properties'].update(_REMOTE_IDENTITY_SCHEMA)
    return {
        '$schema': 'https://json-schema.org/draft/2020-12/schema',
        'type': 'object',
        'required': [],
        'additionalProperties': False,
        'properties': {
            'spot': controller_resources_schema,
            'serve': controller_resources_schema,
            **cloud_configs,
        }
    }<|MERGE_RESOLUTION|>--- conflicted
+++ resolved
@@ -175,70 +175,6 @@
                     }
                 }]
             },
-<<<<<<< HEAD
-            'instance_type': {
-                'type': 'string',
-            },
-            'use_spot': {
-                'type': 'boolean',
-            },
-            'spot_recovery': {
-                'type': 'string',
-            },
-            'disk_size': {
-                'type': 'integer',
-            },
-            'disk_tier': {
-                'type': 'string',
-            },
-            'ports': {
-                'anyOf': [{
-                    'type': 'string',
-                }, {
-                    'type': 'integer',
-                }, {
-                    'type': 'array',
-                    'items': {
-                        'anyOf': [{
-                            'type': 'string',
-                        }, {
-                            'type': 'integer',
-                        }]
-                    }
-                }],
-            },
-            'labels': {
-                'type': 'object',
-                'additionalProperties': {
-                    'type': 'string'
-                }
-            },
-            'accelerator_args': {
-                'type': 'object',
-                'required': [],
-                'additionalProperties': False,
-                'properties': {
-                    'runtime_version': {
-                        'type': 'string',
-                    },
-                    'tpu_name': {
-                        'type': 'string',
-                    },
-                    'tpu_vm': {
-                        'type': 'boolean',
-                    }
-                }
-            },
-            'image_id': {
-                'anyOf': [{
-                    'type': 'string',
-                }, {
-                    'type': 'object',
-                    'required': [],
-                }]
-            },
-=======
->>>>>>> 34b55f96
             'any_of': {
                 'type': 'array',
                 'items': {
