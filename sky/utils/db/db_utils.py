--- conflicted
+++ resolved
@@ -471,13 +471,7 @@
             engine = _postgres_engine_cache[conn_string]
     else:
         assert db_name is not None, 'db_name must be provided for SQLite'
-<<<<<<< HEAD
-        runtime_dir = os.environ.get(constants.SKY_RUNTIME_DIR_ENV_VAR,
-                                     os.path.expanduser('~'))
-        db_path = os.path.join(runtime_dir, f'.sky/{db_name}.db')
-=======
         db_path = runtime_utils.get_runtime_dir_path(f'.sky/{db_name}.db')
->>>>>>> 9ca7f44f
         pathlib.Path(db_path).parents[0].mkdir(parents=True, exist_ok=True)
         if async_engine:
             # This is an AsyncEngine, instead of a (normal, synchronous) Engine,
