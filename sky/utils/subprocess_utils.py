--- conflicted
+++ resolved
@@ -114,19 +114,15 @@
     Raises:
         Exception: The first exception encountered.
     """
-<<<<<<< HEAD
+    # Short-circuit for short lists
+    if len(args) == 0:
+        return []
+    if len(args) == 1:
+        return [func(args[0])]
+
     processes = (num_threads
                  if num_threads is not None else get_parallel_threads())
-=======
-    if len(args) == 0:
-        return []
-    # Short-circuit for single element
-    if len(args) == 1:
-        return [func(args[0])]
-    # Reference: https://stackoverflow.com/questions/25790279/python-multiprocessing-early-termination # pylint: disable=line-too-long
-    processes = num_threads if num_threads is not None else get_parallel_threads(
-    )
->>>>>>> d9bb51a6
+
     with pool.ThreadPool(processes=processes) as p:
         ordered_iterators = p.imap(func, args)
         return list(ordered_iterators)
