#!/bin/bash
# Creates a local Kubernetes cluster using kind with optional GPU support
# Usage: ./create_cluster.sh [--gpus]
# Invokes generate_kind_config.py to generate a kind-cluster.yaml with NodePort mappings
set -e

# Images
IMAGE="us-central1-docker.pkg.dev/skypilot-375900/skypilotk8s/skypilot:latest"
IMAGE_GPU="us-central1-docker.pkg.dev/skypilot-375900/skypilotk8s/skypilot-gpu:latest"

# Limit port range to speed up kind cluster creation
PORT_RANGE_START=30000
PORT_RANGE_END=30100

<<<<<<< HEAD
# Check for GPU flag
ENABLE_GPUS=false
if [[ "$1" == "--gpus" ]]; then
    ENABLE_GPUS=true
fi

# Check if docker is running
if ! docker info > /dev/null 2>&1; then
    >&2 echo "Docker is not running. Please start Docker and try again."
=======
# Temporarily disable 'exit on error' to capture docker info output
set +e
docker_output=$(docker info 2>&1)
exit_status=$?
set -e

# Check if docker info command was successful
if [ $exit_status -ne 0 ]; then
    # Check for 'permission denied' in docker output
    if echo "$docker_output" | grep -q "permission denied"; then
        >&2 echo "Permission denied while trying to connect to the Docker daemon socket. Make sure your user is added to the docker group or has appropriate permissions. Instructions: https://docs.docker.com/engine/install/linux-postinstall/"
    else
        >&2 echo "Docker is not running. Please start Docker and try again."
    fi
>>>>>>> d4e0f5b0
    exit 1
fi

# Check if kind is installed
if ! kind version > /dev/null 2>&1; then
    >&2 echo "kind is not installed. Please install kind and try again. Installation instructions: https://kind.sigs.k8s.io/docs/user/quick-start/#installation."
    exit 1
fi

# Check if kubectl is installed
if ! kubectl > /dev/null 2>&1; then
    >&2 echo "kubectl is not installed. Please install kubectl and try again. Installation instructions: https://kubernetes.io/docs/tasks/tools/install-kubectl-linux/"
    exit 1
fi

# Check if the local cluster already exists
if kind get clusters | grep -q skypilot; then
    echo "Local cluster already exists. Exiting."
    # Switch context to the local cluster
    kubectl config use-context kind-skypilot
    exit 100
fi

# Generate cluster YAML
echo "Generating /tmp/skypilot-kind.yaml"

# Add GPUs flag to the generate_kind_config.py command if GPUs are enabled
if $ENABLE_GPUS; then
    python -m sky.utils.kubernetes.generate_kind_config --path /tmp/skypilot-kind.yaml --port-start ${PORT_RANGE_START} --port-end ${PORT_RANGE_END} --gpus
else
  python -m sky.utils.kubernetes.generate_kind_config --path /tmp/skypilot-kind.yaml --port-start ${PORT_RANGE_START} --port-end ${PORT_RANGE_END}
fi

if $ENABLE_GPUS; then
    # Add GPU support. We don't run sudo commands since the script may not have sudo permissions.

    # Check if nvidia-container-toolkit is already installed
    if ! dpkg -s nvidia-container-toolkit > /dev/null 2>&1; then
        >&2 echo "NVIDIA Container Toolkit not installed. Please install NVIDIA Container Toolkit and try again. Installation instructions: https://docs.nvidia.com/datacenter/cloud-native/container-toolkit/install-guide.html#docker"
        exit 1
    else
        echo "NVIDIA Container Toolkit found."
    fi

    # Check if NVIDIA is set as the default runtime for docker
    if ! grep -q '"default-runtime": "nvidia"' /etc/docker/daemon.json; then
        >&2 echo "NVIDIA is not set as the default runtime for Docker. To fix, run:"
        >&2 echo "sudo nvidia-ctk runtime configure --runtime=docker --set-as-default"
        >&2 echo "sudo systemctl restart docker"
        exit 1
    else
        echo "NVIDIA is the default runtime for Docker"
    fi

    # Check if NVIDIA visible devices as configured as volume mounts
    if ! grep -q 'accept-nvidia-visible-devices-as-volume-mounts = true' /etc/nvidia-container-runtime/config.toml; then
        >&2 echo "NVIDIA visible devices are not set as volume mounts in container runtime. To fix, run:"
        >&2 echo "sudo sed -i '/accept-nvidia-visible-devices-as-volume-mounts/c\accept-nvidia-visible-devices-as-volume-mounts = true' /etc/nvidia-container-runtime/config.toml"
        exit 1
    else
        echo "NVIDIA visible devices are set as volume mounts"
    fi

    # Check if helm is installed
    if ! helm version > /dev/null 2>&1; then
        >&2 echo "helm is not installed. Please install helm and try again. Installation instructions: https://helm.sh/docs/intro/install/"
        exit 1
    fi
fi

kind create cluster --config /tmp/skypilot-kind.yaml --name skypilot

echo "Kind cluster created."

# Function to wait for SkyPilot GPU labeling jobs to complete
wait_for_gpu_labeling_jobs() {
    echo "Starting wait for SkyPilot GPU labeling jobs to complete..."

    SECONDS=0
    TIMEOUT=600  # 10 minutes in seconds

    while true; do
        TOTAL_JOBS=$(kubectl get jobs -n kube-system -l job=sky-gpu-labeler --no-headers | wc -l)
        COMPLETED_JOBS=$(kubectl get jobs -n kube-system -l job=sky-gpu-labeler --no-headers | grep "1/1" | wc -l)

        if [[ $COMPLETED_JOBS -eq $TOTAL_JOBS ]]; then
            echo "All SkyPilot GPU labeling jobs completed ($TOTAL_JOBS)."
            break
        elif [ $SECONDS -ge $TIMEOUT ]; then
            echo "Timeout reached while waiting for GPU labeling jobs."
            exit 1
        else
            echo "Waiting for GPU labeling jobs to complete... ($COMPLETED_JOBS/$TOTAL_JOBS completed)"
            echo "To check status, see GPU labeling pods:"
            echo "kubectl get jobs -n kube-system -l job=sky-gpu-labeler"
            sleep 5
        fi
    done
}

# Function to wait for GPU operator to be correctly installed
wait_for_gpu_operator_installation() {
    echo "Starting wait for GPU operator installation..."

    SECONDS=0
    TIMEOUT=600  # 10 minutes in seconds

    while true; do
        if kubectl describe nodes | grep -q 'nvidia.com/gpu:'; then
            echo "GPU operator installed."
            break
        elif [ $SECONDS -ge $TIMEOUT ]; then
            echo "Timed out waiting for GPU operator installation."
            exit 1
        else
            echo "Waiting for GPU operator installation..."
            echo "To check status, see Nvidia GPU operator pods:"
            echo "kubectl get pods -n gpu-operator"
            sleep 5
        fi
    done
}

wait_for_skypilot_gpu_image_pull() {
    echo "Pulling SkyPilot GPU image..."
    docker pull ${IMAGE_GPU}
    echo "Loading SkyPilot GPU image into kind cluster..."
    kind load docker-image --name skypilot ${IMAGE_GPU}
    echo "SkyPilot GPU image loaded into kind cluster."
}

wait_for_skypilot_cpu_image_pull() {
    echo "Pulling SkyPilot CPU image..."
    docker pull ${IMAGE}
    echo "Loading SkyPilot CPU image into kind cluster..."
    kind load docker-image --name skypilot ${IMAGE}
    echo "SkyPilot CPU image loaded into kind cluster."
}

if $ENABLE_GPUS; then
    echo "Enabling GPU support..."
    # Run patch for missing ldconfig.real
    # https://github.com/NVIDIA/nvidia-docker/issues/614#issuecomment-423991632
    docker exec -ti skypilot-control-plane ln -s /sbin/ldconfig /sbin/ldconfig.real

    echo "Installing NVIDIA GPU operator..."
    # Install the NVIDIA GPU operator
    helm repo add nvidia https://helm.ngc.nvidia.com/nvidia || true
    helm repo update
    helm install --wait --generate-name \
         -n gpu-operator --create-namespace \
         nvidia/gpu-operator --set driver.enabled=false
    # Wait for GPU operator installation to succeed
    wait_for_gpu_operator_installation

    # Load the SkyPilot GPU image into the cluster for faster labelling
    wait_for_skypilot_gpu_image_pull

    # Label nodes with GPUs
    echo "Labelling nodes with GPUs..."
    python -m sky.utils.kubernetes.gpu_labeler

    # Wait for all the GPU labeling jobs to complete
    wait_for_gpu_labeling_jobs
fi

# Load local skypilot image on to the cluster for faster startup
wait_for_skypilot_cpu_image_pull

# Print CPUs available on the local cluster
NUM_CPUS=$(kubectl get nodes -o jsonpath='{.items[0].status.capacity.cpu}')
echo "Kubernetes cluster ready! Run `sky check` to setup Kubernetes access."
if $ENABLE_GPUS; then
    # Check if GPU support is enabled
    if ! kubectl describe nodes | grep -q nvidia.com/gpu; then
        >&2 echo "GPU support is not enabled. Please enable GPU support and try again."
        exit 1
    else
        echo "GPU support is enabled. Run 'sky show-gpus --cloud kubernetes' to see the GPUs available on the cluster."
    fi
fi
echo "Number of CPUs available on the local cluster: $NUM_CPUS"<|MERGE_RESOLUTION|>--- conflicted
+++ resolved
@@ -12,17 +12,12 @@
 PORT_RANGE_START=30000
 PORT_RANGE_END=30100
 
-<<<<<<< HEAD
 # Check for GPU flag
 ENABLE_GPUS=false
 if [[ "$1" == "--gpus" ]]; then
     ENABLE_GPUS=true
 fi
 
-# Check if docker is running
-if ! docker info > /dev/null 2>&1; then
-    >&2 echo "Docker is not running. Please start Docker and try again."
-=======
 # Temporarily disable 'exit on error' to capture docker info output
 set +e
 docker_output=$(docker info 2>&1)
@@ -37,7 +32,6 @@
     else
         >&2 echo "Docker is not running. Please start Docker and try again."
     fi
->>>>>>> d4e0f5b0
     exit 1
 fi
 
