"""SSH-based Kubernetes Cluster Deployment Script"""
# Refer to https://docs.skypilot.co/en/latest/reservations/existing-machines.html for details on how to use this script. # pylint: disable=line-too-long
import argparse
import base64
import collections
import concurrent.futures as cf
import os
import random
import re
import subprocess
import sys
import tempfile
<<<<<<< HEAD
from typing import Any, Dict, List, Optional, Set, Tuple
import concurrent.futures as cf
=======
from typing import Any, Dict, List, Optional, Set
>>>>>>> 90b5a1d4

import yaml

# Colors for nicer UX
RED = '\033[0;31m'
GREEN = '\033[0;32m'
YELLOW = '\033[1;33m'
NC = '\033[0m'  # No color

DEFAULT_SSH_NODE_POOLS_PATH = os.path.expanduser('~/.sky/ssh_node_pools.yaml')
DEFAULT_KUBECONFIG_PATH = os.path.expanduser('~/.kube/config')
SSH_CONFIG_PATH = os.path.expanduser('~/.ssh/config')
NODE_POOLS_INFO_DIR = os.path.expanduser('~/.sky/ssh_node_pools_info')

# Get the directory of this script
SCRIPT_DIR = os.path.dirname(os.path.abspath(__file__))


class UniqueKeySafeLoader(yaml.SafeLoader):
    """Custom YAML loader that raises an error if there are duplicate keys."""

    def construct_mapping(self, node, deep=False):
        mapping = {}
        for key_node, value_node in node.value:
            key = self.construct_object(key_node, deep=deep)
            if key in mapping:
                raise yaml.constructor.ConstructorError(
                    note=(f'Duplicate cluster config for cluster {key!r}.\n'
                          'Please remove one of them from: '
                          f'{DEFAULT_SSH_NODE_POOLS_PATH}'))
            value = self.construct_object(value_node, deep=deep)
            mapping[key] = value
        return mapping


# Register the custom constructor inside the class
UniqueKeySafeLoader.add_constructor(
    yaml.resolver.BaseResolver.DEFAULT_MAPPING_TAG,
    UniqueKeySafeLoader.construct_mapping)


def parse_args():
    parser = argparse.ArgumentParser(
        description='Deploy a Kubernetes cluster on remote machines.')
    parser.add_argument(
        '--infra', help='Name of the cluster in ssh_node_pools.yaml to use')
    parser.add_argument(
        '--ssh-node-pools-file',
        dest='ssh_node_pools_file',
        default=DEFAULT_SSH_NODE_POOLS_PATH,
        help=
        f'Path to SSH node pools YAML file (default: {DEFAULT_SSH_NODE_POOLS_PATH})'
    )
    parser.add_argument(
        '--kubeconfig-path',
        dest='kubeconfig_path',
        default=DEFAULT_KUBECONFIG_PATH,
        help=
        f'Path to save the kubeconfig file (default: {DEFAULT_KUBECONFIG_PATH})'
    )
    parser.add_argument(
        '--use-ssh-config',
        dest='use_ssh_config',
        action='store_true',
        help='Use SSH config for host settings instead of explicit parameters')
    #TODO(romilb): The `sky local up --ips` command is deprecated and these args are now captured in the ssh_node_pools.yaml file.
    # Remove these args after 0.11.0 release.
    parser.add_argument(
        '--ips-file',
        dest='ips_file',
        help=
        '[Deprecated, use --ssh-node-pools-file instead] File containing IP addresses or SSH host entries (one per line)'
    )
    parser.add_argument(
        '--user',
        help=
        '[Deprecated, use --ssh-node-pools-file instead] Username to use for SSH (overridden by SSH config if host exists there)'
    )
    parser.add_argument(
        '--ssh-key',
        dest='ssh_key',
        help=
        '[Deprecated, use --ssh-node-pools-file instead] Path to SSH private key (overridden by SSH config if host exists there)'
    )
    parser.add_argument(
        '--context-name',
        dest='context_name',
        default='default',
        help=
        '[Deprecated, use --ssh-node-pools-file instead] Kubernetes context name'
    )
    parser.add_argument('--cleanup',
                        action='store_true',
                        help='Clean up the cluster')
    parser.add_argument(
        '--password',
        help='[Deprecated, use --ssh-node-pools-file instead] Password for sudo'
    )

    return parser.parse_args()


def load_ssh_targets(file_path: str) -> Dict[str, Any]:
    """Load SSH targets from YAML file."""
    if not os.path.exists(file_path):
        print(f'{RED}Error: SSH targets file not found: {file_path}{NC}',
              file=sys.stderr)
        sys.exit(1)

    try:
        with open(file_path, 'r', encoding='utf-8') as f:
            targets = yaml.load(f, Loader=UniqueKeySafeLoader)
        return targets
    except yaml.constructor.ConstructorError as e:
        print(f'{RED}{e.note}{NC}', file=sys.stderr)
        sys.exit(1)
    except (yaml.YAMLError, IOError, OSError) as e:
        print(f'{RED}Error loading SSH targets file: {e}{NC}', file=sys.stderr)
        sys.exit(1)


def check_host_in_ssh_config(hostname: str) -> bool:
    """Check if a hostname is defined in SSH config file."""
    if not os.path.exists(SSH_CONFIG_PATH):
        return False

    try:
        result = subprocess.run(['ssh', '-G', hostname],
                                capture_output=True,
                                text=True,
                                check=False)
        # If successful, the host is in the SSH config
        return result.returncode == 0 and 'hostname' in result.stdout
    except Exception:  # pylint: disable=broad-except
        return False


def get_cluster_config(targets: Dict[str, Any],
                       cluster_name: Optional[str] = None) -> Dict[str, Any]:
    """Get configuration for specific clusters or all clusters."""
    if not targets:
        print(f'{RED}Error: No clusters defined in SSH targets file{NC}',
              file=sys.stderr)
        sys.exit(1)

    if cluster_name:
        if cluster_name not in targets:
            print(
                f'{RED}Error: Cluster {cluster_name!r} not found in SSH targets file{NC}',
                file=sys.stderr)
            sys.exit(1)
        return {cluster_name: targets[cluster_name]}

    # Return all clusters if no specific cluster is specified
    return targets


def prepare_hosts_info(cluster_config: Dict[str, Any]) -> List[Dict[str, str]]:
    """Prepare list of hosts with resolved user, identity_file, and password."""
    if 'hosts' not in cluster_config or not cluster_config['hosts']:
        print(f'{RED}Error: No hosts defined in cluster configuration{NC}',
              file=sys.stderr)
        sys.exit(1)

    # Get cluster-level defaults
    cluster_user = cluster_config.get('user', '')
    cluster_identity_file = cluster_config.get('identity_file', '')
    cluster_password = cluster_config.get('password', '')

    hosts_info = []
    for host in cluster_config['hosts']:
        # Host can be a string (IP or SSH config hostname) or a dict
        if isinstance(host, str):
            # Check if this is an SSH config hostname
            is_ssh_config_host = check_host_in_ssh_config(host)

            hosts_info.append({
                'ip': host,
                'user': '' if is_ssh_config_host else cluster_user,
                'identity_file': '' if is_ssh_config_host else
                                 cluster_identity_file,
                'password': cluster_password,
                'use_ssh_config': is_ssh_config_host
            })
        else:
            # It's a dict with potential overrides
            if 'ip' not in host:
                print(
                    f'{RED}Warning: Host missing \'ip\' field, skipping: {host}{NC}'
                )
                continue

            # Check if this is an SSH config hostname
            is_ssh_config_host = check_host_in_ssh_config(host['ip'])

            # Use host-specific values or fall back to cluster defaults
            host_user = '' if is_ssh_config_host else host.get(
                'user', cluster_user)
            host_identity_file = '' if is_ssh_config_host else host.get(
                'identity_file', cluster_identity_file)
            host_password = host.get('password', cluster_password)

            hosts_info.append({
                'ip': host['ip'],
                'user': host_user,
                'identity_file': host_identity_file,
                'password': host_password,
                'use_ssh_config': is_ssh_config_host
            })

    return hosts_info


def run_command(cmd, shell=False):
    """Run a local command and return the output."""
    process = subprocess.run(cmd,
                             shell=shell,
                             capture_output=True,
                             text=True,
                             check=False)
    if process.returncode != 0:
        print(f'{RED}Error executing command: {cmd}{NC}')
        print(f'STDOUT: {process.stdout}')
        print(f'STDERR: {process.stderr}')
        return None
    return process.stdout.strip()


def get_effective_host_ip(hostname: str) -> str:
    """Get the effective IP for a hostname from SSH config."""
    try:
        result = subprocess.run(['ssh', '-G', hostname],
                                capture_output=True,
                                text=True,
                                check=False)
        if result.returncode == 0:
            for line in result.stdout.splitlines():
                if line.startswith('hostname '):
                    return line.split(' ', 1)[1].strip()
    except Exception:  # pylint: disable=broad-except
        pass
    return hostname  # Return the original hostname if lookup fails


def run_remote(node,
               cmd,
               user='',
               ssh_key='',
               connect_timeout=30,
               use_ssh_config=False):
    """Run a command on a remote machine via SSH."""
    if use_ssh_config:
        # Use SSH config for connection parameters
        ssh_cmd = ['ssh', node, cmd]
    else:
        # Use explicit parameters
        ssh_cmd = [
            'ssh', '-o', 'StrictHostKeyChecking=no', '-o', 'IdentitiesOnly=yes',
            '-o', f'ConnectTimeout={connect_timeout}', '-o',
            'ServerAliveInterval=10', '-o', 'ServerAliveCountMax=3'
        ]

        if ssh_key:
            ssh_cmd.extend(['-i', ssh_key])

        ssh_cmd.append(f'{user}@{node}')
        ssh_cmd.append(cmd)

    process = subprocess.run(ssh_cmd,
                             capture_output=True,
                             text=True,
                             check=False)
    if process.returncode != 0:
        print(f'{RED}Error executing command {cmd} on {node}:{NC}')
        print(f'STDERR: {process.stderr}')
        return None
    return process.stdout.strip()


def create_askpass_script(password):
    """Create an askpass script block for sudo with password."""
    if not password:
        return ''

    return f"""
# Create temporary askpass script
ASKPASS_SCRIPT=$(mktemp)
trap 'rm -f $ASKPASS_SCRIPT' EXIT INT TERM ERR QUIT
cat > $ASKPASS_SCRIPT << EOF
#!/bin/bash
echo {password}
EOF
chmod 700 $ASKPASS_SCRIPT
# Use askpass
export SUDO_ASKPASS=$ASKPASS_SCRIPT
"""


def progress_message(message):
    """Show a progress message."""
    print(f'{YELLOW}➜ {message}{NC}')


def success_message(message):
    """Show a success message."""
    print(f'{GREEN}✔ {message}{NC}')


def cleanup_server_node(node,
                        user,
                        ssh_key,
                        askpass_block,
                        use_ssh_config=False):
    """Uninstall k3s and clean up the state on a server node."""
    print(f'{YELLOW}Cleaning up head node {node}...{NC}')
    cmd = f"""
        {askpass_block}
        echo 'Uninstalling k3s...' &&
        sudo -A /usr/local/bin/k3s-uninstall.sh || true &&
        sudo -A rm -rf /etc/rancher /var/lib/rancher /var/lib/kubelet /etc/kubernetes ~/.kube
    """
    run_remote(node, cmd, user, ssh_key, use_ssh_config=use_ssh_config)
    print(f'{GREEN}Node {node} cleaned up successfully.{NC}')


def cleanup_agent_node(node,
                       user,
                       ssh_key,
                       askpass_block,
                       use_ssh_config=False):
    """Uninstall k3s and clean up the state on an agent node."""
    print(f'{YELLOW}Cleaning up worker node {node}...{NC}')
    cmd = f"""
        {askpass_block}
        echo 'Uninstalling k3s...' &&
        sudo -A /usr/local/bin/k3s-agent-uninstall.sh || true &&
        sudo -A rm -rf /etc/rancher /var/lib/rancher /var/lib/kubelet /etc/kubernetes ~/.kube
    """
    run_remote(node, cmd, user, ssh_key, use_ssh_config=use_ssh_config)
    success_message(f'Node {node} cleaned up successfully.')


def start_agent_node(node,
                     master_addr,
                     k3s_token,
                     user,
                     ssh_key,
                     askpass_block,
                     use_ssh_config=False):
    """Start a k3s agent node.
    Returns: if the node has a GPU."""
    cmd = f"""
            {askpass_block}
            curl -sfL https://get.k3s.io | INSTALL_K3S_EXEC='agent --node-label skypilot-ip={node}' \
                K3S_URL=https://{master_addr}:6443 K3S_TOKEN={k3s_token} sudo -E -A sh -
        """
    run_remote(node, cmd, user, ssh_key, use_ssh_config=use_ssh_config)
    success_message(f'Kubernetes deployed on worker node ({node}).')
    # Check if worker node has a GPU
    if check_gpu(node, user, ssh_key, use_ssh_config=use_ssh_config):
        print(f'{YELLOW}GPU detected on worker node ({node}).{NC}')
        return True
    return False


def check_gpu(node, user, ssh_key, use_ssh_config=False):
    """Check if a node has a GPU."""
    cmd = 'command -v nvidia-smi &> /dev/null && nvidia-smi --query-gpu=gpu_name --format=csv,noheader &> /dev/null'
    result = run_remote(node, cmd, user, ssh_key, use_ssh_config=use_ssh_config)
    return result is not None


def ensure_directory_exists(path):
    """Ensure the directory for the specified file path exists."""
    directory = os.path.dirname(path)
    if directory and not os.path.exists(directory):
        os.makedirs(directory, exist_ok=True)


def get_used_localhost_ports() -> Set[int]:
    """Get SSH port forwardings already in use on localhost"""
    used_ports = set()

    # Get ports from netstat (works on macOS and Linux)
    try:
        if sys.platform == 'darwin':
            # macOS
            result = subprocess.run(['netstat', '-an', '-p', 'tcp'],
                                    capture_output=True,
                                    text=True,
                                    check=False)
        else:
            # Linux and other Unix-like systems
            result = subprocess.run(['netstat', '-tln'],
                                    capture_output=True,
                                    text=True,
                                    check=False)

        if result.returncode == 0:
            # Look for lines with 'localhost:<port>' or '127.0.0.1:<port>'
            for line in result.stdout.splitlines():
                if '127.0.0.1:' in line or 'localhost:' in line:
                    match = re.search(r':(64\d\d)\s', line)
                    if match:
                        port = int(match.group(1))
                        if 6400 <= port <= 6500:  # Only consider our range
                            used_ports.add(port)
    except (subprocess.SubprocessError, FileNotFoundError):
        # If netstat fails, try another approach
        pass

    # Also check ports from existing kubeconfig entries
    try:
        result = subprocess.run([
            'kubectl', 'config', 'view', '-o',
            'jsonpath=\'{.clusters[*].cluster.server}\''
        ],
                                capture_output=True,
                                text=True,
                                check=False)

        if result.returncode == 0:
            # Look for localhost URLs with ports
            for url in result.stdout.split():
                if 'localhost:' in url or '127.0.0.1:' in url:
                    match = re.search(r':(\d+)', url)
                    if match:
                        port = int(match.group(1))
                        if 6400 <= port <= 6500:  # Only consider our range
                            used_ports.add(port)
    except subprocess.SubprocessError:
        pass

    return used_ports


def get_available_port(start: int = 6443, end: int = 6499) -> int:
    """Get an available port in the given range that's not used by other tunnels"""
    used_ports = get_used_localhost_ports()

    # Try to use port 6443 first if available for the first cluster
    if start == 6443 and start not in used_ports:
        return start

    # Otherwise find any available port in the range
    available_ports = list(set(range(start, end + 1)) - used_ports)

    if not available_ports:
        # If all ports are used, pick a random one from our range
        # (we'll terminate any existing connection in the setup)
        return random.randint(start, end)

    # Sort to get deterministic allocation
    available_ports.sort()
    return available_ports[0]


def setup_kubectl_ssh_tunnel(head_node,
                             ssh_user,
                             ssh_key,
                             context_name,
                             use_ssh_config=False):
    """Set up kubeconfig exec credential plugin for SSH tunnel"""
    progress_message('Setting up SSH tunnel for Kubernetes API access...')

    # Get an available port for this cluster
    port = get_available_port()

    # Paths to scripts
    tunnel_script = os.path.join(SCRIPT_DIR, 'ssh-tunnel.sh')

    # Make sure scripts are executable
    os.chmod(tunnel_script, 0o755)

    # Certificate files
    client_cert_file = os.path.join(NODE_POOLS_INFO_DIR,
                                    f'{context_name}-cert.pem')
    client_key_file = os.path.join(NODE_POOLS_INFO_DIR,
                                   f'{context_name}-key.pem')

    # Update kubeconfig to use localhost with the selected port
    run_command([
        'kubectl', 'config', 'set-cluster', context_name,
        f'--server=https://127.0.0.1:{port}', '--insecure-skip-tls-verify=true'
    ])

    # Build the exec args list based on auth method
    exec_args = [
        '--exec-command', tunnel_script, '--exec-api-version',
        'client.authentication.k8s.io/v1beta1'
    ]

    # Set credential TTL to force frequent tunnel checks
    ttl_seconds = 30

    # Verify if we have extracted certificate data files
    has_cert_files = os.path.isfile(client_cert_file) and os.path.isfile(
        client_key_file)
    if has_cert_files:
        print(
            f'{GREEN}Client certificate data extracted and will be used for authentication{NC}'
        )

    if use_ssh_config:
        run_command(
            ['kubectl', 'config', 'set-credentials', context_name] + exec_args +
            [
                '--exec-arg=--context', f'--exec-arg={context_name}',
                '--exec-arg=--port', f'--exec-arg={port}', '--exec-arg=--ttl',
                f'--exec-arg={ttl_seconds}', '--exec-arg=--use-ssh-config',
                '--exec-arg=--host', f'--exec-arg={head_node}'
            ])
    else:
        run_command(['kubectl', 'config', 'set-credentials', context_name] +
                    exec_args + [
                        '--exec-arg=--context', f'--exec-arg={context_name}',
                        '--exec-arg=--port', f'--exec-arg={port}',
                        '--exec-arg=--ttl', f'--exec-arg={ttl_seconds}',
                        '--exec-arg=--host', f'--exec-arg={head_node}',
                        '--exec-arg=--user', f'--exec-arg={ssh_user}',
                        '--exec-arg=--ssh-key', f'--exec-arg={ssh_key}'
                    ])

    success_message(
        f'SSH tunnel configured through kubectl credential plugin on port {port}'
    )
    print(
        f'{GREEN}Your kubectl connection is now tunneled through SSH (port {port}).{NC}'
    )
    print(
        f'{GREEN}This tunnel will be automatically established when needed.{NC}'
    )
    print(
        f'{GREEN}Credential TTL set to {ttl_seconds}s to ensure tunnel health is checked frequently.{NC}'
    )

    return port


def cleanup_kubectl_ssh_tunnel(context_name):
    """Clean up the SSH tunnel for a specific context"""
    progress_message(f'Cleaning up SSH tunnel for context {context_name}...')

    # Path to cleanup script
    cleanup_script = os.path.join(SCRIPT_DIR, 'cleanup-tunnel.sh')

    # Make sure script is executable
    if os.path.exists(cleanup_script):
        os.chmod(cleanup_script, 0o755)

        # Run the cleanup script
        subprocess.run([cleanup_script, context_name],
                       stdout=subprocess.DEVNULL,
                       stderr=subprocess.DEVNULL,
                       check=False)

        success_message(f'SSH tunnel for context {context_name} cleaned up')
    else:
        print(f'{YELLOW}Cleanup script not found: {cleanup_script}{NC}')


def main():
    args = parse_args()

    kubeconfig_path = os.path.expanduser(args.kubeconfig_path)
    global_use_ssh_config = args.use_ssh_config

    # Print cleanup mode marker if applicable
    if args.cleanup:
        print('SKYPILOT_CLEANUP_MODE: Cleanup mode activated')

    # Check if using YAML configuration or command line arguments
    if args.ips_file:
        # Using command line arguments - legacy mode
        if args.ssh_key and not os.path.isfile(
                args.ssh_key) and not global_use_ssh_config:
            print(f'{RED}Error: SSH key not found: {args.ssh_key}{NC}',
                  file=sys.stderr)
            sys.exit(1)

        if not os.path.isfile(args.ips_file):
            print(f'{RED}Error: IPs file not found: {args.ips_file}{NC}',
                  file=sys.stderr)
            sys.exit(1)

        with open(args.ips_file, 'r', encoding='utf-8') as f:
            hosts = [line.strip() for line in f if line.strip()]

        if not hosts:
            print(
                f'{RED}Error: Hosts file is empty or not formatted correctly.{NC}',
                file=sys.stderr)
            sys.exit(1)

        head_node = hosts[0]
        worker_nodes = hosts[1:]
        ssh_user = args.user if not global_use_ssh_config else ''
        ssh_key = args.ssh_key if not global_use_ssh_config else ''
        context_name = args.context_name
        password = args.password

        # Check if hosts are in SSH config
        head_use_ssh_config = global_use_ssh_config or check_host_in_ssh_config(
            head_node)
        worker_use_ssh_config = [
            global_use_ssh_config or check_host_in_ssh_config(node)
            for node in worker_nodes
        ]

        # Single cluster deployment for legacy mode
        deploy_cluster(head_node, worker_nodes, ssh_user, ssh_key, context_name,
                       password, head_use_ssh_config, worker_use_ssh_config,
                       kubeconfig_path, args.cleanup)
    else:
        # Using YAML configuration
        targets = load_ssh_targets(args.ssh_node_pools_file)
        clusters_config = get_cluster_config(targets, args.infra)

        # Print information about clusters being processed
        num_clusters = len(clusters_config)
        cluster_names = list(clusters_config.keys())
        cluster_info = f'Found {num_clusters} Node Pool{"s" if num_clusters > 1 else ""}: {", ".join(cluster_names)}'
        print(f'SKYPILOT_CLUSTER_INFO: {cluster_info}')

        # Process each cluster
        for cluster_name, cluster_config in clusters_config.items():
            print(f'SKYPILOT_CURRENT_CLUSTER: {cluster_name}')
            print(f'{YELLOW}==== Deploying cluster: {cluster_name} ====${NC}')
            hosts_info = prepare_hosts_info(cluster_config)

            if not hosts_info:
                print(
                    f'{RED}Error: No valid hosts found for cluster {cluster_name!r}. Skipping.{NC}'
                )
                continue

            # Generate a unique context name for each cluster
            context_name = args.context_name
            if context_name == 'default':
                context_name = 'ssh-' + cluster_name

            # Check cluster history
            os.makedirs(NODE_POOLS_INFO_DIR, exist_ok=True)
            history_yaml_file = os.path.join(NODE_POOLS_INFO_DIR,
                                             f'{context_name}-history.yaml')

            history = None
            if os.path.exists(history_yaml_file):
                print(f'{YELLOW}Loading history from {history_yaml_file}{NC}')
                with open(history_yaml_file, 'r', encoding='utf-8') as f:
                    history = yaml.safe_load(f)
            else:
                print(f'{YELLOW}No history found for {context_name}.{NC}')

            history_workers_info = None
            history_worker_nodes = None
            history_use_ssh_config = None
            # Do not support changing anything besides hosts for now
            if history is not None:
                for key in ['user', 'identity_file', 'password']:
                    if history.get(key) != cluster_config.get(key):
                        raise ValueError(
                            f'Cluster configuration has changed for field {key!r}. '
                            f'Previous value: {history.get(key)}, '
                            f'Current value: {cluster_config.get(key)}')
                history_hosts_info = prepare_hosts_info(history)
                if history_hosts_info[0] != hosts_info[0]:
                    raise ValueError(
                        f'Cluster configuration has changed for master node. '
                        f'Previous value: {history_hosts_info[0]}, '
                        f'Current value: {hosts_info[0]}')
                history_workers_info = history_hosts_info[1:] if len(
                    history_hosts_info) > 1 else []
                history_worker_nodes = [h['ip'] for h in history_workers_info]
                history_use_ssh_config = [
                    h.get('use_ssh_config', False) for h in history_workers_info
                ]

            # Use the first host as the head node and the rest as worker nodes
            head_host = hosts_info[0]
            worker_hosts = hosts_info[1:] if len(hosts_info) > 1 else []

            head_node = head_host['ip']
            worker_nodes = [h['ip'] for h in worker_hosts]
            ssh_user = head_host['user']
            ssh_key = head_host['identity_file']
            head_use_ssh_config = global_use_ssh_config or head_host.get(
                'use_ssh_config', False)
            worker_use_ssh_config = [
                global_use_ssh_config or h.get('use_ssh_config', False)
                for h in worker_hosts
            ]
            password = head_host['password']

            # Deploy this cluster
            deploy_cluster(head_node,
                           worker_nodes,
                           ssh_user,
                           ssh_key,
                           context_name,
                           password,
                           head_use_ssh_config,
                           worker_use_ssh_config,
                           kubeconfig_path,
                           args.cleanup,
                           worker_hosts=worker_hosts,
                           history_worker_nodes=history_worker_nodes,
                           history_workers_info=history_workers_info,
                           history_use_ssh_config=history_use_ssh_config)

            if not args.cleanup:
                with open(history_yaml_file, 'w', encoding='utf-8') as f:
                    print(f'{YELLOW}Writing history to {history_yaml_file}{NC}')
                    yaml.dump(cluster_config, f)

            print(
                f'{GREEN}==== Completed deployment for cluster: {cluster_name} ====${NC}'
            )


def deploy_cluster(head_node,
                   worker_nodes,
                   ssh_user,
                   ssh_key,
                   context_name,
                   password,
                   head_use_ssh_config,
                   worker_use_ssh_config,
                   kubeconfig_path,
                   cleanup,
                   worker_hosts=None,
                   history_worker_nodes=None,
                   history_workers_info=None,
                   history_use_ssh_config=None):
    """Deploy or clean up a single Kubernetes cluster."""
    # Ensure SSH key is expanded for paths with ~ (home directory)
    if ssh_key:
        ssh_key = os.path.expanduser(ssh_key)

    history_yaml_file = os.path.join(NODE_POOLS_INFO_DIR,
                                     f'{context_name}-history.yaml')
    cert_file_path = os.path.join(NODE_POOLS_INFO_DIR,
                                  f'{context_name}-cert.pem')
    key_file_path = os.path.join(NODE_POOLS_INFO_DIR, f'{context_name}-key.pem')
    tunnel_log_file_path = os.path.join(NODE_POOLS_INFO_DIR,
                                        f'{context_name}-tunnel.log')

    # Generate the askpass block if password is provided
    askpass_block = create_askpass_script(password)

    # Token for k3s
    k3s_token = 'mytoken'  # Any string can be used as the token

    # Pre-flight checks
    print(f'{YELLOW}Checking SSH connection to head node...{NC}')
    run_remote(head_node,
               'echo \'SSH connection successful\'',
               ssh_user,
               ssh_key,
               use_ssh_config=head_use_ssh_config)

    # Checking history
    history_exists = (history_worker_nodes is not None and
                      history_workers_info is not None and
                      history_use_ssh_config is not None)

    # Cleanup history worker nodes
    worker_nodes_to_cleanup = []
    remove_worker_cmds = []
    if history_exists:
        for history_node, history_info, use_ssh_config in zip(
                history_worker_nodes, history_workers_info,
                history_use_ssh_config):
            if worker_hosts is not None and history_info not in worker_hosts:
                print(
                    f'{YELLOW}Worker node {history_node} not found in YAML config. '
                    f'Removing from history...{NC}')
                worker_nodes_to_cleanup.append(
                    dict(
                        node=history_node,
                        user=ssh_user
                        if history_info is None else history_info['user'],
                        ssh_key=ssh_key if history_info is None else
                        history_info['identity_file'],
                        askpass_block=(askpass_block if history_info is None
                                       else create_askpass_script(
                                           history_info['password'])),
                        use_ssh_config=use_ssh_config,
                    ))
                remove_worker_cmds.append(
                    f'kubectl delete node -l skypilot-ip={history_node}')
        # If this is a create operation and there exists some stale log,
        # cleanup the log for a new file to store new logs.
        if not cleanup and os.path.exists(tunnel_log_file_path):
            os.remove(tunnel_log_file_path)

    # If --cleanup flag is set, uninstall k3s and exit
    if cleanup:
        # Pickup all nodes
        worker_nodes_to_cleanup.clear()
        for node, info, use_ssh_config in zip(worker_nodes, worker_hosts,
                                              worker_use_ssh_config):
            worker_nodes_to_cleanup.append(
                dict(
                    node=node,
                    user=ssh_user if info is None else info['user'],
                    ssh_key=ssh_key if info is None else info['identity_file'],
                    askpass_block=(askpass_block if info is None else
                                   create_askpass_script(info['password'])),
                    use_ssh_config=use_ssh_config,
                ))

        print(f'{YELLOW}Starting cleanup...{NC}')

        # Clean up head node
        cleanup_server_node(head_node,
                            ssh_user,
                            ssh_key,
                            askpass_block,
                            use_ssh_config=head_use_ssh_config)
    # Clean up worker nodes
    with cf.ThreadPoolExecutor() as executor:
        executor.map(lambda kwargs: cleanup_agent_node(**kwargs),
                     worker_nodes_to_cleanup)

    with cf.ThreadPoolExecutor() as executor:

        def run_cleanup_cmd(cmd):
            print('Cleaning up worker nodes:', cmd)
            run_command(cmd, shell=True)

        executor.map(run_cleanup_cmd, remove_worker_cmds)

    if cleanup:

        # Remove the context from local kubeconfig if it exists
        if os.path.isfile(kubeconfig_path):
            progress_message(
                f'Removing context {context_name!r} from local kubeconfig...')
            run_command(['kubectl', 'config', 'delete-context', context_name],
                        shell=False)
            run_command(['kubectl', 'config', 'delete-cluster', context_name],
                        shell=False)
            run_command(['kubectl', 'config', 'delete-user', context_name],
                        shell=False)

            # Update the current context to the first available context
            contexts = run_command([
                'kubectl', 'config', 'view', '-o',
                'jsonpath=\'{.contexts[0].name}\''
            ],
                                   shell=False)
            if contexts:
                run_command(['kubectl', 'config', 'use-context', contexts],
                            shell=False)

            success_message(
                f'Context {context_name!r} removed from local kubeconfig.')

        for file in [history_yaml_file, cert_file_path, key_file_path]:
            if os.path.exists(file):
                os.remove(file)

        # Clean up SSH tunnel after clean up kubeconfig, because the kubectl
        # will restart the ssh tunnel if it's not running.
        cleanup_kubectl_ssh_tunnel(context_name)

        print(f'{GREEN}Cleanup completed successfully.{NC}')

        # Print completion marker for current cluster
        print(f'{GREEN}SKYPILOT_CLUSTER_COMPLETED: {NC}')

        return

    # Get effective IP for master node if using SSH config - needed for workers to connect
    if head_use_ssh_config:
        effective_master_ip = get_effective_host_ip(head_node)
        print(
            f'{GREEN}Resolved head node {head_node} to {effective_master_ip} from SSH config{NC}'
        )
    else:
        effective_master_ip = head_node

    # Step 1: Install k3s on the head node
    # Check if head node has a GPU
    install_gpu = False
    progress_message(f'Deploying Kubernetes on head node ({head_node})...')
    cmd = f"""
        {askpass_block}
        curl -sfL https://get.k3s.io | K3S_TOKEN={k3s_token} sudo -E -A sh - &&
        mkdir -p ~/.kube &&
        sudo -A cp /etc/rancher/k3s/k3s.yaml ~/.kube/config &&
        sudo -A chown $(id -u):$(id -g) ~/.kube/config &&
        for i in {{1..3}}; do
            if kubectl wait --for=condition=ready node --all --timeout=2m --kubeconfig ~/.kube/config; then
                break
            else
                echo 'Waiting for nodes to be ready...'
                sleep 5
            fi
        done
        if [ $i -eq 3 ]; then
            echo 'Failed to wait for nodes to be ready after 3 attempts'
            exit 1
        fi
    """
    run_remote(head_node,
               cmd,
               ssh_user,
               ssh_key,
               use_ssh_config=head_use_ssh_config)
    success_message('K3s deployed on head node.')

    # Check if head node has a GPU
    install_gpu = False
    if check_gpu(head_node,
                 ssh_user,
                 ssh_key,
                 use_ssh_config=head_use_ssh_config):
        print(f'{YELLOW}GPU detected on head node ({head_node}).{NC}')
        install_gpu = True

    # Fetch the head node's internal IP (this will be passed to worker nodes)
    master_addr = run_remote(head_node,
                             'hostname -I | awk \'{print $1}\'',
                             ssh_user,
                             ssh_key,
                             use_ssh_config=head_use_ssh_config)
    print(f'{GREEN}Master node internal IP: {master_addr}{NC}')

    # Step 2: Install k3s on worker nodes and join them to the master node
    def deploy_worker(args):
        (i, node, worker_hosts, history_workers_info, ssh_user, ssh_key,
         askpass_block, worker_use_ssh_config, master_addr, k3s_token) = args
        progress_message(f'Deploying Kubernetes on worker node ({node})...')

        # If using YAML config with specific worker info
        if worker_hosts and i < len(worker_hosts):
            if history_workers_info is not None and worker_hosts[
                    i] in history_workers_info:
                print(f'{YELLOW}Worker node {node} already exists in history. '
                      f'Skipping...{NC}')
                return False
            worker_user = worker_hosts[i]['user']
            worker_key = worker_hosts[i]['identity_file']
            worker_password = worker_hosts[i]['password']
            worker_askpass = create_askpass_script(worker_password)
            worker_config = worker_use_ssh_config[i]
        else:
            worker_user = ssh_user
            worker_key = ssh_key
            worker_askpass = askpass_block
            worker_config = worker_use_ssh_config[i]

        return start_agent_node(node,
                                master_addr,
                                k3s_token,
                                worker_user,
                                worker_key,
                                worker_askpass,
                                use_ssh_config=worker_config)

    # Deploy workers in parallel using thread pool
    with cf.ThreadPoolExecutor() as executor:
        futures = []
        for i, node in enumerate(worker_nodes):
            args = (i, node, worker_hosts, history_workers_info, ssh_user,
                    ssh_key, askpass_block, worker_use_ssh_config, master_addr,
                    k3s_token)
            futures.append(executor.submit(deploy_worker, args))

        # Check if worker node has a GPU
        for future in cf.as_completed(futures):
            install_gpu = install_gpu or future.result()

    # Step 3: Configure local kubectl to connect to the cluster
    progress_message('Configuring local kubectl to connect to the cluster...')

    # Create temporary directory for kubeconfig operations
    with tempfile.TemporaryDirectory() as temp_dir:
        temp_kubeconfig = os.path.join(temp_dir, 'kubeconfig')

        # Get the kubeconfig from remote server
        if head_use_ssh_config:
            scp_cmd = ['scp', head_node + ':~/.kube/config', temp_kubeconfig]
        else:
            scp_cmd = [
                'scp', '-o', 'StrictHostKeyChecking=no', '-o',
                'IdentitiesOnly=yes', '-i', ssh_key,
                f'{ssh_user}@{head_node}:~/.kube/config', temp_kubeconfig
            ]
        run_command(scp_cmd, shell=False)

        # Create the directory for the kubeconfig file if it doesn't exist
        ensure_directory_exists(kubeconfig_path)

        # Create empty kubeconfig if it doesn't exist
        if not os.path.isfile(kubeconfig_path):
            open(kubeconfig_path, 'a', encoding='utf-8').close()

        # Modify the temporary kubeconfig to update server address and context name
        modified_config = os.path.join(temp_dir, 'modified_config')
        with open(temp_kubeconfig, 'r', encoding='utf-8') as f_in:
            with open(modified_config, 'w', encoding='utf-8') as f_out:
                in_cluster = False
                in_user = False
                client_cert_data = None
                client_key_data = None

                for line in f_in:
                    if 'clusters:' in line:
                        in_cluster = True
                        in_user = False
                    elif 'users:' in line:
                        in_cluster = False
                        in_user = True
                    elif 'contexts:' in line:
                        in_cluster = False
                        in_user = False

                    # Skip certificate authority data in cluster section
                    if in_cluster and 'certificate-authority-data:' in line:
                        continue
                    # Skip client certificate data in user section but extract it
                    elif in_user and 'client-certificate-data:' in line:
                        client_cert_data = line.split(':', 1)[1].strip()
                        continue
                    # Skip client key data in user section but extract it
                    elif in_user and 'client-key-data:' in line:
                        client_key_data = line.split(':', 1)[1].strip()
                        continue
                    elif in_cluster and 'server:' in line:
                        # Initially just set to the effective master IP
                        # (will be changed to localhost by setup_kubectl_ssh_tunnel later)
                        f_out.write(
                            f'    server: https://{effective_master_ip}:6443\n')
                        f_out.write('    insecure-skip-tls-verify: true\n')
                        continue

                    # Replace default context names with user-provided context name
                    line = line.replace('name: default',
                                        f'name: {context_name}')
                    line = line.replace('cluster: default',
                                        f'cluster: {context_name}')
                    line = line.replace('user: default',
                                        f'user: {context_name}')
                    line = line.replace('current-context: default',
                                        f'current-context: {context_name}')

                    f_out.write(line)

                # Save certificate data if available

                if client_cert_data:
                    # Decode base64 data and save as PEM
                    try:
                        # Clean up the certificate data by removing whitespace
                        clean_cert_data = ''.join(client_cert_data.split())
                        cert_pem = base64.b64decode(clean_cert_data).decode(
                            'utf-8')

                        # Check if the data already looks like a PEM file
                        has_begin = '-----BEGIN CERTIFICATE-----' in cert_pem
                        has_end = '-----END CERTIFICATE-----' in cert_pem

                        if not has_begin or not has_end:
                            print(
                                f'{YELLOW}Warning: Certificate data missing PEM markers, attempting to fix...{NC}'
                            )
                            # Add PEM markers if missing
                            if not has_begin:
                                cert_pem = f'-----BEGIN CERTIFICATE-----\n{cert_pem}'
                            if not has_end:
                                cert_pem = f'{cert_pem}\n-----END CERTIFICATE-----'

                        # Write the certificate
                        with open(cert_file_path, 'w',
                                  encoding='utf-8') as cert_file:
                            cert_file.write(cert_pem)

                        # Verify the file was written correctly
                        if os.path.getsize(cert_file_path) > 0:
                            print(
                                f'{GREEN}Successfully saved certificate data ({len(cert_pem)} bytes){NC}'
                            )

                            # Quick validation of PEM format
                            with open(cert_file_path, 'r',
                                      encoding='utf-8') as f:
                                content = f.readlines()
                                first_line = content[0].strip(
                                ) if content else ''
                                last_line = content[-1].strip(
                                ) if content else ''

                            if not first_line.startswith(
                                    '-----BEGIN') or not last_line.startswith(
                                        '-----END'):
                                print(
                                    f'{YELLOW}Warning: Certificate may not be in proper PEM format{NC}'
                                )
                        else:
                            print(f'{RED}Error: Certificate file is empty{NC}')
                    except Exception as e:  # pylint: disable=broad-except
                        print(
                            f'{RED}Error processing certificate data: {e}{NC}')

                if client_key_data:
                    # Decode base64 data and save as PEM
                    try:
                        # Clean up the key data by removing whitespace
                        clean_key_data = ''.join(client_key_data.split())
                        key_pem = base64.b64decode(clean_key_data).decode(
                            'utf-8')

                        # Check if the data already looks like a PEM file

                        # Check for EC key format
                        if 'EC PRIVATE KEY' in key_pem:
                            # Handle EC KEY format directly
                            match_ec = re.search(
                                r'-----BEGIN EC PRIVATE KEY-----(.*?)-----END EC PRIVATE KEY-----',
                                key_pem, re.DOTALL)
                            if match_ec:
                                # Extract and properly format EC key
                                key_content = match_ec.group(1).strip()
                                key_pem = f'-----BEGIN EC PRIVATE KEY-----\n{key_content}\n-----END EC PRIVATE KEY-----'
                            else:
                                # Extract content and assume EC format
                                key_content = re.sub(r'-----BEGIN.*?-----', '',
                                                     key_pem)
                                key_content = re.sub(r'-----END.*?-----.*', '',
                                                     key_content).strip()
                                key_pem = f'-----BEGIN EC PRIVATE KEY-----\n{key_content}\n-----END EC PRIVATE KEY-----'
                        else:
                            # Handle regular private key format
                            has_begin = any(marker in key_pem for marker in [
                                '-----BEGIN PRIVATE KEY-----',
                                '-----BEGIN RSA PRIVATE KEY-----'
                            ])
                            has_end = any(marker in key_pem for marker in [
                                '-----END PRIVATE KEY-----',
                                '-----END RSA PRIVATE KEY-----'
                            ])

                            if not has_begin or not has_end:
                                print(
                                    f'{YELLOW}Warning: Key data missing PEM markers, attempting to fix...{NC}'
                                )
                                # Add PEM markers if missing
                                if not has_begin:
                                    key_pem = f'-----BEGIN PRIVATE KEY-----\n{key_pem}'
                                if not has_end:
                                    key_pem = f'{key_pem}\n-----END PRIVATE KEY-----'
                                    # Remove any trailing characters after END marker
                                    key_pem = re.sub(
                                        r'(-----END PRIVATE KEY-----).*', r'\1',
                                        key_pem)

                        # Write the key
                        with open(key_file_path, 'w',
                                  encoding='utf-8') as key_file:
                            key_file.write(key_pem)

                        # Verify the file was written correctly
                        if os.path.getsize(key_file_path) > 0:
                            print(
                                f'{GREEN}Successfully saved key data ({len(key_pem)} bytes){NC}'
                            )

                            # Quick validation of PEM format
                            with open(key_file_path, 'r',
                                      encoding='utf-8') as f:
                                content = f.readlines()
                                first_line = content[0].strip(
                                ) if content else ''
                                last_line = content[-1].strip(
                                ) if content else ''

                            if not first_line.startswith(
                                    '-----BEGIN') or not last_line.startswith(
                                        '-----END'):
                                print(
                                    f'{YELLOW}Warning: Key may not be in proper PEM format{NC}'
                                )
                        else:
                            print(f'{RED}Error: Key file is empty{NC}')
                    except Exception as e:  # pylint: disable=broad-except
                        print(f'{RED}Error processing key data: {e}{NC}')

        # First check if context name exists and delete it if it does
        # TODO(romilb): Should we throw an error here instead?
        run_command(['kubectl', 'config', 'delete-context', context_name],
                    shell=False)
        run_command(['kubectl', 'config', 'delete-cluster', context_name],
                    shell=False)
        run_command(['kubectl', 'config', 'delete-user', context_name],
                    shell=False)

        # Merge the configurations using kubectl
        merged_config = os.path.join(temp_dir, 'merged_config')
        os.environ['KUBECONFIG'] = f'{kubeconfig_path}:{modified_config}'
        with open(merged_config, 'w', encoding='utf-8') as merged_file:
            kubectl_cmd = ['kubectl', 'config', 'view', '--flatten']
            result = run_command(kubectl_cmd, shell=False)
            if result:
                merged_file.write(result)

        # Replace the kubeconfig with the merged config
        os.replace(merged_config, kubeconfig_path)

        # Set the new context as the current context
        run_command(['kubectl', 'config', 'use-context', context_name],
                    shell=False)

    # Always set up SSH tunnel since we assume only port 22 is accessible
    setup_kubectl_ssh_tunnel(head_node,
                             ssh_user,
                             ssh_key,
                             context_name,
                             use_ssh_config=head_use_ssh_config)

    success_message(f'kubectl configured with new context \'{context_name}\'.')

    print(
        f'Cluster deployment completed. Kubeconfig saved to {kubeconfig_path}')
    print('You can now run \'kubectl get nodes\' to verify the setup.')

    # Install GPU operator if a GPU was detected on any node
    if install_gpu:
        print(
            f'{YELLOW}GPU detected in the cluster. Installing Nvidia GPU Operator...{NC}'
        )
        cmd = f"""
            {askpass_block}
            curl -fsSL -o get_helm.sh https://raw.githubusercontent.com/helm/helm/master/scripts/get-helm-3 &&
            chmod 700 get_helm.sh &&
            ./get_helm.sh &&
            helm repo add nvidia https://helm.ngc.nvidia.com/nvidia && helm repo update &&
            kubectl create namespace gpu-operator --kubeconfig ~/.kube/config || true &&
            sudo -A ln -s /sbin/ldconfig /sbin/ldconfig.real || true &&
            helm install gpu-operator -n gpu-operator --create-namespace nvidia/gpu-operator \\
            --set 'toolkit.env[0].name=CONTAINERD_CONFIG' \\
            --set 'toolkit.env[0].value=/var/lib/rancher/k3s/agent/etc/containerd/config.toml' \\
            --set 'toolkit.env[1].name=CONTAINERD_SOCKET' \\
            --set 'toolkit.env[1].value=/run/k3s/containerd/containerd.sock' \\
            --set 'toolkit.env[2].name=CONTAINERD_RUNTIME_CLASS' \\
            --set 'toolkit.env[2].value=nvidia' &&
            echo 'Waiting for GPU operator installation...' &&
            while ! kubectl describe nodes --kubeconfig ~/.kube/config | grep -q 'nvidia.com/gpu:'; do
                echo 'Waiting for GPU operator...'
                sleep 5
            done
            echo 'GPU operator installed successfully.'
        """
        run_remote(head_node,
                   cmd,
                   ssh_user,
                   ssh_key,
                   use_ssh_config=head_use_ssh_config)
        success_message('GPU Operator installed.')
    else:
        print(
            f'{YELLOW}No GPUs detected. Skipping GPU Operator installation.{NC}'
        )

    # Configure SkyPilot
    progress_message('Configuring SkyPilot...')

    # The env var KUBECONFIG ensures sky check uses the right kubeconfig
    os.environ['KUBECONFIG'] = kubeconfig_path
    run_command(['sky', 'check', 'kubernetes'], shell=False)

    success_message('SkyPilot configured successfully.')

    # Display final success message
    print(
        f'{GREEN}==== 🎉 Kubernetes cluster deployment completed successfully 🎉 ====${NC}'
    )
    print(
        'You can now interact with your Kubernetes cluster through SkyPilot: ')
    print('  • List available GPUs: sky show-gpus --cloud kubernetes')
    print(
        '  • Launch a GPU development pod: sky launch -c devbox --cloud kubernetes'
    )
    print('  • Connect to pod with VSCode: code --remote ssh-remote+devbox ')
    # Print completion marker for current cluster
    print(f'{GREEN}SKYPILOT_CLUSTER_COMPLETED: {NC}')


if __name__ == '__main__':
    main()<|MERGE_RESOLUTION|>--- conflicted
+++ resolved
@@ -2,7 +2,6 @@
 # Refer to https://docs.skypilot.co/en/latest/reservations/existing-machines.html for details on how to use this script. # pylint: disable=line-too-long
 import argparse
 import base64
-import collections
 import concurrent.futures as cf
 import os
 import random
@@ -10,12 +9,7 @@
 import subprocess
 import sys
 import tempfile
-<<<<<<< HEAD
-from typing import Any, Dict, List, Optional, Set, Tuple
-import concurrent.futures as cf
-=======
 from typing import Any, Dict, List, Optional, Set
->>>>>>> 90b5a1d4
 
 import yaml
 
