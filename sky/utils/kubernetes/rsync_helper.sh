--- conflicted
+++ resolved
@@ -1,17 +1,4 @@
-<<<<<<< HEAD
 #!/bin/bash
-# When using resource@namespace+context, rsync passes args as: {us} -l resource namespace+context
-# We need to split the resource@namespace+context into resource, namespace and context
-# For backward compatibility, we use + as the separator between namespace and context and add handling when context is not provided
-shift
-resource=$1
-shift
-echo "resource: $resource" >&2
-encoded_namespace_context=$1
-# Revert the encoded namespace+context to the original string.
-namespace_context=$(echo "$encoded_namespace_context" | sed 's|%40|@|g' | sed 's|%3A|:|g' | sed 's|%2B|+|g' | sed 's|%2F|/|g')
-echo "namespace_context: $namespace_context" >&2
-=======
 # We need to determine the pod, namespace and context from the args
 # For backward compatibility, we use + as the separator between namespace and context and add handling when context is not provided
 if [ "$1" = "-l" ]; then
@@ -21,7 +8,7 @@
     pod=$1
     shift
     encoded_namespace_context=$1
-    shift
+    shift # Shift past the encoded namespace+context
     echo "pod: $pod" >&2
     # Revert the encoded namespace+context to the original string.
     namespace_context=$(echo "$encoded_namespace_context" | sed 's|%40|@|g' | sed 's|%3A|:|g' | sed 's|%2B|+|g' | sed 's|%2F|/|g')
@@ -30,7 +17,7 @@
     # pod@namespace+context ...
     # used by openrsync
     encoded_pod_namespace_context=$1
-    shift
+    shift # Shift past the pod@namespace+context
     pod_namespace_context=$(echo "$encoded_pod_namespace_context" | sed 's|%40|@|g' | sed 's|%3A|:|g' | sed 's|%2B|+|g' | sed 's|%2F|/|g')
     echo "pod_namespace_context: $pod_namespace_context" >&2
     pod=$(echo $pod_namespace_context | cut -d@ -f1)
@@ -38,35 +25,31 @@
     namespace_context=$(echo $pod_namespace_context | cut -d@ -f2-)
     echo "namespace_context: $namespace_context" >&2
 fi
->>>>>>> ea8fa1a7
+
 namespace=$(echo $namespace_context | cut -d+ -f1)
 echo "namespace: $namespace" >&2
 context=$(echo $namespace_context | grep '+' >/dev/null && echo $namespace_context | cut -d+ -f2- || echo "")
 echo "context: $context" >&2
 context_lower=$(echo "$context" | tr '[:upper:]' '[:lower:]')
 
-<<<<<<< HEAD
-# Check if the resource is a pod or a deployment
-if [[ "$resource" == *"/"* ]]; then
+# Check if the resource is a pod or a deployment (or other type)
+if [[ "$pod" == *"/"* ]]; then
     # Format is resource_type/resource_name
-    echo "Resource contains type: $resource" >&2
-    resource_type=$(echo $resource | cut -d/ -f1)
-    resource_name=$(echo $resource | cut -d/ -f2)
+    echo "Resource contains type: $pod" >&2
+    resource_type=$(echo $pod | cut -d/ -f1)
+    resource_name=$(echo $pod | cut -d/ -f2)
     echo "Resource type: $resource_type, Resource name: $resource_name" >&2
 else
-    # For backward compatibility, assume it's a pod
+    # For backward compatibility or simple pod name, assume it's a pod
     resource_type="pod"
-    resource_name=$resource
+    resource_name=$pod
     echo "Assuming resource is a pod: $resource_name" >&2
 fi
 
-shift
-=======
->>>>>>> ea8fa1a7
 if [ -z "$context" ] || [ "$context_lower" = "none" ]; then
     # If context is none, it means we are using incluster auth. In this case,
     # use need to set KUBECONFIG to /dev/null to avoid using kubeconfig file.
-    kubectl exec -i $resource_type/$resource_name -n $namespace --kubeconfig=/dev/null -- "$@"
+    kubectl exec -i "$resource_type/$resource_name" -n "$namespace" --kubeconfig=/dev/null -- "$@"
 else
-    kubectl exec -i $resource_type/$resource_name -n $namespace --context=$context -- "$@"
+    kubectl exec -i "$resource_type/$resource_name" -n "$namespace" --context="$context" -- "$@"
 fi