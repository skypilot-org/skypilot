"""Rich status spinner utils."""
import contextlib
import threading
from typing import Union

import rich.console as rich_console
import rich.progress as rich_progress

console = rich_console.Console()
_status = None

_progress = None
_logging_lock = threading.RLock()


class _NoOpConsoleStatus:
    """An empty class for multi-threaded console.status."""

    def __enter__(self):
        return self

    def __exit__(self, exc_type, exc_val, exc_tb):
        pass

    def update(self, text):
        pass

    def stop(self):
        pass

    def start(self):
        pass


<<<<<<< HEAD
class _NoOpProgress:
    """An empty class for multi-threaded rich.progress."""

    def __enter__(self):
        self.live.transient = False

    def __exit__(self, exc_type, exc_val, exc_tb):
        pass

    def update(self, text):
        pass

    def track(self, iterable, description=None, total=None):
        pass

    def add_task(self, description, total=None, start=False):
        pass

    def stop(self):
        pass

    def start(self):
        pass


def safe_status(msg: str):
=======
def safe_status(msg: str) -> Union['rich_console.Status', _NoOpConsoleStatus]:
>>>>>>> 76da7835
    """A wrapper for multi-threaded console.status."""
    from sky import sky_logging  # pylint: disable=import-outside-toplevel
    if (threading.current_thread() is threading.main_thread() and
            not sky_logging.is_silent()):
        global _status
        if _status is None:
            _status = console.status(msg)
        _status.update(msg)
        return _status
    return _NoOpConsoleStatus()


def safe_progress(transient: bool, redirect_stdout: bool,
                  redirect_stderr: bool):
    """ A wrapper for multi-threaded rich.progress."""
    from sky import sky_logging  # pylint: disable=import-outside-toplevel
    if (threading.current_thread() is threading.main_thread() and
            not sky_logging.is_silent()):
        global _progress
        if _progress is None:
            _progress = rich_progress.Progress(transient=transient,
                                               redirect_stdout=redirect_stdout,
                                               redirect_stderr=redirect_stderr)
        return _progress
    return _NoOpProgress()


def force_update_status(msg: str):
    """Update the status message even if sky_logging.is_silent() is true."""
    if (threading.current_thread() is threading.main_thread() and
            _status is not None):
        _status.update(msg)


@contextlib.contextmanager
def safe_logger():
    logged = False
    with _logging_lock:
        if _status is not None and _status._live.is_started:  # pylint: disable=protected-access
            _status.stop()
            yield
            logged = True
            _status.start()
    if not logged:
        yield<|MERGE_RESOLUTION|>--- conflicted
+++ resolved
@@ -32,7 +32,6 @@
         pass
 
 
-<<<<<<< HEAD
 class _NoOpProgress:
     """An empty class for multi-threaded rich.progress."""
 
@@ -57,11 +56,8 @@
     def start(self):
         pass
 
-
-def safe_status(msg: str):
-=======
+      
 def safe_status(msg: str) -> Union['rich_console.Status', _NoOpConsoleStatus]:
->>>>>>> 76da7835
     """A wrapper for multi-threaded console.status."""
     from sky import sky_logging  # pylint: disable=import-outside-toplevel
     if (threading.current_thread() is threading.main_thread() and
