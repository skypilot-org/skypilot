"""Utilities for sky status."""
from typing import Any, Callable, Dict, List, Optional, Tuple

import click
import colorama

from sky import backends
<<<<<<< HEAD
=======
from sky import clouds as sky_clouds
from sky import resources as resources_lib
from sky import status_lib
from sky.provision.kubernetes import utils as kubernetes_utils
>>>>>>> fdd68b20
from sky.skylet import constants
from sky.utils import common_utils
from sky.utils import log_utils
from sky.utils import resources_utils
from sky.utils import status_lib

COMMAND_TRUNC_LENGTH = 25
NUM_COST_REPORT_LINES = 5

# A record in global_user_state's 'clusters' table.
_ClusterRecord = Dict[str, Any]
# A record returned by core.cost_report(); see its docstr for all fields.
_ClusterCostReportRecord = Dict[str, Any]


class StatusColumn:
    """One column of the displayed cluster table"""

    def __init__(self,
                 name: str,
                 calc_func: Callable,
                 trunc_length: int = 0,
                 show_by_default: bool = True):
        self.name = name
        self.calc_func = calc_func
        self.trunc_length = trunc_length
        self.show_by_default = show_by_default

    def calc(self, record):
        val = self.calc_func(record)
        if self.trunc_length != 0:
            val = common_utils.truncate_long_string(str(val), self.trunc_length)
        return val


def show_status_table(cluster_records: List[_ClusterRecord], show_all: bool,
                      show_user: bool) -> int:
    """Compute cluster table values and display.

    Returns:
        Number of pending auto{stop,down} clusters that are not already
        STOPPED.
    """
    # TODO(zhwu): Update the information for autostop clusters.

    status_columns = [
        StatusColumn('NAME', _get_name),
    ]
    if show_user:
        status_columns.append(StatusColumn('USER', _get_user))
    status_columns += [
        StatusColumn('LAUNCHED', _get_launched),
        StatusColumn('RESOURCES',
                     _get_resources,
                     trunc_length=70 if not show_all else 0),
        StatusColumn('REGION', _get_region, show_by_default=False),
        StatusColumn('ZONE', _get_zone, show_by_default=False),
        StatusColumn('STATUS', _get_status_colored),
        StatusColumn('AUTOSTOP', _get_autostop),
        StatusColumn('HEAD_IP', _get_head_ip, show_by_default=False),
        StatusColumn('COMMAND',
                     _get_command,
                     trunc_length=COMMAND_TRUNC_LENGTH if not show_all else 0),
    ]

    columns = []
    for status_column in status_columns:
        if status_column.show_by_default or show_all:
            columns.append(status_column.name)
    cluster_table = log_utils.create_table(columns)

    num_pending_autostop = 0
    for record in cluster_records:
        row = []
        for status_column in status_columns:
            if status_column.show_by_default or show_all:
                row.append(status_column.calc(record))
        cluster_table.add_row(row)
        num_pending_autostop += _is_pending_autostop(record)

    if cluster_records:
        click.echo(cluster_table)
    else:
        click.echo('No existing clusters.')
    return num_pending_autostop


def get_total_cost_of_displayed_records(
        cluster_records: List[_ClusterCostReportRecord], display_all: bool):
    """Compute total cost of records to be displayed in cost report."""
    cluster_records.sort(
        key=lambda report: -_get_status_value_for_cost_report(report))

    displayed_records = cluster_records[:NUM_COST_REPORT_LINES]
    if display_all:
        displayed_records = cluster_records

    total_cost = sum(record['total_cost'] for record in displayed_records)
    return total_cost


def show_cost_report_table(cluster_records: List[_ClusterCostReportRecord],
                           show_all: bool,
                           controller_name: Optional[str] = None):
    """Compute cluster table values and display for cost report.

    For each cluster, this shows: cluster name, resources, launched time,
    duration that cluster was up, and total estimated cost.

    The estimated cost column indicates the price for the cluster based on the
    type of resources being used and the duration of use up until now. This
    means if the cluster is UP, successive calls to cost-report will show
    increasing price.

    The estimated cost is calculated based on the local cache of the cluster
    status, and may not be accurate for:

      - clusters with autostop/use_spot set; or

      - clusters that were terminated/stopped on the cloud console.

    Returns:
        Number of pending auto{stop,down} clusters.
    """
    # TODO(zhwu): Update the information for autostop clusters.

    status_columns = [
        StatusColumn('NAME', _get_name),
        StatusColumn('LAUNCHED', _get_launched),
        StatusColumn('DURATION', _get_duration, trunc_length=20),
        StatusColumn('RESOURCES',
                     _get_resources_for_cost_report,
                     trunc_length=70 if not show_all else 0),
        StatusColumn('STATUS',
                     _get_status_for_cost_report,
                     show_by_default=True),
        StatusColumn('COST/hr',
                     _get_price_for_cost_report,
                     show_by_default=True),
        StatusColumn('COST (est.)',
                     _get_estimated_cost_for_cost_report,
                     show_by_default=True),
    ]

    columns = []
    for status_column in status_columns:
        if status_column.show_by_default or show_all:
            columns.append(status_column.name)
    cluster_table = log_utils.create_table(columns)

    num_lines_to_display = NUM_COST_REPORT_LINES
    if show_all:
        num_lines_to_display = len(cluster_records)

    # prioritize showing non-terminated clusters in table
    cluster_records.sort(
        key=lambda report: -_get_status_value_for_cost_report(report))

    for record in cluster_records[:num_lines_to_display]:
        row = []
        for status_column in status_columns:
            if status_column.show_by_default or show_all:
                row.append(status_column.calc(record))
        cluster_table.add_row(row)

    if cluster_records:
        if controller_name is not None:
            autostop_minutes = constants.CONTROLLER_IDLE_MINUTES_TO_AUTOSTOP
            click.echo(f'\n{colorama.Fore.CYAN}{colorama.Style.BRIGHT}'
                       f'{controller_name}{colorama.Style.RESET_ALL}'
                       f'{colorama.Style.DIM} (will be autostopped if idle for '
                       f'{autostop_minutes}min)'
                       f'{colorama.Style.RESET_ALL}')
        else:
            click.echo(f'{colorama.Fore.CYAN}{colorama.Style.BRIGHT}Clusters'
                       f'{colorama.Style.RESET_ALL}')
        click.echo(cluster_table)


# Some of these lambdas are invoked on both _ClusterRecord and
# _ClusterCostReportRecord, which is okay as we guarantee the queried fields
# exist in those cases.
_get_name = (lambda cluster_record: cluster_record['name'])
_get_user = (lambda cluster_record: cluster_record['user_hash'])
_get_launched = (lambda cluster_record: log_utils.readable_time_duration(
    cluster_record['launched_at']))
_get_region = (
    lambda clusters_status: clusters_status['handle'].launched_resources.region)
_get_command = (lambda cluster_record: cluster_record['last_use'])
_get_duration = (lambda cluster_record: log_utils.readable_time_duration(
    0, cluster_record['duration'], absolute=True))


def _get_status(cluster_record: _ClusterRecord) -> status_lib.ClusterStatus:
    return cluster_record['status']


def _get_status_colored(cluster_record: _ClusterRecord) -> str:
    return _get_status(cluster_record).colored_str()


def _get_resources(cluster_record: _ClusterRecord) -> str:
    handle = cluster_record['handle']
    if isinstance(handle, backends.LocalDockerResourceHandle):
        resources_str = 'docker'
    elif isinstance(handle, backends.CloudVmRayResourceHandle):
        resources_str = resources_utils.get_readable_resources_repr(handle)
    else:
        raise ValueError(f'Unknown handle type {type(handle)} encountered.')
    return resources_str


def _get_zone(cluster_record: _ClusterRecord) -> str:
    zone_str = cluster_record['handle'].launched_resources.zone
    if zone_str is None:
        zone_str = '-'
    return zone_str


def _get_autostop(cluster_record: _ClusterRecord) -> str:
    autostop_str = ''
    separation = ''
    if cluster_record['autostop'] >= 0:
        # TODO(zhwu): check the status of the autostop cluster.
        autostop_str = str(cluster_record['autostop']) + 'm'
        separation = ' '

    if cluster_record['to_down']:
        autostop_str += f'{separation}(down)'
    if autostop_str == '':
        autostop_str = '-'
    return autostop_str


def _get_head_ip(cluster_record: _ClusterRecord) -> str:
    handle = cluster_record['handle']
    if not isinstance(handle, backends.CloudVmRayResourceHandle):
        return '-'
    if handle.head_ip is None:
        return '-'
    return handle.head_ip


def _is_pending_autostop(cluster_record: _ClusterRecord) -> bool:
    # autostop < 0 means nothing scheduled.
    return cluster_record['autostop'] >= 0 and _get_status(
        cluster_record) != status_lib.ClusterStatus.STOPPED


# ---- 'sky cost-report' helper functions below ----


def _get_status_value_for_cost_report(
        cluster_cost_report_record: _ClusterCostReportRecord) -> int:
    status = cluster_cost_report_record['status']
    if status is None:
        return -1
    return 1


def _get_status_for_cost_report(
        cluster_cost_report_record: _ClusterCostReportRecord) -> str:
    status = cluster_cost_report_record['status']
    if status is None:
        return f'{colorama.Style.DIM}TERMINATED{colorama.Style.RESET_ALL}'
    return status.colored_str()


def _get_resources_for_cost_report(
        cluster_cost_report_record: _ClusterCostReportRecord) -> str:
    launched_nodes = cluster_cost_report_record['num_nodes']
    launched_resources = cluster_cost_report_record['resources']

    launched_resource_str = str(launched_resources)
    resources_str = (f'{launched_nodes}x '
                     f'{launched_resource_str}')

    return resources_str


def _get_price_for_cost_report(
        cluster_cost_report_record: _ClusterCostReportRecord) -> str:
    launched_nodes = cluster_cost_report_record['num_nodes']
    launched_resources = cluster_cost_report_record['resources']

    hourly_cost = (launched_resources.get_cost(3600) * launched_nodes)
    price_str = f'$ {hourly_cost:.2f}'
    return price_str


def _get_estimated_cost_for_cost_report(
        cluster_cost_report_record: _ClusterCostReportRecord) -> str:
    cost = cluster_cost_report_record['total_cost']

    if not cost:
        return '-'

    return f'$ {cost:.2f}'


def show_kubernetes_cluster_status_table(clusters: List[Any],
                                         show_all: bool) -> None:
    """Compute cluster table values and display for Kubernetes clusters."""
    status_columns = [
        StatusColumn('USER', lambda c: c['user']),
        StatusColumn('NAME', lambda c: c['cluster_name']),
        StatusColumn(
            'LAUNCHED',
            lambda c: log_utils.readable_time_duration(c['launched_at'])),
        StatusColumn('RESOURCES',
                     lambda c: c['resources_str'],
                     trunc_length=70 if not show_all else 0),
        StatusColumn('STATUS', lambda c: c['status'].colored_str()),
        # TODO(romilb): We should consider adding POD_NAME field here when --all
        #  is passed to help users fetch pod name programmatically.
    ]

    columns = [
        col.name for col in status_columns if col.show_by_default or show_all
    ]
    cluster_table = log_utils.create_table(columns)

    # Sort table by user, then by cluster name
    sorted_clusters = sorted(clusters,
                             key=lambda c: (c['user'], c['cluster_name']))

    for cluster in sorted_clusters:
        row = []
        for status_column in status_columns:
            if status_column.show_by_default or show_all:
                row.append(status_column.calc(cluster))
        cluster_table.add_row(row)

    if clusters:
        click.echo(f'{colorama.Fore.CYAN}{colorama.Style.BRIGHT}'
                   f'SkyPilot clusters'
                   f'{colorama.Style.RESET_ALL}')
        click.echo(cluster_table)
    else:
        click.echo('No SkyPilot resources found in the '
                   'active Kubernetes context.')


def process_skypilot_pods(
    pods: List[Any],
    context: Optional[str] = None
) -> Tuple[List[Dict[Any, Any]], Dict[str, Any], Dict[str, Any]]:
    """Process SkyPilot pods on k8s to extract cluster and controller info.

    Args:
        pods: List of Kubernetes pod objects.
        context: Kubernetes context name, used to detect GPU label formatter.

    Returns:
        A tuple containing:
        - List of dictionaries with cluster information.
        - Dictionary of job controller information.
        - Dictionary of serve controller information.

        Each dictionary contains the following keys:
            'cluster_name_on_cloud': The cluster_name_on_cloud used by SkyPilot
            'cluster_name': The cluster name without the user hash
            'user': The user who created the cluster. Fetched from pod label
            'status': The cluster status (assumed UP if pod exists)
            'pods': List of pod objects in the cluster
            'launched_at': Timestamp of when the cluster was launched
            'resources': sky.Resources object for the cluster
    """
    clusters: Dict[str, Dict] = {}
    jobs_controllers: Dict[str, Dict] = {}
    serve_controllers: Dict[str, Dict] = {}

    for pod in pods:
        cluster_name_on_cloud = pod.metadata.labels.get('skypilot-cluster')
        cluster_name = cluster_name_on_cloud.rsplit(
            '-', 1
        )[0]  # Remove the user hash to get cluster name (e.g., mycluster-2ea4)

        # Check if cluster name is name of a controller
        # Can't use controller_utils.Controllers.from_name(cluster_name)
        # because hash is different across users
        if 'controller' in cluster_name_on_cloud:
            start_time = pod.status.start_time.timestamp()
            controller_info = {
                'cluster_name_on_cloud': cluster_name_on_cloud,
                'cluster_name': cluster_name,
                'user': pod.metadata.labels.get('skypilot-user'),
                'status': status_lib.ClusterStatus.UP,
                # Assuming UP if pod exists
                'pods': [pod],
                'launched_at': start_time
            }
            if 'sky-jobs-controller' in cluster_name_on_cloud:
                jobs_controllers[cluster_name_on_cloud] = controller_info
            elif 'sky-serve-controller' in cluster_name_on_cloud:
                serve_controllers[cluster_name_on_cloud] = controller_info

        if cluster_name_on_cloud not in clusters:
            # Parse the start time for the cluster
            start_time = pod.status.start_time
            if start_time is not None:
                start_time = pod.status.start_time.timestamp()

            # Parse resources
            cpu_request = kubernetes_utils.parse_cpu_or_gpu_resource(
                pod.spec.containers[0].resources.requests.get('cpu', '0'))
            memory_request = kubernetes_utils.parse_memory_resource(
                pod.spec.containers[0].resources.requests.get('memory', '0'),
                unit='G')
            gpu_count = kubernetes_utils.parse_cpu_or_gpu_resource(
                pod.spec.containers[0].resources.requests.get(
                    'nvidia.com/gpu', '0'))
            if gpu_count > 0:
                label_formatter, _ = (
                    kubernetes_utils.detect_gpu_label_formatter(context))
                assert label_formatter is not None, (
                    'GPU label formatter cannot be None if there are pods '
                    f'requesting GPUs: {pod.metadata.name}')
                gpu_label = label_formatter.get_label_key()
                # Get GPU name from pod node selector
                if pod.spec.node_selector is not None:
                    gpu_name = label_formatter.get_accelerator_from_label_value(
                        pod.spec.node_selector.get(gpu_label))

            resources = resources_lib.Resources(
                cloud=sky_clouds.Kubernetes(),
                cpus=int(cpu_request),
                memory=int(memory_request),
                accelerators=(f'{gpu_name}:{gpu_count}'
                              if gpu_count > 0 else None))
            if pod.status.phase == 'Pending':
                # If pod is pending, do not show it in the status
                continue

            clusters[cluster_name_on_cloud] = {
                'cluster_name_on_cloud': cluster_name_on_cloud,
                'cluster_name': cluster_name,
                'user': pod.metadata.labels.get('skypilot-user'),
                'status': status_lib.ClusterStatus.UP,
                'pods': [],
                'launched_at': start_time,
                'resources': resources,
            }
        else:
            # Update start_time if this pod started earlier
            pod_start_time = pod.status.start_time
            if pod_start_time is not None:
                pod_start_time = pod_start_time.timestamp()
                if pod_start_time < clusters[cluster_name_on_cloud][
                        'launched_at']:
                    clusters[cluster_name_on_cloud][
                        'launched_at'] = pod_start_time
        clusters[cluster_name_on_cloud]['pods'].append(pod)
    # Update resources_str in clusters:
    for cluster_name, cluster in clusters.items():
        resources = cluster['resources']
        num_pods = len(cluster['pods'])
        resources_str = f'{num_pods}x {resources}'
        cluster['resources_str'] = resources_str
    return list(clusters.values()), jobs_controllers, serve_controllers<|MERGE_RESOLUTION|>--- conflicted
+++ resolved
@@ -1,17 +1,14 @@
 """Utilities for sky status."""
+import dataclasses
 from typing import Any, Callable, Dict, List, Optional, Tuple
 
 import click
 import colorama
 
 from sky import backends
-<<<<<<< HEAD
-=======
 from sky import clouds as sky_clouds
 from sky import resources as resources_lib
-from sky import status_lib
 from sky.provision.kubernetes import utils as kubernetes_utils
->>>>>>> fdd68b20
 from sky.skylet import constants
 from sky.utils import common_utils
 from sky.utils import log_utils
@@ -355,10 +352,83 @@
                    'active Kubernetes context.')
 
 
+@dataclasses.dataclass
+class SkyPilotClusterOnKubernetes:
+    """SkyPilot Cluster on Kubernetes."""
+    cluster_name_on_cloud: str
+    cluster_name: str
+    user: str
+    status: status_lib.ClusterStatus
+    pods: List[Any]
+    launched_at: float
+    resources: resources_lib.Resources
+
+
+@dataclasses.dataclass
+class SkyPilotClusterOnKubernetesPayload:
+    """SkyPilot Cluster on Kubernetes payload."""
+    cluster_name_on_cloud: str
+    cluster_name: str
+    user: str
+    status: str
+    resources_str: str
+    launched_at: float
+
+    @classmethod
+    def from_cluster(
+        cls, cluster: SkyPilotClusterOnKubernetes
+    ) -> 'SkyPilotClusterOnKubernetesPayload':
+        resources_str = f'{len(cluster.pods)}x {cluster.resources}'
+        return cls(
+            cluster_name_on_cloud=cluster.cluster_name_on_cloud,
+            cluster_name=cluster.cluster_name,
+            user=cluster.user,
+            status=cluster.status.value,
+            resources_str=resources_str,
+            launched_at=cluster.launched_at,
+        )
+
+
+def _parse_pod_resources(
+        pod: Any,
+        context: Optional[str] = None,
+        try_detect_gpu: bool = True) -> resources_lib.Resources:
+    cpu_request = kubernetes_utils.parse_cpu_or_gpu_resource(
+        pod.spec.containers[0].resources.requests.get('cpu', '0'))
+    memory_request = kubernetes_utils.parse_memory_resource(
+        pod.spec.containers[0].resources.requests.get('memory', '0'), unit='G')
+    if try_detect_gpu:
+        gpu_count = kubernetes_utils.parse_cpu_or_gpu_resource(
+            pod.spec.containers[0].resources.requests.get(
+                'nvidia.com/gpu', '0'))
+    else:
+        gpu_count = 0
+    if gpu_count > 0:
+        label_formatter, _ = (
+            kubernetes_utils.detect_gpu_label_formatter(context))
+        assert label_formatter is not None, (
+            'GPU label formatter cannot be None if there are pods '
+            f'requesting GPUs: {pod.metadata.name}')
+        gpu_label = label_formatter.get_label_key()
+        # Get GPU name from pod node selector
+        if pod.spec.node_selector is not None:
+            gpu_name = label_formatter.get_accelerator_from_label_value(
+                pod.spec.node_selector.get(gpu_label))
+
+    resources = resources_lib.Resources(
+        cloud=sky_clouds.Kubernetes(),
+        cpus=int(cpu_request),
+        memory=int(memory_request),
+        accelerators=(f'{gpu_name}:{gpu_count}' if gpu_count > 0 else None))
+    return resources
+
+
 def process_skypilot_pods(
     pods: List[Any],
     context: Optional[str] = None
-) -> Tuple[List[Dict[Any, Any]], Dict[str, Any], Dict[str, Any]]:
+) -> Tuple[List[SkyPilotClusterOnKubernetes], Dict[
+        str, SkyPilotClusterOnKubernetes], Dict[str,
+                                                SkyPilotClusterOnKubernetes]]:
     """Process SkyPilot pods on k8s to extract cluster and controller info.
 
     Args:
@@ -367,22 +437,13 @@
 
     Returns:
         A tuple containing:
-        - List of dictionaries with cluster information.
+        - List of SkyPilotClusterOnKubernetesPayload objects.
         - Dictionary of job controller information.
         - Dictionary of serve controller information.
-
-        Each dictionary contains the following keys:
-            'cluster_name_on_cloud': The cluster_name_on_cloud used by SkyPilot
-            'cluster_name': The cluster name without the user hash
-            'user': The user who created the cluster. Fetched from pod label
-            'status': The cluster status (assumed UP if pod exists)
-            'pods': List of pod objects in the cluster
-            'launched_at': Timestamp of when the cluster was launched
-            'resources': sky.Resources object for the cluster
     """
-    clusters: Dict[str, Dict] = {}
-    jobs_controllers: Dict[str, Dict] = {}
-    serve_controllers: Dict[str, Dict] = {}
+    clusters: Dict[str, SkyPilotClusterOnKubernetes] = {}
+    jobs_controllers: Dict[str, SkyPilotClusterOnKubernetes] = {}
+    serve_controllers: Dict[str, SkyPilotClusterOnKubernetes] = {}
 
     for pod in pods:
         cluster_name_on_cloud = pod.metadata.labels.get('skypilot-cluster')
@@ -393,17 +454,20 @@
         # Check if cluster name is name of a controller
         # Can't use controller_utils.Controllers.from_name(cluster_name)
         # because hash is different across users
-        if 'controller' in cluster_name_on_cloud:
+        if '-controller-' in cluster_name_on_cloud:
             start_time = pod.status.start_time.timestamp()
-            controller_info = {
-                'cluster_name_on_cloud': cluster_name_on_cloud,
-                'cluster_name': cluster_name,
-                'user': pod.metadata.labels.get('skypilot-user'),
-                'status': status_lib.ClusterStatus.UP,
+            controller_info = SkyPilotClusterOnKubernetes(
+                cluster_name_on_cloud=cluster_name_on_cloud,
+                cluster_name=cluster_name,
+                user=pod.metadata.labels.get('skypilot-user'),
+                status=status_lib.ClusterStatus.UP,
                 # Assuming UP if pod exists
-                'pods': [pod],
-                'launched_at': start_time
-            }
+                pods=[pod],
+                launched_at=start_time,
+                resources=_parse_pod_resources(pod,
+                                               context,
+                                               try_detect_gpu=False),
+            )
             if 'sky-jobs-controller' in cluster_name_on_cloud:
                 jobs_controllers[cluster_name_on_cloud] = controller_info
             elif 'sky-serve-controller' in cluster_name_on_cloud:
@@ -415,60 +479,25 @@
             if start_time is not None:
                 start_time = pod.status.start_time.timestamp()
 
-            # Parse resources
-            cpu_request = kubernetes_utils.parse_cpu_or_gpu_resource(
-                pod.spec.containers[0].resources.requests.get('cpu', '0'))
-            memory_request = kubernetes_utils.parse_memory_resource(
-                pod.spec.containers[0].resources.requests.get('memory', '0'),
-                unit='G')
-            gpu_count = kubernetes_utils.parse_cpu_or_gpu_resource(
-                pod.spec.containers[0].resources.requests.get(
-                    'nvidia.com/gpu', '0'))
-            if gpu_count > 0:
-                label_formatter, _ = (
-                    kubernetes_utils.detect_gpu_label_formatter(context))
-                assert label_formatter is not None, (
-                    'GPU label formatter cannot be None if there are pods '
-                    f'requesting GPUs: {pod.metadata.name}')
-                gpu_label = label_formatter.get_label_key()
-                # Get GPU name from pod node selector
-                if pod.spec.node_selector is not None:
-                    gpu_name = label_formatter.get_accelerator_from_label_value(
-                        pod.spec.node_selector.get(gpu_label))
-
-            resources = resources_lib.Resources(
-                cloud=sky_clouds.Kubernetes(),
-                cpus=int(cpu_request),
-                memory=int(memory_request),
-                accelerators=(f'{gpu_name}:{gpu_count}'
-                              if gpu_count > 0 else None))
             if pod.status.phase == 'Pending':
                 # If pod is pending, do not show it in the status
                 continue
 
-            clusters[cluster_name_on_cloud] = {
-                'cluster_name_on_cloud': cluster_name_on_cloud,
-                'cluster_name': cluster_name,
-                'user': pod.metadata.labels.get('skypilot-user'),
-                'status': status_lib.ClusterStatus.UP,
-                'pods': [],
-                'launched_at': start_time,
-                'resources': resources,
-            }
+            clusters[cluster_name_on_cloud] = SkyPilotClusterOnKubernetes(
+                cluster_name_on_cloud=cluster_name_on_cloud,
+                cluster_name=cluster_name,
+                user=pod.metadata.labels.get('skypilot-user'),
+                status=status_lib.ClusterStatus.UP,
+                pods=[],
+                launched_at=start_time,
+                resources=_parse_pod_resources(pod, context),
+            )
         else:
             # Update start_time if this pod started earlier
             pod_start_time = pod.status.start_time
             if pod_start_time is not None:
                 pod_start_time = pod_start_time.timestamp()
-                if pod_start_time < clusters[cluster_name_on_cloud][
-                        'launched_at']:
-                    clusters[cluster_name_on_cloud][
-                        'launched_at'] = pod_start_time
-        clusters[cluster_name_on_cloud]['pods'].append(pod)
-    # Update resources_str in clusters:
-    for cluster_name, cluster in clusters.items():
-        resources = cluster['resources']
-        num_pods = len(cluster['pods'])
-        resources_str = f'{num_pods}x {resources}'
-        cluster['resources_str'] = resources_str
+                if pod_start_time < clusters[cluster_name_on_cloud].launched_at:
+                    clusters[cluster_name_on_cloud].launched_at = pod_start_time
+        clusters[cluster_name_on_cloud].pods.append(pod)
     return list(clusters.values()), jobs_controllers, serve_controllers