"""Utilities for sky status."""
import typing
from typing import Any, Callable, Dict, List, Optional

import click
import colorama

from sky import backends
from sky.utils import common_utils
from sky.utils import controller_utils
from sky.utils import log_utils
from sky.utils import resources_utils
from sky.utils import status_lib

if typing.TYPE_CHECKING:
    from sky.provision.kubernetes import utils as kubernetes_utils

if typing.TYPE_CHECKING:
    from sky.provision.kubernetes import utils as kubernetes_utils

COMMAND_TRUNC_LENGTH = 25
NUM_COST_REPORT_LINES = 5

# A record in global_user_state's 'clusters' table.
_ClusterRecord = Dict[str, Any]
# A record returned by core.cost_report(); see its docstr for all fields.
_ClusterCostReportRecord = Dict[str, Any]


class StatusColumn:
    """One column of the displayed cluster table"""

    def __init__(self,
                 name: str,
                 calc_func: Callable,
                 truncate: bool = True,
                 show_by_default: bool = True):
        self.name = name
        self.calc_func = calc_func
        self.truncate: bool = truncate
        self.show_by_default = show_by_default

    def calc(self, record):
        val = self.calc_func(record, self.truncate)
        return val


def show_status_table(cluster_records: List[_ClusterRecord],
                      show_all: bool,
                      show_user: bool,
                      query_clusters: Optional[List[str]] = None) -> int:
    """Compute cluster table values and display.

    Returns:
        Number of pending auto{stop,down} clusters that are not already
        STOPPED.
    """
    # TODO(zhwu): Update the information for autostop clusters.
    workspaces = set(record['workspace'] for record in cluster_records)
    show_workspaces = len(workspaces) > 1

    status_columns = [
        StatusColumn('NAME', _get_name),
<<<<<<< HEAD
        StatusColumn('USER', _get_user_name, show_by_default=show_user),
        StatusColumn('USER_ID', _get_user_hash, show_by_default=False),
        StatusColumn('WORKSPACE',
                     _get_workspace,
                     show_by_default=show_workspaces),
        StatusColumn('LAUNCHED', _get_launched),
        StatusColumn('RESOURCES',
                     _get_resources,
                     trunc_length=70 if not show_all else 0),
        StatusColumn('REGION', _get_region, show_by_default=False),
        StatusColumn('ZONE', _get_zone, show_by_default=False),
=======
    ]
    if show_user:
        status_columns.append(StatusColumn('USER', _get_user_name))
        status_columns.append(
            StatusColumn('USER_ID', _get_user_hash, show_by_default=False))

    status_columns += [
        StatusColumn('INFRA', _get_infra, truncate=not show_all),
        StatusColumn('RESOURCES', _get_resources, truncate=not show_all),
>>>>>>> 90089e67
        StatusColumn('STATUS', _get_status_colored),
        StatusColumn('AUTOSTOP', _get_autostop),
        StatusColumn('LAUNCHED', _get_launched),
    ]
    if show_all:
        status_columns += [
            StatusColumn('HEAD_IP', _get_head_ip, show_by_default=False),
            StatusColumn('COMMAND',
                         _get_command,
                         truncate=not show_all,
                         show_by_default=False),
        ]

    columns = []
    for status_column in status_columns:
        if status_column.show_by_default or show_all:
            columns.append(status_column.name)
    cluster_table = log_utils.create_table(columns)

    num_pending_autostop = 0
    for record in cluster_records:
        row = []
        for status_column in status_columns:
            if status_column.show_by_default or show_all:
                row.append(status_column.calc(record))
        cluster_table.add_row(row)
        num_pending_autostop += _is_pending_autostop(record)

    if cluster_records:
        click.echo(cluster_table)

    if query_clusters:
        cluster_names = {record['name'] for record in cluster_records}
        not_found_clusters = [
            repr(cluster)
            for cluster in query_clusters
            if cluster not in cluster_names
        ]
        if not_found_clusters:
            cluster_str = 'Cluster'
            if len(not_found_clusters) > 1:
                cluster_str += 's'
            cluster_str += ' '
            cluster_str += ', '.join(not_found_clusters)
            click.echo(f'{cluster_str} not found.')
    elif not cluster_records:
        click.echo('No existing clusters.')
    return num_pending_autostop


def get_total_cost_of_displayed_records(
        cluster_records: List[_ClusterCostReportRecord], display_all: bool):
    """Compute total cost of records to be displayed in cost report."""
    cluster_records.sort(
        key=lambda report: -_get_status_value_for_cost_report(report))

    displayed_records = cluster_records[:NUM_COST_REPORT_LINES]
    if display_all:
        displayed_records = cluster_records

    total_cost = sum(record['total_cost'] for record in displayed_records)
    return total_cost


def show_cost_report_table(cluster_records: List[_ClusterCostReportRecord],
                           show_all: bool,
                           controller_name: Optional[str] = None):
    """Compute cluster table values and display for cost report.

    For each cluster, this shows: cluster name, resources, launched time,
    duration that cluster was up, and total estimated cost.

    The estimated cost column indicates the price for the cluster based on the
    type of resources being used and the duration of use up until now. This
    means if the cluster is UP, successive calls to cost-report will show
    increasing price.

    The estimated cost is calculated based on the local cache of the cluster
    status, and may not be accurate for:

      - clusters with autostop/use_spot set; or

      - clusters that were terminated/stopped on the cloud console.

    Returns:
        Number of pending auto{stop,down} clusters.
    """
    # TODO(zhwu): Update the information for autostop clusters.

    status_columns = [
        StatusColumn('NAME', _get_name),
        StatusColumn('LAUNCHED', _get_launched),
        StatusColumn('DURATION', _get_duration, truncate=False),
        StatusColumn('RESOURCES',
                     _get_resources_for_cost_report,
                     truncate=False),
        StatusColumn('STATUS',
                     _get_status_for_cost_report,
                     show_by_default=True),
        StatusColumn('COST/hr',
                     _get_price_for_cost_report,
                     show_by_default=True),
        StatusColumn('COST (est.)',
                     _get_estimated_cost_for_cost_report,
                     show_by_default=True),
    ]

    columns = []
    for status_column in status_columns:
        if status_column.show_by_default or show_all:
            columns.append(status_column.name)
    cluster_table = log_utils.create_table(columns)

    num_lines_to_display = NUM_COST_REPORT_LINES
    if show_all:
        num_lines_to_display = len(cluster_records)

    # prioritize showing non-terminated clusters in table
    cluster_records.sort(
        key=lambda report: -_get_status_value_for_cost_report(report))

    for record in cluster_records[:num_lines_to_display]:
        row = []
        for status_column in status_columns:
            if status_column.show_by_default or show_all:
                row.append(status_column.calc(record))
        cluster_table.add_row(row)

    if cluster_records:
        if controller_name is not None:
            controller = controller_utils.Controllers.from_name(controller_name)
            if controller is None:
                raise ValueError(f'Controller {controller_name} not found.')
            controller_handle: backends.CloudVmRayResourceHandle = (
                cluster_records[0]['handle'])
            autostop_config = (
                controller_handle.launched_resources.autostop_config)
            if autostop_config is not None:
                autostop_str = (f'{colorama.Style.DIM} (will be autostopped if '
                                f'idle for {autostop_config.idle_minutes}min)'
                                f'{colorama.Style.RESET_ALL}')
            click.echo(f'\n{colorama.Fore.CYAN}{colorama.Style.BRIGHT}'
                       f'{controller_name}{colorama.Style.RESET_ALL}'
                       f'{autostop_str}')
        else:
            click.echo(f'{colorama.Fore.CYAN}{colorama.Style.BRIGHT}Clusters'
                       f'{colorama.Style.RESET_ALL}')
        click.echo(cluster_table)


# Some of these lambdas are invoked on both _ClusterRecord and
# _ClusterCostReportRecord, which is okay as we guarantee the queried fields
# exist in those cases.
<<<<<<< HEAD
_get_name = (lambda cluster_record: cluster_record['name'])
_get_user_hash = (lambda cluster_record: cluster_record['user_hash'])
_get_workspace = (lambda cluster_record: cluster_record['workspace'])
_get_user_name = (lambda cluster_record: cluster_record.get('user_name', '-'))
_get_launched = (lambda cluster_record: log_utils.readable_time_duration(
=======
_get_name = (lambda cluster_record, _: cluster_record['name'])
_get_user_hash = (lambda cluster_record, _: cluster_record['user_hash'])
_get_user_name = (
    lambda cluster_record, _: cluster_record.get('user_name', '-'))
_get_launched = (lambda cluster_record, _: log_utils.readable_time_duration(
>>>>>>> 90089e67
    cluster_record['launched_at']))
_get_duration = (lambda cluster_record, _: log_utils.readable_time_duration(
    0, cluster_record['duration'], absolute=True))


def _get_command(cluster_record: _ClusterRecord, truncate: bool = True) -> str:
    command = cluster_record.get('last_use', '-')
    if truncate:
        return common_utils.truncate_long_string(command, COMMAND_TRUNC_LENGTH)
    return command


def _get_status(cluster_record: _ClusterRecord,
                truncate: bool = True) -> status_lib.ClusterStatus:
    del truncate
    return cluster_record['status']


def _get_status_colored(cluster_record: _ClusterRecord,
                        truncate: bool = True) -> str:
    del truncate
    return _get_status(cluster_record).colored_str()


def _get_resources(cluster_record: _ClusterRecord,
                   truncate: bool = True) -> str:
    """Get the resources information for a cluster.

    Returns:
        A string in one of the following formats:
        - For cloud VMs: "Nx instance_type" (e.g., "1x m6i.2xlarge")
        - For K8S/SSH: "Nx (...)"
        - "-" if no resource information is available
    """
    handle = cluster_record['handle']
    if isinstance(handle, backends.CloudVmRayResourceHandle):
        launched_resources = handle.launched_resources
        if launched_resources is None:
            return '-'

        # For cloud VMs, show instance type directly
        # For K8S/SSH, show (...) as the resource type
        resources_str = cluster_record.get('resources_str', None)
        if not truncate:
            resources_str_full = cluster_record.get('resources_str_full', None)
            if resources_str_full is not None:
                resources_str = resources_str_full
        if resources_str is None:
            resources_str = resources_utils.get_readable_resources_repr(
                handle, simplify=truncate)

        return resources_str
    return '-'


def _get_autostop(cluster_record: _ClusterRecord, truncate: bool = True) -> str:
    del truncate
    autostop_str = ''
    separation = ''
    if cluster_record['autostop'] >= 0:
        # TODO(zhwu): check the status of the autostop cluster.
        autostop_str = str(cluster_record['autostop']) + 'm'
        separation = ' '

    if cluster_record['to_down']:
        autostop_str += f'{separation}(down)'
    if autostop_str == '':
        autostop_str = '-'
    return autostop_str


def _get_head_ip(cluster_record: _ClusterRecord, truncate: bool = True) -> str:
    del truncate  # Unused
    handle = cluster_record['handle']
    if not isinstance(handle, backends.CloudVmRayResourceHandle):
        return '-'
    if handle.head_ip is None:
        return '-'
    return handle.head_ip


def _is_pending_autostop(cluster_record: _ClusterRecord) -> bool:
    # autostop < 0 means nothing scheduled.
    return cluster_record['autostop'] >= 0 and _get_status(
        cluster_record) != status_lib.ClusterStatus.STOPPED


def _get_infra(cluster_record: _ClusterRecord, truncate: bool = True) -> str:
    """Get the infrastructure information for a cluster.

    Returns:
        A string in one of the following formats:
        - AWS/region (e.g., "AWS/us-east-1")
        - K8S/context (e.g., "K8S/my-ctx")
        - SSH/hostname (e.g., "SSH/my-tobi-box")
        - "-" if no infrastructure information is available
    """
    handle = cluster_record['handle']
    if isinstance(handle, backends.CloudVmRayResourceHandle):
        if handle.launched_resources is None:
            # If launched_resources is None, try to get infra from the record
            return cluster_record.get('infra', '-')
        return handle.launched_resources.infra.formatted_str(truncate)
    return '-'


# ---- 'sky cost-report' helper functions below ----


def _get_status_value_for_cost_report(
        cluster_cost_report_record: _ClusterCostReportRecord) -> int:
    status = cluster_cost_report_record['status']
    if status is None:
        return -1
    return 1


def _get_status_for_cost_report(
        cluster_cost_report_record: _ClusterCostReportRecord) -> str:
    status = cluster_cost_report_record['status']
    if status is None:
        return f'{colorama.Style.DIM}TERMINATED{colorama.Style.RESET_ALL}'
    return status.colored_str()


def _get_resources_for_cost_report(
        cluster_cost_report_record: _ClusterCostReportRecord) -> str:
    launched_nodes = cluster_cost_report_record['num_nodes']
    launched_resources = cluster_cost_report_record['resources']

    launched_resource_str = str(launched_resources)
    resources_str = (f'{launched_nodes}x '
                     f'{launched_resource_str}')

    return resources_str


def _get_price_for_cost_report(
        cluster_cost_report_record: _ClusterCostReportRecord) -> str:
    launched_nodes = cluster_cost_report_record['num_nodes']
    launched_resources = cluster_cost_report_record['resources']

    hourly_cost = (launched_resources.get_cost(3600) * launched_nodes)
    price_str = f'$ {hourly_cost:.2f}'
    return price_str


def _get_estimated_cost_for_cost_report(
        cluster_cost_report_record: _ClusterCostReportRecord) -> str:
    cost = cluster_cost_report_record['total_cost']

    if not cost:
        return '-'

    return f'$ {cost:.2f}'


def show_kubernetes_cluster_status_table(
        clusters: List['kubernetes_utils.KubernetesSkyPilotClusterInfo'],
        show_all: bool) -> None:
    """Compute cluster table values and display for Kubernetes clusters."""
    status_columns = [
        StatusColumn('USER', lambda c, _: c.user),
        StatusColumn('NAME', lambda c, _: c.cluster_name),
        StatusColumn('RESOURCES', lambda c, _: c.resources_str, truncate=False),
        StatusColumn('STATUS', lambda c, _: c.status.colored_str()),
        StatusColumn(
            'LAUNCHED',
            lambda c, _: log_utils.readable_time_duration(c.launched_at)),
        # TODO(romilb): We should consider adding POD_NAME field here when --all
        #  is passed to help users fetch pod name programmatically.
    ]

    columns = [
        col.name for col in status_columns if col.show_by_default or show_all
    ]
    cluster_table = log_utils.create_table(columns)

    # Sort table by user, then by cluster name
    sorted_clusters = sorted(clusters, key=lambda c: (c.user, c.cluster_name))

    for cluster in sorted_clusters:
        row = []
        for status_column in status_columns:
            if status_column.show_by_default or show_all:
                row.append(status_column.calc(cluster))
        cluster_table.add_row(row)

    if clusters:
        click.echo(f'{colorama.Fore.CYAN}{colorama.Style.BRIGHT}'
                   f'SkyPilot clusters'
                   f'{colorama.Style.RESET_ALL}')
        click.echo(cluster_table)
    else:
        click.echo('No SkyPilot resources found in the '
                   'active Kubernetes context.')<|MERGE_RESOLUTION|>--- conflicted
+++ resolved
@@ -61,19 +61,6 @@
 
     status_columns = [
         StatusColumn('NAME', _get_name),
-<<<<<<< HEAD
-        StatusColumn('USER', _get_user_name, show_by_default=show_user),
-        StatusColumn('USER_ID', _get_user_hash, show_by_default=False),
-        StatusColumn('WORKSPACE',
-                     _get_workspace,
-                     show_by_default=show_workspaces),
-        StatusColumn('LAUNCHED', _get_launched),
-        StatusColumn('RESOURCES',
-                     _get_resources,
-                     trunc_length=70 if not show_all else 0),
-        StatusColumn('REGION', _get_region, show_by_default=False),
-        StatusColumn('ZONE', _get_zone, show_by_default=False),
-=======
     ]
     if show_user:
         status_columns.append(StatusColumn('USER', _get_user_name))
@@ -81,9 +68,11 @@
             StatusColumn('USER_ID', _get_user_hash, show_by_default=False))
 
     status_columns += [
+        StatusColumn('WORKSPACE',
+                     _get_workspace,
+                     show_by_default=show_workspaces),
         StatusColumn('INFRA', _get_infra, truncate=not show_all),
         StatusColumn('RESOURCES', _get_resources, truncate=not show_all),
->>>>>>> 90089e67
         StatusColumn('STATUS', _get_status_colored),
         StatusColumn('AUTOSTOP', _get_autostop),
         StatusColumn('LAUNCHED', _get_launched),
@@ -237,19 +226,11 @@
 # Some of these lambdas are invoked on both _ClusterRecord and
 # _ClusterCostReportRecord, which is okay as we guarantee the queried fields
 # exist in those cases.
-<<<<<<< HEAD
-_get_name = (lambda cluster_record: cluster_record['name'])
-_get_user_hash = (lambda cluster_record: cluster_record['user_hash'])
-_get_workspace = (lambda cluster_record: cluster_record['workspace'])
-_get_user_name = (lambda cluster_record: cluster_record.get('user_name', '-'))
-_get_launched = (lambda cluster_record: log_utils.readable_time_duration(
-=======
 _get_name = (lambda cluster_record, _: cluster_record['name'])
 _get_user_hash = (lambda cluster_record, _: cluster_record['user_hash'])
 _get_user_name = (
     lambda cluster_record, _: cluster_record.get('user_name', '-'))
 _get_launched = (lambda cluster_record, _: log_utils.readable_time_duration(
->>>>>>> 90089e67
     cluster_record['launched_at']))
 _get_duration = (lambda cluster_record, _: log_utils.readable_time_duration(
     0, cluster_record['duration'], absolute=True))
@@ -266,6 +247,11 @@
                 truncate: bool = True) -> status_lib.ClusterStatus:
     del truncate
     return cluster_record['status']
+
+def _get_workspace(cluster_record: _ClusterRecord,
+                   truncate: bool = True) -> str:
+    del truncate
+    return cluster_record['workspace']
 
 
 def _get_status_colored(cluster_record: _ClusterRecord,
