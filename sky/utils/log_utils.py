"""Logging utils."""
import enum
import types
from typing import List, Optional, Type

import colorama
import pendulum
import prettytable

from sky import sky_logging
from sky.utils import rich_utils
from sky.utils import ux_utils

logger = sky_logging.init_logger(__name__)


class LineProcessor(object):
    """A processor for log lines."""

    def __enter__(self) -> None:
        pass

    def process_line(self, log_line: str) -> None:
        pass

    def __exit__(self, except_type: Optional[Type[BaseException]],
                 except_value: Optional[BaseException],
                 traceback: Optional[types.TracebackType]) -> None:
        del except_type, except_value, traceback  # unused
        pass


class RayUpLineProcessor(LineProcessor):
    """A processor for `ray up` log lines."""

    class ProvisionStatus(enum.Enum):
        LAUNCH = 0
        RUNTIME_SETUP = 1
        PULLING_DOCKER_IMAGES = 2

    def __enter__(self) -> None:
        self.state = self.ProvisionStatus.LAUNCH
        self.status_display = rich_utils.safe_status(
            ux_utils.spinner_message('Launching'))
        self.status_display.start()

    def process_line(self, log_line: str) -> None:
        if ('Success.' in log_line and
                self.state == self.ProvisionStatus.LAUNCH):
            logger.info(f'{colorama.Fore.GREEN}Head node is up.'
                        f'{colorama.Style.RESET_ALL}')
            self.status_display.update(
                ux_utils.spinner_message(
                    'Launching - Preparing SkyPilot runtime'))
            self.state = self.ProvisionStatus.RUNTIME_SETUP
        if ('Pulling from' in log_line and
                self.state == self.ProvisionStatus.RUNTIME_SETUP):
            self.status_display.update(
                ux_utils.spinner_message('Launching - Pulling docker images'))
            self.state = self.ProvisionStatus.PULLING_DOCKER_IMAGES
        if ('Status: Downloaded newer image' in log_line and
                self.state == self.ProvisionStatus.PULLING_DOCKER_IMAGES):
            logger.info(f'{colorama.Fore.GREEN}Docker image is downloaded.'
                        f'{colorama.Style.RESET_ALL}')
            self.status_display.update(
                ux_utils.spinner_message(
                    'Launching - Preparing SkyPilot runtime'))
            self.state = self.ProvisionStatus.RUNTIME_SETUP

    def __exit__(self, except_type: Optional[Type[BaseException]],
                 except_value: Optional[BaseException],
                 traceback: Optional[types.TracebackType]) -> None:
        del except_type, except_value, traceback  # unused
        self.status_display.stop()


class SkyLocalUpLineProcessor(LineProcessor):
    """A processor for `sky local up` log lines."""

<<<<<<< HEAD
    def __enter__(self):
        status = rich_utils.safe_status(
            ux_utils.spinner_message('Creating local cluster - '
                                     'initializing Kubernetes'))
=======
    def __enter__(self) -> None:
        status = rich_utils.safe_status('[bold cyan]Creating local cluster - '
                                        'initializing Kubernetes')
>>>>>>> 62222ee5
        self.status_display = status
        self.status_display.start()

    def process_line(self, log_line: str) -> None:
        if 'Kind cluster created.' in log_line:
            logger.info(f'{colorama.Fore.GREEN}Kubernetes is running.'
                        f'{colorama.Style.RESET_ALL}')
        if 'Installing NVIDIA GPU operator...' in log_line:
            self.status_display.update(
                ux_utils.spinner_message('Creating local cluster - '
                                         'Installing NVIDIA GPU operator'))
        if 'Starting wait for GPU operator installation...' in log_line:
            self.status_display.update(
                ux_utils.spinner_message(
                    'Creating local cluster - '
                    'waiting for NVIDIA GPU operator installation to complete'))
            logger.info('To check NVIDIA GPU operator status, '
                        'see pods: kubectl get pods -n gpu-operator')
        if 'GPU operator installed' in log_line:
            logger.info(f'{colorama.Fore.GREEN}NVIDIA GPU Operator installed.'
                        f'{colorama.Style.RESET_ALL}')
        if 'Pulling SkyPilot GPU image...' in log_line:
            self.status_display.update(
                ux_utils.spinner_message(
                    'Creating local cluster - '
                    'pulling and loading SkyPilot GPU image'))
        if 'SkyPilot GPU image loaded into kind cluster' in log_line:
            logger.info(f'{colorama.Fore.GREEN}SkyPilot GPU image pulled.'
                        f'{colorama.Style.RESET_ALL}')
        if 'Labelling nodes with GPUs...' in log_line:
            self.status_display.update(
                ux_utils.spinner_message('Creating local cluster - '
                                         'launching GPU labelling jobs'))
        if ('Starting wait for SkyPilot GPU labeling jobs to complete'
                in log_line):
            self.status_display.update(
                ux_utils.spinner_message(
                    'Creating local cluster - '
                    'waiting for GPU labelling jobs to complete'))
            logger.info(
                'To check GPU labelling status, see jobs: '
                'kubectl get jobs -n kube-system -l job=sky-gpu-labeler')
        if 'All SkyPilot GPU labeling jobs completed' in log_line:
            logger.info(f'{colorama.Fore.GREEN}GPU labelling complete.'
                        f'{colorama.Style.RESET_ALL}')
        if 'Pulling SkyPilot CPU image...' in log_line:
            self.status_display.update(
                ux_utils.spinner_message(
                    'Creating local cluster - '
                    'pulling and loading SkyPilot CPU image'))
        if 'SkyPilot CPU image loaded into kind cluster' in log_line:
            logger.info(f'{colorama.Fore.GREEN}SkyPilot CPU image pulled.'
                        f'{colorama.Style.RESET_ALL}')
        if 'Starting installation of Nginx Ingress Controller...' in log_line:
            self.status_display.update(
                ux_utils.spinner_message('Creating local cluster - '
                                         'creating Nginx Ingress Controller'))
        if 'Nginx Ingress Controller installed' in log_line:
            logger.info(
                f'{colorama.Fore.GREEN}Nginx Ingress Controller installed.'
                f'{colorama.Style.RESET_ALL}')

    def __exit__(self, except_type: Optional[Type[BaseException]],
                 except_value: Optional[BaseException],
                 traceback: Optional[types.TracebackType]) -> None:
        del except_type, except_value, traceback  # unused
        self.status_display.stop()


class SkyRemoteUpLineProcessor(LineProcessor):
    """A processor for deploy_remote_cluster.sh log lines."""

    def __enter__(self) -> None:
        status = rich_utils.safe_status('[bold cyan]Creating remote cluster')
        self.status_display = status
        self.status_display.start()

    def process_line(self, log_line: str) -> None:
        # Pre-flight checks
        if 'SSH connection successful' in log_line:
            logger.info(f'{colorama.Fore.GREEN}SSH connection established.'
                        f'{colorama.Style.RESET_ALL}')

        # Kubernetes installation steps
        if 'Deploying Kubernetes on head node' in log_line:
            self.status_display.update('[bold cyan]Creating remote cluster - '
                                       'deploying Kubernetes on head node')
        if 'K3s deployed on head node.' in log_line:
            logger.info(f'{colorama.Fore.GREEN}'
                        '✔ K3s successfully deployed on head node.'
                        f'{colorama.Style.RESET_ALL}')

        # Worker nodes
        if 'Deploying Kubernetes on worker node' in log_line:
            self.status_display.update('[bold cyan]Creating remote cluster - '
                                       'deploying Kubernetes on worker nodes')
        if 'Kubernetes deployed on worker node' in log_line:
            logger.info(f'{colorama.Fore.GREEN}'
                        '✔ K3s successfully deployed on worker node.'
                        f'{colorama.Style.RESET_ALL}')

        # Cluster configuration
        if 'Configuring local kubectl to connect to the cluster...' in log_line:
            self.status_display.update('[bold cyan]Creating remote cluster - '
                                       'configuring local kubectl')
        if 'kubectl configured to connect to the cluster.' in log_line:
            logger.info(f'{colorama.Fore.GREEN}'
                        '✔ kubectl configured for the remote cluster.'
                        f'{colorama.Style.RESET_ALL}')

        # GPU operator installation
        if 'Installing Nvidia GPU Operator...' in log_line:
            self.status_display.update('[bold cyan]Creating remote cluster - '
                                       'installing Nvidia GPU Operator')
        if 'GPU Operator installed.' in log_line:
            logger.info(f'{colorama.Fore.GREEN}'
                        '✔ Nvidia GPU Operator installed successfully.'
                        f'{colorama.Style.RESET_ALL}')

        # Cleanup steps
        if 'Cleaning up head node' in log_line:
            self.status_display.update('[bold cyan]Cleaning up head node')
        if 'Cleaning up node' in log_line:
            self.status_display.update('[bold cyan]Cleaning up worker node')
        if 'cleaned up successfully' in log_line:
            logger.info(f'{colorama.Fore.GREEN}'
                        f'{log_line.strip()}{colorama.Style.RESET_ALL}')

        # Final status
        if 'Cluster deployment completed.' in log_line:
            logger.info(f'{colorama.Fore.GREEN}✔ Remote k3s is running.'
                        f'{colorama.Style.RESET_ALL}')

    def __exit__(self, except_type: Optional[Type[BaseException]],
                 except_value: Optional[BaseException],
                 traceback: Optional[types.TracebackType]) -> None:
        del except_type, except_value, traceback  # unused
        self.status_display.stop()


def create_table(field_names: List[str], **kwargs) -> prettytable.PrettyTable:
    """Creates table with default style."""
    border = kwargs.pop('border', False)
    align = kwargs.pop('align', 'l')
    table = prettytable.PrettyTable(align=align,
                                    border=border,
                                    field_names=field_names,
                                    **kwargs)
    table.left_padding_width = 0
    table.right_padding_width = 2
    return table


def readable_time_duration(start: Optional[float],
                           end: Optional[float] = None,
                           absolute: bool = False) -> str:
    """Human readable time duration from timestamps.

    Args:
        start: Start timestamp.
        end: End timestamp. If None, current time is used.
        absolute: Whether to return accurate time duration.
    Returns:
        Human readable time duration. e.g. "1 hour ago", "2 minutes ago", etc.
        If absolute is specified, returns the accurate time duration,
          e.g. "1h 2m 23s"
    """
    # start < 0 means that the starting time is not specified yet.
    # It is only used in spot_utils.show_jobs() for job duration calculation.
    if start is None or start < 0:
        return '-'
    if end == start == 0:
        return '-'
    if end is not None:
        end = pendulum.from_timestamp(end)
    start_time = pendulum.from_timestamp(start)
    duration = start_time.diff(end)
    if absolute:
        diff = start_time.diff(end).in_words()
        if duration.in_seconds() < 1:
            diff = '< 1 second'
        diff = diff.replace(' seconds', 's')
        diff = diff.replace(' second', 's')
        diff = diff.replace(' minutes', 'm')
        diff = diff.replace(' minute', 'm')
        diff = diff.replace(' hours', 'h')
        diff = diff.replace(' hour', 'h')
        diff = diff.replace(' days', 'd')
        diff = diff.replace(' day', 'd')
        diff = diff.replace(' weeks', 'w')
        diff = diff.replace(' week', 'w')
        diff = diff.replace(' months', 'mo')
        diff = diff.replace(' month', 'mo')
    else:
        diff = start_time.diff_for_humans(end)
        if duration.in_seconds() < 1:
            diff = '< 1 second'
        diff = diff.replace('second', 'sec')
        diff = diff.replace('minute', 'min')
        diff = diff.replace('hour', 'hr')

    return diff<|MERGE_RESOLUTION|>--- conflicted
+++ resolved
@@ -77,16 +77,10 @@
 class SkyLocalUpLineProcessor(LineProcessor):
     """A processor for `sky local up` log lines."""
 
-<<<<<<< HEAD
     def __enter__(self):
         status = rich_utils.safe_status(
             ux_utils.spinner_message('Creating local cluster - '
                                      'initializing Kubernetes'))
-=======
-    def __enter__(self) -> None:
-        status = rich_utils.safe_status('[bold cyan]Creating local cluster - '
-                                        'initializing Kubernetes')
->>>>>>> 62222ee5
         self.status_display = status
         self.status_display.start()
 
