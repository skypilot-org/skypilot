"""Kubernetes utilities for SkyPilot."""
import math
import os
import re
import subprocess
from typing import Any, Dict, List, Optional, Set, Tuple, Union
from urllib.parse import urlparse

import jinja2
import yaml

import sky
from sky import exceptions
from sky import sky_logging
from sky.adaptors import kubernetes
from sky.backends import backend_utils
from sky.utils import common_utils
from sky.utils import env_options
from sky.utils import kubernetes_enums
from sky.utils import ux_utils

DEFAULT_NAMESPACE = 'default'

MEMORY_SIZE_UNITS = {
    'B': 1,
    'K': 2**10,
    'M': 2**20,
    'G': 2**30,
    'T': 2**40,
    'P': 2**50,
}
NO_GPU_ERROR_MESSAGE = 'No GPUs found in Kubernetes cluster. \
If your cluster contains GPUs, make sure nvidia.com/gpu resource is available on the nodes and the node labels for identifying GPUs \
(e.g., skypilot.co/accelerators) are setup correctly. \
To further debug, run: sky check.'

logger = sky_logging.init_logger(__name__)


class GPULabelFormatter:
    """Base class to define a GPU label formatter for a Kubernetes cluster

    A GPU label formatter is a class that defines how to use GPU type labels in
    a Kubernetes cluster. It is used by the Kubernetes cloud class to pick the
    key:value pair to use as node selector for GPU nodes.
    """

    @classmethod
    def get_label_key(cls) -> str:
        """Returns the label key for GPU type used by the Kubernetes cluster"""
        raise NotImplementedError

    @classmethod
    def get_label_value(cls, accelerator: str) -> str:
        """Given a GPU type, returns the label value to be used"""
        raise NotImplementedError

    @classmethod
<<<<<<< HEAD
    def validate_label_value(cls, value: str) -> Tuple[bool, str]:
        """Validates if the specified label value is correct.

        Used to check if the labelling on the cluster is correct and
        preemptively raise an error if it is not.

        Returns:
            bool: True if the label value is valid, False otherwise.
            str: Error message if the label value is invalid, None otherwise.
        """
        del value
        return True, ''
=======
    def get_accelerator_from_label_value(cls, value: str) -> str:
        """Given a label value, returns the GPU type"""
        raise NotImplementedError
>>>>>>> 5a35ab6a


def get_gke_accelerator_name(accelerator: str) -> str:
    """Returns the accelerator name for GKE clusters

    Uses the format - nvidia-tesla-<accelerator>.
    A100-80GB and L4 are an exception - they use nvidia-<accelerator>.
    """
    if accelerator in ('A100-80GB', 'L4'):
        # A100-80GB and L4 have a different name pattern.
        return 'nvidia-{}'.format(accelerator.lower())
    else:
        return 'nvidia-tesla-{}'.format(accelerator.lower())


class SkyPilotLabelFormatter(GPULabelFormatter):
    """Custom label formatter for SkyPilot

    Uses skypilot.co/accelerator as the key, and SkyPilot accelerator str as the
    value.
    """

    LABEL_KEY = 'skypilot.co/accelerator'

    @classmethod
    def get_label_key(cls) -> str:
        return cls.LABEL_KEY

    @classmethod
    def get_label_value(cls, accelerator: str) -> str:
        # For SkyPilot formatter, we use the accelerator str directly.
        # See sky.utils.kubernetes.gpu_labeler.
        return accelerator.lower()

    @classmethod
<<<<<<< HEAD
    def validate_label_value(cls, value: str) -> Tuple[bool, str]:
        """Values must be all lowercase for the SkyPilot formatter."""
        is_valid = value == value.lower()
        return is_valid, (f'Label value "{value}" must be lowercase if using '
                          f'the {cls.get_label_key()} label.'
                          if not is_valid else '')
=======
    def get_accelerator_from_label_value(cls, value: str) -> str:
        return value.upper()
>>>>>>> 5a35ab6a


class CoreWeaveLabelFormatter(GPULabelFormatter):
    """CoreWeave label formatter

    Uses gpu.nvidia.com/class as the key, and the uppercase SkyPilot
    accelerator str as the value.
    """

    LABEL_KEY = 'gpu.nvidia.com/class'

    @classmethod
    def get_label_key(cls) -> str:
        return cls.LABEL_KEY

    @classmethod
    def get_label_value(cls, accelerator: str) -> str:
        return accelerator.upper()

    @classmethod
    def get_accelerator_from_label_value(cls, value: str) -> str:
        return value


class GKELabelFormatter(GPULabelFormatter):
    """GKE label formatter

    GKE nodes by default are populated with `cloud.google.com/gke-accelerator`
    label, which is used to identify the GPU type.
    """

    LABEL_KEY = 'cloud.google.com/gke-accelerator'

    @classmethod
    def get_label_key(cls) -> str:
        return cls.LABEL_KEY

    @classmethod
    def get_label_value(cls, accelerator: str) -> str:
        return get_gke_accelerator_name(accelerator)

    @classmethod
    def get_accelerator_from_label_value(cls, value: str) -> str:
        if value.startswith('nvidia-tesla-'):
            return value.replace('nvidia-tesla-', '').upper()
        elif value.startswith('nvidia-'):
            return value.replace('nvidia-', '').upper()
        else:
            raise ValueError(
                f'Invalid accelerator name in GKE cluster: {value}')


# LABEL_FORMATTER_REGISTRY stores the label formats SkyPilot will try to
# discover the accelerator type from. The order of the list is important, as
# it will be used to determine the priority of the label formats.
LABEL_FORMATTER_REGISTRY = [
    SkyPilotLabelFormatter, CoreWeaveLabelFormatter, GKELabelFormatter
]


def detect_gpu_label_formatter(
) -> Tuple[Optional[GPULabelFormatter], Dict[str, List[Tuple[str, str]]]]:
    """Detects the GPU label formatter for the Kubernetes cluster

    Returns:
        GPULabelFormatter: The GPU label formatter for the cluster, if found.
        Dict[str, List[Tuple[str, str]]]: A mapping of nodes and the list of
             labels on each node. E.g., {'node1': [('label1', 'value1')]}
    """
    # Get all labels across all nodes
    node_labels: Dict[str, List[Tuple[str, str]]] = {}
    nodes = get_kubernetes_nodes()
    for node in nodes:
        node_labels[node.metadata.name] = []
        for label, value in node.metadata.labels.items():
            node_labels[node.metadata.name].append((label, value))

    label_formatter = None

    # Check if the node labels contain any of the GPU label prefixes
    for lf in LABEL_FORMATTER_REGISTRY:
        label_key = lf.get_label_key()
        for _, label_list in node_labels.items():
            for label, _ in label_list:
                if label.startswith(label_key):
                    label_formatter = lf()
                    return label_formatter, node_labels

    return label_formatter, node_labels


def detect_gpu_resource() -> Tuple[bool, Set[str]]:
    """Checks if the Kubernetes cluster has nvidia.com/gpu resource.

    If nvidia.com/gpu resource is missing, that typically means that the
    Kubernetes cluster does not have GPUs or the nvidia GPU operator and/or
    device drivers are not installed.

    Returns:
        bool: True if the cluster has nvidia.com/gpu resource, False otherwise.
    """
    # Get the set of resources across all nodes
    cluster_resources: Set[str] = set()
    nodes = get_kubernetes_nodes()
    for node in nodes:
        cluster_resources.update(node.status.allocatable.keys())
    has_gpu = 'nvidia.com/gpu' in cluster_resources

    return has_gpu, cluster_resources


def get_kubernetes_nodes() -> List[Any]:
    # TODO(romilb): Calling kube API can take between 10-100ms depending on
    #  the control plane. Consider caching calls to this function (using
    #  kubecontext hash as key).
    try:
        nodes = kubernetes.core_api().list_node(
            _request_timeout=kubernetes.API_TIMEOUT).items
    except kubernetes.max_retry_error():
        raise exceptions.ResourcesUnavailableError(
            'Timed out when trying to get node info from Kubernetes cluster. '
            'Please check if the cluster is healthy and retry.') from None
    return nodes


def check_instance_fits(instance: str) -> Tuple[bool, Optional[str]]:
    """Checks if the instance fits on the Kubernetes cluster.

    If the instance has GPU requirements, checks if the GPU type is
    available on the cluster and if enough CPU/memory is available on any node
    with the GPU type.

    Args:
        instance: str, the instance type to check.

    Returns:
        bool: True if the instance fits on the cluster, False otherwise.
        Optional[str]: Error message if the instance does not fit.
    """

    def check_cpu_mem_fits(candidate_instance_type: 'KubernetesInstanceType',
                           node_list: List[Any]) -> Tuple[bool, Optional[str]]:
        """Checks if the instance fits on the cluster based on CPU and memory.

        We check only capacity, not allocatable, because availability can
        change during scheduling, and we want to let the Kubernetes scheduler
        handle that.
        """
        # We log max CPU and memory found on the GPU nodes for debugging.
        max_cpu = 0.0
        max_mem = 0.0

        for node in node_list:
            node_cpus = parse_cpu_or_gpu_resource(node.status.capacity['cpu'])
            node_memory_gb = parse_memory_resource(
                node.status.capacity['memory'], unit='G')
            if node_cpus > max_cpu:
                max_cpu = node_cpus
                max_mem = node_memory_gb
            if (node_cpus >= candidate_instance_type.cpus and
                    node_memory_gb >= candidate_instance_type.memory):
                return True, None
        return False, (
            'Maximum resources found on a single node: '
            f'{max_cpu} CPUs, {common_utils.format_float(max_mem)}G Memory')

    nodes = get_kubernetes_nodes()
    k8s_instance_type = KubernetesInstanceType.\
        from_instance_type(instance)
    acc_type = k8s_instance_type.accelerator_type
    if acc_type is not None:
        # If GPUs are requested, check if GPU type is available, and if so,
        # check if CPU and memory requirements on the specific node are met.
        try:
            gpu_label_key, gpu_label_val = get_gpu_label_key_value(acc_type)
        except exceptions.ResourcesUnavailableError as e:
            # If GPU not found, return empty list and error message.
            return False, str(e)
        # Get the set of nodes that have the GPU type
        gpu_nodes = [
            node for node in nodes if gpu_label_key in node.metadata.labels and
            node.metadata.labels[gpu_label_key] == gpu_label_val
        ]
        assert len(gpu_nodes) > 0, 'GPU nodes not found'
        candidate_nodes = gpu_nodes
        not_fit_reason_prefix = (f'GPU nodes with {acc_type} do not have '
                                 'enough CPU and/or memory. ')
    else:
        candidate_nodes = nodes
        not_fit_reason_prefix = 'No nodes found with enough CPU and/or memory. '
    # Check if  CPU and memory requirements are met on at least one
    # candidate node.
    fits, reason = check_cpu_mem_fits(k8s_instance_type, candidate_nodes)
    if not fits:
        if reason is not None:
            reason = not_fit_reason_prefix + reason
        return fits, reason
    else:
        return fits, reason


def get_gpu_label_key_value(acc_type: str, check_mode=False) -> Tuple[str, str]:
    """Returns the label key and value for the given GPU type.

    Args:
        acc_type: The GPU type required by the task.
        check_mode: If True, only checks if the cluster has GPU resources and
            labels are setup on the cluster. acc_type is ignore does not return
            the label key and value. Useful for checking if GPUs are configured
            correctly on the cluster without explicitly requesting a acc_type.
    Returns:
        A tuple of the label key and value. Returns empty strings if check_mode
        is True.
    Raises:
        ResourcesUnavailableError: Can be raised from the following conditions:
            - The cluster does not have GPU resources (nvidia.com/gpu)
            - The cluster does not have GPU labels setup correctly
            - The cluster doesn't have any nodes with acc_type GPU
    """
    # Check if the cluster has GPU resources
    # TODO(romilb): This assumes the accelerator is a nvidia GPU. We
    #  need to support TPUs and other accelerators as well.
    # TODO(romilb): This will fail early for autoscaling clusters.
    #  For AS clusters, we may need a way for users to specify GPU node pools
    #  to use since the cluster may be scaling up from zero nodes and may not
    #  have any GPU nodes yet.
    has_gpus, cluster_resources = detect_gpu_resource()
    if has_gpus:
        # Check if the cluster has GPU labels setup correctly
        label_formatter, node_labels = \
            detect_gpu_label_formatter()
        if label_formatter is None:
            # If none of the GPU labels from LABEL_FORMATTER_REGISTRY are
            # detected, raise error
            with ux_utils.print_exception_no_traceback():
                supported_formats = ', '.join(
                    [f.get_label_key() for f in LABEL_FORMATTER_REGISTRY])
                suffix = ''
                if env_options.Options.SHOW_DEBUG_INFO.get():
                    suffix = f' Found node labels: {node_labels}'
                raise exceptions.ResourcesUnavailableError(
                    'Could not detect GPU labels in Kubernetes cluster. '
                    'If this cluster has GPUs, please ensure GPU nodes have '
                    'node labels of either of these formats: '
                    f'{supported_formats}. Please refer to '
                    'the documentation on how to set up node labels.'
                    f'{suffix}')
        if label_formatter is not None:
            # Validate the label value on all nodes labels to ensure they are
            # correctly setup and will behave as expected.
            for node_name, label_list in node_labels.items():
                for label, value in label_list:
                    if label == label_formatter.get_label_key():
                        is_valid, reason = label_formatter.validate_label_value(
                            value)
                        if not is_valid:
                            raise exceptions.ResourcesUnavailableError(
                                f'Node {node_name} in Kubernetes cluster has '
                                f'invalid GPU label: {label}={value}. {reason}')
            if check_mode:
                # If check mode is enabled and we reached so far, we can
                # conclude that the cluster is setup correctly and return.
                return '', ''
            k8s_acc_label_key = label_formatter.get_label_key()
            k8s_acc_label_value = label_formatter.get_label_value(acc_type)
            # Search in node_labels to see if any node has the requested
            # GPU type.
            # Note - this only checks if the label is available on a
            # node. It does not (and should not) check if the resource
            # quantity is available since that is dynamic and can change
            # during scheduling.
            for node_name, label_list in node_labels.items():
                for label, value in label_list:
                    if (label == k8s_acc_label_key and
                            value == k8s_acc_label_value):
                        # If a node is found, we can break out of the loop
                        # and proceed to deploy.
                        return k8s_acc_label_key, k8s_acc_label_value
            # If no node is found with the requested acc_type, raise error
            with ux_utils.print_exception_no_traceback():
                suffix = ''
                if env_options.Options.SHOW_DEBUG_INFO.get():
                    all_labels = []
                    for node_name, label_list in node_labels.items():
                        all_labels.extend(label_list)
                    gpus_available = set(
                        v for k, v in all_labels if k == k8s_acc_label_key)
                    suffix = f' Available GPUs on the cluster: {gpus_available}'
                raise exceptions.ResourcesUnavailableError(
                    'Could not find any node in the Kubernetes cluster '
                    f'with {acc_type} GPU. Please ensure at least '
                    f'one node in the cluster has {acc_type} GPU and node '
                    'labels are setup correctly. '
                    f'Please refer to the documentation for more. {suffix}')
    else:
        # If GPU resources are not detected, raise error
        with ux_utils.print_exception_no_traceback():
            suffix = ''
            if env_options.Options.SHOW_DEBUG_INFO.get():
                suffix = (' Available resources on the cluster: '
                          f'{cluster_resources}')
            raise exceptions.ResourcesUnavailableError(
                'Could not detect GPU resources (`nvidia.com/gpu`) in '
                'Kubernetes cluster. If this cluster contains GPUs, please '
                'ensure GPU drivers are installed on the node. Check if the '
                'GPUs are setup correctly by running `kubectl describe nodes` '
                'and looking for the nvidia.com/gpu resource. '
                'Please refer to the documentation on how '
                f'to set up GPUs.{suffix}')


def get_head_ssh_port(cluster_name: str, namespace: str) -> int:
    svc_name = f'{cluster_name}-ray-head-ssh'
    return get_port(svc_name, namespace)


def get_port(svc_name: str, namespace: str) -> int:
    """Gets the nodeport of the specified service.

    Args:
        svc_name (str): Name of the kubernetes service. Note that this may be
            different from the cluster name.
        namespace (str): Kubernetes namespace to look for the service in.
    """
    head_service = kubernetes.core_api().read_namespaced_service(
        svc_name, namespace)
    return head_service.spec.ports[0].node_port


def get_external_ip(
        network_mode: Optional[kubernetes_enums.KubernetesNetworkingMode]):
    if network_mode == kubernetes_enums.KubernetesNetworkingMode.PORTFORWARD:
        return '127.0.0.1'
    # Return the IP address of the first node with an external IP
    nodes = kubernetes.core_api().list_node().items
    for node in nodes:
        if node.status.addresses:
            for address in node.status.addresses:
                if address.type == 'ExternalIP':
                    return address.address
    # If no external IP is found, use the API server IP
    api_host = kubernetes.core_api().api_client.configuration.host
    parsed_url = urlparse(api_host)
    return parsed_url.hostname


def check_credentials(timeout: int = kubernetes.API_TIMEOUT) -> \
        Tuple[bool, Optional[str]]:
    """Check if the credentials in kubeconfig file are valid

    Args:
        timeout (int): Timeout in seconds for the test API call

    Returns:
        bool: True if credentials are valid, False otherwise
        str: Error message if credentials are invalid, None otherwise
    """
    try:
        ns = get_current_kube_config_context_namespace()
        kubernetes.core_api().list_namespaced_pod(ns, _request_timeout=timeout)
    except ImportError:
        # TODO(romilb): Update these error strs to also include link to docs
        #  when docs are ready.
        return False, ('`kubernetes` package is not installed. '
                       'Install it with: pip install kubernetes')
    except kubernetes.api_exception() as e:
        # Check if the error is due to invalid credentials
        if e.status == 401:
            return False, 'Invalid credentials - do you have permission ' \
                          'to access the cluster?'
        else:
            return False, f'Failed to communicate with the cluster: {str(e)}'
    except kubernetes.config_exception() as e:
        return False, f'Invalid configuration file: {str(e)}'
    except kubernetes.max_retry_error():
        return False, ('Failed to communicate with the cluster - timeout. '
                       'Check if your cluster is running and your network '
                       'is stable.')
    except ValueError as e:
        return False, common_utils.format_exception(e)
    except Exception as e:  # pylint: disable=broad-except
        return False, ('An error occurred: '
                       f'{common_utils.format_exception(e, use_bracket=True)}')
    # If we reach here, the credentials are valid and Kubernetes cluster is up
    # We now check if GPUs are available and labels are set correctly on the
    # cluster, and if not we return hints that may help debug any issues.
    # This early check avoids later surprises for user when they try to run
    # `sky launch --gpus <gpu>` and the optimizer does not list Kubernetes as a
    # provider if their cluster GPUs are not setup correctly.
    try:
        _, _ = get_gpu_label_key_value(acc_type='', check_mode=True)
    except exceptions.ResourcesUnavailableError as e:
        # If GPUs are not available, we return cluster as enabled (since it can
        # be a CPU-only cluster) but we also return the exception message which
        # serves as a hint for how to enable GPU access.
        return True, f'{e}'
    return True, None


def get_current_kube_config_context_name() -> Optional[str]:
    """Get the current kubernetes context from the kubeconfig file

    Returns:
        str | None: The current kubernetes context if it exists, None otherwise
    """
    k8s = kubernetes.get_kubernetes()
    try:
        _, current_context = k8s.config.list_kube_config_contexts()
        return current_context['name']
    except k8s.config.config_exception.ConfigException:
        return None


def get_current_kube_config_context_namespace() -> str:
    """Get the current kubernetes context namespace from the kubeconfig file

    Returns:
        str | None: The current kubernetes context namespace if it exists, else
            the default namespace.
    """
    k8s = kubernetes.get_kubernetes()
    try:
        _, current_context = k8s.config.list_kube_config_contexts()
        if 'namespace' in current_context['context']:
            return current_context['context']['namespace']
        else:
            return DEFAULT_NAMESPACE
    except k8s.config.config_exception.ConfigException:
        return DEFAULT_NAMESPACE


def parse_cpu_or_gpu_resource(resource_qty_str: str) -> Union[int, float]:
    resource_str = str(resource_qty_str)
    if resource_str[-1] == 'm':
        # For example, '500m' rounds up to 1.
        return math.ceil(int(resource_str[:-1]) / 1000)
    else:
        return float(resource_str)


def parse_memory_resource(resource_qty_str: str,
                          unit: str = 'B') -> Union[int, float]:
    """Returns memory size in chosen units given a resource quantity string."""
    if unit not in MEMORY_SIZE_UNITS:
        valid_units = ', '.join(MEMORY_SIZE_UNITS.keys())
        raise ValueError(
            f'Invalid unit: {unit}. Valid units are: {valid_units}')

    resource_str = str(resource_qty_str)
    bytes_value: Union[int, float]
    try:
        bytes_value = int(resource_str)
    except ValueError:
        memory_size = re.sub(r'([KMGTPB]+)', r' \1', resource_str)
        number, unit_index = [item.strip() for item in memory_size.split()]
        unit_index = unit_index[0]
        bytes_value = float(number) * MEMORY_SIZE_UNITS[unit_index]
    return bytes_value / MEMORY_SIZE_UNITS[unit]


class KubernetesInstanceType:
    """Class to represent the "Instance Type" in a Kubernetes.

    Since Kubernetes does not have a notion of instances, we generate
    virtual instance types that represent the resources requested by a
    pod ("node").

    This name captures the following resource requests:
        - CPU
        - Memory
        - Accelerators

    The name format is "{n}CPU--{k}GB" where n is the number of vCPUs and
    k is the amount of memory in GB. Accelerators can be specified by
    appending "--{a}{type}" where a is the number of accelerators and
    type is the accelerator type.

    CPU and memory can be specified as floats. Accelerator count must be int.

    Examples:
        - 4CPU--16GB
        - 0.5CPU--1.5GB
        - 4CPU--16GB--1V100
    """

    def __init__(self,
                 cpus: float,
                 memory: float,
                 accelerator_count: Optional[int] = None,
                 accelerator_type: Optional[str] = None):
        self.cpus = cpus
        self.memory = memory
        self.accelerator_count = accelerator_count
        self.accelerator_type = accelerator_type

    @property
    def name(self) -> str:
        """Returns the name of the instance."""
        assert self.cpus is not None
        assert self.memory is not None
        name = (f'{common_utils.format_float(self.cpus)}CPU--'
                f'{common_utils.format_float(self.memory)}GB')
        if self.accelerator_count:
            name += f'--{self.accelerator_count}{self.accelerator_type}'
        return name

    @staticmethod
    def is_valid_instance_type(name: str) -> bool:
        """Returns whether the given name is a valid instance type."""
        pattern = re.compile(r'^(\d+(\.\d+)?CPU--\d+(\.\d+)?GB)(--\d+\S+)?$')
        return bool(pattern.match(name))

    @classmethod
    def _parse_instance_type(
            cls,
            name: str) -> Tuple[float, float, Optional[int], Optional[str]]:
        """Parses and returns resources from the given InstanceType name

        Returns:
            cpus | float: Number of CPUs
            memory | float: Amount of memory in GB
            accelerator_count | float: Number of accelerators
            accelerator_type | str: Type of accelerator
        """
        pattern = re.compile(
            r'^(?P<cpus>\d+(\.\d+)?)CPU--(?P<memory>\d+(\.\d+)?)GB(?:--(?P<accelerator_count>\d+)(?P<accelerator_type>\S+))?$'  # pylint: disable=line-too-long
        )
        match = pattern.match(name)
        if match:
            cpus = float(match.group('cpus'))
            memory = float(match.group('memory'))
            accelerator_count = match.group('accelerator_count')
            accelerator_type = match.group('accelerator_type')
            if accelerator_count:
                accelerator_count = int(accelerator_count)
                accelerator_type = str(accelerator_type)
            else:
                accelerator_count = None
                accelerator_type = None
            return cpus, memory, accelerator_count, accelerator_type
        else:
            raise ValueError(f'Invalid instance name: {name}')

    @classmethod
    def from_instance_type(cls, name: str) -> 'KubernetesInstanceType':
        """Returns an instance name object from the given name."""
        if not cls.is_valid_instance_type(name):
            raise ValueError(f'Invalid instance name: {name}')
        cpus, memory, accelerator_count, accelerator_type = \
            cls._parse_instance_type(name)
        return cls(cpus=cpus,
                   memory=memory,
                   accelerator_count=accelerator_count,
                   accelerator_type=accelerator_type)

    @classmethod
    def from_resources(cls,
                       cpus: float,
                       memory: float,
                       accelerator_count: Union[float, int] = 0,
                       accelerator_type: str = '') -> 'KubernetesInstanceType':
        """Returns an instance name object from the given resources.

        If accelerator_count is not an int, it will be rounded up since GPU
        requests in Kubernetes must be int.
        """
        name = f'{cpus}CPU--{memory}GB'
        # Round up accelerator_count if it is not an int.
        accelerator_count = math.ceil(accelerator_count)
        if accelerator_count > 0:
            name += f'--{accelerator_count}{accelerator_type}'
        return cls(cpus=cpus,
                   memory=memory,
                   accelerator_count=accelerator_count,
                   accelerator_type=accelerator_type)

    def __str__(self):
        return self.name


def construct_ssh_jump_command(private_key_path: str,
                               ssh_jump_ip: str,
                               ssh_jump_port: Optional[int] = None,
                               proxy_cmd_path: Optional[str] = None) -> str:
    ssh_jump_proxy_command = (f'ssh -tt -i {private_key_path} '
                              '-o StrictHostKeyChecking=no '
                              '-o UserKnownHostsFile=/dev/null '
                              f'-o IdentitiesOnly=yes '
                              f'-W %h:%p sky@{ssh_jump_ip}')
    if ssh_jump_port is not None:
        ssh_jump_proxy_command += f' -p {ssh_jump_port} '
    if proxy_cmd_path is not None:
        proxy_cmd_path = os.path.expanduser(proxy_cmd_path)
        # adding execution permission to the proxy command script
        os.chmod(proxy_cmd_path, os.stat(proxy_cmd_path).st_mode | 0o111)
        ssh_jump_proxy_command += f' -o ProxyCommand=\'{proxy_cmd_path}\' '
    return ssh_jump_proxy_command


def get_ssh_proxy_command(
        private_key_path: str, ssh_jump_name: str,
        network_mode: kubernetes_enums.KubernetesNetworkingMode, namespace: str,
        port_fwd_proxy_cmd_path: str, port_fwd_proxy_cmd_template: str) -> str:
    """Generates the SSH proxy command to connect through the SSH jump pod.

    By default, establishing an SSH connection creates a communication
    channel to a remote node by setting up a TCP connection. When a
    ProxyCommand is specified, this default behavior is overridden. The command
    specified in ProxyCommand is executed, and its standard input and output
    become the communication channel for the SSH session.

    Pods within a Kubernetes cluster have internal IP addresses that are
    typically not accessible from outside the cluster. Since the default TCP
    connection of SSH won't allow access to these pods, we employ a
    ProxyCommand to establish the required communication channel. We offer this
    in two different networking options: NodePort/port-forward.

    With the NodePort networking mode, a NodePort service is launched. This
    service opens an external port on the node which redirects to the desired
    port within the pod. When establishing an SSH session in this mode, the
    ProxyCommand makes use of this external port to create a communication
    channel directly to port 22, which is the default port ssh server listens
    on, of the jump pod.

    With Port-forward mode, instead of directly exposing an external port,
    'kubectl port-forward' sets up a tunnel between a local port
    (127.0.0.1:23100) and port 22 of the jump pod. Then we establish a TCP
    connection to the local end of this tunnel, 127.0.0.1:23100, using 'socat'.
    This is setup in the inner ProxyCommand of the nested ProxyCommand, and the
    rest is the same as NodePort approach, which the outer ProxyCommand
    establishes a communication channel between 127.0.0.1:23100 and port 22 on
    the jump pod. Consequently, any stdin provided on the local machine is
    forwarded through this tunnel to the application (SSH server) listening in
    the pod. Similarly, any output from the application in the pod is tunneled
    back and displayed in the terminal on the local machine.

    Args:
        private_key_path: str; Path to the private key to use for SSH.
            This key must be authorized to access the SSH jump pod.
        ssh_jump_name: str; Name of the SSH jump service to use
        network_mode: KubernetesNetworkingMode; networking mode for ssh
            session. It is either 'NODEPORT' or 'PORTFORWARD'
        namespace: Kubernetes namespace to use
        port_fwd_proxy_cmd_path: str; path to the script used as Proxycommand
            with 'kubectl port-forward'
        port_fwd_proxy_cmd_template: str; template used to create
            'kubectl port-forward' Proxycommand
    """
    # Fetch IP to connect to for the jump svc
    ssh_jump_ip = get_external_ip(network_mode)
    if network_mode == kubernetes_enums.KubernetesNetworkingMode.NODEPORT:
        ssh_jump_port = get_port(ssh_jump_name, namespace)
        ssh_jump_proxy_command = construct_ssh_jump_command(
            private_key_path, ssh_jump_ip, ssh_jump_port=ssh_jump_port)
    # Setting kubectl port-forward/socat to establish ssh session using
    # ClusterIP service to disallow any ports opened
    else:
        vars_to_fill = {
            'ssh_jump_name': ssh_jump_name,
        }
        backend_utils.fill_template(port_fwd_proxy_cmd_template,
                                    vars_to_fill,
                                    output_path=port_fwd_proxy_cmd_path)
        ssh_jump_proxy_command = construct_ssh_jump_command(
            private_key_path,
            ssh_jump_ip,
            proxy_cmd_path=port_fwd_proxy_cmd_path)
    return ssh_jump_proxy_command


def setup_ssh_jump_svc(ssh_jump_name: str, namespace: str,
                       service_type: kubernetes_enums.KubernetesServiceType):
    """Sets up Kubernetes service resource to access for SSH jump pod.

    This method acts as a necessary complement to be run along with
    setup_ssh_jump_pod(...) method. This service ensures the pod is accessible.

    Args:
        ssh_jump_name: Name to use for the SSH jump service
        namespace: Namespace to create the SSH jump service in
        service_type: Networking configuration on either to use NodePort
            or ClusterIP service to ssh in
    """
    # Fill in template - ssh_key_secret and ssh_jump_image are not required for
    # the service spec, so we pass in empty strs.
    content = fill_ssh_jump_template('', '', ssh_jump_name, service_type.value)
    # Create service
    try:
        kubernetes.core_api().create_namespaced_service(namespace,
                                                        content['service_spec'])
    except kubernetes.api_exception() as e:
        # SSH Jump Pod service already exists.
        if e.status == 409:
            ssh_jump_service = kubernetes.core_api().read_namespaced_service(
                name=ssh_jump_name, namespace=namespace)
            curr_svc_type = ssh_jump_service.spec.type
            if service_type.value == curr_svc_type:
                # If the currently existing SSH Jump service's type is identical
                # to user's configuration for networking mode
                logger.debug(
                    f'SSH Jump Service {ssh_jump_name} already exists in the '
                    'cluster, using it.')
            else:
                # If a different type of service type for SSH Jump pod compared
                # to user's configuration for networking mode exists, we remove
                # existing servie to create a new one following user's config
                kubernetes.core_api().delete_namespaced_service(
                    name=ssh_jump_name, namespace=namespace)
                kubernetes.core_api().create_namespaced_service(
                    namespace, content['service_spec'])
                port_forward_mode = (
                    kubernetes_enums.KubernetesNetworkingMode.PORTFORWARD.value)
                nodeport_mode = (
                    kubernetes_enums.KubernetesNetworkingMode.NODEPORT.value)
                clusterip_svc = (
                    kubernetes_enums.KubernetesServiceType.CLUSTERIP.value)
                nodeport_svc = (
                    kubernetes_enums.KubernetesServiceType.NODEPORT.value)
                curr_network_mode = port_forward_mode \
                    if curr_svc_type == clusterip_svc else nodeport_mode
                new_network_mode = nodeport_mode \
                    if curr_svc_type == clusterip_svc else port_forward_mode
                new_svc_type = nodeport_svc \
                    if curr_svc_type == clusterip_svc else clusterip_svc
                logger.info(
                    f'Switching the networking mode from '
                    f'\'{curr_network_mode}\' to \'{new_network_mode}\' '
                    f'following networking configuration. Deleting existing '
                    f'\'{curr_svc_type}\' service and recreating as '
                    f'\'{new_svc_type}\' service.')
        else:
            raise
    else:
        logger.info(f'Created SSH Jump Service {ssh_jump_name}.')


def setup_ssh_jump_pod(ssh_jump_name: str, ssh_jump_image: str,
                       ssh_key_secret: str, namespace: str):
    """Sets up Kubernetes RBAC and pod for SSH jump host.

    Our Kubernetes implementation uses a SSH jump pod to reach SkyPilot clusters
    running inside a cluster. This function sets up the resources needed for
    the SSH jump pod. This includes a service account which grants the jump pod
    permission to watch for other SkyPilot pods and terminate itself if there
    are no SkyPilot pods running.

    setup_ssh_jump_service must also be run to ensure that the SSH jump pod is
    reachable.

    Args:
        ssh_jump_image: Container image to use for the SSH jump pod
        ssh_jump_name: Name to use for the SSH jump pod
        ssh_key_secret: Secret name for the SSH key stored in the cluster
        namespace: Namespace to create the SSH jump pod in
    """
    # Fill in template - service is created separately so service_type is not
    # required, so we pass in empty str.
    content = fill_ssh_jump_template(ssh_key_secret, ssh_jump_image,
                                     ssh_jump_name, '')
    # ServiceAccount
    try:
        kubernetes.core_api().create_namespaced_service_account(
            namespace, content['service_account'])
    except kubernetes.api_exception() as e:
        if e.status == 409:
            logger.info(
                'SSH Jump ServiceAccount already exists in the cluster, using '
                'it.')
        else:
            raise
    else:
        logger.info('Created SSH Jump ServiceAccount.')
    # Role
    try:
        kubernetes.auth_api().create_namespaced_role(namespace, content['role'])
    except kubernetes.api_exception() as e:
        if e.status == 409:
            logger.info(
                'SSH Jump Role already exists in the cluster, using it.')
        else:
            raise
    else:
        logger.info('Created SSH Jump Role.')
    # RoleBinding
    try:
        kubernetes.auth_api().create_namespaced_role_binding(
            namespace, content['role_binding'])
    except kubernetes.api_exception() as e:
        if e.status == 409:
            logger.info(
                'SSH Jump RoleBinding already exists in the cluster, using '
                'it.')
        else:
            raise
    else:
        logger.info('Created SSH Jump RoleBinding.')
    # Pod
    try:
        kubernetes.core_api().create_namespaced_pod(namespace,
                                                    content['pod_spec'])
    except kubernetes.api_exception() as e:
        if e.status == 409:
            logger.info(
                f'SSH Jump Host {ssh_jump_name} already exists in the cluster, '
                'using it.')
        else:
            raise
    else:
        logger.info(f'Created SSH Jump Host {ssh_jump_name}.')


def clean_zombie_ssh_jump_pod(namespace: str, node_id: str):
    """Analyzes SSH jump pod and removes if it is in a bad state

    Prevents the existence of a dangling SSH jump pod. This could happen
    in case the pod main container did not start properly (or failed). In that
    case, jump pod lifecycle manager will not function properly to
    remove the pod and service automatically, and must be done manually.

    Args:
        namespace: Namespace to remove the SSH jump pod and service from
        node_id: Name of head pod
    """

    def find(l, predicate):
        """Utility function to find element in given list"""
        results = [x for x in l if predicate(x)]
        return results[0] if len(results) > 0 else None

    # Get the SSH jump pod name from the head pod
    try:
        pod = kubernetes.core_api().read_namespaced_pod(node_id, namespace)
    except kubernetes.api_exception() as e:
        if e.status == 404:
            logger.warning(f'Failed to get pod {node_id},'
                           ' but the pod was not found (404).')
        raise
    else:
        ssh_jump_name = pod.metadata.labels.get('skypilot-ssh-jump')
    try:
        ssh_jump_pod = kubernetes.core_api().read_namespaced_pod(
            ssh_jump_name, namespace)
        cont_ready_cond = find(ssh_jump_pod.status.conditions,
                               lambda c: c.type == 'ContainersReady')
        if cont_ready_cond and \
            cont_ready_cond.status == 'False':
            # The main container is not ready. To be on the safe side
            # and prevent a dangling ssh jump pod, lets remove it and
            # the service. Otherwise main container is ready and its lifecycle
            # management script takes care of the cleaning.
            kubernetes.core_api().delete_namespaced_pod(ssh_jump_name,
                                                        namespace)
            kubernetes.core_api().delete_namespaced_service(
                ssh_jump_name, namespace)
    # only warn and proceed as usual
    except kubernetes.api_exception() as e:
        logger.warning(
            f'Tried to check ssh jump pod {ssh_jump_name},'
            f' but got error {e}\n. Consider running `kubectl '
            f'delete pod {ssh_jump_name} -n {namespace}` to manually '
            'remove the pod if it has crashed.')
        # We encountered an issue while checking ssh jump pod. To be on
        # the safe side, lets remove its service so the port is freed
        try:
            kubernetes.core_api().delete_namespaced_service(
                ssh_jump_name, namespace)
        except kubernetes.api_exception():
            pass


def fill_ssh_jump_template(ssh_key_secret: str, ssh_jump_image: str,
                           ssh_jump_name: str, service_type: str) -> Dict:
    template_path = os.path.join(sky.__root_dir__, 'templates',
                                 'kubernetes-ssh-jump.yml.j2')
    if not os.path.exists(template_path):
        raise FileNotFoundError(
            'Template "kubernetes-ssh-jump.j2" does not exist.')
    with open(template_path) as fin:
        template = fin.read()
    j2_template = jinja2.Template(template)
    cont = j2_template.render(name=ssh_jump_name,
                              image=ssh_jump_image,
                              secret=ssh_key_secret,
                              service_type=service_type)
    content = yaml.safe_load(cont)
    return content


def check_port_forward_mode_dependencies() -> None:
    """Checks if 'socat' is installed"""
    # We store the dependency list as a list of lists. Each inner list
    # contains the name of the dependency, the command to check if it is
    # installed, and the package name to install it.
    dependency_list = [['socat', ['socat', '-V'], 'socat'],
                       ['nc', ['nc', '-h'], 'netcat']]
    for name, check_cmd, install_cmd in dependency_list:
        try:
            subprocess.run(check_cmd,
                           stdout=subprocess.DEVNULL,
                           stderr=subprocess.DEVNULL,
                           check=True)
        except (FileNotFoundError, subprocess.CalledProcessError):
            with ux_utils.print_exception_no_traceback():
                raise RuntimeError(
                    f'`{name}` is required to setup Kubernetes cloud with '
                    f'`{kubernetes_enums.KubernetesNetworkingMode.PORTFORWARD.value}` '  # pylint: disable=line-too-long
                    'default networking mode and it is not installed. '
                    'On Debian/Ubuntu, install it with:\n'
                    f'  $ sudo apt install {install_cmd}\n'
                    f'On MacOS, install it with: \n'
                    f'  $ brew install {install_cmd}') from None<|MERGE_RESOLUTION|>--- conflicted
+++ resolved
@@ -56,7 +56,11 @@
         raise NotImplementedError
 
     @classmethod
-<<<<<<< HEAD
+    def get_accelerator_from_label_value(cls, value: str) -> str:
+        """Given a label value, returns the GPU type"""
+        raise NotImplementedError
+
+    @classmethod
     def validate_label_value(cls, value: str) -> Tuple[bool, str]:
         """Validates if the specified label value is correct.
 
@@ -69,11 +73,6 @@
         """
         del value
         return True, ''
-=======
-    def get_accelerator_from_label_value(cls, value: str) -> str:
-        """Given a label value, returns the GPU type"""
-        raise NotImplementedError
->>>>>>> 5a35ab6a
 
 
 def get_gke_accelerator_name(accelerator: str) -> str:
@@ -109,17 +108,16 @@
         return accelerator.lower()
 
     @classmethod
-<<<<<<< HEAD
+    def get_accelerator_from_label_value(cls, value: str) -> str:
+        return value.upper()
+
+    @classmethod
     def validate_label_value(cls, value: str) -> Tuple[bool, str]:
         """Values must be all lowercase for the SkyPilot formatter."""
         is_valid = value == value.lower()
         return is_valid, (f'Label value "{value}" must be lowercase if using '
                           f'the {cls.get_label_key()} label.'
                           if not is_valid else '')
-=======
-    def get_accelerator_from_label_value(cls, value: str) -> str:
-        return value.upper()
->>>>>>> 5a35ab6a
 
 
 class CoreWeaveLabelFormatter(GPULabelFormatter):
