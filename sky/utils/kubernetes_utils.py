"""Kubernetes utilities for SkyPilot."""
<<<<<<< HEAD
import enum
=======
import math
>>>>>>> c17f8546
import os
import re
from typing import Any, Dict, List, Optional, Set, Tuple, Union
from urllib.parse import urlparse

import jinja2
import yaml

import sky
from sky import exceptions
from sky import sky_logging
from sky.adaptors import kubernetes
from sky.backends import backend_utils
from sky.utils import common_utils
from sky.utils import env_options
from sky.utils import ux_utils

DEFAULT_NAMESPACE = 'default'
LOCAL_PORT_FOR_PORT_FORWARD = 23100

MEMORY_SIZE_UNITS = {
    'B': 1,
    'K': 2**10,
    'M': 2**20,
    'G': 2**30,
    'T': 2**40,
    'P': 2**50,
}

logger = sky_logging.init_logger(__name__)


class KubernetesNetworkingMode(enum.Enum):
    NODEPORT = 'NODEPORT'
    PORT_FORWARD = 'PORT_FORWARD'


class GPULabelFormatter:
    """Base class to define a GPU label formatter for a Kubernetes cluster

    A GPU label formatter is a class that defines how to use GPU type labels in
    a Kubernetes cluster. It is used by the Kubernetes cloud class to pick the
    key:value pair to use as node selector for GPU nodes.
    """

    @classmethod
    def get_label_key(cls) -> str:
        """Returns the label key for GPU type used by the Kubernetes cluster"""
        raise NotImplementedError

    @classmethod
    def get_label_value(cls, accelerator: str) -> str:
        """Given a GPU type, returns the label value to be used"""
        raise NotImplementedError


def get_gke_accelerator_name(accelerator: str) -> str:
    """Returns the accelerator name for GKE clusters

    Uses the format - nvidia-tesla-<accelerator>.
    A100-80GB and L4 are an exception - they use nvidia-<accelerator>.
    """
    if accelerator in ('A100-80GB', 'L4'):
        # A100-80GB and L4 have a different name pattern.
        return 'nvidia-{}'.format(accelerator.lower())
    else:
        return 'nvidia-tesla-{}'.format(accelerator.lower())


class GKELabelFormatter(GPULabelFormatter):
    """GKE label formatter

    GKE nodes by default are populated with `cloud.google.com/gke-accelerator`
    label, which is used to identify the GPU type.
    """

    LABEL_KEY = 'cloud.google.com/gke-accelerator'

    @classmethod
    def get_label_key(cls) -> str:
        return cls.LABEL_KEY

    @classmethod
    def get_label_value(cls, accelerator: str) -> str:
        return get_gke_accelerator_name(accelerator)


class SkyPilotLabelFormatter(GPULabelFormatter):
    """Custom label formatter for SkyPilot

    Uses skypilot.co/accelerator as the key, and SkyPilot accelerator str as the
    value.
    """

    LABEL_KEY = 'skypilot.co/accelerator'

    @classmethod
    def get_label_key(cls) -> str:
        return cls.LABEL_KEY

    @classmethod
    def get_label_value(cls, accelerator: str) -> str:
        # For SkyPilot formatter, we use the accelerator str directly.
        # See sky.utils.kubernetes.gpu_labeler.
        return accelerator.lower()


# LABEL_FORMATTER_REGISTRY stores the label formats SkyPilot will try to
# discover the accelerator type from. The order of the list is important, as
# it will be used to determine the priority of the label formats.
LABEL_FORMATTER_REGISTRY = [SkyPilotLabelFormatter, GKELabelFormatter]


def detect_gpu_label_formatter(
) -> Tuple[Optional[GPULabelFormatter], List[Tuple[str, str]]]:
    """Detects the GPU label formatter for the Kubernetes cluster

    Returns:
        GPULabelFormatter: The GPU label formatter for the cluster, if found.
        List[Tuple[str, str]]: The set of labels and values across all nodes.
    """
    # Get all labels across all nodes
    node_labels: List[Tuple[str, str]] = []
    nodes = get_kubernetes_nodes()
    for node in nodes:
        node_labels.extend(node.metadata.labels.items())

    label_formatter = None

    # Check if the node labels contain any of the GPU label prefixes
    for lf in LABEL_FORMATTER_REGISTRY:
        label_key = lf.get_label_key()
        for label, _ in node_labels:
            if label.startswith(label_key):
                label_formatter = lf()
                break

    return label_formatter, node_labels


def detect_gpu_resource() -> Tuple[bool, Set[str]]:
    """Checks if the Kubernetes cluster has nvidia.com/gpu resource.

    If nvidia.com/gpu resource is missing, that typically means that the
    Kubernetes cluster does not have GPUs or the nvidia GPU operator and/or
    device drivers are not installed.

    Returns:
        bool: True if the cluster has nvidia.com/gpu resource, False otherwise.
    """
    # Get the set of resources across all nodes
    cluster_resources: Set[str] = set()
    nodes = get_kubernetes_nodes()
    for node in nodes:
        cluster_resources.update(node.status.allocatable.keys())
    has_gpu = 'nvidia.com/gpu' in cluster_resources

    return has_gpu, cluster_resources


def get_kubernetes_nodes() -> List[Any]:
    # TODO(romilb): Calling kube API can take between 10-100ms depending on
    #  the control plane. Consider caching calls to this function (using
    #  kubecontext hash as key).
    try:
        nodes = kubernetes.core_api().list_node(
            _request_timeout=kubernetes.API_TIMEOUT).items
    except kubernetes.max_retry_error():
        raise exceptions.ResourcesUnavailableError(
            'Timed out when trying to get node info from Kubernetes cluster. '
            'Please check if the cluster is healthy and retry.') from None
    return nodes


def check_instance_fits(instance: str) -> Tuple[bool, Optional[str]]:
    """Checks if the instance fits on the Kubernetes cluster.

    If the instance has GPU requirements, checks if the GPU type is
    available on the cluster and if enough CPU/memory is available on any node
    with the GPU type.

    Args:
        instance: str, the instance type to check.

    Returns:
        bool: True if the instance fits on the cluster, False otherwise.
        Optional[str]: Error message if the instance does not fit.
    """

    def check_cpu_mem_fits(candidate_instance_type: 'KubernetesInstanceType',
                           node_list: List[Any]) -> Tuple[bool, Optional[str]]:
        """Checks if the instance fits on the cluster based on CPU and memory.

        We check only capacity, not allocatable, because availability can
        change during scheduling, and we want to let the Kubernetes scheduler
        handle that.
        """
        # We log max CPU and memory found on the GPU nodes for debugging.
        max_cpu = 0.0
        max_mem = 0.0

        for node in node_list:
            node_cpus = parse_cpu_or_gpu_resource(node.status.capacity['cpu'])
            node_memory_gb = parse_memory_resource(
                node.status.capacity['memory'], unit='G')
            if node_cpus > max_cpu:
                max_cpu = node_cpus
                max_mem = node_memory_gb
            if (node_cpus >= candidate_instance_type.cpus and
                    node_memory_gb >= candidate_instance_type.memory):
                return True, None
        return False, (
            'Maximum resources found on a single node: '
            f'{max_cpu} CPUs, {common_utils.format_float(max_mem)}G Memory')

    nodes = get_kubernetes_nodes()
    k8s_instance_type = KubernetesInstanceType.\
        from_instance_type(instance)
    acc_type = k8s_instance_type.accelerator_type
    if acc_type is not None:
        # If GPUs are requested, check if GPU type is available, and if so,
        # check if CPU and memory requirements on the specific node are met.
        try:
            gpu_label_key, gpu_label_val = get_gpu_label_key_value(acc_type)
        except exceptions.ResourcesUnavailableError as e:
            # If GPU not found, return empty list and error message.
            return False, str(e)
        # Get the set of nodes that have the GPU type
        gpu_nodes = [
            node for node in nodes if gpu_label_key in node.metadata.labels and
            node.metadata.labels[gpu_label_key] == gpu_label_val
        ]
        assert len(gpu_nodes) > 0, 'GPU nodes not found'
        candidate_nodes = gpu_nodes
        not_fit_reason_prefix = (f'GPU nodes with {acc_type} do not have '
                                 'enough CPU and/or memory. ')
    else:
        candidate_nodes = nodes
        not_fit_reason_prefix = 'No nodes found with enough CPU and/or memory. '
    # Check if  CPU and memory requirements are met on at least one
    # candidate node.
    fits, reason = check_cpu_mem_fits(k8s_instance_type, candidate_nodes)
    if not fits:
        if reason is not None:
            reason = not_fit_reason_prefix + reason
        return fits, reason
    else:
        return fits, reason


def get_gpu_label_key_value(acc_type: str, check_mode=False) -> Tuple[str, str]:
    """Returns the label key and value for the given GPU type.

    Args:
        acc_type: The GPU type required by the task.
        check_mode: If True, only checks if the cluster has GPU resources and
            labels are setup on the cluster. acc_type is ignore does not return
            the label key and value. Useful for checking if GPUs are configured
            correctly on the cluster without explicitly requesting a acc_type.
    Returns:
        A tuple of the label key and value. Returns empty strings if check_mode
        is True.
    Raises:
        ResourcesUnavailableError: Can be raised from the following conditions:
            - The cluster does not have GPU resources (nvidia.com/gpu)
            - The cluster does not have GPU labels setup correctly
            - The cluster doesn't have any nodes with acc_type GPU
    """
    # Check if the cluster has GPU resources
    # TODO(romilb): This assumes the accelerator is a nvidia GPU. We
    #  need to support TPUs and other accelerators as well.
    # TODO(romilb): This will fail early for autoscaling clusters.
    #  For AS clusters, we may need a way for users to specify GPU node pools
    #  to use since the cluster may be scaling up from zero nodes and may not
    #  have any GPU nodes yet.
    has_gpus, cluster_resources = detect_gpu_resource()
    if has_gpus:
        # Check if the cluster has GPU labels setup correctly
        label_formatter, node_labels = \
            detect_gpu_label_formatter()
        if label_formatter is None:
            # If none of the GPU labels from LABEL_FORMATTER_REGISTRY are
            # detected, raise error
            with ux_utils.print_exception_no_traceback():
                supported_formats = ', '.join(
                    [f.get_label_key() for f in LABEL_FORMATTER_REGISTRY])
                suffix = ''
                if env_options.Options.SHOW_DEBUG_INFO.get():
                    suffix = f' Found node labels: {node_labels}'
                raise exceptions.ResourcesUnavailableError(
                    'Could not detect GPU labels in Kubernetes cluster. '
                    'If this cluster has GPUs, please ensure GPU nodes have '
                    'node labels of either of these formats: '
                    f'{supported_formats}. Please refer to '
                    'the documentation on how to set up node labels.'
                    f'{suffix}')
        if label_formatter is not None:
            if check_mode:
                # If check mode is enabled and we reached so far, we can
                # conclude that the cluster is setup correctly and return.
                return '', ''
            k8s_acc_label_key = label_formatter.get_label_key()
            k8s_acc_label_value = label_formatter.get_label_value(acc_type)
            # Search in node_labels to see if any node has the requested
            # GPU type.
            # Note - this only checks if the label is available on a
            # node. It does not (and should not) check if the resource
            # quantity is available since that is dynamic and can change
            # during scheduling.
            for label, value in node_labels:
                if label == k8s_acc_label_key and value == k8s_acc_label_value:
                    # If a node is found, we can break out of the loop
                    # and proceed to deploy.
                    return k8s_acc_label_key, k8s_acc_label_value
            # If no node is found with the requested acc_type, raise error
            with ux_utils.print_exception_no_traceback():
                suffix = ''
                if env_options.Options.SHOW_DEBUG_INFO.get():
                    gpus_available = set(
                        v for k, v in node_labels if k == k8s_acc_label_key)
                    suffix = f' Available GPUs on the cluster: {gpus_available}'
                raise exceptions.ResourcesUnavailableError(
                    'Could not find any node in the Kubernetes cluster '
                    f'with {acc_type} GPU. Please ensure at least '
                    f'one node in the cluster has {acc_type} GPU and node '
                    'labels are setup correctly. '
                    f'Please refer to the documentation for more. {suffix}')
    else:
        # If GPU resources are not detected, raise error
        with ux_utils.print_exception_no_traceback():
            suffix = ''
            if env_options.Options.SHOW_DEBUG_INFO.get():
                suffix = (' Available resources on the cluster: '
                          f'{cluster_resources}')
            raise exceptions.ResourcesUnavailableError(
                'Could not detect GPU resources (`nvidia.com/gpu`) in '
                'Kubernetes cluster. If this cluster contains GPUs, please '
                'ensure GPU drivers are installed on the node. Check if the '
                'GPUs are setup correctly by running `kubectl describe nodes` '
                'and looking for the nvidia.com/gpu resource. '
                'Please refer to the documentation on how '
                f'to set up GPUs.{suffix}')


def get_head_ssh_port(cluster_name: str, namespace: str) -> int:
    svc_name = f'{cluster_name}-ray-head-ssh'
    return get_port(svc_name, namespace)


def get_port(svc_name: str, namespace: str) -> int:
    """Gets the nodeport of the specified service.

    Args:
        svc_name (str): Name of the kubernetes service. Note that this may be
            different from the cluster name.
        namespace (str): Kubernetes namespace to look for the service in.
    """
    head_service = kubernetes.core_api().read_namespaced_service(
        svc_name, namespace)
    return head_service.spec.ports[0].node_port


def get_external_ip():
    # Return the IP address of the first node with an external IP
    nodes = kubernetes.core_api().list_node().items
    for node in nodes:
        if node.status.addresses:
            for address in node.status.addresses:
                if address.type == 'ExternalIP':
                    return address.address
    # If no external IP is found, use the API server IP
    api_host = kubernetes.core_api().api_client.configuration.host
    parsed_url = urlparse(api_host)
    return parsed_url.hostname


def check_credentials(timeout: int = kubernetes.API_TIMEOUT) -> \
        Tuple[bool, Optional[str]]:
    """Check if the credentials in kubeconfig file are valid

    Args:
        timeout (int): Timeout in seconds for the test API call

    Returns:
        bool: True if credentials are valid, False otherwise
        str: Error message if credentials are invalid, None otherwise
    """
    try:
        ns = get_current_kube_config_context_namespace()
        kubernetes.core_api().list_namespaced_pod(ns, _request_timeout=timeout)
    except ImportError:
        # TODO(romilb): Update these error strs to also include link to docs
        #  when docs are ready.
        return False, ('`kubernetes` package is not installed. '
                       'Install it with: pip install kubernetes')
    except kubernetes.api_exception() as e:
        # Check if the error is due to invalid credentials
        if e.status == 401:
            return False, 'Invalid credentials - do you have permission ' \
                          'to access the cluster?'
        else:
            return False, f'Failed to communicate with the cluster: {str(e)}'
    except kubernetes.config_exception() as e:
        return False, f'Invalid configuration file: {str(e)}'
    except kubernetes.max_retry_error():
        return False, ('Failed to communicate with the cluster - timeout. '
                       'Check if your cluster is running and your network '
                       'is stable.')
    except ValueError as e:
        return False, common_utils.format_exception(e)
    except Exception as e:  # pylint: disable=broad-except
        return False, ('An error occurred: '
                       f'{common_utils.format_exception(e, use_bracket=True)}')
    # If we reach here, the credentials are valid and Kubernetes cluster is up
    # We now check if GPUs are available and labels are set correctly on the
    # cluster, and if not we return hints that may help debug any issues.
    # This early check avoids later surprises for user when they try to run
    # `sky launch --gpus <gpu>` and the optimizer does not list Kubernetes as a
    # provider if their cluster GPUs are not setup correctly.
    try:
        _, _ = get_gpu_label_key_value(acc_type='', check_mode=True)
    except exceptions.ResourcesUnavailableError as e:
        # If GPUs are not available, we return cluster as enabled (since it can
        # be a CPU-only cluster) but we also return the exception message which
        # serves as a hint for how to enable GPU access.
        return True, f'{e}'
    return True, None


def get_current_kube_config_context_name() -> Optional[str]:
    """Get the current kubernetes context from the kubeconfig file

    Returns:
        str | None: The current kubernetes context if it exists, None otherwise
    """
    k8s = kubernetes.get_kubernetes()
    try:
        _, current_context = k8s.config.list_kube_config_contexts()
        return current_context['name']
    except k8s.config.config_exception.ConfigException:
        return None


def get_current_kube_config_context_namespace() -> str:
    """Get the current kubernetes context namespace from the kubeconfig file

    Returns:
        str | None: The current kubernetes context namespace if it exists, else
            the default namespace.
    """
    k8s = kubernetes.get_kubernetes()
    try:
        _, current_context = k8s.config.list_kube_config_contexts()
        if 'namespace' in current_context['context']:
            return current_context['context']['namespace']
        else:
            return DEFAULT_NAMESPACE
    except k8s.config.config_exception.ConfigException:
        return DEFAULT_NAMESPACE


<<<<<<< HEAD
def _get_proxy_command(network_mode: KubernetesNetworkingMode,
                       private_key_path: str,
                       ssh_jump_port: int,
                       ssh_jump_ip: str,
                       port_forward_proxy_cmd_path: str = '') -> str:
    if network_mode == KubernetesNetworkingMode.NODEPORT:
        ssh_jump_proxy_command = (f'ssh -tt -i {private_key_path} '
                                  '-o StrictHostKeyChecking=no '
                                  '-o UserKnownHostsFile=/dev/null '
                                  f'-o IdentitiesOnly=yes -p {ssh_jump_port} '
                                  f'-W %h:%p sky@{ssh_jump_ip}')
    else:  # network_mode == KubernetesNetworkingMode.PORT_FORWARD:
        ssh_jump_proxy_command = (
            f'ssh -tt -i {private_key_path} '
            f'-o ProxyCommand=\'{port_forward_proxy_cmd_path}\' '
            '-o StrictHostKeyChecking=no '
            '-o UserKnownHostsFile=/dev/null '
            f'-o IdentitiesOnly=yes -p {ssh_jump_port} '
            f'-W %h:%p sky@{ssh_jump_ip}')
    return ssh_jump_proxy_command


def get_ssh_proxy_command(private_key_path: str, ssh_jump_name: str,
                          network_mode: KubernetesNetworkingMode,
                          namespace: str, kube_config_path: str,
                          port_fwd_proxy_cmd_path: str,
                          port_fwd_proxy_cmd_template: str) -> str:
=======
def parse_cpu_or_gpu_resource(resource_qty_str: str) -> Union[int, float]:
    resource_str = str(resource_qty_str)
    if resource_str[-1] == 'm':
        # For example, '500m' rounds up to 1.
        return math.ceil(int(resource_str[:-1]) / 1000)
    else:
        return float(resource_str)


def parse_memory_resource(resource_qty_str: str,
                          unit: str = 'B') -> Union[int, float]:
    """Returns memory size in chosen units given a resource quantity string."""
    if unit not in MEMORY_SIZE_UNITS:
        valid_units = ', '.join(MEMORY_SIZE_UNITS.keys())
        raise ValueError(
            f'Invalid unit: {unit}. Valid units are: {valid_units}')

    resource_str = str(resource_qty_str)
    bytes_value: Union[int, float]
    try:
        bytes_value = int(resource_str)
    except ValueError:
        memory_size = re.sub(r'([KMGTPB]+)', r' \1', resource_str)
        number, unit_index = [item.strip() for item in memory_size.split()]
        unit_index = unit_index[0]
        bytes_value = float(number) * MEMORY_SIZE_UNITS[unit_index]
    return bytes_value / MEMORY_SIZE_UNITS[unit]


class KubernetesInstanceType:
    """Class to represent the "Instance Type" in a Kubernetes.

    Since Kubernetes does not have a notion of instances, we generate
    virtual instance types that represent the resources requested by a
    pod ("node").

    This name captures the following resource requests:
        - CPU
        - Memory
        - Accelerators

    The name format is "{n}CPU--{k}GB" where n is the number of vCPUs and
    k is the amount of memory in GB. Accelerators can be specified by
    appending "--{a}{type}" where a is the number of accelerators and
    type is the accelerator type.

    CPU and memory can be specified as floats. Accelerator count must be int.

    Examples:
        - 4CPU--16GB
        - 0.5CPU--1.5GB
        - 4CPU--16GB--1V100
    """

    def __init__(self,
                 cpus: float,
                 memory: float,
                 accelerator_count: Optional[int] = None,
                 accelerator_type: Optional[str] = None):
        self.cpus = cpus
        self.memory = memory
        self.accelerator_count = accelerator_count
        self.accelerator_type = accelerator_type

    @property
    def name(self) -> str:
        """Returns the name of the instance."""
        assert self.cpus is not None
        assert self.memory is not None
        name = (f'{common_utils.format_float(self.cpus)}CPU--'
                f'{common_utils.format_float(self.memory)}GB')
        if self.accelerator_count:
            name += f'--{self.accelerator_count}{self.accelerator_type}'
        return name

    @staticmethod
    def is_valid_instance_type(name: str) -> bool:
        """Returns whether the given name is a valid instance type."""
        pattern = re.compile(r'^(\d+(\.\d+)?CPU--\d+(\.\d+)?GB)(--\d+\S+)?$')
        return bool(pattern.match(name))

    @classmethod
    def _parse_instance_type(
            cls,
            name: str) -> Tuple[float, float, Optional[int], Optional[str]]:
        """Parses and returns resources from the given InstanceType name

        Returns:
            cpus | float: Number of CPUs
            memory | float: Amount of memory in GB
            accelerator_count | float: Number of accelerators
            accelerator_type | str: Type of accelerator
        """
        pattern = re.compile(
            r'^(?P<cpus>\d+(\.\d+)?)CPU--(?P<memory>\d+(\.\d+)?)GB(?:--(?P<accelerator_count>\d+)(?P<accelerator_type>\S+))?$'  # pylint: disable=line-too-long
        )
        match = pattern.match(name)
        if match:
            cpus = float(match.group('cpus'))
            memory = float(match.group('memory'))
            accelerator_count = match.group('accelerator_count')
            accelerator_type = match.group('accelerator_type')
            if accelerator_count:
                accelerator_count = int(accelerator_count)
                accelerator_type = str(accelerator_type)
            else:
                accelerator_count = None
                accelerator_type = None
            return cpus, memory, accelerator_count, accelerator_type
        else:
            raise ValueError(f'Invalid instance name: {name}')

    @classmethod
    def from_instance_type(cls, name: str) -> 'KubernetesInstanceType':
        """Returns an instance name object from the given name."""
        if not cls.is_valid_instance_type(name):
            raise ValueError(f'Invalid instance name: {name}')
        cpus, memory, accelerator_count, accelerator_type = \
            cls._parse_instance_type(name)
        return cls(cpus=cpus,
                   memory=memory,
                   accelerator_count=accelerator_count,
                   accelerator_type=accelerator_type)

    @classmethod
    def from_resources(cls,
                       cpus: float,
                       memory: float,
                       accelerator_count: Union[float, int] = 0,
                       accelerator_type: str = '') -> 'KubernetesInstanceType':
        """Returns an instance name object from the given resources.

        If accelerator_count is not an int, it will be rounded up since GPU
        requests in Kubernetes must be int.
        """
        name = f'{cpus}CPU--{memory}GB'
        # Round up accelerator_count if it is not an int.
        accelerator_count = math.ceil(accelerator_count)
        if accelerator_count > 0:
            name += f'--{accelerator_count}{accelerator_type}'
        return cls(cpus=cpus,
                   memory=memory,
                   accelerator_count=accelerator_count,
                   accelerator_type=accelerator_type)

    def __str__(self):
        return self.name


def get_ssh_proxy_command(private_key_path: str, sshjump_name: str,
                          namespace: str) -> str:
>>>>>>> c17f8546
    """Generates the SSH proxy command to connect through the SSH jump pod.

    By default, establishing an SSH connection creates a communication
    channel to a remote node by setting up a TCP connection. When a
    ProxyCommand is specified, this default behavior is overridden. The command
    specified in ProxyCommand is executed, and its standard input and output
    become the communication channel for the SSH session.

    Pods within a Kubernetes cluster have internal IP addresses that are
    typically not accessible from outside the cluster. Since the default TCP
    connection of SSH won't allow access to these pods, we employ a
    ProxyCommand to establish the required communication channel. We offer this
    in two different networking options: NodePort/port-forward.

    With the NodePort networking mode, a NodePort service is launched. This
    service opens an external port on the node which redirects to the desired
    port within the pod. When establishing an SSH session in this mode, the
    ProxyCommand makes use of this external port to create a communication
    channel directly to port 22, which is the default port ssh server listens
    on, of the jump pod.

    With Port-forward mode, instead of directly exposing an external port,
    'kubectl port-forward' sets up a tunnel between a local port
    (127.0.0.1:23100) and port 22 of the jump pod. Then we establish a TCP
    connection to the local end of this tunnel, 127.0.0.1:23100, using 'socat'.
    This is setup in the inner ProxyCommand of the nested ProxyCommand, and the
    rest is the same as NodePort approach, which the outer ProxyCommand
    establishes a communication channel between 127.0.0.1:23100 and port 22 on
    the jump pod. Consequently, any stdin provided on the local machine is
    forwarded through this tunnel to the application (SSH server) listening in
    the pod. Similarly, any output from the application in the pod is tunneled
    back and displayed in the terminal on the local machine.

    Args:
        private_key_path: str; Path to the private key to use for SSH.
            This key must be authorized to access the SSH jump pod.
        ssh_jump_name: str; Name of the SSH jump service to use
        network_mode: KubernetesNetworkingMode; networking mode for ssh
            session. It is either 'NODEPORT' or 'PORT_FORWARD'
        namespace: Kubernetes namespace to use
        kube_config_path: str; path to kubernetes config
        port_fwd_proxy_cmd_path: str; path to the script used as Proxycommand
            with 'kubectl port-forward'
        port_fwd_proxy_cmd_template: str; template used to create
            'kubectl port-forward' Proxycommand
    """
    # Fetch IP to connect to for the jump svc
    ssh_jump_ip = get_external_ip()
    if network_mode == KubernetesNetworkingMode.NODEPORT:
        ssh_jump_port = get_port(ssh_jump_name, namespace)
        ssh_jump_proxy_command = _get_proxy_command(network_mode,
                                                    private_key_path,
                                                    ssh_jump_port, ssh_jump_ip)
    # Setting kubectl port-forward/socat to establish ssh session using
    # ClusterIP service to disallow any ports opened
    else:
        ssh_jump_port = LOCAL_PORT_FOR_PORT_FORWARD
        kube_config_path = os.path.expanduser(kube_config_path)
        vars_to_fill = {
            'ssh_jump_name': ssh_jump_name,
            'local_port': ssh_jump_port,
        }
        port_forward_proxy_cmd_path = os.path.expanduser(
            port_fwd_proxy_cmd_path)
        backend_utils.fill_template(port_fwd_proxy_cmd_template,
                                    vars_to_fill,
                                    output_path=port_forward_proxy_cmd_path)
        os.chmod(port_forward_proxy_cmd_path,
                 os.stat(port_forward_proxy_cmd_path).st_mode | 0o111)
        ssh_jump_proxy_command = _get_proxy_command(
            network_mode, private_key_path, ssh_jump_port, ssh_jump_ip,
            port_forward_proxy_cmd_path)

    return ssh_jump_proxy_command


def setup_sshjump_svc(ssh_jump_name: str, namespace: str, service_type: str):
    """Sets up Kubernetes service resource to access for SSH jump pod.

    This method acts as a necessary complement to be run along with
    setup_sshjump_pod(...) method. This service ensures the pod is accessible.

    Args:
        sshjump_name: Name to use for the SSH jump service
        namespace: Namespace to create the SSH jump service in
        service_type: Networking configuration on either to use NodePort
            or ClusterIP service to ssh in
    """
    # Fill in template - ssh_key_secret and sshjump_image are not required for
    # the service spec, so we pass in empty strs.
    content = fill_sshjump_template('', '', ssh_jump_name, service_type)
    # Create service
    try:
        kubernetes.core_api().create_namespaced_service(namespace,
                                                        content['service_spec'])
    except kubernetes.api_exception() as e:
        # SSH Jump Pod service already exists.
        if e.status == 409:
            ssh_jump_service = kubernetes.core_api().read_namespaced_service(
                name=ssh_jump_name, namespace=namespace)
            curr_svc_type = ssh_jump_service.spec.type
            if service_type == curr_svc_type:
                # If the currently existing SSH Jump service's type is identical
                # to user's configuration for networking mode
                logger.warning(
                    f'SSH Jump Service {ssh_jump_name} already exists in the '
                    'cluster, using it.')
            else:
                # If a different type of service type for SSH Jump pod compared
                # to user's configuration for networking mode exists, we remove
                # existing servie to create a new one following user's config
                kubernetes.core_api().delete_namespaced_service(
                    name=ssh_jump_name, namespace=namespace)
                kubernetes.core_api().create_namespaced_service(
                    namespace, content['service_spec'])
                curr_network_mode = 'Port-Forward' \
                    if curr_svc_type == 'ClusterIP' else 'NodePort'
                new_network_mode = 'NodePort' \
                    if curr_svc_type == 'ClusterIP' else 'Port-Forward'
                new_svc_type = 'NodePort' \
                    if curr_svc_type == 'ClusterIP' else 'ClusterIP'
                logger.info(
                    f'Switching the networking mode from '
                    f'\'{curr_network_mode}\' to \'{new_network_mode}\' '
                    f'following networking configuration. Deleting existing '
                    f'\'{curr_svc_type}\' service and recreating as '
                    f'\'{new_svc_type}\' service.')
        else:
            raise
    else:
        logger.info(f'Created SSH Jump Service {ssh_jump_name}.')


def setup_sshjump_pod(sshjump_name: str, sshjump_image: str,
                      ssh_key_secret: str, namespace: str):
    """Sets up Kubernetes RBAC and pod for SSH jump host.

    Our Kubernetes implementation uses a SSH jump pod to reach SkyPilot clusters
    running inside a cluster. This function sets up the resources needed for
    the SSH jump pod. This includes a service account which grants the jump pod
    permission to watch for other SkyPilot pods and terminate itself if there
    are no SkyPilot pods running.

    setup_sshjump_service must also be run to ensure that the SSH jump pod is
    reachable.

    Args:
        sshjump_image: Container image to use for the SSH jump pod
        sshjump_name: Name to use for the SSH jump pod
        ssh_key_secret: Secret name for the SSH key stored in the cluster
        namespace: Namespace to create the SSH jump pod in
    """
    # Fill in template - service is created separately so service_type is not
    # required, so we pass in empty str.
    content = fill_sshjump_template(ssh_key_secret, sshjump_image, sshjump_name,
                                    '')
    # ServiceAccount
    try:
        kubernetes.core_api().create_namespaced_service_account(
            namespace, content['service_account'])
    except kubernetes.api_exception() as e:
        if e.status == 409:
            logger.info(
                'SSH Jump ServiceAcount already exists in the cluster, using '
                'it.')
        else:
            raise
    else:
        logger.info('Created SSH Jump ServiceAcount.')
    # Role
    try:
        kubernetes.auth_api().create_namespaced_role(namespace, content['role'])
    except kubernetes.api_exception() as e:
        if e.status == 409:
            logger.info(
                'SSH Jump Role already exists in the cluster, using it.')
        else:
            raise
    else:
        logger.info('Created SSH Jump Role.')
    # RoleBinding
    try:
        kubernetes.auth_api().create_namespaced_role_binding(
            namespace, content['role_binding'])
    except kubernetes.api_exception() as e:
        if e.status == 409:
            logger.info(
                'SSH Jump RoleBinding already exists in the cluster, using '
                'it.')
        else:
            raise
    else:
        logger.info('Created SSH Jump RoleBinding.')
    # Pod
    try:
        kubernetes.core_api().create_namespaced_pod(namespace,
                                                    content['pod_spec'])
    except kubernetes.api_exception() as e:
        if e.status == 409:
            logger.info(
                f'SSH Jump Host {sshjump_name} already exists in the cluster, '
                'using it.')
        else:
            raise
    else:
        logger.info(f'Created SSH Jump Host {sshjump_name}.')


def fill_sshjump_template(ssh_key_secret: str, sshjump_image: str,
                          sshjump_name: str, service_type: str) -> Dict:
    template_path = os.path.join(sky.__root_dir__, 'templates',
                                 'kubernetes-sshjump.yml.j2')
    if not os.path.exists(template_path):
        raise FileNotFoundError(
            'Template "kubernetes-sshjump.j2" does not exist.')
    with open(template_path) as fin:
        template = fin.read()
    j2_template = jinja2.Template(template)
    cont = j2_template.render(name=sshjump_name,
                              image=sshjump_image,
                              secret=ssh_key_secret,
                              service_type=service_type)
    content = yaml.safe_load(cont)
    return content<|MERGE_RESOLUTION|>--- conflicted
+++ resolved
@@ -1,9 +1,6 @@
 """Kubernetes utilities for SkyPilot."""
-<<<<<<< HEAD
 import enum
-=======
 import math
->>>>>>> c17f8546
 import os
 import re
 from typing import Any, Dict, List, Optional, Set, Tuple, Union
@@ -465,35 +462,6 @@
         return DEFAULT_NAMESPACE
 
 
-<<<<<<< HEAD
-def _get_proxy_command(network_mode: KubernetesNetworkingMode,
-                       private_key_path: str,
-                       ssh_jump_port: int,
-                       ssh_jump_ip: str,
-                       port_forward_proxy_cmd_path: str = '') -> str:
-    if network_mode == KubernetesNetworkingMode.NODEPORT:
-        ssh_jump_proxy_command = (f'ssh -tt -i {private_key_path} '
-                                  '-o StrictHostKeyChecking=no '
-                                  '-o UserKnownHostsFile=/dev/null '
-                                  f'-o IdentitiesOnly=yes -p {ssh_jump_port} '
-                                  f'-W %h:%p sky@{ssh_jump_ip}')
-    else:  # network_mode == KubernetesNetworkingMode.PORT_FORWARD:
-        ssh_jump_proxy_command = (
-            f'ssh -tt -i {private_key_path} '
-            f'-o ProxyCommand=\'{port_forward_proxy_cmd_path}\' '
-            '-o StrictHostKeyChecking=no '
-            '-o UserKnownHostsFile=/dev/null '
-            f'-o IdentitiesOnly=yes -p {ssh_jump_port} '
-            f'-W %h:%p sky@{ssh_jump_ip}')
-    return ssh_jump_proxy_command
-
-
-def get_ssh_proxy_command(private_key_path: str, ssh_jump_name: str,
-                          network_mode: KubernetesNetworkingMode,
-                          namespace: str, kube_config_path: str,
-                          port_fwd_proxy_cmd_path: str,
-                          port_fwd_proxy_cmd_template: str) -> str:
-=======
 def parse_cpu_or_gpu_resource(resource_qty_str: str) -> Union[int, float]:
     resource_str = str(resource_qty_str)
     if resource_str[-1] == 'm':
@@ -643,9 +611,33 @@
         return self.name
 
 
-def get_ssh_proxy_command(private_key_path: str, sshjump_name: str,
-                          namespace: str) -> str:
->>>>>>> c17f8546
+def _get_proxy_command(network_mode: KubernetesNetworkingMode,
+                       private_key_path: str,
+                       ssh_jump_port: int,
+                       ssh_jump_ip: str,
+                       port_forward_proxy_cmd_path: str = '') -> str:
+    if network_mode == KubernetesNetworkingMode.NODEPORT:
+        ssh_jump_proxy_command = (f'ssh -tt -i {private_key_path} '
+                                  '-o StrictHostKeyChecking=no '
+                                  '-o UserKnownHostsFile=/dev/null '
+                                  f'-o IdentitiesOnly=yes -p {ssh_jump_port} '
+                                  f'-W %h:%p sky@{ssh_jump_ip}')
+    else:  # network_mode == KubernetesNetworkingMode.PORT_FORWARD:
+        ssh_jump_proxy_command = (
+            f'ssh -tt -i {private_key_path} '
+            f'-o ProxyCommand=\'{port_forward_proxy_cmd_path}\' '
+            '-o StrictHostKeyChecking=no '
+            '-o UserKnownHostsFile=/dev/null '
+            f'-o IdentitiesOnly=yes -p {ssh_jump_port} '
+            f'-W %h:%p sky@{ssh_jump_ip}')
+    return ssh_jump_proxy_command
+
+
+def get_ssh_proxy_command(private_key_path: str, ssh_jump_name: str,
+                          network_mode: KubernetesNetworkingMode,
+                          namespace: str, kube_config_path: str,
+                          port_fwd_proxy_cmd_path: str,
+                          port_fwd_proxy_cmd_template: str) -> str:
     """Generates the SSH proxy command to connect through the SSH jump pod.
 
     By default, establishing an SSH connection creates a communication
