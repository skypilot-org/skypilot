"""Utilities for loading and dumping DAGs from/to YAML files."""
import copy
from typing import Any, Dict, List, Optional, Tuple

from sky import dag as dag_lib
from sky import jobs
from sky import sky_logging
from sky import task as task_lib
from sky.backends import backend_utils
from sky.utils import common_utils
from sky.utils import ux_utils

logger = sky_logging.init_logger(__name__)

# Message thrown when APIs sky.{exec,launch,spot.launch}() received a string
# instead of a Dag.  CLI (cli.py) is implemented by us so should not trigger
# this.
_ENTRYPOINT_STRING_AS_DAG_MESSAGE = """\
Expected a sky.Task or sky.Dag but received a string.

If you meant to run a command, make it a Task's run command:

    task = sky.Task(run=command)

The command can then be run as:

  sky.exec(task, cluster_name=..., ...)
  # Or use {'V100': 1}, 'V100:0.5', etc.
  task.set_resources(sky.Resources(accelerators='V100:1'))
  sky.exec(task, cluster_name=..., ...)

  sky.launch(task, ...)

  sky.spot.launch(task, ...)
""".strip()


def convert_entrypoint_to_dag(entrypoint: Any) -> 'dag_lib.Dag':
    """Converts the entrypoint to a sky.Dag and applies the policy.

    Raises TypeError if 'entrypoint' is not a 'sky.Task' or 'sky.Dag'.
    """
    # Not suppressing stacktrace: when calling this via API user may want to
    # see their own program in the stacktrace. Our CLI impl would not trigger
    # these errors.
    converted_dag: 'dag_lib.Dag'
    if isinstance(entrypoint, str):
        with ux_utils.print_exception_no_traceback():
            raise TypeError(_ENTRYPOINT_STRING_AS_DAG_MESSAGE)
    elif isinstance(entrypoint, dag_lib.Dag):
        converted_dag = copy.deepcopy(entrypoint)
    elif isinstance(entrypoint, task_lib.Task):
        entrypoint = copy.deepcopy(entrypoint)
        with dag_lib.Dag() as dag:
            dag.add(entrypoint)
            dag.name = entrypoint.name
        converted_dag = dag
    else:
        with ux_utils.print_exception_no_traceback():
            raise TypeError(
                'Expected a sky.Task or sky.Dag but received argument of type: '
                f'{type(entrypoint)}')

    return converted_dag


def load_dag_from_yaml(
    path: str,
    env_overrides: Optional[List[Tuple[str, str]]] = None,
) -> dag_lib.Dag:
    """Loads a DAG from a YAML file.

    Supports various formats:
<<<<<<< HEAD
    1. Single task without separators
    2. Multiple tasks with separators (linear dependency by default)
    3. DAG with explicit 'dependencies' field
=======
    1. Tasks without explicit dependencies:
       - Single task
       - Multiple tasks separated, with implicit linear dependency
    2. DAG with explicit 'dependencies' field
>>>>>>> f600d161

    Has special handling for an initial section in YAML that contains only the
    'name' field, which is the DAG name.

    'env_overrides' is a list of (key, value) pairs that will be used to update
    the task's 'envs' section. For multi-task DAGs, the envs will be updated
    for all tasks.

    Returns:
      A Dag with 1 or more tasks (an empty entrypoint will create a
      trivial task).

    Raises:
      ValueError: If the YAML structure is invalid or inconsistent.
    """
    configs = common_utils.read_yaml_all(path)
    dag = dag_lib.Dag()

    if not configs:
        with ux_utils.print_exception_no_traceback():
            raise ValueError('Empty YAML file.')

    has_header = set(configs[0].keys()) <= {'name', 'downstream'}
    if has_header:
        header = configs.pop(0)
        dag.name = header.get('name')
        downstream = header.get('downstream', {})
    else:
<<<<<<< HEAD
        multi_tasks = len(configs) > 1
        if multi_tasks:
            with ux_utils.print_exception_no_traceback():
                raise ValueError('Multiple task definitions without a valid'
                                 'header.')
        # Single task without header
=======
>>>>>>> f600d161
        dag.name = configs[0].get('name')
        downstream = {}

    # Handle YAML with only 'name'
    if not configs:
        configs = [{'name': dag.name}]

<<<<<<< HEAD
    tasks = []

    # Create tasks
    for config in configs:
        if not isinstance(config, dict):
            with ux_utils.print_exception_no_traceback():
                raise ValueError(f'Invalid task configuration: {config}')

        task = task_lib.Task.from_yaml_config(config, env_overrides)
        tasks.append(task)
=======
    # Create tasks
    tasks = [
        task_lib.Task.from_yaml_config(config, env_overrides)
        for config in configs
    ]

    if not tasks:
        with ux_utils.print_exception_no_traceback():
            raise ValueError('No tasks defined in the YAML file')

    for task in tasks:
>>>>>>> f600d161
        dag.add(task)

    # Handle dependencies
    if downstream:
        # Explicit dependencies
        for upstream, downs in downstream.items():
            downs = [downs] if not isinstance(downs, list) else downs
            for down in downs:
                dag.add_edge(upstream, down)
<<<<<<< HEAD
    elif len(tasks) > 1:
        # Implicit linear dependency
        for i in range(len(tasks) - 1):
            dag.add_edge(tasks[i], tasks[i + 1])

    if not tasks:
        with ux_utils.print_exception_no_traceback():
            raise ValueError('No tasks defined in the YAML file')

=======
    else:
        # Implicit dependency
        for i in range(len(tasks) - 1):
            dag.add_edge(tasks[i], tasks[i + 1])

>>>>>>> f600d161
    return dag


def dump_dag_to_yaml(dag: dag_lib.Dag, path: str) -> None:
    """Dumps a DAG to a YAML file.

    This function supports both chain DAGs and DAGs with more complex dependency
    structures.

    Args:
        dag: The DAG object to be dumped.
        path: The file path where the YAML will be written.
    """
    header: Dict[str, Any] = {'name': dag.name}

    if not dag.is_chain():
        downstream = {}
        for task in dag.tasks:
            downs = list(dag.get_downstream(task))
            if downs:
                downstream[task.name] = [down.name for down in downs]
        if downstream:
            header['downstream'] = downstream

    task_configs = [task.to_yaml_config() for task in dag.tasks]

    configs = [header] + task_configs

    common_utils.dump_yaml(path, configs)


def maybe_infer_and_fill_dag_and_task_names(dag: dag_lib.Dag) -> None:
    """Infer and fill the dag/task name if it is None.

    This is mostly for display purpose, to make sure the dag/task name is
    readable and meaningful, instead of a random UUID.
    """
    first_task = dag.tasks[0]
    if len(dag.tasks) == 1:
        if dag.name is not None:
            first_task.name = dag.name
        elif first_task.name is not None:
            dag.name = first_task.name

    if dag.name is None:
        dag.name = backend_utils.generate_cluster_name()

    if len(dag.tasks) == 1:
        if first_task.name is None:
            first_task.name = dag.name
    else:
        for task_id, task in enumerate(dag.tasks):
            if task.name is None:
                task.name = f'{dag.name}-{task_id}'


def fill_default_config_in_dag_for_job_launch(dag: dag_lib.Dag) -> None:
    for task_ in dag.tasks:

        new_resources_list = []
        for resources in list(task_.resources):
            change_default_value: Dict[str, Any] = {}
            if resources.job_recovery is None:
                change_default_value[
                    'job_recovery'] = jobs.DEFAULT_RECOVERY_STRATEGY

            new_resources = resources.copy(**change_default_value)
            new_resources_list.append(new_resources)

        job_recovery_strategy = new_resources_list[0].job_recovery
        for resource in new_resources_list:
            if resource.job_recovery != job_recovery_strategy:
                with ux_utils.print_exception_no_traceback():
                    raise ValueError('All resources in the task must have'
                                     'the same job recovery strategy.')

        task_.set_resources(type(task_.resources)(new_resources_list))<|MERGE_RESOLUTION|>--- conflicted
+++ resolved
@@ -71,16 +71,10 @@
     """Loads a DAG from a YAML file.
 
     Supports various formats:
-<<<<<<< HEAD
-    1. Single task without separators
-    2. Multiple tasks with separators (linear dependency by default)
-    3. DAG with explicit 'dependencies' field
-=======
     1. Tasks without explicit dependencies:
        - Single task
        - Multiple tasks separated, with implicit linear dependency
     2. DAG with explicit 'dependencies' field
->>>>>>> f600d161
 
     Has special handling for an initial section in YAML that contains only the
     'name' field, which is the DAG name.
@@ -109,15 +103,6 @@
         dag.name = header.get('name')
         downstream = header.get('downstream', {})
     else:
-<<<<<<< HEAD
-        multi_tasks = len(configs) > 1
-        if multi_tasks:
-            with ux_utils.print_exception_no_traceback():
-                raise ValueError('Multiple task definitions without a valid'
-                                 'header.')
-        # Single task without header
-=======
->>>>>>> f600d161
         dag.name = configs[0].get('name')
         downstream = {}
 
@@ -125,18 +110,6 @@
     if not configs:
         configs = [{'name': dag.name}]
 
-<<<<<<< HEAD
-    tasks = []
-
-    # Create tasks
-    for config in configs:
-        if not isinstance(config, dict):
-            with ux_utils.print_exception_no_traceback():
-                raise ValueError(f'Invalid task configuration: {config}')
-
-        task = task_lib.Task.from_yaml_config(config, env_overrides)
-        tasks.append(task)
-=======
     # Create tasks
     tasks = [
         task_lib.Task.from_yaml_config(config, env_overrides)
@@ -148,7 +121,6 @@
             raise ValueError('No tasks defined in the YAML file')
 
     for task in tasks:
->>>>>>> f600d161
         dag.add(task)
 
     # Handle dependencies
@@ -158,23 +130,11 @@
             downs = [downs] if not isinstance(downs, list) else downs
             for down in downs:
                 dag.add_edge(upstream, down)
-<<<<<<< HEAD
-    elif len(tasks) > 1:
-        # Implicit linear dependency
-        for i in range(len(tasks) - 1):
-            dag.add_edge(tasks[i], tasks[i + 1])
-
-    if not tasks:
-        with ux_utils.print_exception_no_traceback():
-            raise ValueError('No tasks defined in the YAML file')
-
-=======
     else:
         # Implicit dependency
         for i in range(len(tasks) - 1):
             dag.add_edge(tasks[i], tasks[i + 1])
 
->>>>>>> f600d161
     return dag
 
 
