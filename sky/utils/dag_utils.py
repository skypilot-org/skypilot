--- conflicted
+++ resolved
@@ -64,10 +64,7 @@
     return converted_dag
 
 
-<<<<<<< HEAD
-=======
 # TODO(andy): We should migrate the function into sky.Dag.from_yaml()
->>>>>>> b9816837
 def load_dag_from_yaml(
     path: str,
     env_overrides: Optional[List[Tuple[str, str]]] = None,
@@ -75,17 +72,10 @@
     """Loads a DAG from a YAML file.
 
     Supports various formats:
-<<<<<<< HEAD
-    1. Tasks without explicit dependencies:
-       - Single task
-       - Multiple tasks separated, with implicit linear dependency
-    2. DAG with explicit 'dependencies' field
-=======
     1. Tasks without explicit flow definition:
        - Single task
        - Multiple tasks separated, with implicit linear dependency
     2. DAG with explicit 'downstream' field
->>>>>>> b9816837
 
     Has special handling for an initial section in YAML that contains only the
     'name' field, which is the DAG name.
@@ -149,10 +139,7 @@
     return dag
 
 
-<<<<<<< HEAD
-=======
 # TODO(andy): We should migrate the function into sky.Dag.to_yaml()
->>>>>>> b9816837
 def dump_dag_to_yaml(dag: dag_lib.Dag, path: str) -> None:
     """Dumps a DAG to a YAML file.
 
