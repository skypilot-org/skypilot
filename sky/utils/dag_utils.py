"""Utilities for loading and dumping DAGs from/to YAML files."""
from typing import Any, Dict, List, Optional, Tuple

from sky import dag as dag_lib
from sky import sky_logging
from sky import spot
from sky import task as task_lib
from sky.backends import backend_utils
from sky.utils import common_utils

logger = sky_logging.init_logger(__name__)


def load_chain_dag_from_yaml(
    path: str,
    env_overrides: Optional[List[Tuple[str, str]]] = None,
) -> dag_lib.Dag:
    """Loads a chain DAG from a YAML file.

    Has special handling for an initial section in YAML that contains only the
    'name' field, which is the DAG name.

    'env_overrides' is in effect only when there's exactly one task. It is a
    list of (key, value) pairs that will be used to update the task's 'envs'
    section.

    Returns:
      A chain Dag with 1 or more tasks (an empty entrypoint would create a
      trivial task).
    """
    configs = common_utils.read_yaml_all(path)
    dag_name = None
    if set(configs[0].keys()) == {'name'}:
        dag_name = configs[0]['name']
        configs = configs[1:]
    elif len(configs) == 1:
        dag_name = configs[0].get('name')

    if len(configs) == 0:
        # YAML has only `name: xxx`. Still instantiate a task.
        configs = [{'name': dag_name}]

    if len(configs) > 1:
        # TODO(zongheng): in a chain DAG of N tasks, cli.py currently makes the
        # decision to not apply overrides. Here we maintain this behavior. We
        # can listen to user feedback to change this.
        env_overrides = None

    current_task = None
    with dag_lib.Dag() as dag:
        for task_config in configs:
            if task_config is None:
                continue
            task = task_lib.Task.from_yaml_config(task_config, env_overrides)
            if current_task is not None:
                current_task >> task  # pylint: disable=pointless-statement
            current_task = task
    dag.name = dag_name
    return dag


def dump_chain_dag_to_yaml(dag: dag_lib.Dag, path: str) -> None:
    assert dag.is_chain(), dag
    configs = [{'name': dag.name}]
    for task in dag.tasks:
        configs.append(task.to_yaml_config())
    common_utils.dump_yaml(path, configs)


def maybe_infer_and_fill_dag_and_task_names(dag: dag_lib.Dag) -> None:
    """Infer and fill the dag/task name if it is None.

    This is mostly for display purpose, to make sure the dag/task name is
    readable and meaningful, instead of a random UUID.
    """
    first_task = dag.tasks[0]
    if len(dag.tasks) == 1:
        if dag.name is not None:
            first_task.name = dag.name
        elif first_task.name is not None:
            dag.name = first_task.name

    if dag.name is None:
        dag.name = backend_utils.generate_cluster_name()

    if len(dag.tasks) == 1:
        if first_task.name is None:
            first_task.name = dag.name
    else:
        for task_id, task in enumerate(dag.tasks):
            if task.name is None:
                task.name = f'{dag.name}-{task_id}'


def fill_default_spot_config_in_dag_for_spot_launch(dag: dag_lib.Dag) -> None:
    for task_ in dag.tasks:

<<<<<<< HEAD
        new_resources_list = []
        for resources in task_.get_resources():
=======
        change_default_value: Dict[str, Any] = {}
        if resources.use_spot_specified and not resources.use_spot:
            logger.info(
                'Field `use_spot` is set to false but a managed spot job is '
                'being launched. Ignoring the field and proceeding to use spot '
                'instance(s).')
        change_default_value['use_spot'] = True
        if resources.spot_recovery is None:
            change_default_value['spot_recovery'] = spot.SPOT_DEFAULT_STRATEGY
>>>>>>> 9ff19270

            change_default_value: Dict[str, Any] = {}
            if not resources.use_spot_specified:
                change_default_value['use_spot'] = True
            if resources.spot_recovery is None:
                change_default_value[
                    'spot_recovery'] = spot.SPOT_DEFAULT_STRATEGY

            new_resources = resources.copy(**change_default_value)
            new_resources_list.append(new_resources)
        task_.set_resources(new_resources_list,
                            is_resources_ordered=task_.is_resources_ordered)<|MERGE_RESOLUTION|>--- conflicted
+++ resolved
@@ -95,20 +95,18 @@
 def fill_default_spot_config_in_dag_for_spot_launch(dag: dag_lib.Dag) -> None:
     for task_ in dag.tasks:
 
-<<<<<<< HEAD
         new_resources_list = []
         for resources in task_.get_resources():
-=======
-        change_default_value: Dict[str, Any] = {}
-        if resources.use_spot_specified and not resources.use_spot:
-            logger.info(
-                'Field `use_spot` is set to false but a managed spot job is '
-                'being launched. Ignoring the field and proceeding to use spot '
-                'instance(s).')
-        change_default_value['use_spot'] = True
-        if resources.spot_recovery is None:
-            change_default_value['spot_recovery'] = spot.SPOT_DEFAULT_STRATEGY
->>>>>>> 9ff19270
+            change_default_value: Dict[str, Any] = {}
+            if resources.use_spot_specified and not resources.use_spot:
+                logger.info(
+                    'Field `use_spot` is set to false but a managed spot job is '  # pylint: disable=line-too-long
+                    'being launched. Ignoring the field and proceeding to use spot '  # pylint: disable=line-too-long
+                    'instance(s).')
+            change_default_value['use_spot'] = True
+            if resources.spot_recovery is None:
+                change_default_value[
+                    'spot_recovery'] = spot.SPOT_DEFAULT_STRATEGY
 
             change_default_value: Dict[str, Any] = {}
             if not resources.use_spot_specified:
