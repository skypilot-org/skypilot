--- conflicted
+++ resolved
@@ -245,6 +245,13 @@
         """Helper function for creating runners with the same credentials"""
         return [cls(node, **kwargs) for node in node_list]
 
+    def check_connection(self) -> bool:
+        """Check if the connection to the remote machine is successful."""
+        returncode = self.run('true', connect_timeout=5, stream_logs=False)
+        if returncode:
+            return False
+        return True
+
 
 class SSHCommandRunner(CommandRunner):
     """Runner for SSH commands."""
@@ -525,7 +532,7 @@
                                            stderr=stderr,
                                            stream_logs=stream_logs)
 
-<<<<<<< HEAD
+
 
 class KubernetesCommandRunner(CommandRunner):
     """Runner for Kubernetes commands."""
@@ -741,12 +748,4 @@
                                            command,
                                            error_msg,
                                            stderr=stderr,
-                                           stream_logs=stream_logs)
-=======
-    def check_connection(self) -> bool:
-        """Check if the connection to the remote machine is successful."""
-        returncode = self.run('true', connect_timeout=5, stream_logs=False)
-        if returncode:
-            return False
-        return True
->>>>>>> f8ed1f1e
+                                           stream_logs=stream_logs)