--- conflicted
+++ resolved
@@ -184,14 +184,8 @@
             # cluster by 1 second.
             # sourcing ~/.bashrc is not required for internal executions
             command += [
-<<<<<<< HEAD
-                shlex.quote(
-                    'true && export OMP_NUM_THREADS=1 PYTHONWARNINGS=ignore'
-                    f' && ({cmd})')
-=======
                 shlex.quote('true && export OMP_NUM_THREADS=1 '
                             f'PYTHONWARNINGS=ignore && ({cmd})')
->>>>>>> 211386fb
             ]
         if not separate_stderr:
             command.append('2>&1')
