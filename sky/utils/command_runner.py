--- conflicted
+++ resolved
@@ -46,10 +46,7 @@
                      ssh_control_name: Optional[str],
                      *,
                      ssh_proxy_command: Optional[str] = None,
-<<<<<<< HEAD
                      docker_ssh_proxy_command: Optional[str] = None,
-=======
->>>>>>> 2b2a158c
                      timeout: int = 30,
                      port: int = 22) -> List[str]:
     """Returns a list of sane options for 'ssh'."""
@@ -144,11 +141,8 @@
         ssh_private_key: str,
         ssh_control_name: Optional[str] = '__default__',
         ssh_proxy_command: Optional[str] = None,
-<<<<<<< HEAD
+        port: int = 22,
         docker_user: Optional[str] = None,
-=======
-        port: int = 22,
->>>>>>> 2b2a158c
     ):
         """Initialize SSHCommandRunner.
 
@@ -168,20 +162,16 @@
             ssh_proxy_command: Optional, the value to pass to '-o
                 ProxyCommand'. Useful for communicating with clusters without
                 public IPs using a "jump server".
-<<<<<<< HEAD
+            port: The port to use for ssh.
             docker_user: The docker user to use for ssh. If specified, the
                 command will be run inside a docker container which have a ssh
                 server running at port sky.skylet.constants.DEFAULT_DOCKER_PORT.
-=======
-            port: The port to use for ssh.
->>>>>>> 2b2a158c
         """
         self.ssh_private_key = ssh_private_key
         self.ssh_control_name = (
             None if ssh_control_name is None else hashlib.md5(
                 ssh_control_name.encode()).hexdigest()[:_HASH_MAX_LENGTH])
         self._ssh_proxy_command = ssh_proxy_command
-<<<<<<< HEAD
         if docker_user is not None:
             self.ip = 'localhost'
             self.ssh_user = docker_user
@@ -192,11 +182,8 @@
         else:
             self.ip = ip
             self.ssh_user = ssh_user
-            self.port = '22'
+            self.port = port
             self._docker_ssh_proxy_command = None
-=======
-        self.port = port
->>>>>>> 2b2a158c
 
     @staticmethod
     def make_runner_list(
@@ -205,23 +192,19 @@
         ssh_private_key: str,
         ssh_control_name: Optional[str] = None,
         ssh_proxy_command: Optional[str] = None,
-<<<<<<< HEAD
+        port_list: Optional[List[int]] = None,
         docker_user: Optional[str] = None,
-=======
-        port_list: Optional[List[int]] = None,
->>>>>>> 2b2a158c
     ) -> List['SSHCommandRunner']:
         """Helper function for creating runners with the same ssh credentials"""
-        if not port_list:
+        if docker_user is not None:
+            assert port_list is None
+            port_list = [None] * len(ip_list)
+        elif not port_list:
             port_list = [22] * len(ip_list)
         return [
             SSHCommandRunner(ip, ssh_user, ssh_private_key, ssh_control_name,
-<<<<<<< HEAD
-                             ssh_proxy_command, docker_user) for ip in ip_list
-=======
-                             ssh_proxy_command, port)
+                             ssh_proxy_command, port, docker_user)
             for ip, port in zip(ip_list, port_list)
->>>>>>> 2b2a158c
         ]
 
     def _ssh_base_command(self, *, ssh_mode: SshMode,
@@ -248,10 +231,7 @@
             self.ssh_private_key,
             self.ssh_control_name,
             ssh_proxy_command=self._ssh_proxy_command,
-<<<<<<< HEAD
             docker_ssh_proxy_command=docker_ssh_proxy_command,
-=======
->>>>>>> 2b2a158c
             port=self.port,
         ) + [f'{self.ssh_user}@{self.ip}']
 
@@ -411,10 +391,7 @@
                 self.ssh_private_key,
                 self.ssh_control_name,
                 ssh_proxy_command=self._ssh_proxy_command,
-<<<<<<< HEAD
                 docker_ssh_proxy_command=docker_ssh_proxy_command,
-=======
->>>>>>> 2b2a158c
                 port=self.port,
             ))
         rsync_command.append(f'-e "ssh {ssh_options}"')
