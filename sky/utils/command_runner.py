--- conflicted
+++ resolved
@@ -144,11 +144,6 @@
 class CommandRunner:
     """Runner for commands to be executed on the cluster."""
 
-<<<<<<< HEAD
-    def __init__(self, node_id: str, node: Any, **kwargs):
-        del node, kwargs
-        self.node_id = node_id
-=======
     def __init__(self, node: Tuple[Any, Any], **kwargs):
         del kwargs  # Unused.
         self.node = node
@@ -156,7 +151,6 @@
     @property
     def node_id(self) -> str:
         return '-'.join(str(x) for x in self.node)
->>>>>>> 05aafb8b
 
     def _get_command_to_run(
         self,
@@ -179,29 +173,20 @@
         if source_bashrc:
             command += [
                 # Need this `-i` option to make sure `source ~/.bashrc` work.
-<<<<<<< HEAD
-                '-i',
-                shlex.quote(cmd),
-=======
                 # Sourcing bashrc may take a few seconds causing overheads.
                 '-i',
                 shlex.quote(
                     f'true && source ~/.bashrc && export OMP_NUM_THREADS=1 '
                     f'PYTHONWARNINGS=ignore && ({cmd})'),
->>>>>>> 05aafb8b
             ]
         else:
             # Optimization: this reduces the time for connecting to the remote
             # cluster by 1 second.
             # sourcing ~/.bashrc is not required for internal executions
-<<<<<<< HEAD
-            command += [shlex.quote(cmd)]
-=======
             command += [
                 'true && export OMP_NUM_THREADS=1 PYTHONWARNINGS=ignore'
                 f' && ({cmd})'
             ]
->>>>>>> 05aafb8b
         if not separate_stderr:
             command.append('2>&1')
         if not process_stream and skip_lines:
@@ -292,13 +277,7 @@
     def check_connection(self) -> bool:
         """Check if the connection to the remote machine is successful."""
         returncode = self.run('true', connect_timeout=5, stream_logs=False)
-<<<<<<< HEAD
-        if returncode:
-            return False
-        return True
-=======
         return returncode == 0
->>>>>>> 05aafb8b
 
 
 class SSHCommandRunner(CommandRunner):
@@ -340,13 +319,8 @@
                 command will utilize ControlMaster. We currently disable
                 it for k8s instance.
         """
-<<<<<<< HEAD
-        ip, port = node
-        super().__init__(ip, node)
-=======
         super().__init__(node)
         ip, port = node
->>>>>>> 05aafb8b
         self.ssh_private_key = ssh_private_key
         self.ssh_control_name = (
             None if ssh_control_name is None else hashlib.md5(
@@ -460,11 +434,7 @@
             # A hack to remove the following bash warnings (twice):
             #  bash: cannot set terminal process group
             #  bash: no job control in this shell
-<<<<<<< HEAD
-            skip_lines=4 if source_bashrc else 0,
-=======
             skip_lines=5 if source_bashrc else 0,
->>>>>>> 05aafb8b
             source_bashrc=source_bashrc)
         command = base_ssh_command + [shlex.quote(command_str)]
 
@@ -593,8 +563,7 @@
         subprocess_utils.handle_returncode(returncode,
                                            command,
                                            error_msg,
-<<<<<<< HEAD
-                                           stderr=stderr,
+                                           stderr=stdout + stderr,
                                            stream_logs=stream_logs)
 
 
@@ -820,7 +789,4 @@
                                            command,
                                            error_msg,
                                            stderr=stderr,
-=======
-                                           stderr=stdout + stderr,
->>>>>>> 05aafb8b
                                            stream_logs=stream_logs)