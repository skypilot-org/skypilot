"""Runner for commands to be executed on the cluster."""
import enum
import hashlib
import os
import pathlib
import shlex
import time
from typing import Any, Iterable, List, Optional, Tuple, Type, Union

from sky import sky_logging
from sky.skylet import constants
from sky.skylet import log_lib
from sky.utils import common_utils
from sky.utils import subprocess_utils
from sky.utils import timeline

logger = sky_logging.init_logger(__name__)

# The git exclude file to support.
GIT_EXCLUDE = '.git/info/exclude'
# Rsync options
RSYNC_DISPLAY_OPTION = '-Pavz'
# Legend
#   dir-merge: ignore file can appear in any subdir, applies to that
#     subdir downwards
# Note that "-" is mandatory for rsync and means all patterns in the ignore
# files are treated as *exclude* patterns.  Non-exclude patterns, e.g., "!
# do_not_exclude" doesn't work, even though git allows it.
RSYNC_FILTER_OPTION = '--filter=\'dir-merge,- .gitignore\''
RSYNC_EXCLUDE_OPTION = '--exclude-from={}'

_HASH_MAX_LENGTH = 10


def _ssh_control_path(ssh_control_filename: Optional[str]) -> Optional[str]:
    """Returns a temporary path to be used as the ssh control path."""
    if ssh_control_filename is None:
        return None
    user_hash = common_utils.get_user_hash()
    path = f'/tmp/skypilot_ssh_{user_hash}/{ssh_control_filename}'
    os.makedirs(path, exist_ok=True)
    return path


# Disable sudo for root user. This is useful when the command is running in a
# docker container, i.e. image_id is a docker image.
ALIAS_SUDO_TO_EMPTY_FOR_ROOT_CMD = (
    '{ [ "$(whoami)" == "root" ] && function sudo() { "$@"; } || true; }')


def ssh_options_list(
    ssh_private_key: Optional[str],
    ssh_control_name: Optional[str],
    *,
    ssh_proxy_command: Optional[str] = None,
    docker_ssh_proxy_command: Optional[str] = None,
    connect_timeout: Optional[int] = None,
    port: int = 22,
    disable_control_master: Optional[bool] = False,
) -> List[str]:
    """Returns a list of sane options for 'ssh'."""
    if connect_timeout is None:
        connect_timeout = 30
    # Forked from Ray SSHOptions:
    # https://github.com/ray-project/ray/blob/master/python/ray/autoscaler/_private/command_runner.py
    arg_dict = {
        # SSH port
        'Port': port,
        # Supresses initial fingerprint verification.
        'StrictHostKeyChecking': 'no',
        # SSH IP and fingerprint pairs no longer added to known_hosts.
        # This is to remove a 'REMOTE HOST IDENTIFICATION HAS CHANGED'
        # warning if a new node has the same IP as a previously
        # deleted node, because the fingerprints will not match in
        # that case.
        'UserKnownHostsFile': os.devnull,
        # Try fewer extraneous key pairs.
        'IdentitiesOnly': 'yes',
        # Abort if port forwarding fails (instead of just printing to
        # stderr).
        'ExitOnForwardFailure': 'yes',
        # Quickly kill the connection if network connection breaks (as
        # opposed to hanging/blocking).
        'ServerAliveInterval': 5,
        'ServerAliveCountMax': 3,
        # ConnectTimeout.
        'ConnectTimeout': f'{connect_timeout}s',
        # Agent forwarding for git.
        'ForwardAgent': 'yes',
    }
    # SSH Control will have a severe delay when using docker_ssh_proxy_command.
    # TODO(tian): Investigate why.
    # We also do not use ControlMaster when we use `kubectl port-forward`
    # to access Kubernetes pods over SSH+Proxycommand. This is because the
    # process running ProxyCommand is kept running as long as the ssh session
    # is running and the ControlMaster keeps the session, which results in
    # 'ControlPersist' number of seconds delay per ssh commands ran.
    if (ssh_control_name is not None and docker_ssh_proxy_command is None and
            not disable_control_master):
        arg_dict.update({
            # Control path: important optimization as we do multiple ssh in one
            # sky.launch().
            'ControlMaster': 'auto',
            'ControlPath': f'{_ssh_control_path(ssh_control_name)}/%C',
            'ControlPersist': '300s',
        })
    ssh_key_option = [
        '-i',
        ssh_private_key,
    ] if ssh_private_key is not None else []

    if docker_ssh_proxy_command is not None:
        logger.debug(f'--- Docker SSH Proxy: {docker_ssh_proxy_command} ---')
        arg_dict.update({
            'ProxyCommand': shlex.quote(docker_ssh_proxy_command),
        })

    if ssh_proxy_command is not None:
        logger.debug(f'--- Proxy: {ssh_proxy_command} ---')
        arg_dict.update({
            # Due to how log_lib.run_with_log() works (using shell=True) we
            # must quote this value.
            'ProxyCommand': shlex.quote(ssh_proxy_command),
        })

    return ssh_key_option + [
        x for y in (['-o', f'{k}={v}']
                    for k, v in arg_dict.items()
                    if v is not None) for x in y
    ]


class SshMode(enum.Enum):
    """Enum for SSH mode."""
    # Do not allocating pseudo-tty to avoid user input corrupting outputs.
    NON_INTERACTIVE = 0
    # Allocate a pseudo-tty, quit the ssh session after the cmd finishes.
    # Be careful of this mode, as ctrl-c will be passed to remote process.
    INTERACTIVE = 1
    # Allocate a pseudo-tty and log into the ssh session.
    LOGIN = 2


class CommandRunner:
    """Runner for commands to be executed on the cluster."""

    def __init__(self, node: Tuple[Any, Any], **kwargs):
        del kwargs  # Unused.
        self.node = node

    @property
    def node_id(self) -> str:
        return '-'.join(str(x) for x in self.node)

    def _get_command_to_run(
        self,
        cmd: Union[str, List[str]],
        process_stream: bool,
        separate_stderr: bool,
        skip_lines: int,
        source_bashrc: bool = False,
    ) -> str:
        """Returns the command to run."""
        if isinstance(cmd, list):
            cmd = ' '.join(cmd)

        # We need this to correctly run the cmd, and get the output.
        command = [
            'bash',
            '--login',
            '-c',
        ]
        if source_bashrc:
            command += [
                # Need this `-i` option to make sure `source ~/.bashrc` work.
                # Sourcing bashrc may take a few seconds causing overheads.
                '-i',
                shlex.quote(
                    f'true && source ~/.bashrc && export OMP_NUM_THREADS=1 '
                    f'PYTHONWARNINGS=ignore && ({cmd})'),
            ]
        else:
            # Optimization: this reduces the time for connecting to the remote
            # cluster by 1 second.
            # sourcing ~/.bashrc is not required for internal executions
            command += [
<<<<<<< HEAD
                shlex.quote(
                    'true && export OMP_NUM_THREADS=1 PYTHONWARNINGS=ignore'
                    f' && ({cmd})')
=======
                shlex.quote('true && export OMP_NUM_THREADS=1 '
                            f'PYTHONWARNINGS=ignore && ({cmd})')
>>>>>>> ccfc3b1e
            ]
        if not separate_stderr:
            command.append('2>&1')
        if not process_stream and skip_lines:
            command += [
                # A hack to remove the following bash warnings (twice):
                #  bash: cannot set terminal process group
                #  bash: no job control in this shell
                f'| stdbuf -o0 tail -n +{skip_lines}',
                # This is required to make sure the executor of command can get
                # correct returncode, since linux pipe is used.
                '; exit ${PIPESTATUS[0]}'
            ]

        command_str = ' '.join(command)
        return command_str

    @timeline.event
    def run(
            self,
            cmd: Union[str, List[str]],
            *,
            require_outputs: bool = False,
            # Advanced options.
            log_path: str = os.devnull,
            # If False, do not redirect stdout/stderr to optimize performance.
            process_stream: bool = True,
            stream_logs: bool = True,
            ssh_mode: SshMode = SshMode.NON_INTERACTIVE,
            separate_stderr: bool = False,
            source_bashrc: bool = False,
            **kwargs) -> Union[int, Tuple[int, str, str]]:
        """Runs the command on the cluster.

        Args:
            cmd: The command to run.
            require_outputs: Whether to return the stdout/stderr of the command.
            log_path: Redirect stdout/stderr to the log_path.
            stream_logs: Stream logs to the stdout/stderr.
            ssh_mode: The mode to use for ssh.
                See SSHMode for more details.
            separate_stderr: Whether to separate stderr from stdout.

        Returns:
            returncode
            or
            A tuple of (returncode, stdout, stderr).
        """
        raise NotImplementedError

    @timeline.event
    def rsync(
        self,
        source: str,
        target: str,
        *,
        up: bool,
        # Advanced options.
        log_path: str = os.devnull,
        stream_logs: bool = True,
        max_retry: int = 1,
    ) -> None:
        """Uses 'rsync' to sync 'source' to 'target'.

        Args:
            source: The source path.
            target: The target path.
            up: The direction of the sync, True for local to cluster, False
              for cluster to local.
            log_path: Redirect stdout/stderr to the log_path.
            stream_logs: Stream logs to the stdout/stderr.
            max_retry: The maximum number of retries for the rsync command.
              This value should be non-negative.

        Raises:
            exceptions.CommandError: rsync command failed.
        """
        raise NotImplementedError

    @classmethod
    def make_runner_list(
        cls: Type['CommandRunner'],
        node_list: Iterable[Any],
        **kwargs,
    ) -> List['CommandRunner']:
        """Helper function for creating runners with the same credentials"""
        return [cls(node, **kwargs) for node in node_list]

    def check_connection(self) -> bool:
        """Check if the connection to the remote machine is successful."""
        returncode = self.run('true', connect_timeout=5, stream_logs=False)
        return returncode == 0


class SSHCommandRunner(CommandRunner):
    """Runner for SSH commands."""

    def __init__(
        self,
        node: Tuple[str, int],
        ssh_user: str,
        ssh_private_key: str,
        ssh_control_name: Optional[str] = '__default__',
        ssh_proxy_command: Optional[str] = None,
        docker_user: Optional[str] = None,
        disable_control_master: Optional[bool] = False,
    ):
        """Initialize SSHCommandRunner.

        Example Usage:
            runner = SSHCommandRunner(ip, ssh_user, ssh_private_key)
            runner.run('ls -l', mode=SshMode.NON_INTERACTIVE)
            runner.rsync(source, target, up=True)

        Args:
            node: (ip, port) The IP address and port of the remote machine.
            ssh_private_key: The path to the private key to use for ssh.
            ssh_user: The user to use for ssh.
            ssh_control_name: The files name of the ssh_control to use. This is
                used to avoid confliction between clusters for creating ssh
                control files. It can simply be the cluster_name or any name
                that can distinguish between clusters.
            ssh_proxy_command: Optional, the value to pass to '-o
                ProxyCommand'. Useful for communicating with clusters without
                public IPs using a "jump server".
            port: The port to use for ssh.
            docker_user: The docker user to use for ssh. If specified, the
                command will be run inside a docker container which have a ssh
                server running at port sky.skylet.constants.DEFAULT_DOCKER_PORT
            disable_control_master: bool; specifies either or not the ssh
                command will utilize ControlMaster. We currently disable
                it for k8s instance.
        """
        super().__init__(node)
        ip, port = node
        self.ssh_private_key = ssh_private_key
        self.ssh_control_name = (
            None if ssh_control_name is None else hashlib.md5(
                ssh_control_name.encode()).hexdigest()[:_HASH_MAX_LENGTH])
        self._ssh_proxy_command = ssh_proxy_command
        self.disable_control_master = disable_control_master
        if docker_user is not None:
            assert port is None or port == 22, (
                f'port must be None or 22 for docker_user, got {port}.')
            # Already checked in resources
            assert ssh_proxy_command is None, (
                'ssh_proxy_command is not supported when using docker.')
            self.ip = 'localhost'
            self.ssh_user = docker_user
            self.port = constants.DEFAULT_DOCKER_PORT
            self._docker_ssh_proxy_command = lambda ssh: ' '.join(
                ssh + ssh_options_list(ssh_private_key, None
                                      ) + ['-W', '%h:%p', f'{ssh_user}@{ip}'])
        else:
            self.ip = ip
            self.ssh_user = ssh_user
            self.port = port
            self._docker_ssh_proxy_command = None

    def _ssh_base_command(self, *, ssh_mode: SshMode,
                          port_forward: Optional[List[int]],
                          connect_timeout: Optional[int]) -> List[str]:
        ssh = ['ssh']
        if ssh_mode == SshMode.NON_INTERACTIVE:
            # Disable pseudo-terminal allocation. Otherwise, the output of
            # ssh will be corrupted by the user's input.
            ssh += ['-T']
        else:
            # Force pseudo-terminal allocation for interactive/login mode.
            ssh += ['-tt']
        if port_forward is not None:
            for port in port_forward:
                local = remote = port
                logger.info(
                    f'Forwarding port {local} to port {remote} on localhost.')
                ssh += ['-L', f'{remote}:localhost:{local}']
        if self._docker_ssh_proxy_command is not None:
            docker_ssh_proxy_command = self._docker_ssh_proxy_command(ssh)
        else:
            docker_ssh_proxy_command = None
        return ssh + ssh_options_list(
            self.ssh_private_key,
            self.ssh_control_name,
            ssh_proxy_command=self._ssh_proxy_command,
            docker_ssh_proxy_command=docker_ssh_proxy_command,
            port=self.port,
            connect_timeout=connect_timeout,
            disable_control_master=self.disable_control_master) + [
                f'{self.ssh_user}@{self.ip}'
            ]

    @timeline.event
    def run(
            self,
            cmd: Union[str, List[str]],
            *,
            require_outputs: bool = False,
            port_forward: Optional[List[int]] = None,
            # Advanced options.
            log_path: str = os.devnull,
            # If False, do not redirect stdout/stderr to optimize performance.
            process_stream: bool = True,
            stream_logs: bool = True,
            ssh_mode: SshMode = SshMode.NON_INTERACTIVE,
            separate_stderr: bool = False,
            connect_timeout: Optional[int] = None,
            source_bashrc: bool = False,
            **kwargs) -> Union[int, Tuple[int, str, str]]:
        """Uses 'ssh' to run 'cmd' on a node with ip.

        Args:
            cmd: The command to run.
            port_forward: A list of ports to forward from the localhost to the
            remote host.

            Advanced options:

            require_outputs: Whether to return the stdout/stderr of the command.
            log_path: Redirect stdout/stderr to the log_path.
            stream_logs: Stream logs to the stdout/stderr.
            check: Check the success of the command.
            ssh_mode: The mode to use for ssh.
                See SSHMode for more details.
            separate_stderr: Whether to separate stderr from stdout.


        Returns:
            returncode
            or
            A tuple of (returncode, stdout, stderr).
        """
        base_ssh_command = self._ssh_base_command(
            ssh_mode=ssh_mode,
            port_forward=port_forward,
            connect_timeout=connect_timeout)
        if ssh_mode == SshMode.LOGIN:
            assert isinstance(cmd, list), 'cmd must be a list for login mode.'
            command = base_ssh_command + cmd
            proc = subprocess_utils.run(command, shell=False, check=False)
            return proc.returncode, '', ''

        command_str = self._get_command_to_run(
            cmd,
            process_stream,
            separate_stderr,
            # A hack to remove the following SSH warning+bash warnings (twice):
<<<<<<< HEAD
            # Warning: Permanently added 'xx.xx.xx.xx' to the list of known
            # hosts.
=======
            #  Warning: Permanently added 'xx.xx.xx.xx' to the list of known...
>>>>>>> ccfc3b1e
            #  bash: cannot set terminal process group
            #  bash: no job control in this shell
            # When not source_bashrc, the bash warning will only show once.
            skip_lines=5 if source_bashrc else 3,
            source_bashrc=source_bashrc)
        command = base_ssh_command + [shlex.quote(command_str)]

        log_dir = os.path.expanduser(os.path.dirname(log_path))
        os.makedirs(log_dir, exist_ok=True)

        executable = None
        if not process_stream:
            if stream_logs:
                command += [
                    f'| tee {log_path}',
                    # This also requires the executor to be '/bin/bash' instead
                    # of the default '/bin/sh'.
                    '; exit ${PIPESTATUS[0]}'
                ]
            else:
                command += [f'> {log_path}']
            executable = '/bin/bash'
        return log_lib.run_with_log(' '.join(command),
                                    log_path,
                                    require_outputs=require_outputs,
                                    stream_logs=stream_logs,
                                    process_stream=process_stream,
                                    shell=True,
                                    executable=executable,
                                    **kwargs)

    @timeline.event
    def rsync(
        self,
        source: str,
        target: str,
        *,
        up: bool,
        # Advanced options.
        log_path: str = os.devnull,
        stream_logs: bool = True,
        max_retry: int = 1,
    ) -> None:
        """Uses 'rsync' to sync 'source' to 'target'.

        Args:
            source: The source path.
            target: The target path.
            up: The direction of the sync, True for local to cluster, False
              for cluster to local.
            log_path: Redirect stdout/stderr to the log_path.
            stream_logs: Stream logs to the stdout/stderr.
            max_retry: The maximum number of retries for the rsync command.
              This value should be non-negative.

        Raises:
            exceptions.CommandError: rsync command failed.
        """
        # Build command.
        # TODO(zhwu): This will print a per-file progress bar (with -P),
        # shooting a lot of messages to the output. --info=progress2 is used
        # to get a total progress bar, but it requires rsync>=3.1.0 and Mac
        # OS has a default rsync==2.6.9 (16 years old).
        rsync_command = ['rsync', RSYNC_DISPLAY_OPTION]

        # --filter
        rsync_command.append(RSYNC_FILTER_OPTION)

        if up:
            # The source is a local path, so we need to resolve it.
            # --exclude-from
            resolved_source = pathlib.Path(source).expanduser().resolve()
            if (resolved_source / GIT_EXCLUDE).exists():
                # Ensure file exists; otherwise, rsync will error out.
                #
                # We shlex.quote() because the path may contain spaces:
                #   'my dir/.git/info/exclude'
                # Without quoting rsync fails.
                rsync_command.append(
                    RSYNC_EXCLUDE_OPTION.format(
                        shlex.quote(str(resolved_source / GIT_EXCLUDE))))

        if self._docker_ssh_proxy_command is not None:
            docker_ssh_proxy_command = self._docker_ssh_proxy_command(['ssh'])
        else:
            docker_ssh_proxy_command = None
        ssh_options = ' '.join(
            ssh_options_list(
                self.ssh_private_key,
                self.ssh_control_name,
                ssh_proxy_command=self._ssh_proxy_command,
                docker_ssh_proxy_command=docker_ssh_proxy_command,
                port=self.port,
                disable_control_master=self.disable_control_master))
        rsync_command.append(f'-e "ssh {ssh_options}"')
        # To support spaces in the path, we need to quote source and target.
        # rsync doesn't support '~' in a quoted local path, but it is ok to
        # have '~' in a quoted remote path.
        if up:
            full_source_str = str(resolved_source)
            if resolved_source.is_dir():
                full_source_str = os.path.join(full_source_str, '')
            rsync_command.extend([
                f'{full_source_str!r}',
                f'{self.ssh_user}@{self.ip}:{target!r}',
            ])
        else:
            rsync_command.extend([
                f'{self.ssh_user}@{self.ip}:{source!r}',
                f'{os.path.expanduser(target)!r}',
            ])
        command = ' '.join(rsync_command)

        backoff = common_utils.Backoff(initial_backoff=5, max_backoff_factor=5)
        while max_retry >= 0:
            returncode, stdout, stderr = log_lib.run_with_log(
                command,
                log_path=log_path,
                stream_logs=stream_logs,
                shell=True,
                require_outputs=True)
            if returncode == 0:
                break
            max_retry -= 1
            time.sleep(backoff.current_backoff())

        direction = 'up' if up else 'down'
        error_msg = (f'Failed to rsync {direction}: {source} -> {target}. '
                     'Ensure that the network is stable, then retry.')
        subprocess_utils.handle_returncode(returncode,
                                           command,
                                           error_msg,
                                           stderr=stdout + stderr,
                                           stream_logs=stream_logs)<|MERGE_RESOLUTION|>--- conflicted
+++ resolved
@@ -184,14 +184,8 @@
             # cluster by 1 second.
             # sourcing ~/.bashrc is not required for internal executions
             command += [
-<<<<<<< HEAD
-                shlex.quote(
-                    'true && export OMP_NUM_THREADS=1 PYTHONWARNINGS=ignore'
-                    f' && ({cmd})')
-=======
                 shlex.quote('true && export OMP_NUM_THREADS=1 '
                             f'PYTHONWARNINGS=ignore && ({cmd})')
->>>>>>> ccfc3b1e
             ]
         if not separate_stderr:
             command.append('2>&1')
@@ -438,12 +432,7 @@
             process_stream,
             separate_stderr,
             # A hack to remove the following SSH warning+bash warnings (twice):
-<<<<<<< HEAD
-            # Warning: Permanently added 'xx.xx.xx.xx' to the list of known
-            # hosts.
-=======
             #  Warning: Permanently added 'xx.xx.xx.xx' to the list of known...
->>>>>>> ccfc3b1e
             #  bash: cannot set terminal process group
             #  bash: no job control in this shell
             # When not source_bashrc, the bash warning will only show once.
