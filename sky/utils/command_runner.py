"""Runner for commands to be executed on the cluster."""
import enum
import getpass
import hashlib
import os
import pathlib
import shlex
import time
from typing import List, Optional, Tuple, Union

from sky import sky_logging
from sky.skylet import constants
from sky.skylet import log_lib
from sky.utils import common_utils
from sky.utils import subprocess_utils

logger = sky_logging.init_logger(__name__)

# The git exclude file to support.
GIT_EXCLUDE = '.git/info/exclude'
# Rsync options
RSYNC_DISPLAY_OPTION = '-Pavz'
# Legend
#   dir-merge: ignore file can appear in any subdir, applies to that
#     subdir downwards
# Note that "-" is mandatory for rsync and means all patterns in the ignore
# files are treated as *exclude* patterns.  Non-exclude patterns, e.g., "!
# do_not_exclude" doesn't work, even though git allows it.
RSYNC_FILTER_OPTION = '--filter=\'dir-merge,- .gitignore\''
RSYNC_EXCLUDE_OPTION = '--exclude-from={}'

_HASH_MAX_LENGTH = 10


def _ssh_control_path(ssh_control_filename: Optional[str]) -> Optional[str]:
    """Returns a temporary path to be used as the ssh control path."""
    if ssh_control_filename is None:
        return None
    username = getpass.getuser()
    path = (f'/tmp/skypilot_ssh_{username}/{ssh_control_filename}')
    os.makedirs(path, exist_ok=True)
    return path


def ssh_options_list(ssh_private_key: Optional[str],
                     ssh_control_name: Optional[str],
                     *,
                     ssh_proxy_command: Optional[str] = None,
                     docker_ssh_proxy_command: Optional[str] = None,
                     timeout: int = 30,
                     port: int = 22) -> List[str]:
    """Returns a list of sane options for 'ssh'."""
    # Forked from Ray SSHOptions:
    # https://github.com/ray-project/ray/blob/master/python/ray/autoscaler/_private/command_runner.py
    arg_dict = {
        # SSH port
        'Port': port,
        # Supresses initial fingerprint verification.
        'StrictHostKeyChecking': 'no',
        # SSH IP and fingerprint pairs no longer added to known_hosts.
        # This is to remove a 'REMOTE HOST IDENTIFICATION HAS CHANGED'
        # warning if a new node has the same IP as a previously
        # deleted node, because the fingerprints will not match in
        # that case.
        'UserKnownHostsFile': os.devnull,
        # Try fewer extraneous key pairs.
        'IdentitiesOnly': 'yes',
        # Abort if port forwarding fails (instead of just printing to
        # stderr).
        'ExitOnForwardFailure': 'yes',
        # Quickly kill the connection if network connection breaks (as
        # opposed to hanging/blocking).
        'ServerAliveInterval': 5,
        'ServerAliveCountMax': 3,
        # ConnectTimeout.
        'ConnectTimeout': f'{timeout}s',
        # Agent forwarding for git.
        'ForwardAgent': 'yes',
    }
<<<<<<< HEAD
    """
    if ssh_control_name is not None:
=======
    # SSH Control will have a severe delay when using docker_ssh_proxy_command.
    # TODO(tian): Investigate why.
    if ssh_control_name is not None and docker_ssh_proxy_command is None:
>>>>>>> 397e3e0e
        arg_dict.update({
            # Control path: important optimization as we do multiple ssh in one
            # sky.launch().
            'ControlMaster': 'auto',
            'ControlPath': f'{_ssh_control_path(ssh_control_name)}/%C',
            'ControlPersist': '300s',
        })
    """
    ssh_key_option = [
        '-i',
        ssh_private_key,
    ] if ssh_private_key is not None else []

    if docker_ssh_proxy_command is not None:
        logger.debug(f'--- Docker SSH Proxy: {docker_ssh_proxy_command} ---')
        arg_dict.update({
            'ProxyCommand': shlex.quote(docker_ssh_proxy_command),
        })

    if ssh_proxy_command is not None:
        logger.debug(f'--- Proxy: {ssh_proxy_command} ---')
        arg_dict.update({
            # Due to how log_lib.run_with_log() works (using shell=True) we
            # must quote this value.
            'ProxyCommand': shlex.quote(ssh_proxy_command),
        })

    return ssh_key_option + [
        x for y in (['-o', f'{k}={v}']
                    for k, v in arg_dict.items()
                    if v is not None) for x in y
    ]


class SshMode(enum.Enum):
    """Enum for SSH mode."""
    # Do not allocating pseudo-tty to avoid user input corrupting outputs.
    NON_INTERACTIVE = 0
    # Allocate a pseudo-tty, quit the ssh session after the cmd finishes.
    # Be careful of this mode, as ctrl-c will be passed to remote process.
    INTERACTIVE = 1
    # Allocate a pseudo-tty and log into the ssh session.
    LOGIN = 2


class SSHCommandRunner:
    """Runner for SSH commands."""

    def __init__(
        self,
        ip: str,
        ssh_user: str,
        ssh_private_key: str,
        ssh_control_name: Optional[str] = '__default__',
        ssh_proxy_command: Optional[str] = None,
        port: int = 22,
        docker_user: Optional[str] = None,
    ):
        """Initialize SSHCommandRunner.

        Example Usage:
            runner = SSHCommandRunner(ip, ssh_user, ssh_private_key)
            runner.run('ls -l', mode=SshMode.NON_INTERACTIVE)
            runner.rsync(source, target, up=True)

        Args:
            ip: The IP address of the remote machine.
            ssh_private_key: The path to the private key to use for ssh.
            ssh_user: The user to use for ssh.
            ssh_control_name: The files name of the ssh_control to use. This is
                used to avoid confliction between clusters for creating ssh
                control files. It can simply be the cluster_name or any name
                that can distinguish between clusters.
            ssh_proxy_command: Optional, the value to pass to '-o
                ProxyCommand'. Useful for communicating with clusters without
                public IPs using a "jump server".
            port: The port to use for ssh.
            docker_user: The docker user to use for ssh. If specified, the
                command will be run inside a docker container which have a ssh
                server running at port sky.skylet.constants.DEFAULT_DOCKER_PORT.
        """
        self.ssh_private_key = ssh_private_key
        self.ssh_control_name = (
            None if ssh_control_name is None else hashlib.md5(
                ssh_control_name.encode()).hexdigest()[:_HASH_MAX_LENGTH])
        self._ssh_proxy_command = ssh_proxy_command
        if docker_user is not None:
            assert port is None or port == 22, (
                f'port must be None or 22 for docker_user, got {port}.')
            # Already checked in resources
            assert ssh_proxy_command is None, (
                'ssh_proxy_command is not supported when using docker.')
            self.ip = 'localhost'
            self.ssh_user = docker_user
            self.port = constants.DEFAULT_DOCKER_PORT
            self._docker_ssh_proxy_command = lambda ssh: ' '.join(
                ssh + ssh_options_list(ssh_private_key, None
                                      ) + ['-W', '%h:%p', f'{ssh_user}@{ip}'])
        else:
            self.ip = ip
            self.ssh_user = ssh_user
            self.port = port
            self._docker_ssh_proxy_command = None

    @staticmethod
    def make_runner_list(
        ip_list: List[str],
        ssh_user: str,
        ssh_private_key: str,
        ssh_control_name: Optional[str] = None,
        ssh_proxy_command: Optional[str] = None,
        port_list: Optional[List[int]] = None,
        docker_user: Optional[str] = None,
    ) -> List['SSHCommandRunner']:
        """Helper function for creating runners with the same ssh credentials"""
        if not port_list:
            port_list = [22] * len(ip_list)
        return [
            SSHCommandRunner(ip, ssh_user, ssh_private_key, ssh_control_name,
                             ssh_proxy_command, port, docker_user)
            for ip, port in zip(ip_list, port_list)
        ]

    def _ssh_base_command(self, *, ssh_mode: SshMode,
                          port_forward: Optional[List[int]]) -> List[str]:
        ssh = ['ssh']
        if ssh_mode == SshMode.NON_INTERACTIVE:
            # Disable pseudo-terminal allocation. Otherwise, the output of
            # ssh will be corrupted by the user's input.
            ssh += ['-T']
        else:
            # Force pseudo-terminal allocation for interactive/login mode.
            ssh += ['-tt']
        if port_forward is not None:
            for port in port_forward:
                local = remote = port
                logger.info(
                    f'Forwarding port {local} to port {remote} on localhost.')
                ssh += ['-L', f'{remote}:localhost:{local}']
        if self._docker_ssh_proxy_command is not None:
            docker_ssh_proxy_command = self._docker_ssh_proxy_command(ssh)
        else:
            docker_ssh_proxy_command = None
        return ssh + ssh_options_list(
            self.ssh_private_key,
            self.ssh_control_name,
            ssh_proxy_command=self._ssh_proxy_command,
            docker_ssh_proxy_command=docker_ssh_proxy_command,
            port=self.port,
        ) + [f'{self.ssh_user}@{self.ip}']

    def run(
            self,
            cmd: Union[str, List[str]],
            *,
            require_outputs: bool = False,
            port_forward: Optional[List[int]] = None,
            # Advanced options.
            log_path: str = os.devnull,
            # If False, do not redirect stdout/stderr to optimize performance.
            process_stream: bool = True,
            stream_logs: bool = True,
            ssh_mode: SshMode = SshMode.NON_INTERACTIVE,
            separate_stderr: bool = False,
            **kwargs) -> Union[int, Tuple[int, str, str]]:
        """Uses 'ssh' to run 'cmd' on a node with ip.

        Args:
            ip: The IP address of the node.
            cmd: The command to run.
            port_forward: A list of ports to forward from the localhost to the
            remote host.

            Advanced options:

            require_outputs: Whether to return the stdout/stderr of the command.
            log_path: Redirect stdout/stderr to the log_path.
            stream_logs: Stream logs to the stdout/stderr.
            check: Check the success of the command.
            ssh_mode: The mode to use for ssh.
                See SSHMode for more details.
            separate_stderr: Whether to separate stderr from stdout.


        Returns:
            returncode
            or
            A tuple of (returncode, stdout, stderr).
        """
        base_ssh_command = self._ssh_base_command(ssh_mode=ssh_mode,
                                                  port_forward=port_forward)
        if ssh_mode == SshMode.LOGIN:
            assert isinstance(cmd, list), 'cmd must be a list for login mode.'
            command = base_ssh_command + cmd
            proc = subprocess_utils.run(command, shell=False, check=False)
            return proc.returncode, '', ''
        if isinstance(cmd, list):
            cmd = ' '.join(cmd)

        log_dir = os.path.expanduser(os.path.dirname(log_path))
        os.makedirs(log_dir, exist_ok=True)
        # We need this to correctly run the cmd, and get the output.
        command = [
            'bash',
            '--login',
            '-c',
            # Need this `-i` option to make sure `source ~/.bashrc` work.
            '-i',
        ]

        command += [
            shlex.quote(f'true && source ~/.bashrc && export OMP_NUM_THREADS=1 '
                        f'PYTHONWARNINGS=ignore && ({cmd})'),
        ]
        if not separate_stderr:
            command.append('2>&1')
        if not process_stream and ssh_mode == SshMode.NON_INTERACTIVE:
            command += [
                # A hack to remove the following bash warnings (twice):
                #  bash: cannot set terminal process group
                #  bash: no job control in this shell
                '| stdbuf -o0 tail -n +5',
                # This is required to make sure the executor of command can get
                # correct returncode, since linux pipe is used.
                '; exit ${PIPESTATUS[0]}'
            ]

        command_str = ' '.join(command)
        command = base_ssh_command + [shlex.quote(command_str)]

        executable = None
        if not process_stream:
            if stream_logs:
                command += [
                    f'| tee {log_path}',
                    # This also requires the executor to be '/bin/bash' instead
                    # of the default '/bin/sh'.
                    '; exit ${PIPESTATUS[0]}'
                ]
            else:
                command += [f'> {log_path}']
            executable = '/bin/bash'

        return log_lib.run_with_log(' '.join(command),
                                    log_path,
                                    require_outputs=require_outputs,
                                    stream_logs=stream_logs,
                                    process_stream=process_stream,
                                    shell=True,
                                    executable=executable,
                                    **kwargs)

    def rsync(
        self,
        source: str,
        target: str,
        *,
        up: bool,
        # Advanced options.
        log_path: str = os.devnull,
        stream_logs: bool = True,
        max_retry: int = 1,
    ) -> None:
        """Uses 'rsync' to sync 'source' to 'target'.

        Args:
            source: The source path.
            target: The target path.
            up: The direction of the sync, True for local to cluster, False
              for cluster to local.
            log_path: Redirect stdout/stderr to the log_path.
            stream_logs: Stream logs to the stdout/stderr.
            max_retry: The maximum number of retries for the rsync command.
              This value should be non-negative.

        Raises:
            exceptions.CommandError: rsync command failed.
        """
        # Build command.
        # TODO(zhwu): This will print a per-file progress bar (with -P),
        # shooting a lot of messages to the output. --info=progress2 is used
        # to get a total progress bar, but it requires rsync>=3.1.0 and Mac
        # OS has a default rsync==2.6.9 (16 years old).
        rsync_command = ['rsync', RSYNC_DISPLAY_OPTION]

        # --filter
        rsync_command.append(RSYNC_FILTER_OPTION)

        if up:
            # The source is a local path, so we need to resolve it.
            # --exclude-from
            resolved_source = pathlib.Path(source).expanduser().resolve()
            if (resolved_source / GIT_EXCLUDE).exists():
                # Ensure file exists; otherwise, rsync will error out.
                rsync_command.append(
                    RSYNC_EXCLUDE_OPTION.format(
                        str(resolved_source / GIT_EXCLUDE)))

        if self._docker_ssh_proxy_command is not None:
            docker_ssh_proxy_command = self._docker_ssh_proxy_command(['ssh'])
        else:
            docker_ssh_proxy_command = None
        ssh_options = ' '.join(
            ssh_options_list(
                self.ssh_private_key,
                self.ssh_control_name,
                ssh_proxy_command=self._ssh_proxy_command,
                docker_ssh_proxy_command=docker_ssh_proxy_command,
                port=self.port,
            ))
        rsync_command.append(f'-e "ssh {ssh_options}"')
        # To support spaces in the path, we need to quote source and target.
        # rsync doesn't support '~' in a quoted local path, but it is ok to
        # have '~' in a quoted remote path.
        if up:
            full_source_str = str(resolved_source)
            if resolved_source.is_dir():
                full_source_str = os.path.join(full_source_str, '')
            rsync_command.extend([
                f'{full_source_str!r}',
                f'{self.ssh_user}@{self.ip}:{target!r}',
            ])
        else:
            rsync_command.extend([
                f'{self.ssh_user}@{self.ip}:{source!r}',
                f'{os.path.expanduser(target)!r}',
            ])
        command = ' '.join(rsync_command)

        backoff = common_utils.Backoff(initial_backoff=5, max_backoff_factor=5)
        while max_retry >= 0:
            returncode, _, stderr = log_lib.run_with_log(
                command,
                log_path=log_path,
                stream_logs=stream_logs,
                shell=True,
                require_outputs=True)
            if returncode == 0:
                break
            max_retry -= 1
            time.sleep(backoff.current_backoff())

        direction = 'up' if up else 'down'
        error_msg = (f'Failed to rsync {direction}: {source} -> {target}. '
                     'Ensure that the network is stable, then retry.')
        subprocess_utils.handle_returncode(returncode,
                                           command,
                                           error_msg,
                                           stderr=stderr,
                                           stream_logs=stream_logs)<|MERGE_RESOLUTION|>--- conflicted
+++ resolved
@@ -77,14 +77,10 @@
         # Agent forwarding for git.
         'ForwardAgent': 'yes',
     }
-<<<<<<< HEAD
     """
-    if ssh_control_name is not None:
-=======
     # SSH Control will have a severe delay when using docker_ssh_proxy_command.
     # TODO(tian): Investigate why.
     if ssh_control_name is not None and docker_ssh_proxy_command is None:
->>>>>>> 397e3e0e
         arg_dict.update({
             # Control path: important optimization as we do multiple ssh in one
             # sky.launch().
