"""Runner for commands to be executed on the cluster."""
import enum
import hashlib
import os
import pathlib
import shlex
import time
from typing import Any, Iterable, List, Optional, Tuple, Type, Union

from sky import sky_logging
from sky.skylet import constants
from sky.skylet import log_lib
from sky.utils import common_utils
from sky.utils import subprocess_utils
from sky.utils import timeline

logger = sky_logging.init_logger(__name__)

# The git exclude file to support.
GIT_EXCLUDE = '.git/info/exclude'
# Rsync options
RSYNC_DISPLAY_OPTION = '-Pavz'
# Legend
#   dir-merge: ignore file can appear in any subdir, applies to that
#     subdir downwards
# Note that "-" is mandatory for rsync and means all patterns in the ignore
# files are treated as *exclude* patterns.  Non-exclude patterns, e.g., "!
# do_not_exclude" doesn't work, even though git allows it.
RSYNC_FILTER_OPTION = '--filter=\'dir-merge,- .gitignore\''
RSYNC_EXCLUDE_OPTION = '--exclude-from={}'

_HASH_MAX_LENGTH = 10


def _ssh_control_path(ssh_control_filename: Optional[str]) -> Optional[str]:
    """Returns a temporary path to be used as the ssh control path."""
    if ssh_control_filename is None:
        return None
    user_hash = common_utils.get_user_hash()
    path = f'/tmp/skypilot_ssh_{user_hash}/{ssh_control_filename}'
    os.makedirs(path, exist_ok=True)
    return path


def ssh_options_list(
    ssh_private_key: Optional[str],
    ssh_control_name: Optional[str],
    *,
    ssh_proxy_command: Optional[str] = None,
    docker_ssh_proxy_command: Optional[str] = None,
    connect_timeout: Optional[int] = None,
    port: int = 22,
    disable_control_master: Optional[bool] = False,
) -> List[str]:
    """Returns a list of sane options for 'ssh'."""
    if connect_timeout is None:
        connect_timeout = 30
    # Forked from Ray SSHOptions:
    # https://github.com/ray-project/ray/blob/master/python/ray/autoscaler/_private/command_runner.py
    arg_dict = {
        # SSH port
        'Port': port,
        # Supresses initial fingerprint verification.
        'StrictHostKeyChecking': 'no',
        # SSH IP and fingerprint pairs no longer added to known_hosts.
        # This is to remove a 'REMOTE HOST IDENTIFICATION HAS CHANGED'
        # warning if a new node has the same IP as a previously
        # deleted node, because the fingerprints will not match in
        # that case.
        'UserKnownHostsFile': os.devnull,
        # Try fewer extraneous key pairs.
        'IdentitiesOnly': 'yes',
        # Abort if port forwarding fails (instead of just printing to
        # stderr).
        'ExitOnForwardFailure': 'yes',
        # Quickly kill the connection if network connection breaks (as
        # opposed to hanging/blocking).
        'ServerAliveInterval': 5,
        'ServerAliveCountMax': 3,
        # ConnectTimeout.
        'ConnectTimeout': f'{connect_timeout}s',
        # Agent forwarding for git.
        'ForwardAgent': 'yes',
    }
    # SSH Control will have a severe delay when using docker_ssh_proxy_command.
    # TODO(tian): Investigate why.
    # We also do not use ControlMaster when we use `kubectl port-forward`
    # to access Kubernetes pods over SSH+Proxycommand. This is because the
    # process running ProxyCommand is kept running as long as the ssh session
    # is running and the ControlMaster keeps the session, which results in
    # 'ControlPersist' number of seconds delay per ssh commands ran.
    if (ssh_control_name is not None and docker_ssh_proxy_command is None and
            not disable_control_master):
        arg_dict.update({
            # Control path: important optimization as we do multiple ssh in one
            # sky.launch().
            'ControlMaster': 'auto',
            'ControlPath': f'{_ssh_control_path(ssh_control_name)}/%C',
            'ControlPersist': '300s',
        })
    ssh_key_option = [
        '-i',
        ssh_private_key,
    ] if ssh_private_key is not None else []

    if docker_ssh_proxy_command is not None:
        logger.debug(f'--- Docker SSH Proxy: {docker_ssh_proxy_command} ---')
        arg_dict.update({
            'ProxyCommand': shlex.quote(docker_ssh_proxy_command),
        })

    if ssh_proxy_command is not None:
        logger.debug(f'--- Proxy: {ssh_proxy_command} ---')
        arg_dict.update({
            # Due to how log_lib.run_with_log() works (using shell=True) we
            # must quote this value.
            'ProxyCommand': shlex.quote(ssh_proxy_command),
        })

    return ssh_key_option + [
        x for y in (['-o', f'{k}={v}']
                    for k, v in arg_dict.items()
                    if v is not None) for x in y
    ]


class SshMode(enum.Enum):
    """Enum for SSH mode."""
    # Do not allocating pseudo-tty to avoid user input corrupting outputs.
    NON_INTERACTIVE = 0
    # Allocate a pseudo-tty, quit the ssh session after the cmd finishes.
    # Be careful of this mode, as ctrl-c will be passed to remote process.
    INTERACTIVE = 1
    # Allocate a pseudo-tty and log into the ssh session.
    LOGIN = 2


class CommandRunner:
    """Runner for commands to be executed on the cluster."""

    def __init__(self, node_id: str, node: Any, **kwargs):
        del node, kwargs
        self.node_id = node_id

    def _get_command_to_run(
        self,
        cmd: Union[str, List[str]],
        process_stream: bool,
        separate_stderr: bool,
        skip_lines: int,
        source_bashrc: bool = False,
    ) -> str:
        """Returns the command to run."""
        if isinstance(cmd, list):
            cmd = ' '.join(cmd)

        # We need this to correctly run the cmd, and get the output.
        command = [
            'bash',
            '--login',
            '-c',
        ]
        if source_bashrc:
            command += [
                # Need this `-i` option to make sure `source ~/.bashrc` work.
                '-i',
                shlex.quote(cmd),
            ]
        else:
            # Optimization: this reduces the time for connecting to the remote
            # cluster by 1 second.
            # sourcing ~/.bashrc is not required for internal executions
            command += [shlex.quote(cmd)]
        if not separate_stderr:
            command.append('2>&1')
        if not process_stream and skip_lines:
            command += [
                # A hack to remove the following bash warnings (twice):
                #  bash: cannot set terminal process group
                #  bash: no job control in this shell
                f'| stdbuf -o0 tail -n +{skip_lines}',
                # This is required to make sure the executor of command can get
                # correct returncode, since linux pipe is used.
                '; exit ${PIPESTATUS[0]}'
            ]

        command_str = ' '.join(command)
        return command_str

    @timeline.event
    def run(
            self,
            cmd: Union[str, List[str]],
            *,
            require_outputs: bool = False,
            # Advanced options.
            log_path: str = os.devnull,
            # If False, do not redirect stdout/stderr to optimize performance.
            process_stream: bool = True,
            stream_logs: bool = True,
            ssh_mode: SshMode = SshMode.NON_INTERACTIVE,
            separate_stderr: bool = False,
            source_bashrc: bool = False,
            **kwargs) -> Union[int, Tuple[int, str, str]]:
        """Runs the command on the cluster.

        Args:
            cmd: The command to run.
            require_outputs: Whether to return the stdout/stderr of the command.
            log_path: Redirect stdout/stderr to the log_path.
            stream_logs: Stream logs to the stdout/stderr.
            ssh_mode: The mode to use for ssh.
                See SSHMode for more details.
            separate_stderr: Whether to separate stderr from stdout.

        Returns:
            returncode
            or
            A tuple of (returncode, stdout, stderr).
        """
        raise NotImplementedError

    @timeline.event
    def rsync(
        self,
        source: str,
        target: str,
        *,
        up: bool,
        # Advanced options.
        log_path: str = os.devnull,
        stream_logs: bool = True,
        max_retry: int = 1,
    ) -> None:
        """Uses 'rsync' to sync 'source' to 'target'.

        Args:
            source: The source path.
            target: The target path.
            up: The direction of the sync, True for local to cluster, False
              for cluster to local.
            log_path: Redirect stdout/stderr to the log_path.
            stream_logs: Stream logs to the stdout/stderr.
            max_retry: The maximum number of retries for the rsync command.
              This value should be non-negative.

        Raises:
            exceptions.CommandError: rsync command failed.
        """
        raise NotImplementedError

    @classmethod
    def make_runner_list(
        cls: Type['CommandRunner'],
        node_list: Iterable[Any],
        **kwargs,
    ) -> List['CommandRunner']:
        """Helper function for creating runners with the same credentials"""
        return [cls(node, **kwargs) for node in node_list]

    def check_connection(self) -> bool:
        """Check if the connection to the remote machine is successful."""
        returncode = self.run('true', connect_timeout=5, stream_logs=False)
        if returncode:
            return False
        return True


class SSHCommandRunner(CommandRunner):
    """Runner for SSH commands."""

    def __init__(
        self,
        node: Tuple[str, int],
        ssh_user: str,
        ssh_private_key: str,
        ssh_control_name: Optional[str] = '__default__',
        ssh_proxy_command: Optional[str] = None,
        docker_user: Optional[str] = None,
        disable_control_master: Optional[bool] = False,
    ):
        """Initialize SSHCommandRunner.

        Example Usage:
            runner = SSHCommandRunner(ip, ssh_user, ssh_private_key)
            runner.run('ls -l', mode=SshMode.NON_INTERACTIVE)
            runner.rsync(source, target, up=True)

        Args:
            node: (ip, port) The IP address and port of the remote machine.
            ssh_private_key: The path to the private key to use for ssh.
            ssh_user: The user to use for ssh.
            ssh_control_name: The files name of the ssh_control to use. This is
                used to avoid confliction between clusters for creating ssh
                control files. It can simply be the cluster_name or any name
                that can distinguish between clusters.
            ssh_proxy_command: Optional, the value to pass to '-o
                ProxyCommand'. Useful for communicating with clusters without
                public IPs using a "jump server".
            port: The port to use for ssh.
            docker_user: The docker user to use for ssh. If specified, the
                command will be run inside a docker container which have a ssh
                server running at port sky.skylet.constants.DEFAULT_DOCKER_PORT
            disable_control_master: bool; specifies either or not the ssh
                command will utilize ControlMaster. We currently disable
                it for k8s instance.
        """
        ip, port = node
        super().__init__(ip, node)
        self.ssh_private_key = ssh_private_key
        self.ssh_control_name = (
            None if ssh_control_name is None else hashlib.md5(
                ssh_control_name.encode()).hexdigest()[:_HASH_MAX_LENGTH])
        self._ssh_proxy_command = ssh_proxy_command
        self.disable_control_master = disable_control_master
        if docker_user is not None:
            assert port is None or port == 22, (
                f'port must be None or 22 for docker_user, got {port}.')
            # Already checked in resources
            assert ssh_proxy_command is None, (
                'ssh_proxy_command is not supported when using docker.')
            self.ip = 'localhost'
            self.ssh_user = docker_user
            self.port = constants.DEFAULT_DOCKER_PORT
            self._docker_ssh_proxy_command = lambda ssh: ' '.join(
                ssh + ssh_options_list(ssh_private_key, None
                                      ) + ['-W', '%h:%p', f'{ssh_user}@{ip}'])
        else:
            self.ip = ip
            self.ssh_user = ssh_user
            self.port = port
            self._docker_ssh_proxy_command = None

    def _ssh_base_command(self, *, ssh_mode: SshMode,
                          port_forward: Optional[List[int]],
                          connect_timeout: Optional[int]) -> List[str]:
        ssh = ['ssh']
        if ssh_mode == SshMode.NON_INTERACTIVE:
            # Disable pseudo-terminal allocation. Otherwise, the output of
            # ssh will be corrupted by the user's input.
            ssh += ['-T']
        else:
            # Force pseudo-terminal allocation for interactive/login mode.
            ssh += ['-tt']
        if port_forward is not None:
            for port in port_forward:
                local = remote = port
                logger.info(
                    f'Forwarding port {local} to port {remote} on localhost.')
                ssh += ['-L', f'{remote}:localhost:{local}']
        if self._docker_ssh_proxy_command is not None:
            docker_ssh_proxy_command = self._docker_ssh_proxy_command(ssh)
        else:
            docker_ssh_proxy_command = None
        return ssh + ssh_options_list(
            self.ssh_private_key,
            self.ssh_control_name,
            ssh_proxy_command=self._ssh_proxy_command,
            docker_ssh_proxy_command=docker_ssh_proxy_command,
            port=self.port,
            connect_timeout=connect_timeout,
            disable_control_master=self.disable_control_master) + [
                f'{self.ssh_user}@{self.ip}'
            ]

    @timeline.event
    def run(
            self,
            cmd: Union[str, List[str]],
            *,
            require_outputs: bool = False,
            port_forward: Optional[List[int]] = None,
            # Advanced options.
            log_path: str = os.devnull,
            # If False, do not redirect stdout/stderr to optimize performance.
            process_stream: bool = True,
            stream_logs: bool = True,
            ssh_mode: SshMode = SshMode.NON_INTERACTIVE,
            separate_stderr: bool = False,
            connect_timeout: Optional[int] = None,
            source_bashrc: bool = False,
            **kwargs) -> Union[int, Tuple[int, str, str]]:
        """Uses 'ssh' to run 'cmd' on a node with ip.

        Args:
            cmd: The command to run.
            port_forward: A list of ports to forward from the localhost to the
            remote host.

            Advanced options:

            require_outputs: Whether to return the stdout/stderr of the command.
            log_path: Redirect stdout/stderr to the log_path.
            stream_logs: Stream logs to the stdout/stderr.
            check: Check the success of the command.
            ssh_mode: The mode to use for ssh.
                See SSHMode for more details.
            separate_stderr: Whether to separate stderr from stdout.


        Returns:
            returncode
            or
            A tuple of (returncode, stdout, stderr).
        """
        base_ssh_command = self._ssh_base_command(
            ssh_mode=ssh_mode,
            port_forward=port_forward,
            connect_timeout=connect_timeout)
        if ssh_mode == SshMode.LOGIN:
            assert isinstance(cmd, list), 'cmd must be a list for login mode.'
            command = base_ssh_command + cmd
            proc = subprocess_utils.run(command, shell=False, check=False)
            return proc.returncode, '', ''

        command_str = self._get_command_to_run(
            cmd,
            process_stream,
            separate_stderr,
            # A hack to remove the following bash warnings (twice):
            #  bash: cannot set terminal process group
            #  bash: no job control in this shell
            skip_lines=4 if source_bashrc else 0,
            source_bashrc=source_bashrc)
        command = base_ssh_command + [shlex.quote(command_str)]

        log_dir = os.path.expanduser(os.path.dirname(log_path))
        os.makedirs(log_dir, exist_ok=True)

        executable = None
        if not process_stream:
            if stream_logs:
                command += [
                    f'| tee {log_path}',
                    # This also requires the executor to be '/bin/bash' instead
                    # of the default '/bin/sh'.
                    '; exit ${PIPESTATUS[0]}'
                ]
            else:
                command += [f'> {log_path}']
            executable = '/bin/bash'
        return log_lib.run_with_log(' '.join(command),
                                    log_path,
                                    require_outputs=require_outputs,
                                    stream_logs=stream_logs,
                                    process_stream=process_stream,
                                    shell=True,
                                    executable=executable,
                                    **kwargs)

    @timeline.event
    def rsync(
        self,
        source: str,
        target: str,
        *,
        up: bool,
        # Advanced options.
        log_path: str = os.devnull,
        stream_logs: bool = True,
        max_retry: int = 1,
    ) -> None:
        """Uses 'rsync' to sync 'source' to 'target'.

        Args:
            source: The source path.
            target: The target path.
            up: The direction of the sync, True for local to cluster, False
              for cluster to local.
            log_path: Redirect stdout/stderr to the log_path.
            stream_logs: Stream logs to the stdout/stderr.
            max_retry: The maximum number of retries for the rsync command.
              This value should be non-negative.

        Raises:
            exceptions.CommandError: rsync command failed.
        """
        # Build command.
        # TODO(zhwu): This will print a per-file progress bar (with -P),
        # shooting a lot of messages to the output. --info=progress2 is used
        # to get a total progress bar, but it requires rsync>=3.1.0 and Mac
        # OS has a default rsync==2.6.9 (16 years old).
        rsync_command = ['rsync', RSYNC_DISPLAY_OPTION]

        # --filter
        rsync_command.append(RSYNC_FILTER_OPTION)

        if up:
            # The source is a local path, so we need to resolve it.
            # --exclude-from
            resolved_source = pathlib.Path(source).expanduser().resolve()
            if (resolved_source / GIT_EXCLUDE).exists():
                # Ensure file exists; otherwise, rsync will error out.
                #
                # We shlex.quote() because the path may contain spaces:
                #   'my dir/.git/info/exclude'
                # Without quoting rsync fails.
                rsync_command.append(
                    RSYNC_EXCLUDE_OPTION.format(
                        shlex.quote(str(resolved_source / GIT_EXCLUDE))))

        if self._docker_ssh_proxy_command is not None:
            docker_ssh_proxy_command = self._docker_ssh_proxy_command(['ssh'])
        else:
            docker_ssh_proxy_command = None
        ssh_options = ' '.join(
            ssh_options_list(
                self.ssh_private_key,
                self.ssh_control_name,
                ssh_proxy_command=self._ssh_proxy_command,
                docker_ssh_proxy_command=docker_ssh_proxy_command,
                port=self.port,
                disable_control_master=self.disable_control_master))
        rsync_command.append(f'-e "ssh {ssh_options}"')
        # To support spaces in the path, we need to quote source and target.
        # rsync doesn't support '~' in a quoted local path, but it is ok to
        # have '~' in a quoted remote path.
        if up:
            full_source_str = str(resolved_source)
            if resolved_source.is_dir():
                full_source_str = os.path.join(full_source_str, '')
            rsync_command.extend([
                f'{full_source_str!r}',
                f'{self.ssh_user}@{self.ip}:{target!r}',
            ])
        else:
            rsync_command.extend([
                f'{self.ssh_user}@{self.ip}:{source!r}',
                f'{os.path.expanduser(target)!r}',
            ])
        command = ' '.join(rsync_command)

        backoff = common_utils.Backoff(initial_backoff=5, max_backoff_factor=5)
        while max_retry >= 0:
            returncode, stdout, stderr = log_lib.run_with_log(
                command,
                log_path=log_path,
                stream_logs=stream_logs,
                shell=True,
                require_outputs=True)
            if returncode == 0:
                break
            max_retry -= 1
            time.sleep(backoff.current_backoff())

        direction = 'up' if up else 'down'
        error_msg = (f'Failed to rsync {direction}: {source} -> {target}. '
                     'Ensure that the network is stable, then retry.')
        subprocess_utils.handle_returncode(returncode,
                                           command,
                                           error_msg,
<<<<<<< HEAD
                                           stderr=stderr,
                                           stream_logs=stream_logs)
=======
                                           stderr=stdout + stderr,
                                           stream_logs=stream_logs)

    def check_connection(self) -> bool:
        """Check if the connection to the remote machine is successful."""
        returncode = self.run('true', connect_timeout=5, stream_logs=False)
        if returncode:
            return False
        return True
>>>>>>> 8a181333
<|MERGE_RESOLUTION|>--- conflicted
+++ resolved
@@ -549,17 +549,5 @@
         subprocess_utils.handle_returncode(returncode,
                                            command,
                                            error_msg,
-<<<<<<< HEAD
-                                           stderr=stderr,
-                                           stream_logs=stream_logs)
-=======
                                            stderr=stdout + stderr,
-                                           stream_logs=stream_logs)
-
-    def check_connection(self) -> bool:
-        """Check if the connection to the remote machine is successful."""
-        returncode = self.run('true', connect_timeout=5, stream_logs=False)
-        if returncode:
-            return False
-        return True
->>>>>>> 8a181333
+                                           stream_logs=stream_logs)