"""Sky global user state, backed by a sqlite database.

Concepts:
- Cluster name: a user-supplied or auto-generated unique name to identify a
  cluster.
- Cluster handle: (non-user facing) an opaque backend handle for Sky to
  interact with a cluster.
"""
import enum
import json
import os
import pathlib
import pickle
import sqlite3
import sys
import threading
import time
import typing
from typing import Any, Dict, List, Optional

from sky import clouds
from sky.skylet.utils import db_utils

if typing.TYPE_CHECKING:
    from sky import backends
    from sky.data import Storage

_ENABLED_CLOUDS_KEY = 'enabled_clouds'

_DB_PATH = os.path.expanduser('~/.sky/state.db')
os.makedirs(pathlib.Path(_DB_PATH).parents[0], exist_ok=True)


class _SQLiteConn(threading.local):
    """Thread-local connection to the sqlite3 database."""

    def __init__(self):
        super().__init__()
        self.conn = sqlite3.connect(_DB_PATH)
        self.cursor = self.conn.cursor()
        self._create_tables()

    def _create_tables(self):
        # Table for Clusters
        self.cursor.execute("""\
            CREATE TABLE IF NOT EXISTS clusters (
            name TEXT PRIMARY KEY,
            lauched_at INTEGER,
            handle BLOB,
            last_use TEXT,
            status TEXT)""")
        # Table for Sky Config (e.g. enabled clouds)
        self.cursor.execute("""\
            CREATE TABLE IF NOT EXISTS config (
            key TEXT PRIMARY KEY, value TEXT)""")
        # Table for Storage
        self.cursor.execute("""\
            CREATE TABLE IF NOT EXISTS storage (
            name TEXT PRIMARY KEY,
            lauched_at INTEGER,
            handle BLOB,
            last_use TEXT,
            status TEXT)""")
        # For backward compatibility.
        # TODO(zhwu): Remove this function after all users have migrated to
        # the latest version of Sky.
        # Add autostop column to clusters table
        db_utils.add_column_to_table(self.cursor, self.conn, 'clusters',
                                     'autostop', 'INTEGER DEFAULT -1')
        db_utils.rename_column(self.cursor, self.conn, 'clusters', 'lauched_at',
                               'launched_at')
        db_utils.rename_column(self.cursor, self.conn, 'storage', 'lauched_at',
                               'launched_at')

        self.conn.commit()


_DB = _SQLiteConn()


class ClusterStatus(enum.Enum):
    """Cluster status as recorded in table 'clusters'."""
    # NOTE: these statuses are as recorded in our local cache, the table
    # 'clusters'.  The actual cluster state may be different (e.g., an UP
    # cluster getting killed manually by the user or the cloud provider).

    # Initializing.  This means a backend.provision() call has started but has
    # not successfully finished. The cluster may be undergoing setup, may have
    # failed setup, may be live or down.
    INIT = 'INIT'

    # The cluster is recorded as up.  This means a backend.provision() has
    # previously succeeded.
    UP = 'UP'

    # Stopped.  This means a `sky stop` call has previously succeeded.
    STOPPED = 'STOPPED'


class StorageStatus(enum.Enum):
    """Storage status as recorded in table 'storage'."""

    # Initializing and uploading storage
    INIT = 'INIT'

    # Initialization failed
    INIT_FAILED = 'INIT_FAILED'

    # Failed to Upload to Cloud
    UPLOAD_FAILED = 'UPLOAD_FAILED'

    # Finished uploading, in terminal state
    READY = 'READY'


def _get_pretty_entry_point() -> str:
    """Returns the prettified entry point of this process (sys.argv).

    Example return values:

        $ sky launch app.yaml  # 'sky launch app.yaml'
        $ sky gpunode  # 'sky gpunode'
        $ python examples/app.py  # 'app.py'
    """
    argv = sys.argv
    basename = os.path.basename(argv[0])
    if basename == 'sky':
        # Turn '/.../anaconda/envs/py36/bin/sky' into 'sky', but keep other
        # things like 'examples/app.py'.
        argv[0] = basename
    return ' '.join(argv)


def add_or_update_cluster(cluster_name: str,
                          cluster_handle: 'backends.Backend.ResourceHandle',
                          ready: bool):
    """Adds or updates cluster_name -> cluster_handle mapping."""
    # FIXME: launched_at will be changed when `sky launch -c` is called.
    cluster_launched_at = int(time.time())
    handle = pickle.dumps(cluster_handle)
    last_use = _get_pretty_entry_point()
    status = ClusterStatus.UP if ready else ClusterStatus.INIT
    _DB.cursor.execute(
        'INSERT or REPLACE INTO clusters'
        '(name, launched_at, handle, last_use, status, autostop) '
        'VALUES (?, ?, ?, ?, ?, '
        # Keep the old autostop value if it exists, otherwise set it to
        # default -1.
        'COALESCE('
        '(SELECT autostop FROM clusters WHERE name=? AND status!=?), -1)'
        ')',  # VALUES
        (cluster_name, cluster_launched_at, handle, last_use, status.value,
         cluster_name, ClusterStatus.STOPPED.value))
    _DB.conn.commit()


def update_last_use(cluster_name: str):
    """Updates the last used command for the cluster."""
    _DB.cursor.execute('UPDATE clusters SET last_use=(?) WHERE name=(?)',
                       (_get_pretty_entry_point(), cluster_name))
    _DB.conn.commit()


def remove_cluster(cluster_name: str, terminate: bool):
    """Removes cluster_name mapping."""
    if terminate:
        _DB.cursor.execute('DELETE FROM clusters WHERE name=(?)',
                           (cluster_name,))
    else:
        handle = get_handle_from_cluster_name(cluster_name)
        if handle is None:
            return
        # Must invalidate head_ip: otherwise 'sky cpunode' on a stopped cpunode
        # will directly try to ssh, which leads to timeout.
        handle.head_ip = None
        _DB.cursor.execute(
            'UPDATE clusters SET handle=(?), status=(?) '
            'WHERE name=(?)', (
                pickle.dumps(handle),
                ClusterStatus.STOPPED.value,
                cluster_name,
            ))
    _DB.conn.commit()


def get_handle_from_cluster_name(
        cluster_name: str) -> Optional['backends.Backend.ResourceHandle']:
    assert cluster_name is not None, 'cluster_name cannot be None'
    rows = _DB.cursor.execute('SELECT handle FROM clusters WHERE name=(?)',
                              (cluster_name,))
    for (handle,) in rows:
        return pickle.loads(handle)


def get_glob_cluster_names(cluster_name: str) -> List[str]:
    assert cluster_name is not None, 'cluster_name cannot be None'
    rows = _DB.cursor.execute('SELECT name FROM clusters WHERE name GLOB (?)',
                              (cluster_name,))
    return [row[0] for row in rows]


def get_cluster_name_from_handle(
        cluster_handle: 'backends.Backend.ResourceHandle') -> Optional[str]:
    handle = pickle.dumps(cluster_handle)
    rows = _DB.cursor.execute('SELECT name FROM clusters WHERE handle=(?)',
                              (handle,))
    for (name,) in rows:
        return name


def set_cluster_status(cluster_name: str, status: ClusterStatus) -> None:
    _DB.cursor.execute('UPDATE clusters SET status=(?) WHERE name=(?)', (
        status.value,
        cluster_name,
    ))
    count = _DB.cursor.rowcount
    _DB.conn.commit()
    assert count <= 1, count
    if count == 0:
        raise ValueError(f'Cluster {cluster_name} not found.')


def set_cluster_autostop_value(cluster_name: str, idle_minutes: int) -> None:
    _DB.cursor.execute('UPDATE clusters SET autostop=(?) WHERE name=(?)', (
        idle_minutes,
        cluster_name,
    ))
    count = _DB.cursor.rowcount
    _DB.conn.commit()
    assert count <= 1, count
    if count == 0:
        raise ValueError(f'Cluster {cluster_name} not found.')


def get_cluster_from_name(
        cluster_name: Optional[str]) -> Optional[Dict[str, Any]]:
    rows = _DB.cursor.execute('SELECT * FROM clusters WHERE name=(?)',
                              (cluster_name,))
    for name, launched_at, handle, last_use, status, autostop in rows:
        record = {
            'name': name,
            'launched_at': launched_at,
            'handle': pickle.loads(handle),
            'last_use': last_use,
            'status': ClusterStatus[status],
            'autostop': autostop,
        }
        return record


def get_clusters() -> List[Dict[str, Any]]:
    rows = _DB.cursor.execute('select * from clusters')
    records = []
    for name, launched_at, handle, last_use, status, autostop in rows:
        # TODO: use namedtuple instead of dict
        record = {
            'name': name,
            'launched_at': launched_at,
            'handle': pickle.loads(handle),
            'last_use': last_use,
            'status': ClusterStatus[status],
            'autostop': autostop,
        }
        records.append(record)
    return records


def get_enabled_clouds() -> List[clouds.Cloud]:
    rows = _DB.cursor.execute('SELECT value FROM config WHERE key = ?',
                              (_ENABLED_CLOUDS_KEY,))
    ret = []
    for (value,) in rows:
        ret = json.loads(value)
        break
<<<<<<< HEAD
    return [clouds.Cloud.from_str(cloud) for cloud in ret]
=======
    return [clouds.CLOUD_REGISTRY.from_str(cloud) for cloud in ret]
>>>>>>> f545067d


def set_enabled_clouds(enabled_clouds: List[str]) -> None:
    _DB.cursor.execute('INSERT OR REPLACE INTO config VALUES (?, ?)',
                       (_ENABLED_CLOUDS_KEY, json.dumps(enabled_clouds)))
    _DB.conn.commit()


def add_or_update_storage(storage_name: str,
                          storage_handle: 'Storage.StorageMetadata',
                          storage_status: StorageStatus):
    storage_launched_at = int(time.time())
    handle = pickle.dumps(storage_handle)
    last_use = _get_pretty_entry_point()

    def status_check(status):
        return status in StorageStatus

    if not status_check(storage_status):
        raise ValueError(f'Error in updating global state. Storage Status '
                         f'{storage_status} is passed in incorrectly')
    _DB.cursor.execute('INSERT OR REPLACE INTO storage VALUES (?, ?, ?, ?, ?)',
                       (storage_name, storage_launched_at, handle, last_use,
                        storage_status.value))
    _DB.conn.commit()


def remove_storage(storage_name: str):
    """Removes Storage from Database"""
    _DB.cursor.execute('DELETE FROM storage WHERE name=(?)', (storage_name,))
    _DB.conn.commit()


def set_storage_status(storage_name: str, status: StorageStatus) -> None:
    _DB.cursor.execute('UPDATE storage SET status=(?) WHERE name=(?)', (
        status.value,
        storage_name,
    ))
    count = _DB.cursor.rowcount
    _DB.conn.commit()
    assert count <= 1, count
    if count == 0:
        raise ValueError(f'Storage {storage_name} not found.')


def get_storage_status(storage_name: str) -> None:
    assert storage_name is not None, 'storage_name cannot be None'
    rows = _DB.cursor.execute('SELECT status FROM storage WHERE name=(?)',
                              (storage_name,))
    for (status,) in rows:
        return StorageStatus[status]


def set_storage_handle(storage_name: str, handle: 'Storage.StorageMetadata'):
    _DB.cursor.execute('UPDATE storage SET handle=(?) WHERE name=(?)', (
        pickle.dumps(handle),
        storage_name,
    ))
    count = _DB.cursor.rowcount
    _DB.conn.commit()
    assert count <= 1, count
    if count == 0:
        raise ValueError(f'Storage{storage_name} not found.')


def get_handle_from_storage_name(storage_name: str):
    assert storage_name is not None, 'storage_name cannot be None'
    rows = _DB.cursor.execute('SELECT handle FROM storage WHERE name=(?)',
                              (storage_name,))
    for (handle,) in rows:
        return pickle.loads(handle)


def get_storage() -> List[Dict[str, Any]]:
    rows = _DB.cursor.execute('select * from storage')
    records = []
    for name, launched_at, handle, last_use, status in rows:
        # TODO: use namedtuple instead of dict
        records.append({
            'name': name,
            'launched_at': launched_at,
            'handle': pickle.loads(handle),
            'last_use': last_use,
            'status': StorageStatus[status],
        })
    return records<|MERGE_RESOLUTION|>--- conflicted
+++ resolved
@@ -272,11 +272,7 @@
     for (value,) in rows:
         ret = json.loads(value)
         break
-<<<<<<< HEAD
-    return [clouds.Cloud.from_str(cloud) for cloud in ret]
-=======
     return [clouds.CLOUD_REGISTRY.from_str(cloud) for cloud in ret]
->>>>>>> f545067d
 
 
 def set_enabled_clouds(enabled_clouds: List[str]) -> None:
