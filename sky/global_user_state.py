--- conflicted
+++ resolved
@@ -44,21 +44,6 @@
 
 _ENABLED_CLOUDS_KEY_PREFIX = 'enabled_clouds_'
 
-<<<<<<< HEAD
-_DB_PATH = os.path.expanduser('~/.sky/state.db')
-pathlib.Path(_DB_PATH).parents[0].mkdir(parents=True, exist_ok=True)
-
-if os.environ.get(constants.SKYPILOT_API_SERVER_DB_URL_ENV_VAR):
-    # If SKYPILOT_API_SERVER_DB_URL_ENV_VAR is set, use it as the database URI.
-    logger.debug(
-        f'using db URI from {constants.SKYPILOT_API_SERVER_DB_URL_ENV_VAR}')
-    SQLALCHEMY_ENGINE = sqlalchemy.create_engine(
-        os.environ.get(constants.SKYPILOT_API_SERVER_DB_URL_ENV_VAR))
-else:
-    SQLALCHEMY_ENGINE = sqlalchemy.create_engine('sqlite:///' + _DB_PATH)
-
-=======
->>>>>>> 959482e8
 Base = declarative.declarative_base()
 
 config_table = sqlalchemy.Table(
