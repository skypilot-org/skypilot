"""Global user state, backed by a sqlite database.

Concepts:
- Cluster name: a user-supplied or auto-generated unique name to identify a
  cluster.
- Cluster handle: (non-user facing) an opaque backend handle for us to
  interact with a cluster.
"""
import enum
import json
import os
import pathlib
import pickle
import time
import typing
from typing import Any, Dict, List, Optional

import colorama

from sky import clouds
from sky.utils import db_utils
from sky.utils import common_utils

if typing.TYPE_CHECKING:
    from sky import backends
    from sky.data import Storage

_ENABLED_CLOUDS_KEY = 'enabled_clouds'

_DB_PATH = os.path.expanduser('~/.sky/state.db')
pathlib.Path(_DB_PATH).parents[0].mkdir(parents=True, exist_ok=True)


def create_table(cursor, conn):
    # Enable WAL mode to avoid locking issues.
    # See: issue #1441 and PR #1509
<<<<<<< HEAD
    cursor.execute('PRAGMA journal_mode=WAL')
=======
    # https://github.com/microsoft/WSL/issues/2395
    # TODO(romilb): We do not enable WAL for WSL because of known issue in WSL.
    #  This may cause the database locked problem from WSL issue #1441.
    if not common_utils.is_wsl():
        conn.execute('PRAGMA journal_mode=WAL')
>>>>>>> fd161549
    # Table for Clusters
    cursor.execute("""\
        CREATE TABLE IF NOT EXISTS clusters (
        name TEXT PRIMARY KEY,
        launched_at INTEGER,
        handle BLOB,
        last_use TEXT,
        status TEXT,
        autostop INTEGER DEFAULT -1)""")
    # Table for configs (e.g. enabled clouds)
    cursor.execute("""\
        CREATE TABLE IF NOT EXISTS config (
        key TEXT PRIMARY KEY, value TEXT)""")
    # Table for Storage
    cursor.execute("""\
        CREATE TABLE IF NOT EXISTS storage (
        name TEXT PRIMARY KEY,
        launched_at INTEGER,
        handle BLOB,
        last_use TEXT,
        status TEXT)""")
    # For backward compatibility.
    # TODO(zhwu): Remove this function after all users have migrated to
    # the latest version of SkyPilot.
    # Add autostop column to clusters table
    db_utils.add_column_to_table(cursor, conn, 'clusters', 'autostop',
                                 'INTEGER DEFAULT -1')

    db_utils.add_column_to_table(cursor, conn, 'clusters', 'metadata',
                                 'TEXT DEFAULT "{}"')

    db_utils.add_column_to_table(cursor, conn, 'clusters', 'to_down',
                                 'INTEGER DEFAULT 0')
    db_utils.add_column_to_table(cursor, conn, 'clusters', 'owner', 'TEXT')
    conn.commit()


_DB = db_utils.SQLiteConn(_DB_PATH, create_table)


class ClusterStatus(enum.Enum):
    """Cluster status as recorded in table 'clusters'."""
    # NOTE: these statuses are as recorded in our local cache, the table
    # 'clusters'.  The actual cluster state may be different (e.g., an UP
    # cluster getting killed manually by the user or the cloud provider).

    # Initializing.  This means a backend.provision() call has started but has
    # not successfully finished. The cluster may be undergoing setup, may have
    # failed setup, may be live or down.
    INIT = 'INIT'

    # The cluster is recorded as up.  This means a backend.provision() has
    # previously succeeded.
    UP = 'UP'

    # Stopped.  This means a `sky stop` call has previously succeeded.
    STOPPED = 'STOPPED'

    def colored_str(self):
        color = _STATUS_TO_COLOR[self]
        return f'{color}{self.value}{colorama.Style.RESET_ALL}'


_STATUS_TO_COLOR = {
    ClusterStatus.INIT: colorama.Fore.BLUE,
    ClusterStatus.UP: colorama.Fore.GREEN,
    ClusterStatus.STOPPED: colorama.Fore.YELLOW,
}


class StorageStatus(enum.Enum):
    """Storage status as recorded in table 'storage'."""

    # Initializing and uploading storage
    INIT = 'INIT'

    # Initialization failed
    INIT_FAILED = 'INIT_FAILED'

    # Failed to Upload to Cloud
    UPLOAD_FAILED = 'UPLOAD_FAILED'

    # Finished uploading, in terminal state
    READY = 'READY'


def add_or_update_cluster(cluster_name: str,
                          cluster_handle: 'backends.Backend.ResourceHandle',
                          ready: bool,
                          is_launch: bool = True):
    """Adds or updates cluster_name -> cluster_handle mapping.

    Args:
        cluster_name: Name of the cluster.
        cluster_handle: Backend.ResourceHandle of the cluster.
        ready: Whether the cluster is ready to use. If False, the cluster will
            be marked as INIT, otherwise it will be marked as UP.
        is_launch: if the cluster is firstly launched. If True, the launched_at
            and last_use will be updated. Otherwise, use the old value.
    """
    # FIXME: launched_at will be changed when `sky launch -c` is called.
    handle = pickle.dumps(cluster_handle)
    cluster_launched_at = int(time.time()) if is_launch else None
    last_use = common_utils.get_pretty_entry_point() if is_launch else None
    status = ClusterStatus.UP if ready else ClusterStatus.INIT
    _DB.cursor.execute(
        'INSERT or REPLACE INTO clusters'
        # All the fields need to exist here, even if they don't need
        # be changed, as the INSERT OR REPLACE statement will replace
        # the field of the existing row with the default value if not
        # specified.
        '(name, launched_at, handle, last_use, status, '
        'autostop, to_down, metadata, owner) '
        'VALUES ('
        # name
        '?, '
        # launched_at
        'COALESCE('
        '?, (SELECT launched_at FROM clusters WHERE name=?)), '
        # handle
        '?, '
        # last_use
        'COALESCE('
        '?, (SELECT last_use FROM clusters WHERE name=?)), '
        # status
        '?, '
        # autostop
        # Keep the old autostop value if it exists, otherwise set it to
        # default -1.
        'COALESCE('
        '(SELECT autostop FROM clusters WHERE name=? AND status!=?), -1), '
        # Keep the old to_down value if it exists, otherwise set it to
        # default 0.
        'COALESCE('
        '(SELECT to_down FROM clusters WHERE name=? AND status!=?), 0), '
        # Keep the old metadata value if it exists, otherwise set it to
        # default {}.
        'COALESCE('
        '(SELECT metadata FROM clusters WHERE name=?), "{}"),'
        # Keep the old owner value if it exists, otherwise set it to
        # default null.
        'COALESCE('
        '(SELECT owner FROM clusters WHERE name=?), null)'
        ')',
        (
            # name
            cluster_name,
            # launched_at
            cluster_launched_at,
            cluster_name,
            # handle
            handle,
            # last_use
            last_use,
            cluster_name,
            # status
            status.value,
            # autostop
            cluster_name,
            ClusterStatus.STOPPED.value,
            # to_down
            cluster_name,
            ClusterStatus.STOPPED.value,
            # metadata
            cluster_name,
            # owner
            cluster_name,
        ))
    _DB.conn.commit()


def update_last_use(cluster_name: str):
    """Updates the last used command for the cluster."""
    _DB.cursor.execute('UPDATE clusters SET last_use=(?) WHERE name=(?)',
                       (common_utils.get_pretty_entry_point(), cluster_name))
    _DB.conn.commit()


def remove_cluster(cluster_name: str, terminate: bool):
    """Removes cluster_name mapping."""
    if terminate:
        _DB.cursor.execute('DELETE FROM clusters WHERE name=(?)',
                           (cluster_name,))
    else:
        handle = get_handle_from_cluster_name(cluster_name)
        if handle is None:
            return
        # Must invalidate IP list: otherwise 'sky cpunode'
        # on a stopped cpunode will directly try to ssh, which leads to timeout.
        handle.stable_internal_external_ips = None
        _DB.cursor.execute(
            'UPDATE clusters SET handle=(?), status=(?) '
            'WHERE name=(?)', (
                pickle.dumps(handle),
                ClusterStatus.STOPPED.value,
                cluster_name,
            ))
    _DB.conn.commit()


def get_handle_from_cluster_name(
        cluster_name: str) -> Optional['backends.Backend.ResourceHandle']:
    assert cluster_name is not None, 'cluster_name cannot be None'
    rows = _DB.cursor.execute('SELECT handle FROM clusters WHERE name=(?)',
                              (cluster_name,))
    for (handle,) in rows:
        return pickle.loads(handle)


def get_glob_cluster_names(cluster_name: str) -> List[str]:
    assert cluster_name is not None, 'cluster_name cannot be None'
    rows = _DB.cursor.execute('SELECT name FROM clusters WHERE name GLOB (?)',
                              (cluster_name,))
    return [row[0] for row in rows]


def set_cluster_status(cluster_name: str, status: ClusterStatus) -> None:
    _DB.cursor.execute('UPDATE clusters SET status=(?) WHERE name=(?)', (
        status.value,
        cluster_name,
    ))
    count = _DB.cursor.rowcount
    _DB.conn.commit()
    assert count <= 1, count
    if count == 0:
        raise ValueError(f'Cluster {cluster_name} not found.')


def set_cluster_autostop_value(cluster_name: str, idle_minutes: int,
                               to_down: bool) -> None:
    _DB.cursor.execute(
        'UPDATE clusters SET autostop=(?), to_down=(?) WHERE name=(?)', (
            idle_minutes,
            int(to_down),
            cluster_name,
        ))
    count = _DB.cursor.rowcount
    _DB.conn.commit()
    assert count <= 1, count
    if count == 0:
        raise ValueError(f'Cluster {cluster_name} not found.')


def get_cluster_metadata(cluster_name: str) -> Optional[Dict[str, Any]]:
    rows = _DB.cursor.execute('SELECT metadata FROM clusters WHERE name=(?)',
                              (cluster_name,))
    for (metadata,) in rows:
        if metadata is None:
            return None
        return json.loads(metadata)


def set_cluster_metadata(cluster_name: str, metadata: Dict[str, Any]) -> None:
    _DB.cursor.execute('UPDATE clusters SET metadata=(?) WHERE name=(?)', (
        json.dumps(metadata),
        cluster_name,
    ))
    count = _DB.cursor.rowcount
    _DB.conn.commit()
    assert count <= 1, count
    if count == 0:
        raise ValueError(f'Cluster {cluster_name} not found.')


def set_owner_identity_for_cluster(cluster_name: str,
                                   owner_identity: Optional[str]) -> None:
    if owner_identity is None:
        return
    _DB.cursor.execute('UPDATE clusters SET owner=(?) WHERE name=(?)',
                       (owner_identity, cluster_name))
    count = _DB.cursor.rowcount
    _DB.conn.commit()
    assert count <= 1, count
    if count == 0:
        raise ValueError(f'Cluster {cluster_name} not found.')


def get_cluster_from_name(
        cluster_name: Optional[str]) -> Optional[Dict[str, Any]]:
    rows = _DB.cursor.execute('SELECT * FROM clusters WHERE name=(?)',
                              (cluster_name,)).fetchall()
    for row in rows:
        # Explicitly specify the number of fields to unpack, so that
        # we can add new fields to the database in the future without
        # breaking the previous code.
        (name, launched_at, handle, last_use, status, autostop, metadata,
         to_down, owner) = row[:9]
        # TODO: use namedtuple instead of dict
        record = {
            'name': name,
            'launched_at': launched_at,
            'handle': pickle.loads(handle),
            'last_use': last_use,
            'status': ClusterStatus[status],
            'autostop': autostop,
            'to_down': bool(to_down),
            'owner': owner,
            'metadata': json.loads(metadata),
        }
        return record


def get_clusters() -> List[Dict[str, Any]]:
    rows = _DB.cursor.execute(
        'select * from clusters order by launched_at desc').fetchall()
    records = []
    for row in rows:
        (name, launched_at, handle, last_use, status, autostop, metadata,
         to_down, owner) = row[:9]
        # TODO: use namedtuple instead of dict
        record = {
            'name': name,
            'launched_at': launched_at,
            'handle': pickle.loads(handle),
            'last_use': last_use,
            'status': ClusterStatus[status],
            'autostop': autostop,
            'to_down': bool(to_down),
            'owner': owner,
            'metadata': json.loads(metadata),
        }
        records.append(record)
    return records


def get_cluster_names_start_with(starts_with: str) -> List[str]:
    rows = _DB.cursor.execute('SELECT name FROM clusters WHERE name LIKE (?)',
                              (f'{starts_with}%',))
    return [row[0] for row in rows]


def get_enabled_clouds() -> List[clouds.Cloud]:
    rows = _DB.cursor.execute('SELECT value FROM config WHERE key = ?',
                              (_ENABLED_CLOUDS_KEY,))
    ret = []
    for (value,) in rows:
        ret = json.loads(value)
        break
    return [clouds.CLOUD_REGISTRY.from_str(cloud) for cloud in ret]


def set_enabled_clouds(enabled_clouds: List[str]) -> None:
    _DB.cursor.execute('INSERT OR REPLACE INTO config VALUES (?, ?)',
                       (_ENABLED_CLOUDS_KEY, json.dumps(enabled_clouds)))
    _DB.conn.commit()


def add_or_update_storage(storage_name: str,
                          storage_handle: 'Storage.StorageMetadata',
                          storage_status: StorageStatus):
    storage_launched_at = int(time.time())
    handle = pickle.dumps(storage_handle)
    last_use = common_utils.get_pretty_entry_point()

    def status_check(status):
        return status in StorageStatus

    if not status_check(storage_status):
        raise ValueError(f'Error in updating global state. Storage Status '
                         f'{storage_status} is passed in incorrectly')
    _DB.cursor.execute('INSERT OR REPLACE INTO storage VALUES (?, ?, ?, ?, ?)',
                       (storage_name, storage_launched_at, handle, last_use,
                        storage_status.value))
    _DB.conn.commit()


def remove_storage(storage_name: str):
    """Removes Storage from Database"""
    _DB.cursor.execute('DELETE FROM storage WHERE name=(?)', (storage_name,))
    _DB.conn.commit()


def set_storage_status(storage_name: str, status: StorageStatus) -> None:
    _DB.cursor.execute('UPDATE storage SET status=(?) WHERE name=(?)', (
        status.value,
        storage_name,
    ))
    count = _DB.cursor.rowcount
    _DB.conn.commit()
    assert count <= 1, count
    if count == 0:
        raise ValueError(f'Storage {storage_name} not found.')


def get_storage_status(storage_name: str) -> None:
    assert storage_name is not None, 'storage_name cannot be None'
    rows = _DB.cursor.execute('SELECT status FROM storage WHERE name=(?)',
                              (storage_name,))
    for (status,) in rows:
        return StorageStatus[status]


def set_storage_handle(storage_name: str, handle: 'Storage.StorageMetadata'):
    _DB.cursor.execute('UPDATE storage SET handle=(?) WHERE name=(?)', (
        pickle.dumps(handle),
        storage_name,
    ))
    count = _DB.cursor.rowcount
    _DB.conn.commit()
    assert count <= 1, count
    if count == 0:
        raise ValueError(f'Storage{storage_name} not found.')


def get_handle_from_storage_name(
        storage_name: Optional[str]) -> Optional['Storage.StorageMetadata']:
    if storage_name is None:
        return None
    rows = _DB.cursor.execute('SELECT handle FROM storage WHERE name=(?)',
                              (storage_name,))
    for (handle,) in rows:
        if handle is None:
            return None
        return pickle.loads(handle)


def get_glob_storage_name(storage_name: str) -> List[str]:
    assert storage_name is not None, 'storage_name cannot be None'
    rows = _DB.cursor.execute('SELECT name FROM storage WHERE name GLOB (?)',
                              (storage_name,))
    return [row[0] for row in rows]


def get_storage_names_start_with(starts_with: str) -> List[str]:
    rows = _DB.cursor.execute('SELECT name FROM storage WHERE name LIKE (?)',
                              (f'{starts_with}%',))
    return [row[0] for row in rows]


def get_storage() -> List[Dict[str, Any]]:
    rows = _DB.cursor.execute('select * from storage')
    records = []
    for name, launched_at, handle, last_use, status in rows:
        # TODO: use namedtuple instead of dict
        records.append({
            'name': name,
            'launched_at': launched_at,
            'handle': pickle.loads(handle),
            'last_use': last_use,
            'status': StorageStatus[status],
        })
    return records<|MERGE_RESOLUTION|>--- conflicted
+++ resolved
@@ -34,15 +34,11 @@
 def create_table(cursor, conn):
     # Enable WAL mode to avoid locking issues.
     # See: issue #1441 and PR #1509
-<<<<<<< HEAD
-    cursor.execute('PRAGMA journal_mode=WAL')
-=======
     # https://github.com/microsoft/WSL/issues/2395
     # TODO(romilb): We do not enable WAL for WSL because of known issue in WSL.
     #  This may cause the database locked problem from WSL issue #1441.
     if not common_utils.is_wsl():
-        conn.execute('PRAGMA journal_mode=WAL')
->>>>>>> fd161549
+        cursor.execute('PRAGMA journal_mode=WAL')
     # Table for Clusters
     cursor.execute("""\
         CREATE TABLE IF NOT EXISTS clusters (
