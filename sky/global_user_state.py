--- conflicted
+++ resolved
@@ -28,60 +28,6 @@
 
 _DB_PATH = os.path.expanduser('~/.sky/state.db')
 os.makedirs(pathlib.Path(_DB_PATH).parents[0], exist_ok=True)
-
-<<<<<<< HEAD
-_CONN = sqlite3.connect(_DB_PATH)
-_CURSOR = _CONN.cursor()
-
-# Table for Clusters
-_CURSOR.execute("""\
-    CREATE TABLE IF NOT EXISTS clusters (
-    name TEXT PRIMARY KEY,
-    launched_at INTEGER,
-    handle BLOB,
-    last_use TEXT,
-    status TEXT)""")
-# Table for Sky Config (e.g. enabled clouds)
-_CURSOR.execute("""\
-    CREATE TABLE IF NOT EXISTS config (
-    key TEXT PRIMARY KEY, value TEXT)""")
-# Table for Storage
-_CURSOR.execute("""\
-    CREATE TABLE IF NOT EXISTS storage (
-    name TEXT PRIMARY KEY,
-    launched_at INTEGER,
-    handle BLOB,
-    last_use TEXT,
-    status TEXT)""")
-
-
-def add_column_to_table(table_name: str, column_name: str, column_type: str):
-    for row in _CURSOR.execute(f'PRAGMA table_info({table_name})'):
-        if row[1] == column_name:
-            break
-    else:
-        _CURSOR.execute(f'ALTER TABLE {table_name} '
-                        f'ADD COLUMN {column_name} {column_type}')
-
-
-def rename_column(table_name: str, old_name: str, new_name: str):
-    for row in _CURSOR.execute(f'PRAGMA table_info({table_name})'):
-        if row[1] == old_name:
-            _CURSOR.execute(f'ALTER TABLE {table_name} '
-                            f'RENAME COLUMN {old_name} to {new_name}')
-            break
-
-
-# For backward compatibility.
-# TODO(zhwu): Remove this function after all users have migrated to
-# the latest version of Sky.
-# Add autostop column to clusters table
-add_column_to_table('clusters', 'autostop', 'INTEGER DEFAULT -1')
-rename_column('clusters', 'lauched_at', 'launched_at')
-rename_column('storage', 'lauched_at', 'launched_at')
-
-_CONN.commit()
-=======
 
 class _SQLiteConn(threading.local):
     """Thread-local connection to the sqlite3 database."""
@@ -113,12 +59,34 @@
             handle BLOB,
             last_use TEXT,
             status TEXT)""")
+        # For backward compatibility.
+        # TODO(zhwu): Remove this function after all users have migrated to
+        # the latest version of Sky.
+        # Add autostop column to clusters table
+        self._add_column_to_table('clusters', 'autostop', 'INTEGER DEFAULT -1')
+        self._rename_column('clusters', 'lauched_at', 'launched_at')
+        self._rename_column('storage', 'lauched_at', 'launched_at')
 
         self.conn.commit()
+        
+    def _add_column_to_table(self, table_name: str, column_name: str, column_type: str):
+        for row in self.cursor.execute(f'PRAGMA table_info({table_name})'):
+            if row[1] == column_name:
+                break
+        else:
+            self.cursor.execute(f'ALTER TABLE {table_name} '
+                            f'ADD COLUMN {column_name} {column_type}')
+
+
+    def _rename_column(self, table_name: str, old_name: str, new_name: str):
+        for row in self.cursor.execute(f'PRAGMA table_info({table_name})'):
+            if row[1] == old_name:
+                self.cursor.execute(f'ALTER TABLE {table_name} '
+                                f'RENAME COLUMN {old_name} to {new_name}')
+                break
 
 
 _DB = _SQLiteConn()
->>>>>>> 904bdb0e
 
 
 class ClusterStatus(enum.Enum):
@@ -189,15 +157,10 @@
     handle = pickle.dumps(cluster_handle)
     last_use = _get_pretty_entry_point()
     status = ClusterStatus.UP if ready else ClusterStatus.INIT
-<<<<<<< HEAD
-    _CURSOR.execute(
+    _DB.cursor.execute(
         'INSERT OR REPLACE INTO clusters'
         '(name, launched_at, handle, last_use, status) '
         'VALUES (?, ?, ?, ?, ?)',
-=======
-    _DB.cursor.execute(
-        'INSERT OR REPLACE INTO clusters VALUES (?, ?, ?, ?, ?)',
->>>>>>> 904bdb0e
         (cluster_name, cluster_launched_at, handle, last_use, status.value))
     _DB.conn.commit()
 
@@ -221,14 +184,9 @@
         # Must invalidate head_ip: otherwise 'sky cpunode' on a stopped cpunode
         # will directly try to ssh, which leads to timeout.
         handle.head_ip = None
-<<<<<<< HEAD
-        _CURSOR.execute(
+        _DB.cursor.execute(
             'UPDATE clusters SET handle=(?), status=(?), autostop=(?) '
             'WHERE name=(?)', (
-=======
-        _DB.cursor.execute(
-            'UPDATE clusters SET handle=(?), status=(?) WHERE name=(?)', (
->>>>>>> 904bdb0e
                 pickle.dumps(handle),
                 ClusterStatus.STOPPED.value,
                 -1,
@@ -262,17 +220,6 @@
         return name
 
 
-<<<<<<< HEAD
-=======
-def get_status_from_cluster_name(
-        cluster_name: Optional[str]) -> Optional[ClusterStatus]:
-    rows = _DB.cursor.execute('SELECT status FROM clusters WHERE name=(?)',
-                              (cluster_name,))
-    for (status,) in rows:
-        return ClusterStatus[status]
-
-
->>>>>>> 904bdb0e
 def set_cluster_status(cluster_name: str, status: ClusterStatus) -> None:
     _DB.cursor.execute('UPDATE clusters SET status=(?) WHERE name=(?)', (
         status.value,
@@ -286,12 +233,12 @@
 
 
 def set_cluster_autostop_value(cluster_name: str, idle_minutes: int) -> None:
-    _CURSOR.execute('UPDATE clusters SET autostop=(?) WHERE name=(?)', (
+    _DB.cursor.execute('UPDATE clusters SET autostop=(?) WHERE name=(?)', (
         idle_minutes,
         cluster_name,
     ))
-    count = _CURSOR.rowcount
-    _CONN.commit()
+    count = _DB.cursor.rowcount
+    _DB.conn.commit()
     assert count <= 1, count
     if count == 0:
         raise ValueError(f'Cluster {cluster_name} not found.')
@@ -299,7 +246,7 @@
 
 def get_cluster_from_name(
         cluster_name: Optional[str]) -> Optional[Dict[str, Any]]:
-    rows = _CURSOR.execute('SELECT * FROM clusters WHERE name=(?)',
+    rows = _DB.cursor.execute('SELECT * FROM clusters WHERE name=(?)',
                            (cluster_name,))
     for name, launched_at, handle, last_use, status, autostop in rows:
         record = {
