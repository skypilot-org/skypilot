--- conflicted
+++ resolved
@@ -44,15 +44,7 @@
                              import_error_message=_IMPORT_ERROR_MESSAGE)
 _LAZY_MODULES = (boto3, botocore)
 
-<<<<<<< HEAD
-_IMPORT_ERROR_MESSAGE = ('Fail to import dependencies for AWS. '
-                         'Try pip install "skypilot[aws]"')
-boto3 = common.LazyImport('boto3', import_error_message=_IMPORT_ERROR_MESSAGE)
-botocore = common.LazyImport('botocore',
-                             import_error_message=_IMPORT_ERROR_MESSAGE)
-=======
 logger = logging.getLogger(__name__)
->>>>>>> 05aafb8b
 _session_creation_lock = threading.RLock()
 
 version = 1
@@ -180,20 +172,14 @@
                               'client')
 
 
-<<<<<<< HEAD
-=======
 @common.load_lazy_modules(modules=_LAZY_MODULES)
->>>>>>> 05aafb8b
 def botocore_exceptions():
     """AWS botocore exception."""
     from botocore import exceptions
     return exceptions
 
 
-<<<<<<< HEAD
-=======
 @common.load_lazy_modules(modules=_LAZY_MODULES)
->>>>>>> 05aafb8b
 def botocore_config():
     """AWS botocore exception."""
     from botocore import config
