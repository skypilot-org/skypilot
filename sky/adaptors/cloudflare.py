"""Cloudflare cloud adaptors"""

# pylint: disable=import-outside-toplevel

import functools
import threading
import os
from typing import Dict, Optional, Tuple

boto3 = None
botocore = None
_session_creation_lock = threading.RLock()
ACCOUNT_ID_PATH = '~/.cloudflare/accountid'
AWS_R2_PROFILE_PATH = '~/.aws/credentials'
R2_PROFILE_NAME = 'r2'


def import_package(func):

    @functools.wraps(func)
    def wrapper(*args, **kwargs):
        global boto3, botocore
        if boto3 is None or botocore is None:
            try:
                import boto3 as _boto3
                import botocore as _botocore
                boto3 = _boto3
                botocore = _botocore
            except ImportError:
                raise ImportError('Fail to import dependencies for Cloudflare.'
                                  'Try pip install "skypilot[aws]"') from None
        return func(*args, **kwargs)

    return wrapper


# lru_cache() is thread-safe and it will return the same session object
# for different threads.
# Reference: https://docs.python.org/3/library/functools.html#functools.lru_cache # pylint: disable=line-too-long
@functools.lru_cache()
@import_package
def session():
    """Create an AWS session."""
    # Creating the session object is not thread-safe for boto3,
    # so we add a reentrant lock to synchronize the session creation.
    # Reference: https://github.com/boto/boto3/issues/1592
    # However, the session object itself is thread-safe, so we are
    # able to use lru_cache() to cache the session object.
    with _session_creation_lock:
        return boto3.session.Session(profile_name=R2_PROFILE_NAME)


@functools.lru_cache()
@import_package
def resource(resource_name: str, **kwargs):
    """Create a Cloudflare resource.

    Args:
        resource_name: Cloudflare resource name (e.g., 's3').
        kwargs: Other options.
    """
    # Need to use the resource retrieved from the per-thread session
    # to avoid thread-safety issues (Directly creating the client
    # with boto3.resource() is not thread-safe).
    # Reference: https://stackoverflow.com/a/59635814

    session_ = session()
    cloudflare_credentials = session_.get_credentials().get_frozen_credentials()
    endpoint = create_endpoint()

    return session_.resource(
        resource_name,
        endpoint_url=endpoint,
        aws_access_key_id=cloudflare_credentials.access_key,
        aws_secret_access_key=cloudflare_credentials.secret_key,
        region_name='auto',
        **kwargs)


@functools.lru_cache()
def client(service_name: str, region):
    """Create an CLOUDFLARE client of a certain service.

    Args:
        service_name: CLOUDFLARE service name (e.g., 's3').
        kwargs: Other options.
    """
    # Need to use the client retrieved from the per-thread session
    # to avoid thread-safety issues (Directly creating the client
    # with boto3.client() is not thread-safe).
    # Reference: https://stackoverflow.com/a/59635814

    session_ = session()
    cloudflare_credentials = session_.get_credentials().get_frozen_credentials()
    endpoint = create_endpoint()

    return session_.client(
        service_name,
        endpoint_url=endpoint,
        aws_access_key_id=cloudflare_credentials.access_key,
        aws_secret_access_key=cloudflare_credentials.secret_key,
        region_name=region)


@import_package
def botocore_exceptions():
    """AWS botocore exception."""
    from botocore import exceptions
    return exceptions


def create_endpoint():
    """Reads accountid necessary to interact with R2"""

    accountid_path = os.path.expanduser(ACCOUNT_ID_PATH)
    with open(accountid_path, 'r') as f:
        lines = f.readlines()
        accountid = lines[0]

    accountid = accountid.strip()
    endpoint = 'https://' + accountid + '.r2.cloudflarestorage.com'

    return endpoint


def check_credentials() -> Tuple[bool, Optional[str]]:
<<<<<<< HEAD
    """Checks if the user has access credentials to this cloud."""
=======
    """Checks if the user has access credentials to Cloudflare R2.

    Returns:
        A tuple of a boolean value and a hint message where the bool
        is True when both credentials needed for R2 is set. It is False
        when either of those are not set, which would hint with a
        string on unset credential.
    """
>>>>>>> 56f8a88b

    hints = None
    accountid_path = os.path.expanduser(ACCOUNT_ID_PATH)
    if not os.path.exists(accountid_path):
        hints = 'Account ID from R2 dashboard is not set.'
    if not r2_profile_in_aws_cred():
        if hints:
<<<<<<< HEAD
            hints += ' And '
        else:
            hints = ''
        hints += '[r2] profile is not set in ~/.aws/credentials.'
=======
            hints += ' Additionally, '
        else:
            hints = ''
        hints += f'[{R2_PROFILE_NAME}] profile is not set in ~/.aws/credentials.'
>>>>>>> 56f8a88b
    if hints:
        hints += (
            '\n      Please follow the instructions in:'
            '\n      https://skypilot.readthedocs.io/en/latest/getting-started/installation.html#cloudflare-r2'
        )
    return (False, hints) if hints else (True, hints)


def r2_profile_in_aws_cred() -> bool:
    """Checks if Cloudflare R2 profile is set in aws credentials"""

    profile_path = os.path.expanduser(AWS_R2_PROFILE_PATH)
    r2_profile_exists = False
    if os.path.isfile(profile_path):
        with open(profile_path, 'r') as file:
            for line in file:
<<<<<<< HEAD
                if '[r2]' in line:
                    r2_profile_exists = True
=======
                if f'[{R2_PROFILE_NAME}]' in line:
                    r2_profile_exists = True
                    break
>>>>>>> 56f8a88b
    return r2_profile_exists


def get_credential_file_mounts() -> Dict[str, str]:
    """Checks if aws credential file is set and update if not
       Updates file containing account ID information

    Args:
        file_mounts: stores path to credential files of clouds
    """

    r2_credential_mounts = {
        AWS_R2_PROFILE_PATH: AWS_R2_PROFILE_PATH,
        ACCOUNT_ID_PATH: ACCOUNT_ID_PATH
    }
    return r2_credential_mounts<|MERGE_RESOLUTION|>--- conflicted
+++ resolved
@@ -124,9 +124,6 @@
 
 
 def check_credentials() -> Tuple[bool, Optional[str]]:
-<<<<<<< HEAD
-    """Checks if the user has access credentials to this cloud."""
-=======
     """Checks if the user has access credentials to Cloudflare R2.
 
     Returns:
@@ -135,7 +132,6 @@
         when either of those are not set, which would hint with a
         string on unset credential.
     """
->>>>>>> 56f8a88b
 
     hints = None
     accountid_path = os.path.expanduser(ACCOUNT_ID_PATH)
@@ -143,17 +139,10 @@
         hints = 'Account ID from R2 dashboard is not set.'
     if not r2_profile_in_aws_cred():
         if hints:
-<<<<<<< HEAD
-            hints += ' And '
-        else:
-            hints = ''
-        hints += '[r2] profile is not set in ~/.aws/credentials.'
-=======
             hints += ' Additionally, '
         else:
             hints = ''
         hints += f'[{R2_PROFILE_NAME}] profile is not set in ~/.aws/credentials.'
->>>>>>> 56f8a88b
     if hints:
         hints += (
             '\n      Please follow the instructions in:'
@@ -170,14 +159,9 @@
     if os.path.isfile(profile_path):
         with open(profile_path, 'r') as file:
             for line in file:
-<<<<<<< HEAD
-                if '[r2]' in line:
-                    r2_profile_exists = True
-=======
                 if f'[{R2_PROFILE_NAME}]' in line:
                     r2_profile_exists = True
                     break
->>>>>>> 56f8a88b
     return r2_profile_exists
 
 
