--- conflicted
+++ resolved
@@ -10,20 +10,13 @@
 from sky.adaptors import common
 from sky.utils import ux_utils
 
-<<<<<<< HEAD
-_IMPORT_ERROR_MESSAGE = ('Fail to import dependencies for Cloudflare.'
-=======
 _IMPORT_ERROR_MESSAGE = ('Failed to import dependencies for Cloudflare.'
->>>>>>> 8a181333
                          'Try pip install "skypilot[cloudflare]"')
 boto3 = common.LazyImport('boto3', import_error_message=_IMPORT_ERROR_MESSAGE)
 botocore = common.LazyImport('botocore',
                              import_error_message=_IMPORT_ERROR_MESSAGE)
-<<<<<<< HEAD
-=======
 _LAZY_MODULES = (boto3, botocore)
 
->>>>>>> 8a181333
 _session_creation_lock = threading.RLock()
 ACCOUNT_ID_PATH = '~/.cloudflare/accountid'
 R2_CREDENTIALS_PATH = '~/.cloudflare/r2.credentials'
@@ -133,10 +126,7 @@
         region_name=region)
 
 
-<<<<<<< HEAD
-=======
 @common.load_lazy_modules(_LAZY_MODULES)
->>>>>>> 8a181333
 def botocore_exceptions():
     """AWS botocore exception."""
     from botocore import exceptions
