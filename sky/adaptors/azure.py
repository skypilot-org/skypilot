--- conflicted
+++ resolved
@@ -25,18 +25,10 @@
     return credentials.get_cli_profile().get_current_account_user()
 
 
-<<<<<<< HEAD
-def http_error_exception():
-    """HttpError exception."""
-    from azure.core import exceptions
-    return exceptions.HttpResponseError
-=======
-@import_package
 def exceptions():
     """Azure exceptions."""
     from azure.core import exceptions as azure_exceptions
     return azure_exceptions
->>>>>>> e2df7250
 
 
 @functools.lru_cache()
