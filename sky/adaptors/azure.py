"""Azure cli adaptor"""

# pylint: disable=import-outside-toplevel
import functools
import threading

from sky.adaptors import common
<<<<<<< HEAD

azure = common.LazyImport(
    'azure',
    import_error_message=('Fail to import dependencies for Azure.'
                          'Try pip install "skypilot[azure]"'))
_session_creation_lock = threading.RLock()


=======

azure = common.LazyImport(
    'azure',
    import_error_message=('Failed to import dependencies for Azure.'
                          'Try pip install "skypilot[azure]"'))
_LAZY_MODULES = (azure,)

_session_creation_lock = threading.RLock()


@common.load_lazy_modules(modules=_LAZY_MODULES)
>>>>>>> 05aafb8b
def get_subscription_id() -> str:
    """Get the default subscription id."""
    from azure.common import credentials
    return credentials.get_cli_profile().get_subscription_id()


<<<<<<< HEAD
=======
@common.load_lazy_modules(modules=_LAZY_MODULES)
>>>>>>> 05aafb8b
def get_current_account_user() -> str:
    """Get the default account user."""
    from azure.common import credentials
    return credentials.get_cli_profile().get_current_account_user()


<<<<<<< HEAD
def http_error_exception():
    """HttpError exception."""
    from azure.core import exceptions
    return exceptions.HttpResponseError


@functools.lru_cache()
=======
@common.load_lazy_modules(modules=_LAZY_MODULES)
def exceptions():
    """Azure exceptions."""
    from azure.core import exceptions as azure_exceptions
    return azure_exceptions


@functools.lru_cache()
@common.load_lazy_modules(modules=_LAZY_MODULES)
>>>>>>> 05aafb8b
def get_client(name: str, subscription_id: str):
    # Sky only supports Azure CLI credential for now.
    # Increase the timeout to fix the Azure get-access-token timeout issue.
    # Tracked in
    # https://github.com/Azure/azure-cli/issues/20404#issuecomment-1249575110
    from azure.identity import AzureCliCredential
    with _session_creation_lock:
        credential = AzureCliCredential(process_timeout=30)
        if name == 'compute':
            from azure.mgmt.compute import ComputeManagementClient
            return ComputeManagementClient(credential, subscription_id)
        elif name == 'network':
            from azure.mgmt.network import NetworkManagementClient
            return NetworkManagementClient(credential, subscription_id)
        elif name == 'resource':
            from azure.mgmt.resource import ResourceManagementClient
            return ResourceManagementClient(credential, subscription_id)
        else:
            raise ValueError(f'Client not supported: "{name}"')


<<<<<<< HEAD
=======
@common.load_lazy_modules(modules=_LAZY_MODULES)
>>>>>>> 05aafb8b
def create_security_rule(**kwargs):
    from azure.mgmt.network.models import SecurityRule
    return SecurityRule(**kwargs)<|MERGE_RESOLUTION|>--- conflicted
+++ resolved
@@ -5,16 +5,6 @@
 import threading
 
 from sky.adaptors import common
-<<<<<<< HEAD
-
-azure = common.LazyImport(
-    'azure',
-    import_error_message=('Fail to import dependencies for Azure.'
-                          'Try pip install "skypilot[azure]"'))
-_session_creation_lock = threading.RLock()
-
-
-=======
 
 azure = common.LazyImport(
     'azure',
@@ -26,32 +16,19 @@
 
 
 @common.load_lazy_modules(modules=_LAZY_MODULES)
->>>>>>> 05aafb8b
 def get_subscription_id() -> str:
     """Get the default subscription id."""
     from azure.common import credentials
     return credentials.get_cli_profile().get_subscription_id()
 
 
-<<<<<<< HEAD
-=======
 @common.load_lazy_modules(modules=_LAZY_MODULES)
->>>>>>> 05aafb8b
 def get_current_account_user() -> str:
     """Get the default account user."""
     from azure.common import credentials
     return credentials.get_cli_profile().get_current_account_user()
 
 
-<<<<<<< HEAD
-def http_error_exception():
-    """HttpError exception."""
-    from azure.core import exceptions
-    return exceptions.HttpResponseError
-
-
-@functools.lru_cache()
-=======
 @common.load_lazy_modules(modules=_LAZY_MODULES)
 def exceptions():
     """Azure exceptions."""
@@ -61,7 +38,6 @@
 
 @functools.lru_cache()
 @common.load_lazy_modules(modules=_LAZY_MODULES)
->>>>>>> 05aafb8b
 def get_client(name: str, subscription_id: str):
     # Sky only supports Azure CLI credential for now.
     # Increase the timeout to fix the Azure get-access-token timeout issue.
@@ -83,10 +59,7 @@
             raise ValueError(f'Client not supported: "{name}"')
 
 
-<<<<<<< HEAD
-=======
 @common.load_lazy_modules(modules=_LAZY_MODULES)
->>>>>>> 05aafb8b
 def create_security_rule(**kwargs):
     from azure.mgmt.network.models import SecurityRule
     return SecurityRule(**kwargs)