--- conflicted
+++ resolved
@@ -5,14 +5,10 @@
 
 from sky.adaptors import common
 
-<<<<<<< HEAD
-# Get rid of circuit breaker info logs, which may mess up console status
-=======
 # Suppress OCI circuit breaker logging before lazy import, because
 # oci modules prints additional message during imports, i.e., the
 # set_logger in the LazyImport called after imports will not take
 # effect.
->>>>>>> a73a9cb3
 logging.getLogger('oci.circuit_breaker').setLevel(logging.WARNING)
 
 CONFIG_PATH = '~/.oci/config'
