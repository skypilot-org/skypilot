"""Cudo Compute cloud adaptor."""

from sky.adaptors import common

<<<<<<< HEAD
cudo_sdk = common.LazyImport(
    'cudo_compute',
    import_error_message='Fail to import dependencies for Cudo Compute.'
    'Try pip install "skypilot[cudo]"')


def cudo():
    """Return the Cudo Compute package."""
    return cudo_sdk.load_module()
=======
cudo = common.LazyImport(
    'cudo_compute',
    import_error_message='Failed to import dependencies for Cudo Compute. '
    'Try running: pip install "skypilot[cudo]"')
>>>>>>> 8a181333
<|MERGE_RESOLUTION|>--- conflicted
+++ resolved
@@ -2,19 +2,7 @@
 
 from sky.adaptors import common
 
-<<<<<<< HEAD
-cudo_sdk = common.LazyImport(
-    'cudo_compute',
-    import_error_message='Fail to import dependencies for Cudo Compute.'
-    'Try pip install "skypilot[cudo]"')
-
-
-def cudo():
-    """Return the Cudo Compute package."""
-    return cudo_sdk.load_module()
-=======
 cudo = common.LazyImport(
     'cudo_compute',
     import_error_message='Failed to import dependencies for Cudo Compute. '
-    'Try running: pip install "skypilot[cudo]"')
->>>>>>> 8a181333
+    'Try running: pip install "skypilot[cudo]"')