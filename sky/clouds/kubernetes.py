"""Kubernetes."""
import functools
import json
import os
import re
import typing
from typing import Dict, Iterator, List, Optional, Tuple

from sky import clouds
from sky import sky_logging
from sky import skypilot_config
from sky.adaptors import kubernetes
from sky.clouds import service_catalog
from sky.provision.kubernetes import network_utils
from sky.provision.kubernetes import utils as kubernetes_utils
from sky.utils import common_utils
from sky.utils import resources_utils
from sky.utils import schemas

if typing.TYPE_CHECKING:
    # Renaming to avoid shadowing variables.
    from sky import resources as resources_lib

logger = sky_logging.init_logger(__name__)

# Check if KUBECONFIG is set, and use it if it is.
DEFAULT_KUBECONFIG_PATH = '~/.kube/config'
CREDENTIAL_PATH = os.environ.get('KUBECONFIG', DEFAULT_KUBECONFIG_PATH)

# Namespace for SkyPilot resources shared across multiple tenants on the
# same cluster (even if they might be running in different namespaces).
# E.g., FUSE device manager daemonset is run in this namespace.
_SKYPILOT_SYSTEM_NAMESPACE = 'skypilot-system'


@clouds.CLOUD_REGISTRY.register
class Kubernetes(clouds.Cloud):
    """Kubernetes."""

    SKY_SSH_KEY_SECRET_NAME = 'sky-ssh-keys'
    SKY_SSH_JUMP_NAME = 'sky-ssh-jump-pod'

    # Limit the length of the cluster name to avoid exceeding the limit of 63
    # characters for Kubernetes resources. We limit to 42 characters (63-21) to
    # allow additional characters for creating ingress services to expose ports.
    # These services are named as {cluster_name_on_cloud}--skypilot-svc--{port},
    # where the suffix is 21 characters long.
    _MAX_CLUSTER_NAME_LEN_LIMIT = 42

    _SUPPORTS_SERVICE_ACCOUNT_ON_REMOTE = True

    _DEFAULT_NUM_VCPUS = 2
    _DEFAULT_MEMORY_CPU_RATIO = 1
    _DEFAULT_MEMORY_CPU_RATIO_WITH_GPU = 4  # Allocate more memory for GPU tasks
    _REPR = 'Kubernetes'
    _LEGACY_SINGLETON_REGION = 'kubernetes'
    _CLOUD_UNSUPPORTED_FEATURES = {
        # TODO(romilb): Stopping might be possible to implement with
        #  container checkpointing introduced in Kubernetes v1.25. See:
        #  https://kubernetes.io/blog/2022/12/05/forensic-container-checkpointing-alpha/ # pylint: disable=line-too-long
        clouds.CloudImplementationFeatures.STOP: 'Kubernetes does not '
                                                 'support stopping VMs.',
        clouds.CloudImplementationFeatures.SPOT_INSTANCE: 'Spot instances are '
                                                          'not supported in '
                                                          'Kubernetes.',
        clouds.CloudImplementationFeatures.CUSTOM_DISK_TIER: 'Custom disk '
                                                             'tiers are not '
                                                             'supported in '
                                                             'Kubernetes.',
    }

    IMAGE_CPU = 'skypilot:cpu-ubuntu-2004'
    IMAGE_GPU = 'skypilot:gpu-ubuntu-2004'

    PROVISIONER_VERSION = clouds.ProvisionerVersion.SKYPILOT
    STATUS_VERSION = clouds.StatusVersion.SKYPILOT

    @property
    def ssh_key_secret_field_name(self):
        # Use a fresh user hash to avoid conflicts in the secret object naming.
        # This can happen when the controller is reusing the same user hash
        # through USER_ID_ENV_VAR but has a different SSH key.
        fresh_user_hash = common_utils.get_user_hash(force_fresh_hash=True)
        return f'ssh-publickey-{fresh_user_hash}'

    @classmethod
    def _unsupported_features_for_resources(
        cls, resources: 'resources_lib.Resources'
    ) -> Dict[clouds.CloudImplementationFeatures, str]:
        unsupported_features = cls._CLOUD_UNSUPPORTED_FEATURES.copy()
        context = resources.region
        if context is None:
            context = kubernetes_utils.get_current_kube_config_context_name()
        # Features to be disabled for exec auth
        is_exec_auth, message = kubernetes_utils.is_kubeconfig_exec_auth(
            context)
        if is_exec_auth:
            assert isinstance(message, str), message
            # Controllers cannot spin up new pods with exec auth.
            unsupported_features[
                clouds.CloudImplementationFeatures.HOST_CONTROLLERS] = message
            # Pod does not have permissions to terminate itself with exec auth.
            unsupported_features[
                clouds.CloudImplementationFeatures.AUTO_TERMINATE] = message
        # Allow spot instances if supported by the cluster
        spot_label_key, _ = kubernetes_utils.get_spot_label(context)
        if spot_label_key is not None:
            unsupported_features.pop(
                clouds.CloudImplementationFeatures.SPOT_INSTANCE, None)
        return unsupported_features

    @classmethod
    def max_cluster_name_length(cls) -> Optional[int]:
        return cls._MAX_CLUSTER_NAME_LEN_LIMIT

    @classmethod
    @functools.lru_cache(maxsize=1)
    def _log_skipped_contexts_once(cls, skipped_contexts: Tuple[str,
                                                                ...]) -> None:
        """Log skipped contexts for only once.

        We don't directly cache the result of _filter_existing_allowed_contexts
        as the admin policy may update the allowed contexts.
        """
        if skipped_contexts:
            logger.warning(
                f'Kubernetes contexts {set(skipped_contexts)!r} specified in '
                '"allowed_contexts" not found in kubeconfig. '
                'Ignoring these contexts.')

    @classmethod
    def _existing_allowed_contexts(cls) -> List[Optional[str]]:
        """Get existing allowed contexts.

        If None is returned in the list, it means that we are running in a pod
        with in-cluster auth. In this case, we specify None context, which will
        use the service account mounted in the pod.
        """
        all_contexts = kubernetes_utils.get_all_kube_config_context_names()
        if len(all_contexts) == 0:
            return []
        if all_contexts == [None]:
            # If only one context is found and it is None, we are running in a
            # pod with in-cluster auth. In this case, we allow it to be used
            # without checking against allowed_contexts.
            # TODO(romilb): We may want check in-cluster auth against
            #  allowed_contexts in the future by adding a special context name
            #  for in-cluster auth.
            return [None]
        all_contexts = set(all_contexts)

        allowed_contexts = skypilot_config.get_nested(
            ('kubernetes', 'allowed_contexts'), None)

        if allowed_contexts is None:
            current_context = (
                kubernetes_utils.get_current_kube_config_context_name())
            allowed_contexts = []
            if current_context is not None:
                allowed_contexts = [current_context]

        existing_contexts = []
        skipped_contexts = []
        for context in allowed_contexts:
            if context in all_contexts:
                existing_contexts.append(context)
            else:
                skipped_contexts.append(context)
        cls._log_skipped_contexts_once(tuple(skipped_contexts))
        return existing_contexts

    @classmethod
    def regions_with_offering(cls, instance_type: Optional[str],
                              accelerators: Optional[Dict[str, int]],
                              use_spot: bool, region: Optional[str],
                              zone: Optional[str]) -> List[clouds.Region]:
        del accelerators, zone, use_spot  # unused
        existing_contexts = cls._existing_allowed_contexts()

        regions = []
        for context in existing_contexts:
            if context is None:
                # If running in-cluster, we allow the region to be set to the
                # singleton region since there is no context name available.
                regions.append(clouds.Region(
                    kubernetes_utils.IN_CLUSTER_REGION))
            else:
                regions.append(clouds.Region(context))

        if region is not None:
            regions = [r for r in regions if r.name == region]

        # Check if requested instance type will fit in the cluster.
        # TODO(zhwu,romilb): autoscaler type needs to be regional (per
        # kubernetes cluster/context).
        regions_to_return = []
        autoscaler_type = kubernetes_utils.get_autoscaler_type()
        if autoscaler_type is None and instance_type is not None:
            # If autoscaler is not set, check if the instance type fits in the
            # cluster. Else, rely on the autoscaler to provision the right
            # instance type without running checks. Worst case, if autoscaling
            # fails, the pod will be stuck in pending state until
            # provision_timeout, after which failover will be triggered.
            for r in regions:
                context = r.name
                fits, reason = kubernetes_utils.check_instance_fits(
                    context, instance_type)
                if fits:
                    regions_to_return.append(r)
                else:
                    logger.debug(
                        f'Instance type {instance_type} does '
                        'not fit in the Kubernetes cluster with context: '
                        f'{context}. Reason: {reason}')
        else:
            regions_to_return = regions

        return regions_to_return

    def instance_type_to_hourly_cost(self,
                                     instance_type: str,
                                     use_spot: bool,
                                     region: Optional[str] = None,
                                     zone: Optional[str] = None) -> float:
        # TODO(romilb): Investigate how users can provide their own cost catalog
        #  for Kubernetes clusters.
        # For now, assume zero cost for Kubernetes clusters
        return 0.0

    def accelerators_to_hourly_cost(self,
                                    accelerators: Dict[str, int],
                                    use_spot: bool,
                                    region: Optional[str] = None,
                                    zone: Optional[str] = None) -> float:
        del accelerators, use_spot, region, zone  # unused
        return 0.0

    def get_egress_cost(self, num_gigabytes: float) -> float:
        return 0.0

    def __repr__(self):
        return self._REPR

    @classmethod
    def get_default_instance_type(
            cls,
            cpus: Optional[str] = None,
            memory: Optional[str] = None,
            disk_tier: Optional[resources_utils.DiskTier] = None) -> str:
        # TODO(romilb): In the future, we may want to move the instance type
        #  selection + availability checking to a kubernetes_catalog module.
        del disk_tier  # Unused.
        # We strip '+' from resource requests since Kubernetes can provision
        # exactly the requested resources.
        instance_cpus = float(
            cpus.strip('+')) if cpus is not None else cls._DEFAULT_NUM_VCPUS
        if memory is not None:
            if memory.endswith('+'):
                instance_mem = float(memory[:-1])
            elif memory.endswith('x'):
                instance_mem = float(memory[:-1]) * instance_cpus
            else:
                instance_mem = float(memory)
        else:
            instance_mem = instance_cpus * cls._DEFAULT_MEMORY_CPU_RATIO
        virtual_instance_type = kubernetes_utils.KubernetesInstanceType(
            instance_cpus, instance_mem).name
        return virtual_instance_type

    @classmethod
    def get_accelerators_from_instance_type(
        cls,
        instance_type: str,
    ) -> Optional[Dict[str, int]]:
        inst = kubernetes_utils.KubernetesInstanceType.from_instance_type(
            instance_type)
        return {
            inst.accelerator_type: inst.accelerator_count
        } if (inst.accelerator_count is not None and
              inst.accelerator_type is not None) else None

    @classmethod
    def get_vcpus_mem_from_instance_type(
            cls, instance_type: str) -> Tuple[Optional[float], Optional[float]]:
        """Returns the #vCPUs and memory that the instance type offers."""
        k = kubernetes_utils.KubernetesInstanceType.from_instance_type(
            instance_type)
        return k.cpus, k.memory

    @classmethod
    def zones_provision_loop(
        cls,
        *,
        region: str,
        num_nodes: int,
        instance_type: str,
        accelerators: Optional[Dict[str, int]] = None,
        use_spot: bool = False,
    ) -> Iterator[Optional[List[clouds.Zone]]]:
        # Always yield None for zones, since Kubernetes does not have zones, and
        # we should allow any region get to this point.
        yield None

    @classmethod
    def get_zone_shell_cmd(cls) -> Optional[str]:
        return None

    @classmethod
    def get_image_size(cls, image_id: str, region: Optional[str]) -> int:
        del image_id, region  # Unused.
        # We don't limit the image by its size compared to the disk size, as
        # we don't have a notion of disk size in Kubernetes.
        return 0

    def make_deploy_resources_variables(
            self,
            resources: 'resources_lib.Resources',
            cluster_name: resources_utils.ClusterName,
            region: Optional['clouds.Region'],
            zones: Optional[List['clouds.Zone']],
            dryrun: bool = False) -> Dict[str, Optional[str]]:
        del cluster_name, zones, dryrun  # Unused.
        if region is None:
            context = kubernetes_utils.get_current_kube_config_context_name()
        else:
            context = region.name
        assert context is not None, 'No context found in kubeconfig'

        r = resources
        acc_dict = self.get_accelerators_from_instance_type(r.instance_type)
        if acc_dict is not None:
            custom_resources = json.dumps(acc_dict, separators=(',', ':'))
        else:
            custom_resources = None

        # resources.memory and cpus are None if they are not explicitly set.
        # We fetch the default values for the instance type in that case.
        k = kubernetes_utils.KubernetesInstanceType.from_instance_type(
            resources.instance_type)
        cpus = k.cpus
        mem = k.memory
        # Optionally populate accelerator information.
        acc_count = k.accelerator_count if k.accelerator_count else 0
        acc_type = k.accelerator_type if k.accelerator_type else None

        image_id_dict = resources.image_id
        if image_id_dict is not None:
            # Use custom image specified in resources
            if None in image_id_dict:
                image_id = image_id_dict[None]
            else:
                assert resources.region in image_id_dict, image_id_dict
                image_id = image_id_dict[resources.region]
            if image_id.startswith('docker:'):
                image_id = image_id[len('docker:'):]
        else:
            # Select image based on whether we are using GPUs or not.
            image_id = self.IMAGE_GPU if acc_count > 0 else self.IMAGE_CPU
            # Get the container image ID from the service catalog.
            image_id = service_catalog.get_image_id_from_tag(
                image_id, clouds='kubernetes')
        # TODO(romilb): Create a lightweight image for SSH jump host
        ssh_jump_image = service_catalog.get_image_id_from_tag(
            self.IMAGE_CPU, clouds='kubernetes')

        k8s_acc_label_key = None
        k8s_acc_label_value = None
        k8s_tpu_topology_label_key = None
        k8s_tpu_topology_label_value = None
        tpu_requested = False

        # If GPU/TPUs are requested, set node label to match the GPU/TPU type.
        if acc_count > 0 and acc_type is not None:
            k8s_acc_label_key, k8s_acc_label_value = \
<<<<<<< HEAD
                kubernetes_utils.get_gpu_label_key_value(acc_type)
            if (k8s_acc_label_key ==
                    kubernetes_utils.GKELabelFormatter.TPU_LABEL_KEY):
                tpu_requested = True
                k8s_tpu_topology_label_key, k8s_tpu_topology_label_value = (
                    kubernetes_utils.get_tpu_topology_label_key_value(acc_type, acc_count))
=======
                kubernetes_utils.get_gpu_label_key_value(context, acc_type)
>>>>>>> 9201def0

        port_mode = network_utils.get_port_mode(None)

        remote_identity = skypilot_config.get_nested(
            ('kubernetes', 'remote_identity'),
            schemas.get_default_remote_identity('kubernetes'))
        if (remote_identity ==
                schemas.RemoteIdentityOptions.LOCAL_CREDENTIALS.value):
            # SA name doesn't matter since automounting credentials is disabled
            k8s_service_account_name = 'default'
            k8s_automount_sa_token = 'false'
        elif (remote_identity ==
              schemas.RemoteIdentityOptions.SERVICE_ACCOUNT.value):
            # Use the default service account
            k8s_service_account_name = (
                kubernetes_utils.DEFAULT_SERVICE_ACCOUNT_NAME)
            k8s_automount_sa_token = 'true'
        else:
            # User specified a custom service account
            k8s_service_account_name = remote_identity
            k8s_automount_sa_token = 'true'

        fuse_device_required = bool(resources.requires_fuse)

        # Configure spot labels, if requested and supported
        spot_label_key, spot_label_value = None, None
        if resources.use_spot:
            spot_label_key, spot_label_value = kubernetes_utils.get_spot_label()

        # Timeout for resource provisioning. This timeout determines how long to
        # wait for pod to be in pending status before giving up.
        # Larger timeout may be required for autoscaling clusters, since
        # autoscaler may take some time to provision new nodes.
        # Note that this timeout includes time taken by the Kubernetes scheduler
        # itself, which can be upto 2-3 seconds.
        # For non-autoscaling clusters, we conservatively set this to 10s.
        timeout = skypilot_config.get_nested(
            ('kubernetes', 'provision_timeout'),
            10,
            override_configs=resources.cluster_config_overrides)
        deploy_vars = {
            'instance_type': resources.instance_type,
            'custom_resources': custom_resources,
            'cpus': str(cpus),
            'memory': str(mem),
            'accelerator_count': str(acc_count),
            'timeout': str(timeout),
            'k8s_port_mode': port_mode.value,
            'k8s_networking_mode': network_utils.get_networking_mode().value,
            'k8s_ssh_key_secret_name': self.SKY_SSH_KEY_SECRET_NAME,
            'k8s_acc_label_key': k8s_acc_label_key,
            'k8s_acc_label_value': k8s_acc_label_value,
            'k8s_ssh_jump_name': self.SKY_SSH_JUMP_NAME,
            'k8s_ssh_jump_image': ssh_jump_image,
            'k8s_service_account_name': k8s_service_account_name,
            'k8s_automount_sa_token': k8s_automount_sa_token,
            'k8s_fuse_device_required': fuse_device_required,
            # Namespace to run the FUSE device manager in
            'k8s_skypilot_system_namespace': _SKYPILOT_SYSTEM_NAMESPACE,
            'k8s_spot_label_key': spot_label_key,
            'k8s_spot_label_value': spot_label_value,
            'tpu_requested': tpu_requested,
            'k8s_tpu_topology_label_key': k8s_tpu_topology_label_key,
            'k8s_tpu_topology_label_value': k8s_tpu_topology_label_value,
            'image_id': image_id,
        }

        # Add kubecontext if it is set. It may be None if SkyPilot is running
        # inside a pod with in-cluster auth.
        if context is not None:
            deploy_vars['k8s_context'] = context

        namespace = kubernetes_utils.get_kube_config_context_namespace(context)
        deploy_vars['k8s_namespace'] = namespace

        return deploy_vars

    def _get_feasible_launchable_resources(
        self, resources: 'resources_lib.Resources'
    ) -> 'resources_utils.FeasibleResources':
        # TODO(zhwu): This needs to be updated to return the correct region
        # (context) that has enough resources.
        fuzzy_candidate_list: List[str] = []
        if resources.instance_type is not None:
            assert resources.is_launchable(), resources
            regions = self.regions_with_offering(
                resources.instance_type,
                accelerators=resources.accelerators,
                use_spot=resources.use_spot,
                region=resources.region,
                zone=resources.zone)
            if not regions:
                return resources_utils.FeasibleResources([], [], None)
            resources = resources.copy(accelerators=None)
            return resources_utils.FeasibleResources([resources],
                                                     fuzzy_candidate_list, None)

        def _make(instance_list):
            resource_list = []
            for instance_type in instance_list:
                r = resources.copy(
                    cloud=Kubernetes(),
                    instance_type=instance_type,
                    accelerators=None,
                )
                resource_list.append(r)
            return resource_list

        # Currently, handle a filter on accelerators only.
        accelerators = resources.accelerators

        default_instance_type = Kubernetes.get_default_instance_type(
            cpus=resources.cpus,
            memory=resources.memory,
            disk_tier=resources.disk_tier)

        if accelerators is None:
            # For CPU only clusters, need no special handling
            chosen_instance_type = default_instance_type
        else:
            assert len(accelerators) == 1, resources
            # GPUs requested - build instance type.
            acc_type, acc_count = list(accelerators.items())[0]

            # Parse into KubernetesInstanceType
            k8s_instance_type = (kubernetes_utils.KubernetesInstanceType.
                                 from_instance_type(default_instance_type))

            gpu_task_cpus = k8s_instance_type.cpus
            # Special handling to bump up memory multiplier for GPU instances
            gpu_task_memory = (float(resources.memory.strip('+')) if
                               resources.memory is not None else gpu_task_cpus *
                               self._DEFAULT_MEMORY_CPU_RATIO_WITH_GPU)
            chosen_instance_type = (
                kubernetes_utils.KubernetesInstanceType.from_resources(
                    gpu_task_cpus, gpu_task_memory, acc_count, acc_type).name)

        # Check the availability of the specified instance type in all contexts.
        available_regions = self.regions_with_offering(
            chosen_instance_type,
            accelerators=None,
            use_spot=resources.use_spot,
            region=resources.region,
            zone=resources.zone)
        if not available_regions:
            return resources_utils.FeasibleResources([], [], None)
        # No fuzzy lists for Kubernetes
        # We don't set the resources returned with regions, because the
        # optimizer will further find the valid region (context) for the
        # resources.
        return resources_utils.FeasibleResources(_make([chosen_instance_type]),
                                                 [], None)

    @classmethod
    def check_credentials(cls) -> Tuple[bool, Optional[str]]:
        # Test using python API
        existing_allowed_contexts = cls._existing_allowed_contexts()
        if not existing_allowed_contexts:
            if skypilot_config.loaded_config_path() is None:
                check_skypilot_config_msg = ''
            else:
                check_skypilot_config_msg = (
                    ' and check "allowed_contexts" in your '
                    f'{skypilot_config.loaded_config_path()} file.')
            return (False, 'No available context found in kubeconfig. '
                    'Check if you have a valid kubeconfig file' +
                    check_skypilot_config_msg)
        reasons = []
        for context in existing_allowed_contexts:
            try:
                check_result = kubernetes_utils.check_credentials(context)
                if check_result[0]:
                    return check_result
                reasons.append(f'{context}: {check_result[1]}')
            except Exception as e:  # pylint: disable=broad-except
                return (False, f'Credential check failed for {context}: '
                        f'{common_utils.format_exception(e)}')
        return (False, 'Failed to find available context with working '
                'credentials. Details:\n' + '\n'.join(reasons))

    def get_credential_file_mounts(self) -> Dict[str, str]:
        if os.path.exists(os.path.expanduser(CREDENTIAL_PATH)):
            # Upload kubeconfig to the default path to avoid having to set
            # KUBECONFIG in the environment.
            return {DEFAULT_KUBECONFIG_PATH: CREDENTIAL_PATH}
        else:
            return {}

    def instance_type_exists(self, instance_type: str) -> bool:
        return kubernetes_utils.KubernetesInstanceType.is_valid_instance_type(
            instance_type)

    def validate_region_zone(self, region: Optional[str], zone: Optional[str]):
        if region == self._LEGACY_SINGLETON_REGION:
            # For backward compatibility, we allow the region to be set to the
            # legacy singleton region.
            # TODO: Remove this after 0.9.0.
            return region, zone

        if region == kubernetes_utils.IN_CLUSTER_REGION:
            # If running incluster, we set region to IN_CLUSTER_REGION
            # since there is no context name available.
            return region, zone

        all_contexts = kubernetes_utils.get_all_kube_config_context_names()
        if all_contexts == [None]:
            # If [None] context is returned, use the singleton region since we
            # are running in a pod with in-cluster auth.
            all_contexts = [kubernetes_utils.IN_CLUSTER_REGION]
        if region not in all_contexts:
            raise ValueError(
                f'Context {region} not found in kubeconfig. Kubernetes only '
                'supports context names as regions. Available '
                f'contexts: {all_contexts}')
        if zone is not None:
            raise ValueError('Kubernetes support does not support setting zone.'
                             ' Cluster used is determined by the kubeconfig.')
        return region, zone

    @staticmethod
    def get_identity_from_context(context):
        if 'namespace' in context['context']:
            namespace = context['context']['namespace']
        else:
            namespace = kubernetes_utils.DEFAULT_NAMESPACE
        user = context['context']['user']
        cluster = context['context']['cluster']
        identity_str = f'{cluster}_{user}_{namespace}'
        return identity_str

    @classmethod
    def get_user_identities(cls) -> Optional[List[List[str]]]:
        k8s = kubernetes.kubernetes
        identities = []
        try:
            all_contexts, current_context = (
                k8s.config.list_kube_config_contexts())
        except k8s.config.config_exception.ConfigException:
            return None
        # Add current context at the head of the list
        current_identity = [cls.get_identity_from_context(current_context)]
        identities.append(current_identity)
        for context in all_contexts:
            identity = [cls.get_identity_from_context(context)]
            identities.append(identity)
        return identities

    @classmethod
    def is_label_valid(cls, label_key: str,
                       label_value: str) -> Tuple[bool, Optional[str]]:
        # Kubernetes labels can be of the format <domain>/<key>: <value>
        key_regex = re.compile(
            # Look-ahead to ensure proper domain formatting up to a slash
            r'^(?:(?=[a-z0-9]([-a-z0-9.]*[a-z0-9])?\/)'
            # Match domain: starts and ends with alphanum up to 253 chars
            # including a slash in the domain.
            r'[a-z0-9]([-a-z0-9.]{0,251}[a-z0-9])?\/)?'
            # Match key: starts and ends with alphanum, upto to 63 chars.
            r'[a-z0-9]([-a-z0-9_.]{0,61}[a-z0-9])?$')
        value_regex = re.compile(
            r'^([a-zA-Z0-9]([-a-zA-Z0-9_.]{0,61}[a-zA-Z0-9])?)?$')
        key_valid = bool(key_regex.match(label_key))
        value_valid = bool(value_regex.match(label_value))
        error_msg = None
        condition_msg = ('Value must consist of alphanumeric characters or '
                         '\'-\', \'_\', \'.\', and must be no more than 63 '
                         'characters in length.')
        if not key_valid:
            error_msg = (f'Invalid label key {label_key} for Kubernetes. '
                         f'{condition_msg}')
        if not value_valid:
            error_msg = (f'Invalid label value {label_value} for Kubernetes. '
                         f'{condition_msg}')
        if not key_valid or not value_valid:
            return False, error_msg
        return True, None<|MERGE_RESOLUTION|>--- conflicted
+++ resolved
@@ -372,16 +372,12 @@
         # If GPU/TPUs are requested, set node label to match the GPU/TPU type.
         if acc_count > 0 and acc_type is not None:
             k8s_acc_label_key, k8s_acc_label_value = \
-<<<<<<< HEAD
-                kubernetes_utils.get_gpu_label_key_value(acc_type)
+                kubernetes_utils.get_gpu_label_key_value(context, acc_type)
             if (k8s_acc_label_key ==
                     kubernetes_utils.GKELabelFormatter.TPU_LABEL_KEY):
                 tpu_requested = True
                 k8s_tpu_topology_label_key, k8s_tpu_topology_label_value = (
                     kubernetes_utils.get_tpu_topology_label_key_value(acc_type, acc_count))
-=======
-                kubernetes_utils.get_gpu_label_key_value(context, acc_type)
->>>>>>> 9201def0
 
         port_mode = network_utils.get_port_mode(None)
 
