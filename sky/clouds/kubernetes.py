"""Kubernetes."""
import json
import os
import typing
from typing import Dict, Iterator, List, Optional, Tuple

from sky import clouds
from sky import exceptions
from sky import sky_logging
from sky.adaptors import kubernetes
from sky.clouds import service_catalog
from sky.provision.kubernetes import network_utils
from sky.provision.kubernetes import utils as kubernetes_utils
from sky.utils import common_utils
from sky.utils import resources_utils

if typing.TYPE_CHECKING:
    # Renaming to avoid shadowing variables.
    from sky import resources as resources_lib

logger = sky_logging.init_logger(__name__)

CREDENTIAL_PATH = '~/.kube/config'


@clouds.CLOUD_REGISTRY.register
class Kubernetes(clouds.Cloud):
    """Kubernetes."""

    SKY_SSH_KEY_SECRET_NAME = 'sky-ssh-keys'
<<<<<<< HEAD
    SKY_SSH_KEY_SECRET_FIELD_NAME = f'ssh-publickey-{common_utils.get_user_hash()}'
=======
    SKY_SSH_KEY_SECRET_FIELD_NAME = \
        f'ssh-publickey-{common_utils.get_user_hash()}'
>>>>>>> 0acf1794
    SKY_SSH_JUMP_NAME = 'sky-ssh-jump-pod'
    PORT_FORWARD_PROXY_CMD_TEMPLATE = \
        'kubernetes-port-forward-proxy-command.sh.j2'
    PORT_FORWARD_PROXY_CMD_PATH = '~/.sky/port-forward-proxy-cmd.sh'
    # Timeout for resource provisioning. This timeout determines how long to
    # wait for pod to be in pending status before giving up.
    # Larger timeout may be required for autoscaling clusters, since autoscaler
    # may take some time to provision new nodes.
    # Note that this timeout includes time taken by the Kubernetes scheduler
    # itself, which can be upto 2-3 seconds.
    # For non-autoscaling clusters, we conservatively set this to 10s.
    # TODO(romilb): Make the timeout configurable.
    TIMEOUT = 10

    _DEFAULT_NUM_VCPUS = 2
    _DEFAULT_MEMORY_CPU_RATIO = 1
    _DEFAULT_MEMORY_CPU_RATIO_WITH_GPU = 4  # Allocate more memory for GPU tasks
    _REPR = 'Kubernetes'
    _SINGLETON_REGION = 'kubernetes'
    _regions: List[clouds.Region] = [clouds.Region(_SINGLETON_REGION)]
    _CLOUD_UNSUPPORTED_FEATURES = {
        # TODO(romilb): Stopping might be possible to implement with
        #  container checkpointing introduced in Kubernetes v1.25. See:
        #  https://kubernetes.io/blog/2022/12/05/forensic-container-checkpointing-alpha/ # pylint: disable=line-too-long
        clouds.CloudImplementationFeatures.STOP: 'Kubernetes does not '
                                                 'support stopping VMs.',
        clouds.CloudImplementationFeatures.SPOT_INSTANCE: 'Spot instances are '
                                                          'not supported in '
                                                          'Kubernetes.',
        clouds.CloudImplementationFeatures.CUSTOM_DISK_TIER: 'Custom disk '
                                                             'tiers are not '
                                                             'supported in '
                                                             'Kubernetes.',
    }

    IMAGE_CPU = 'skypilot:cpu-ubuntu-2004'
    IMAGE_GPU = 'skypilot:gpu-ubuntu-2004'

    PROVISIONER_VERSION = clouds.ProvisionerVersion.SKYPILOT
    STATUS_VERSION = clouds.StatusVersion.SKYPILOT

    @classmethod
    def _unsupported_features_for_resources(
        cls, resources: 'resources_lib.Resources'
    ) -> Dict[clouds.CloudImplementationFeatures, str]:
        unsupported_features = cls._CLOUD_UNSUPPORTED_FEATURES
        curr_context = kubernetes_utils.get_current_kube_config_context_name()
        if curr_context == kubernetes_utils.KIND_CONTEXT_NAME:
            # If we are using KIND, the loadbalancer service will never be
            # assigned an external IP. Users may use ingress, but that requires
            # blocking HTTP port 80.
            # For now, we disable port opening feature on kind clusters.
            unsupported_features[
                clouds.CloudImplementationFeatures.OPEN_PORTS] = (
                    'Opening ports is not supported in Kubernetes when '
                    'using local kind cluster.')
        return unsupported_features

    @classmethod
    def regions(cls) -> List[clouds.Region]:
        return cls._regions

    @classmethod
    def regions_with_offering(cls, instance_type: Optional[str],
                              accelerators: Optional[Dict[str, int]],
                              use_spot: bool, region: Optional[str],
                              zone: Optional[str]) -> List[clouds.Region]:
        # No notion of regions in Kubernetes - return a single region.
        return cls.regions()

    def instance_type_to_hourly_cost(self,
                                     instance_type: str,
                                     use_spot: bool,
                                     region: Optional[str] = None,
                                     zone: Optional[str] = None) -> float:
        # TODO(romilb): Investigate how users can provide their own cost catalog
        #  for Kubernetes clusters.
        # For now, assume zero cost for Kubernetes clusters
        return 0.0

    def accelerators_to_hourly_cost(self,
                                    accelerators: Dict[str, int],
                                    use_spot: bool,
                                    region: Optional[str] = None,
                                    zone: Optional[str] = None) -> float:
        del accelerators, use_spot, region, zone  # unused
        return 0.0

    def get_egress_cost(self, num_gigabytes: float) -> float:
        return 0.0

    def __repr__(self):
        return self._REPR

    def is_same_cloud(self, other: clouds.Cloud) -> bool:
        return isinstance(other, Kubernetes)

    @classmethod
    def get_port(cls, svc_name) -> int:
        ns = kubernetes_utils.get_current_kube_config_context_namespace()
        return kubernetes_utils.get_port(svc_name, ns)

    @classmethod
    def get_default_instance_type(
            cls,
            cpus: Optional[str] = None,
            memory: Optional[str] = None,
            disk_tier: Optional[resources_utils.DiskTier] = None) -> str:
        # TODO(romilb): In the future, we may want to move the instance type
        #  selection + availability checking to a kubernetes_catalog module.
        del disk_tier  # Unused.
        # We strip '+' from resource requests since Kubernetes can provision
        # exactly the requested resources.
        instance_cpus = float(
            cpus.strip('+')) if cpus is not None else cls._DEFAULT_NUM_VCPUS
        instance_mem = float(memory.strip('+')) if memory is not None else \
            instance_cpus * cls._DEFAULT_MEMORY_CPU_RATIO
        virtual_instance_type = kubernetes_utils.KubernetesInstanceType(
            instance_cpus, instance_mem).name
        return virtual_instance_type

    @classmethod
    def get_accelerators_from_instance_type(
        cls,
        instance_type: str,
    ) -> Optional[Dict[str, int]]:
        inst = kubernetes_utils.KubernetesInstanceType.from_instance_type(
            instance_type)
        return {
            inst.accelerator_type: inst.accelerator_count
        } if (inst.accelerator_count is not None and
              inst.accelerator_type is not None) else None

    @classmethod
    def get_vcpus_mem_from_instance_type(
            cls, instance_type: str) -> Tuple[Optional[float], Optional[float]]:
        """Returns the #vCPUs and memory that the instance type offers."""
        k = kubernetes_utils.KubernetesInstanceType.from_instance_type(
            instance_type)
        return k.cpus, k.memory

    @classmethod
    def zones_provision_loop(
        cls,
        *,
        region: str,
        num_nodes: int,
        instance_type: str,
        accelerators: Optional[Dict[str, int]] = None,
        use_spot: bool = False,
    ) -> Iterator[Optional[List[clouds.Zone]]]:
        del num_nodes, region, instance_type, accelerators, use_spot  # Unused.
        for r in cls.regions():
            yield r.zones

    @classmethod
    def get_zone_shell_cmd(cls) -> Optional[str]:
        return None

    @classmethod
    def get_image_size(cls, image_id: str, region: Optional[str]) -> int:
        del image_id, region  # Unused.
        # We don't limit the image by its size compared to the disk size, as
        # we don't have a notion of disk size in Kubernetes.
        return 0

    def make_deploy_resources_variables(
            self, resources: 'resources_lib.Resources',
            cluster_name_on_cloud: str, region: Optional['clouds.Region'],
            zones: Optional[List['clouds.Zone']]) -> Dict[str, Optional[str]]:
        del cluster_name_on_cloud, zones  # Unused.
        if region is None:
            region = self._regions[0]

        r = resources
        acc_dict = self.get_accelerators_from_instance_type(r.instance_type)
        if acc_dict is not None:
            custom_resources = json.dumps(acc_dict, separators=(',', ':'))
        else:
            custom_resources = None

        # resources.memory and cpus are None if they are not explicitly set.
        # We fetch the default values for the instance type in that case.
        k = kubernetes_utils.KubernetesInstanceType.from_instance_type(
            resources.instance_type)
        cpus = k.cpus
        mem = k.memory
        # Optionally populate accelerator information.
        acc_count = k.accelerator_count if k.accelerator_count else 0
        acc_type = k.accelerator_type if k.accelerator_type else None

        if resources.image_id is not None:
            # Use custom image specified in resources
            image_id_with_region = resources.image_id['kubernetes']
            image_id = image_id_with_region.lstrip('docker:')
        else:
            # Select image based on whether we are using GPUs or not.
            image_id = self.IMAGE_GPU if acc_count > 0 else self.IMAGE_CPU
            # Get the container image ID from the service catalog.
            image_id = service_catalog.get_image_id_from_tag(
                image_id, clouds='kubernetes')
        # TODO(romilb): Create a lightweight image for SSH jump host
        ssh_jump_image = service_catalog.get_image_id_from_tag(
            self.IMAGE_CPU, clouds='kubernetes')

        k8s_acc_label_key = None
        k8s_acc_label_value = None

        # If GPUs are requested, set node label to match the GPU type.
        if acc_count > 0 and acc_type is not None:
            k8s_acc_label_key, k8s_acc_label_value = \
                kubernetes_utils.get_gpu_label_key_value(acc_type)

        port_mode = network_utils.get_port_mode(None)

        deploy_vars = {
            'instance_type': resources.instance_type,
            'custom_resources': custom_resources,
            'region': region.name,
            'cpus': str(cpus),
            'memory': str(mem),
            'accelerator_count': str(acc_count),
            'timeout': str(self.TIMEOUT),
            'k8s_namespace':
                kubernetes_utils.get_current_kube_config_context_namespace(),
            'k8s_port_mode': port_mode.value,
            'k8s_ssh_key_secret_name': self.SKY_SSH_KEY_SECRET_NAME,
            'k8s_acc_label_key': k8s_acc_label_key,
            'k8s_acc_label_value': k8s_acc_label_value,
            'k8s_ssh_jump_name': self.SKY_SSH_JUMP_NAME,
            'k8s_ssh_jump_image': ssh_jump_image,
            # TODO(romilb): Allow user to specify custom images
            'image_id': image_id,
        }

        return deploy_vars

    def _get_feasible_launchable_resources(
        self, resources: 'resources_lib.Resources'
    ) -> Tuple[List['resources_lib.Resources'], List[str]]:
        fuzzy_candidate_list: List[str] = []
        if resources.instance_type is not None:
            assert resources.is_launchable(), resources
            resources = resources.copy(accelerators=None)
            return ([resources], fuzzy_candidate_list)

        def _make(instance_list):
            resource_list = []
            for instance_type in instance_list:
                r = resources.copy(
                    cloud=Kubernetes(),
                    instance_type=instance_type,
                    accelerators=None,
                )
                resource_list.append(r)
            return resource_list

        # Currently, handle a filter on accelerators only.
        accelerators = resources.accelerators

        default_instance_type = Kubernetes.get_default_instance_type(
            cpus=resources.cpus,
            memory=resources.memory,
            disk_tier=resources.disk_tier)

        if accelerators is None:
            # For CPU only clusters, need no special handling
            chosen_instance_type = default_instance_type
        else:
            assert len(accelerators) == 1, resources
            # GPUs requested - build instance type.
            acc_type, acc_count = list(accelerators.items())[0]

            # Parse into KubernetesInstanceType
            k8s_instance_type = (kubernetes_utils.KubernetesInstanceType.
                                 from_instance_type(default_instance_type))

            gpu_task_cpus = k8s_instance_type.cpus
            # Special handling to bump up memory multiplier for GPU instances
            gpu_task_memory = (float(resources.memory.strip('+')) if
                               resources.memory is not None else gpu_task_cpus *
                               self._DEFAULT_MEMORY_CPU_RATIO_WITH_GPU)
            chosen_instance_type = (
                kubernetes_utils.KubernetesInstanceType.from_resources(
                    gpu_task_cpus, gpu_task_memory, acc_count, acc_type).name)

        # Check if requested instance type will fit in the cluster.
        # TODO(romilb): This will fail early for autoscaling clusters.
        fits, reason = kubernetes_utils.check_instance_fits(
            chosen_instance_type)
        if not fits:
            logger.debug(f'Instance type {chosen_instance_type} does '
                         'not fit in the Kubernetes cluster. '
                         f'Reason: {reason}')
            return [], []

        # No fuzzy lists for Kubernetes
        return _make([chosen_instance_type]), []

    @classmethod
    def check_credentials(cls) -> Tuple[bool, Optional[str]]:
        if os.path.exists(os.path.expanduser(CREDENTIAL_PATH)):
            # Test using python API
            try:
                return kubernetes_utils.check_credentials()
            except Exception as e:  # pylint: disable=broad-except
                return (False, 'Credential check failed: '
                        f'{common_utils.format_exception(e)}')
        else:
            return (False, 'Credentials not found - '
                    f'check if {CREDENTIAL_PATH} exists.')

    def get_credential_file_mounts(self) -> Dict[str, str]:
        return {CREDENTIAL_PATH: CREDENTIAL_PATH}

    def instance_type_exists(self, instance_type: str) -> bool:
        return kubernetes_utils.KubernetesInstanceType.is_valid_instance_type(
            instance_type)

    def validate_region_zone(self, region: Optional[str], zone: Optional[str]):
        if region != self._SINGLETON_REGION:
            raise ValueError(
                'Kubernetes support does not support setting region.'
                ' Cluster used is determined by the kubeconfig.')
        if zone is not None:
            raise ValueError('Kubernetes support does not support setting zone.'
                             ' Cluster used is determined by the kubeconfig.')
        return region, zone

    def accelerator_in_region_or_zone(self,
                                      accelerator: str,
                                      acc_count: int,
                                      region: Optional[str] = None,
                                      zone: Optional[str] = None) -> bool:
        try:
            # Check if accelerator is available by checking node labels
            _, _ = kubernetes_utils.get_gpu_label_key_value(accelerator)
            return True
        except exceptions.ResourcesUnavailableError:
            return False

    @classmethod
    def get_current_user_identity(cls) -> Optional[List[str]]:
        k8s = kubernetes.get_kubernetes()
        try:
            _, current_context = k8s.config.list_kube_config_contexts()
            if 'namespace' in current_context['context']:
                namespace = current_context['context']['namespace']
            else:
                namespace = kubernetes_utils.DEFAULT_NAMESPACE

            user = current_context['context']['user']
            cluster = current_context['context']['cluster']
            return [f'{cluster}_{user}_{namespace}']
        except k8s.config.config_exception.ConfigException:
            return None<|MERGE_RESOLUTION|>--- conflicted
+++ resolved
@@ -28,12 +28,8 @@
     """Kubernetes."""
 
     SKY_SSH_KEY_SECRET_NAME = 'sky-ssh-keys'
-<<<<<<< HEAD
-    SKY_SSH_KEY_SECRET_FIELD_NAME = f'ssh-publickey-{common_utils.get_user_hash()}'
-=======
     SKY_SSH_KEY_SECRET_FIELD_NAME = \
         f'ssh-publickey-{common_utils.get_user_hash()}'
->>>>>>> 0acf1794
     SKY_SSH_JUMP_NAME = 'sky-ssh-jump-pod'
     PORT_FORWARD_PROXY_CMD_TEMPLATE = \
         'kubernetes-port-forward-proxy-command.sh.j2'
