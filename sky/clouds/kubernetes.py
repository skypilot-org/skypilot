--- conflicted
+++ resolved
@@ -452,14 +452,11 @@
             'k8s_skypilot_system_namespace': _SKYPILOT_SYSTEM_NAMESPACE,
             'k8s_spot_label_key': spot_label_key,
             'k8s_spot_label_value': spot_label_value,
-<<<<<<< HEAD
-            'k8s_env_vars': k8s_env_vars,
-=======
             'tpu_requested': tpu_requested,
             'k8s_topology_label_key': k8s_topology_label_key,
             'k8s_topology_label_value': k8s_topology_label_value,
             'k8s_resource_key': k8s_resource_key,
->>>>>>> 88813cef
+            'k8s_env_vars': k8s_env_vars,
             'image_id': image_id,
         }
 
