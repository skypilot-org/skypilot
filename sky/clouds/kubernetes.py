"""Kubernetes."""
import functools
import os
import re
import typing
from typing import Dict, Iterator, List, Optional, Tuple, Union

from sky import clouds
from sky import sky_logging
from sky import skypilot_config
from sky.adaptors import kubernetes
from sky.clouds import service_catalog
from sky.provision import instance_setup
from sky.provision.kubernetes import network_utils
from sky.provision.kubernetes import utils as kubernetes_utils
from sky.skylet import constants
from sky.utils import common_utils
from sky.utils import resources_utils
from sky.utils import schemas

if typing.TYPE_CHECKING:
    # Renaming to avoid shadowing variables.
    from sky import resources as resources_lib

logger = sky_logging.init_logger(__name__)

# Check if KUBECONFIG is set, and use it if it is.
DEFAULT_KUBECONFIG_PATH = '~/.kube/config'
CREDENTIAL_PATH = os.environ.get('KUBECONFIG', DEFAULT_KUBECONFIG_PATH)

# Namespace for SkyPilot resources shared across multiple tenants on the
# same cluster (even if they might be running in different namespaces).
# E.g., FUSE device manager daemonset is run in this namespace.
_SKYPILOT_SYSTEM_NAMESPACE = 'skypilot-system'


@clouds.CLOUD_REGISTRY.register(aliases=['k8s'])
class Kubernetes(clouds.Cloud):
    """Kubernetes."""

    SKY_SSH_KEY_SECRET_NAME = 'sky-ssh-keys'
    SKY_SSH_JUMP_NAME = 'sky-ssh-jump-pod'

    # Limit the length of the cluster name to avoid exceeding the limit of 63
    # characters for Kubernetes resources. We limit to 42 characters (63-21) to
    # allow additional characters for creating ingress services to expose ports.
    # These services are named as {cluster_name_on_cloud}--skypilot-svc--{port},
    # where the suffix is 21 characters long.
    _MAX_CLUSTER_NAME_LEN_LIMIT = 42

    _SUPPORTS_SERVICE_ACCOUNT_ON_REMOTE = True

    _DEFAULT_NUM_VCPUS = 2
    _DEFAULT_MEMORY_CPU_RATIO = 1
    _DEFAULT_MEMORY_CPU_RATIO_WITH_GPU = 4  # Allocate more memory for GPU tasks
    _REPR = 'Kubernetes'
    _LEGACY_SINGLETON_REGION = 'kubernetes'
    _CLOUD_UNSUPPORTED_FEATURES = {
        # TODO(romilb): Stopping might be possible to implement with
        #  container checkpointing introduced in Kubernetes v1.25. See:
        #  https://kubernetes.io/blog/2022/12/05/forensic-container-checkpointing-alpha/ # pylint: disable=line-too-long
        clouds.CloudImplementationFeatures.STOP: 'Kubernetes does not '
                                                 'support stopping VMs.',
        clouds.CloudImplementationFeatures.SPOT_INSTANCE: 'Spot instances are '
                                                          'not supported in '
                                                          'Kubernetes.',
        clouds.CloudImplementationFeatures.CUSTOM_DISK_TIER: 'Custom disk '
                                                             'tiers are not '
                                                             'supported in '
                                                             'Kubernetes.',
    }

    IMAGE_CPU = 'skypilot:custom-cpu-ubuntu-2004'
    IMAGE_GPU = 'skypilot:custom-gpu-ubuntu-2004'

    PROVISIONER_VERSION = clouds.ProvisionerVersion.SKYPILOT
    STATUS_VERSION = clouds.StatusVersion.SKYPILOT

    @property
    def ssh_key_secret_field_name(self):
        # Use a fresh user hash to avoid conflicts in the secret object naming.
        # This can happen when the controller is reusing the same user hash
        # through USER_ID_ENV_VAR but has a different SSH key.
        fresh_user_hash = common_utils.get_user_hash(force_fresh_hash=True)
        return f'ssh-publickey-{fresh_user_hash}'

    @classmethod
    def _unsupported_features_for_resources(
        cls, resources: 'resources_lib.Resources'
    ) -> Dict[clouds.CloudImplementationFeatures, str]:
        unsupported_features = cls._CLOUD_UNSUPPORTED_FEATURES.copy()
        context = resources.region
        if context is None:
            context = kubernetes_utils.get_current_kube_config_context_name()
        # Features to be disabled for exec auth
        is_exec_auth, message = kubernetes_utils.is_kubeconfig_exec_auth(
            context)
        if is_exec_auth:
            assert isinstance(message, str), message
            # Controllers cannot spin up new pods with exec auth.
            unsupported_features[
                clouds.CloudImplementationFeatures.HOST_CONTROLLERS] = message
            # Pod does not have permissions to terminate itself with exec auth.
            unsupported_features[
                clouds.CloudImplementationFeatures.AUTO_TERMINATE] = message
        # Allow spot instances if supported by the cluster
        spot_label_key, _ = kubernetes_utils.get_spot_label(context)
        if spot_label_key is not None:
            unsupported_features.pop(
                clouds.CloudImplementationFeatures.SPOT_INSTANCE, None)
        return unsupported_features

    @classmethod
    def max_cluster_name_length(cls) -> Optional[int]:
        return cls._MAX_CLUSTER_NAME_LEN_LIMIT

    @classmethod
    @functools.lru_cache(maxsize=1)
    def _log_skipped_contexts_once(cls, skipped_contexts: Tuple[str,
                                                                ...]) -> None:
        """Log skipped contexts for only once.

        We don't directly cache the result of _filter_existing_allowed_contexts
        as the admin policy may update the allowed contexts.
        """
        if skipped_contexts:
            logger.warning(
                f'Kubernetes contexts {set(skipped_contexts)!r} specified in '
                '"allowed_contexts" not found in kubeconfig. '
                'Ignoring these contexts.')

    @classmethod
    def _existing_allowed_contexts(cls) -> List[str]:
        """Get existing allowed contexts.

        If None is returned in the list, it means that we are running in a pod
        with in-cluster auth. In this case, we specify None context, which will
        use the service account mounted in the pod.
        """
        all_contexts = kubernetes_utils.get_all_kube_context_names()
        if len(all_contexts) == 0:
            return []

        all_contexts = set(all_contexts)

        allowed_contexts = skypilot_config.get_nested(
            ('kubernetes', 'allowed_contexts'), None)

        if allowed_contexts is None:
            # Try kubeconfig if present
            current_context = (
                kubernetes_utils.get_current_kube_config_context_name())
            if (current_context is None and
                    kubernetes_utils.is_incluster_config_available()):
                # If no kubeconfig contexts found, use in-cluster if available
                current_context = kubernetes.in_cluster_context_name()
            allowed_contexts = []
            if current_context is not None:
                allowed_contexts = [current_context]

        existing_contexts = []
        skipped_contexts = []
        for context in allowed_contexts:
            if context in all_contexts:
                existing_contexts.append(context)
            else:
                skipped_contexts.append(context)
        cls._log_skipped_contexts_once(tuple(skipped_contexts))
        return existing_contexts

    @classmethod
    def regions_with_offering(cls, instance_type: Optional[str],
                              accelerators: Optional[Dict[str, int]],
                              use_spot: bool, region: Optional[str],
                              zone: Optional[str]) -> List[clouds.Region]:
        del accelerators, zone, use_spot  # unused
        existing_contexts = cls._existing_allowed_contexts()

        regions = []
        for context in existing_contexts:
            regions.append(clouds.Region(context))

        if region is not None:
            regions = [r for r in regions if r.name == region]

        # Check if requested instance type will fit in the cluster.
        # TODO(zhwu,romilb): autoscaler type needs to be regional (per
        # kubernetes cluster/context).
        regions_to_return = []
        autoscaler_type = kubernetes_utils.get_autoscaler_type()
        if autoscaler_type is None and instance_type is not None:
            # If autoscaler is not set, check if the instance type fits in the
            # cluster. Else, rely on the autoscaler to provision the right
            # instance type without running checks. Worst case, if autoscaling
            # fails, the pod will be stuck in pending state until
            # provision_timeout, after which failover will be triggered.
            for r in regions:
                context = r.name
                fits, reason = kubernetes_utils.check_instance_fits(
                    context, instance_type)
                if fits:
                    regions_to_return.append(r)
                else:
                    logger.debug(
                        f'Instance type {instance_type} does '
                        'not fit in the Kubernetes cluster with context: '
                        f'{context}. Reason: {reason}')
        else:
            regions_to_return = regions

        return regions_to_return

    def instance_type_to_hourly_cost(self,
                                     instance_type: str,
                                     use_spot: bool,
                                     region: Optional[str] = None,
                                     zone: Optional[str] = None) -> float:
        # TODO(romilb): Investigate how users can provide their own cost catalog
        #  for Kubernetes clusters.
        # For now, assume zero cost for Kubernetes clusters
        return 0.0

    def accelerators_to_hourly_cost(self,
                                    accelerators: Dict[str, int],
                                    use_spot: bool,
                                    region: Optional[str] = None,
                                    zone: Optional[str] = None) -> float:
        del accelerators, use_spot, region, zone  # unused
        return 0.0

    def get_egress_cost(self, num_gigabytes: float) -> float:
        return 0.0

    def __repr__(self):
        return self._REPR

    @classmethod
    def get_default_instance_type(
            cls,
            cpus: Optional[str] = None,
            memory: Optional[str] = None,
            disk_tier: Optional[resources_utils.DiskTier] = None) -> str:
        # TODO(romilb): In the future, we may want to move the instance type
        #  selection + availability checking to a kubernetes_catalog module.
        del disk_tier  # Unused.
        # We strip '+' from resource requests since Kubernetes can provision
        # exactly the requested resources.
        instance_cpus = float(
            cpus.strip('+')) if cpus is not None else cls._DEFAULT_NUM_VCPUS
        if memory is not None:
            if memory.endswith('+'):
                instance_mem = float(memory[:-1])
            elif memory.endswith('x'):
                instance_mem = float(memory[:-1]) * instance_cpus
            else:
                instance_mem = float(memory)
        else:
            instance_mem = instance_cpus * cls._DEFAULT_MEMORY_CPU_RATIO
        virtual_instance_type = kubernetes_utils.KubernetesInstanceType(
            instance_cpus, instance_mem).name
        return virtual_instance_type

    @classmethod
    def get_accelerators_from_instance_type(
        cls,
        instance_type: str,
    ) -> Optional[Dict[str, Union[int, float]]]:
        inst = kubernetes_utils.KubernetesInstanceType.from_instance_type(
            instance_type)
        return {
            inst.accelerator_type: inst.accelerator_count
        } if (inst.accelerator_count is not None and
              inst.accelerator_type is not None) else None

    @classmethod
    def get_vcpus_mem_from_instance_type(
            cls, instance_type: str) -> Tuple[Optional[float], Optional[float]]:
        """Returns the #vCPUs and memory that the instance type offers."""
        k = kubernetes_utils.KubernetesInstanceType.from_instance_type(
            instance_type)
        return k.cpus, k.memory

    @classmethod
    def zones_provision_loop(
        cls,
        *,
        region: str,
        num_nodes: int,
        instance_type: str,
        accelerators: Optional[Dict[str, int]] = None,
        use_spot: bool = False,
    ) -> Iterator[Optional[List[clouds.Zone]]]:
        # Always yield None for zones, since Kubernetes does not have zones, and
        # we should allow any region get to this point.
        yield None

    @classmethod
    def get_zone_shell_cmd(cls) -> Optional[str]:
        return None

    @classmethod
    def get_image_size(cls, image_id: str, region: Optional[str]) -> int:
        del image_id, region  # Unused.
        # We don't limit the image by its size compared to the disk size, as
        # we don't have a notion of disk size in Kubernetes.
        return 0

    @staticmethod
    def _calculate_provision_timeout(num_nodes: int) -> int:
        """Calculate provision timeout based on number of nodes.

        The timeout scales linearly with the number of nodes to account for
        scheduling overhead, but is capped to avoid excessive waiting.

        Args:
            num_nodes: Number of nodes being provisioned

        Returns:
            Timeout in seconds
        """
        base_timeout = 10  # Base timeout for single node
        per_node_timeout = 0.2  # Additional seconds per node
        max_timeout = 60  # Cap at 1 minute

        return int(
            min(base_timeout + (per_node_timeout * (num_nodes - 1)),
                max_timeout))

    def make_deploy_resources_variables(
            self,
            resources: 'resources_lib.Resources',
            cluster_name: resources_utils.ClusterName,
            region: Optional['clouds.Region'],
            zones: Optional[List['clouds.Zone']],
            num_nodes: int,
            dryrun: bool = False) -> Dict[str, Optional[str]]:
        del cluster_name, zones, dryrun  # Unused.
        if region is None:
            context = kubernetes_utils.get_current_kube_config_context_name()
        else:
            context = region.name
        assert context is not None, 'No context found in kubeconfig'

        r = resources
        acc_dict = self.get_accelerators_from_instance_type(r.instance_type)
        custom_resources = resources_utils.make_ray_custom_resources_str(
            acc_dict)

        # resources.memory and cpus are None if they are not explicitly set.
        # We fetch the default values for the instance type in that case.
        k = kubernetes_utils.KubernetesInstanceType.from_instance_type(
            resources.instance_type)
        cpus = k.cpus
        mem = k.memory
        # Optionally populate accelerator information.
        acc_count = k.accelerator_count if k.accelerator_count else 0
        acc_type = k.accelerator_type if k.accelerator_type else None

        image_id_dict = resources.image_id
        if image_id_dict is not None:
            # Use custom image specified in resources
            if None in image_id_dict:
                image_id = image_id_dict[None]
            else:
                assert resources.region in image_id_dict, image_id_dict
                image_id = image_id_dict[resources.region]
            if image_id.startswith('docker:'):
                image_id = image_id[len('docker:'):]
        else:
            # Select image based on whether we are using GPUs or not.
            image_id = self.IMAGE_GPU if acc_count > 0 else self.IMAGE_CPU
            # Get the container image ID from the service catalog.
            image_id = service_catalog.get_image_id_from_tag(
                image_id, clouds='kubernetes')
        # TODO(romilb): Create a lightweight image for SSH jump host
        ssh_jump_image = service_catalog.get_image_id_from_tag(
            self.IMAGE_CPU, clouds='kubernetes')

        k8s_acc_label_key = None
        k8s_acc_label_value = None
        k8s_topology_label_key = None
        k8s_topology_label_value = None
        k8s_resource_key = None
        tpu_requested = False

        # If GPU/TPUs are requested, set node label to match the GPU/TPU type.
        if acc_count > 0 and acc_type is not None:
            (k8s_acc_label_key, k8s_acc_label_value, k8s_topology_label_key,
             k8s_topology_label_value) = (
                 kubernetes_utils.get_accelerator_label_key_value(
                     context, acc_type, acc_count))
            if (k8s_acc_label_key ==
                    kubernetes_utils.GKELabelFormatter.TPU_LABEL_KEY):
                tpu_requested = True
                k8s_resource_key = kubernetes_utils.TPU_RESOURCE_KEY
            else:
                k8s_resource_key = kubernetes_utils.GPU_RESOURCE_KEY

        port_mode = network_utils.get_port_mode(None)

        remote_identity = skypilot_config.get_nested(
            ('kubernetes', 'remote_identity'),
            schemas.get_default_remote_identity('kubernetes'))

        if isinstance(remote_identity, dict):
            # If remote_identity is a dict, use the service account for the
            # current context
            k8s_service_account_name = remote_identity.get(context, None)
            if k8s_service_account_name is None:
                err_msg = (f'Context {context!r} not found in '
                           'remote identities from config.yaml')
                raise ValueError(err_msg)
        else:
            # If remote_identity is not a dict, use
            k8s_service_account_name = remote_identity

        if (k8s_service_account_name ==
                schemas.RemoteIdentityOptions.LOCAL_CREDENTIALS.value):
            # SA name doesn't matter since automounting credentials is disabled
            k8s_service_account_name = 'default'
            k8s_automount_sa_token = 'false'
        elif (k8s_service_account_name ==
              schemas.RemoteIdentityOptions.SERVICE_ACCOUNT.value):
            # Use the default service account
            k8s_service_account_name = (
                kubernetes_utils.DEFAULT_SERVICE_ACCOUNT_NAME)
            k8s_automount_sa_token = 'true'
        else:
            # User specified a custom service account
            k8s_automount_sa_token = 'true'

        fuse_device_required = bool(resources.requires_fuse)

        # Configure spot labels, if requested and supported
        spot_label_key, spot_label_value = None, None
        if resources.use_spot:
            spot_label_key, spot_label_value = kubernetes_utils.get_spot_label()

        # Timeout for resource provisioning. This timeout determines how long to
        # wait for pod to be in pending status before giving up.
        # Larger timeout may be required for autoscaling clusters, since
        # autoscaler may take some time to provision new nodes.
        # Note that this timeout includes time taken by the Kubernetes scheduler
        # itself, which can be upto 2-3 seconds, and up to 10-15 seconds when
        # scheduling 100s of pods.
        # We use a linear scaling formula to determine the timeout based on the
        # number of nodes.

        timeout = self._calculate_provision_timeout(num_nodes)
        timeout = skypilot_config.get_nested(
            ('kubernetes', 'provision_timeout'),
            timeout,
            override_configs=resources.cluster_config_overrides)
<<<<<<< HEAD

        # Set environment variables for the pod. Note that SkyPilot env vars
        # are set separately when the task is run. These env vars are
        # independent of the SkyPilot task to be run.
        k8s_env_vars = {kubernetes.IN_CLUSTER_CONTEXT_NAME_ENV_VAR: context}

=======
        # We specify object-store-memory to be 500MB to avoid taking up too
        # much memory on the head node. 'num-cpus' should be set to limit
        # the CPU usage on the head pod, otherwise the ray cluster will use the
        # CPU resources on the node instead within the pod.
        custom_ray_options = {
            'object-store-memory': 500000000,
            'num-cpus': str(int(cpus)),
        }
>>>>>>> 07f7a151
        deploy_vars = {
            'instance_type': resources.instance_type,
            'custom_resources': custom_resources,
            'cpus': str(cpus),
            'memory': str(mem),
            'accelerator_count': str(acc_count),
            'timeout': str(timeout),
            'k8s_port_mode': port_mode.value,
            'k8s_networking_mode': network_utils.get_networking_mode().value,
            'k8s_ssh_key_secret_name': self.SKY_SSH_KEY_SECRET_NAME,
            'k8s_acc_label_key': k8s_acc_label_key,
            'k8s_acc_label_value': k8s_acc_label_value,
            'k8s_ssh_jump_name': self.SKY_SSH_JUMP_NAME,
            'k8s_ssh_jump_image': ssh_jump_image,
            'k8s_service_account_name': k8s_service_account_name,
            'k8s_automount_sa_token': k8s_automount_sa_token,
            'k8s_fuse_device_required': fuse_device_required,
            # Namespace to run the FUSE device manager in
            'k8s_skypilot_system_namespace': _SKYPILOT_SYSTEM_NAMESPACE,
            'k8s_spot_label_key': spot_label_key,
            'k8s_spot_label_value': spot_label_value,
            'tpu_requested': tpu_requested,
            'k8s_topology_label_key': k8s_topology_label_key,
            'k8s_topology_label_value': k8s_topology_label_value,
            'k8s_resource_key': k8s_resource_key,
            'k8s_env_vars': k8s_env_vars,
            'image_id': image_id,
            'ray_installation_commands': constants.RAY_INSTALLATION_COMMANDS,
            'ray_head_start_command': instance_setup.ray_head_start_command(
                custom_resources, custom_ray_options),
            'skypilot_ray_port': constants.SKY_REMOTE_RAY_PORT,
            'ray_worker_start_command': instance_setup.ray_worker_start_command(
                custom_resources, custom_ray_options, no_restart=False),
        }

        # Add kubecontext if it is set. It may be None if SkyPilot is running
        # inside a pod with in-cluster auth.
        if context is not None:
            deploy_vars['k8s_context'] = context

        namespace = kubernetes_utils.get_kube_config_context_namespace(context)
        deploy_vars['k8s_namespace'] = namespace

        return deploy_vars

    def _get_feasible_launchable_resources(
        self, resources: 'resources_lib.Resources'
    ) -> 'resources_utils.FeasibleResources':
        # TODO(zhwu): This needs to be updated to return the correct region
        # (context) that has enough resources.
        fuzzy_candidate_list: List[str] = []
        if resources.instance_type is not None:
            assert resources.is_launchable(), resources
            regions = self.regions_with_offering(
                resources.instance_type,
                accelerators=resources.accelerators,
                use_spot=resources.use_spot,
                region=resources.region,
                zone=resources.zone)
            if not regions:
                return resources_utils.FeasibleResources([], [], None)
            resources = resources.copy(accelerators=None)
            return resources_utils.FeasibleResources([resources],
                                                     fuzzy_candidate_list, None)

        def _make(instance_list):
            resource_list = []
            for instance_type in instance_list:
                r = resources.copy(
                    cloud=Kubernetes(),
                    instance_type=instance_type,
                    accelerators=None,
                )
                resource_list.append(r)
            return resource_list

        # Currently, handle a filter on accelerators only.
        accelerators = resources.accelerators

        default_instance_type = Kubernetes.get_default_instance_type(
            cpus=resources.cpus,
            memory=resources.memory,
            disk_tier=resources.disk_tier)

        if accelerators is None:
            # For CPU only clusters, need no special handling
            chosen_instance_type = default_instance_type
        else:
            assert len(accelerators) == 1, resources
            # GPUs requested - build instance type.
            acc_type, acc_count = list(accelerators.items())[0]

            # Parse into KubernetesInstanceType
            k8s_instance_type = (kubernetes_utils.KubernetesInstanceType.
                                 from_instance_type(default_instance_type))

            gpu_task_cpus = k8s_instance_type.cpus
            # Special handling to bump up memory multiplier for GPU instances
            gpu_task_memory = (float(resources.memory.strip('+')) if
                               resources.memory is not None else gpu_task_cpus *
                               self._DEFAULT_MEMORY_CPU_RATIO_WITH_GPU)
            chosen_instance_type = (
                kubernetes_utils.KubernetesInstanceType.from_resources(
                    gpu_task_cpus, gpu_task_memory, acc_count, acc_type).name)

        # Check the availability of the specified instance type in all contexts.
        available_regions = self.regions_with_offering(
            chosen_instance_type,
            accelerators=None,
            use_spot=resources.use_spot,
            region=resources.region,
            zone=resources.zone)
        if not available_regions:
            return resources_utils.FeasibleResources([], [], None)
        # No fuzzy lists for Kubernetes
        # We don't set the resources returned with regions, because the
        # optimizer will further find the valid region (context) for the
        # resources.
        return resources_utils.FeasibleResources(_make([chosen_instance_type]),
                                                 [], None)

    @classmethod
    def check_credentials(cls) -> Tuple[bool, Optional[str]]:
        # Test using python API
        try:
            existing_allowed_contexts = cls._existing_allowed_contexts()
        except ImportError as e:
            return (False,
                    f'{common_utils.format_exception(e, use_bracket=True)}')
        if not existing_allowed_contexts:
            if skypilot_config.loaded_config_path() is None:
                check_skypilot_config_msg = ''
            else:
                check_skypilot_config_msg = (
                    ' and check "allowed_contexts" in your '
                    f'{skypilot_config.loaded_config_path()} file.')
            return (False, 'No available context found in kubeconfig. '
                    'Check if you have a valid kubeconfig file' +
                    check_skypilot_config_msg)
        reasons = []
        for context in existing_allowed_contexts:
            try:
                check_result = kubernetes_utils.check_credentials(context)
                if check_result[0]:
                    return check_result
                reasons.append(f'{context}: {check_result[1]}')
            except Exception as e:  # pylint: disable=broad-except
                return (False, f'Credential check failed for {context}: '
                        f'{common_utils.format_exception(e)}')
        return (False, 'Failed to find available context with working '
                'credentials. Details:\n' + '\n'.join(reasons))

    def get_credential_file_mounts(self) -> Dict[str, str]:
        if os.path.exists(os.path.expanduser(CREDENTIAL_PATH)):
            # Upload kubeconfig to the default path to avoid having to set
            # KUBECONFIG in the environment.
            return {DEFAULT_KUBECONFIG_PATH: CREDENTIAL_PATH}
        else:
            return {}

    def instance_type_exists(self, instance_type: str) -> bool:
        return kubernetes_utils.KubernetesInstanceType.is_valid_instance_type(
            instance_type)

    def validate_region_zone(self, region: Optional[str], zone: Optional[str]):
        if region == self._LEGACY_SINGLETON_REGION:
            # For backward compatibility, we allow the region to be set to the
            # legacy singleton region.
            # TODO: Remove this after 0.9.0.
            return region, zone

        if region == kubernetes.in_cluster_context_name():
            # If running incluster, we set region to IN_CLUSTER_REGION
            # since there is no context name available.
            return region, zone

        all_contexts = kubernetes_utils.get_all_kube_context_names()

        if region not in all_contexts:
            raise ValueError(
                f'Context {region} not found in kubeconfig. Kubernetes only '
                'supports context names as regions. Available '
                f'contexts: {all_contexts}')
        if zone is not None:
            raise ValueError('Kubernetes support does not support setting zone.'
                             ' Cluster used is determined by the kubeconfig.')
        return region, zone

    @staticmethod
    def get_identity_from_context(context):
        if 'namespace' in context['context']:
            namespace = context['context']['namespace']
        else:
            namespace = kubernetes_utils.DEFAULT_NAMESPACE
        user = context['context']['user']
        cluster = context['context']['cluster']
        identity_str = f'{cluster}_{user}_{namespace}'
        return identity_str

    @classmethod
    def get_user_identities(cls) -> Optional[List[List[str]]]:
        k8s = kubernetes.kubernetes
        identities = []
        try:
            all_contexts, current_context = (
                k8s.config.list_kube_config_contexts())
        except k8s.config.config_exception.ConfigException:
            return None
        # Add current context at the head of the list
        current_identity = [cls.get_identity_from_context(current_context)]
        identities.append(current_identity)
        for context in all_contexts:
            identity = [cls.get_identity_from_context(context)]
            identities.append(identity)
        return identities

    @classmethod
    def is_label_valid(cls, label_key: str,
                       label_value: str) -> Tuple[bool, Optional[str]]:
        # Kubernetes labels can be of the format <domain>/<key>: <value>
        key_regex = re.compile(
            # Look-ahead to ensure proper domain formatting up to a slash
            r'^(?:(?=[a-z0-9]([-a-z0-9.]*[a-z0-9])?\/)'
            # Match domain: starts and ends with alphanum up to 253 chars
            # including a slash in the domain.
            r'[a-z0-9]([-a-z0-9.]{0,251}[a-z0-9])?\/)?'
            # Match key: starts and ends with alphanum, upto to 63 chars.
            r'[a-z0-9]([-a-z0-9_.]{0,61}[a-z0-9])?$')
        value_regex = re.compile(
            r'^([a-zA-Z0-9]([-a-zA-Z0-9_.]{0,61}[a-zA-Z0-9])?)?$')
        key_valid = bool(key_regex.match(label_key))
        value_valid = bool(value_regex.match(label_value))
        error_msg = None
        condition_msg = ('Value must consist of alphanumeric characters or '
                         '\'-\', \'_\', \'.\', and must be no more than 63 '
                         'characters in length.')
        if not key_valid:
            error_msg = (f'Invalid label key {label_key} for Kubernetes. '
                         f'{condition_msg}')
        if not value_valid:
            error_msg = (f'Invalid label value {label_value} for Kubernetes. '
                         f'{condition_msg}')
        if not key_valid or not value_valid:
            return False, error_msg
        return True, None<|MERGE_RESOLUTION|>--- conflicted
+++ resolved
@@ -451,14 +451,12 @@
             ('kubernetes', 'provision_timeout'),
             timeout,
             override_configs=resources.cluster_config_overrides)
-<<<<<<< HEAD
 
         # Set environment variables for the pod. Note that SkyPilot env vars
         # are set separately when the task is run. These env vars are
         # independent of the SkyPilot task to be run.
         k8s_env_vars = {kubernetes.IN_CLUSTER_CONTEXT_NAME_ENV_VAR: context}
 
-=======
         # We specify object-store-memory to be 500MB to avoid taking up too
         # much memory on the head node. 'num-cpus' should be set to limit
         # the CPU usage on the head pod, otherwise the ray cluster will use the
@@ -467,7 +465,6 @@
             'object-store-memory': 500000000,
             'num-cpus': str(int(cpus)),
         }
->>>>>>> 07f7a151
         deploy_vars = {
             'instance_type': resources.instance_type,
             'custom_resources': custom_resources,
