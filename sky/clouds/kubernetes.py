"""Kubernetes."""
import functools
import os
import re
import typing
from typing import Dict, Iterator, List, Optional, Tuple, Union

from sky import clouds
from sky import sky_logging
from sky import skypilot_config
from sky.adaptors import kubernetes
from sky.clouds import service_catalog
from sky.provision import instance_setup
from sky.provision.kubernetes import network_utils
from sky.provision.kubernetes import utils as kubernetes_utils
from sky.skylet import constants
from sky.utils import common_utils
from sky.utils import resources_utils
from sky.utils import schemas

if typing.TYPE_CHECKING:
    # Renaming to avoid shadowing variables.
    from sky import resources as resources_lib

logger = sky_logging.init_logger(__name__)

# Check if KUBECONFIG is set, and use it if it is.
DEFAULT_KUBECONFIG_PATH = '~/.kube/config'
CREDENTIAL_PATH = os.environ.get('KUBECONFIG', DEFAULT_KUBECONFIG_PATH)

# Namespace for SkyPilot resources shared across multiple tenants on the
# same cluster (even if they might be running in different namespaces).
# E.g., FUSE device manager daemonset is run in this namespace.
_SKYPILOT_SYSTEM_NAMESPACE = 'skypilot-system'


@clouds.CLOUD_REGISTRY.register(aliases=['k8s'])
class Kubernetes(clouds.Cloud):
    """Kubernetes."""

    SKY_SSH_KEY_SECRET_NAME = 'sky-ssh-keys'
    SKY_SSH_JUMP_NAME = 'sky-ssh-jump-pod'

    LEGACY_SINGLETON_REGION = 'kubernetes'

    # Limit the length of the cluster name to avoid exceeding the limit of 63
    # characters for Kubernetes resources. We limit to 42 characters (63-21) to
    # allow additional characters for creating ingress services to expose ports.
    # These services are named as {cluster_name_on_cloud}--skypilot-svc--{port},
    # where the suffix is 21 characters long.
    _MAX_CLUSTER_NAME_LEN_LIMIT = 42

    _SUPPORTS_SERVICE_ACCOUNT_ON_REMOTE = True

    _DEFAULT_NUM_VCPUS = 2
    _DEFAULT_MEMORY_CPU_RATIO = 1
    _DEFAULT_MEMORY_CPU_RATIO_WITH_GPU = 4  # Allocate more memory for GPU tasks
    _REPR = 'Kubernetes'
    _CLOUD_UNSUPPORTED_FEATURES = {
        # TODO(romilb): Stopping might be possible to implement with
        #  container checkpointing introduced in Kubernetes v1.25. See:
        #  https://kubernetes.io/blog/2022/12/05/forensic-container-checkpointing-alpha/ # pylint: disable=line-too-long
        clouds.CloudImplementationFeatures.STOP: 'Kubernetes does not '
                                                 'support stopping VMs.',
        clouds.CloudImplementationFeatures.SPOT_INSTANCE: 'Spot instances are '
                                                          'not supported in '
                                                          'Kubernetes.',
        clouds.CloudImplementationFeatures.CUSTOM_DISK_TIER: 'Custom disk '
                                                             'tiers are not '
                                                             'supported in '
                                                             'Kubernetes.',
    }

    IMAGE_CPU = 'skypilot:custom-cpu-ubuntu-2004'
    IMAGE_GPU = 'skypilot:custom-gpu-ubuntu-2004'

    PROVISIONER_VERSION = clouds.ProvisionerVersion.SKYPILOT
    STATUS_VERSION = clouds.StatusVersion.SKYPILOT

    @property
    def ssh_key_secret_field_name(self):
        # Use a fresh user hash to avoid conflicts in the secret object naming.
        # This can happen when the controller is reusing the same user hash
        # through USER_ID_ENV_VAR but has a different SSH key.
        fresh_user_hash = common_utils.get_user_hash(force_fresh_hash=True)
        return f'ssh-publickey-{fresh_user_hash}'

    @classmethod
    def _unsupported_features_for_resources(
        cls, resources: 'resources_lib.Resources'
    ) -> Dict[clouds.CloudImplementationFeatures, str]:
        unsupported_features = cls._CLOUD_UNSUPPORTED_FEATURES.copy()
        context = resources.region
        if context is None:
            context = kubernetes_utils.get_current_kube_config_context_name()
        # Features to be disabled for exec auth
        is_exec_auth, message = kubernetes_utils.is_kubeconfig_exec_auth(
            context)
        if is_exec_auth:
            assert isinstance(message, str), message
            # Controllers cannot spin up new pods with exec auth.
            unsupported_features[
                clouds.CloudImplementationFeatures.HOST_CONTROLLERS] = message
            # Pod does not have permissions to terminate itself with exec auth.
            unsupported_features[
                clouds.CloudImplementationFeatures.AUTO_TERMINATE] = message
        # Allow spot instances if supported by the cluster
        spot_label_key, _ = kubernetes_utils.get_spot_label(context)
        if spot_label_key is not None:
            unsupported_features.pop(
                clouds.CloudImplementationFeatures.SPOT_INSTANCE, None)
        return unsupported_features

    @classmethod
    def max_cluster_name_length(cls) -> Optional[int]:
        return cls._MAX_CLUSTER_NAME_LEN_LIMIT

    @classmethod
    @functools.lru_cache(maxsize=1)
    def _log_skipped_contexts_once(cls, skipped_contexts: Tuple[str,
                                                                ...]) -> None:
        """Log skipped contexts for only once.

        We don't directly cache the result of _filter_existing_allowed_contexts
        as the admin policy may update the allowed contexts.
        """
        if skipped_contexts:
            logger.warning(
                f'Kubernetes contexts {set(skipped_contexts)!r} specified in '
                '"allowed_contexts" not found in kubeconfig. '
                'Ignoring these contexts.')

    @classmethod
    def _existing_allowed_contexts(cls) -> List[str]:
        """Get existing allowed contexts.

        If None is returned in the list, it means that we are running in a pod
        with in-cluster auth. In this case, we specify None context, which will
        use the service account mounted in the pod.
        """
<<<<<<< HEAD
        all_contexts = kubernetes_utils.get_all_kube_config_context_names()
        if not all_contexts:
=======
        all_contexts = kubernetes_utils.get_all_kube_context_names()
        if len(all_contexts) == 0:
>>>>>>> a73a9cb3
            return []

        all_contexts = set(all_contexts)

        allowed_contexts = skypilot_config.get_nested(
            ('kubernetes', 'allowed_contexts'), None)

        if allowed_contexts is None:
            # Try kubeconfig if present
            current_context = (
                kubernetes_utils.get_current_kube_config_context_name())
            if (current_context is None and
                    kubernetes_utils.is_incluster_config_available()):
                # If no kubeconfig contexts found, use in-cluster if available
                current_context = kubernetes.in_cluster_context_name()
            allowed_contexts = []
            if current_context is not None:
                allowed_contexts = [current_context]

        existing_contexts = []
        skipped_contexts = []
        for context in allowed_contexts:
            if context in all_contexts:
                existing_contexts.append(context)
            else:
                skipped_contexts.append(context)
        cls._log_skipped_contexts_once(tuple(skipped_contexts))
        return existing_contexts

    @classmethod
    def regions_with_offering(cls, instance_type: Optional[str],
                              accelerators: Optional[Dict[str, int]],
                              use_spot: bool, region: Optional[str],
                              zone: Optional[str]) -> List[clouds.Region]:
        del accelerators, zone, use_spot  # unused
        existing_contexts = cls._existing_allowed_contexts()

        regions = []
        for context in existing_contexts:
            regions.append(clouds.Region(context))

        if region is not None:
            regions = [r for r in regions if r.name == region]

        # Check if requested instance type will fit in the cluster.
        # TODO(zhwu,romilb): autoscaler type needs to be regional (per
        # kubernetes cluster/context).
        regions_to_return = []
        autoscaler_type = kubernetes_utils.get_autoscaler_type()
        if autoscaler_type is None and instance_type is not None:
            # If autoscaler is not set, check if the instance type fits in the
            # cluster. Else, rely on the autoscaler to provision the right
            # instance type without running checks. Worst case, if autoscaling
            # fails, the pod will be stuck in pending state until
            # provision_timeout, after which failover will be triggered.
            for r in regions:
                context = r.name
                fits, reason = kubernetes_utils.check_instance_fits(
                    context, instance_type)
                if fits:
                    regions_to_return.append(r)
                else:
                    logger.debug(
                        f'Instance type {instance_type} does '
                        'not fit in the Kubernetes cluster with context: '
                        f'{context}. Reason: {reason}')
        else:
            regions_to_return = regions

        return regions_to_return

    def instance_type_to_hourly_cost(self,
                                     instance_type: str,
                                     use_spot: bool,
                                     region: Optional[str] = None,
                                     zone: Optional[str] = None) -> float:
        # TODO(romilb): Investigate how users can provide their own cost catalog
        #  for Kubernetes clusters.
        # For now, assume zero cost for Kubernetes clusters
        return 0.0

    def accelerators_to_hourly_cost(self,
                                    accelerators: Dict[str, int],
                                    use_spot: bool,
                                    region: Optional[str] = None,
                                    zone: Optional[str] = None) -> float:
        del accelerators, use_spot, region, zone  # unused
        return 0.0

    def get_egress_cost(self, num_gigabytes: float) -> float:
        return 0.0

    def __repr__(self):
        return self._REPR

    @classmethod
    def get_default_instance_type(
            cls,
            cpus: Optional[str] = None,
            memory: Optional[str] = None,
            disk_tier: Optional[resources_utils.DiskTier] = None) -> str:
        # TODO(romilb): In the future, we may want to move the instance type
        #  selection + availability checking to a kubernetes_catalog module.
        del disk_tier  # Unused.
        # We strip '+' from resource requests since Kubernetes can provision
        # exactly the requested resources.
        instance_cpus = float(
            cpus.strip('+')) if cpus is not None else cls._DEFAULT_NUM_VCPUS
        if memory is not None:
            if memory.endswith('+'):
                instance_mem = float(memory[:-1])
            elif memory.endswith('x'):
                instance_mem = float(memory[:-1]) * instance_cpus
            else:
                instance_mem = float(memory)
        else:
            instance_mem = instance_cpus * cls._DEFAULT_MEMORY_CPU_RATIO
        virtual_instance_type = kubernetes_utils.KubernetesInstanceType(
            instance_cpus, instance_mem).name
        return virtual_instance_type

    @classmethod
    def get_accelerators_from_instance_type(
        cls,
        instance_type: str,
    ) -> Optional[Dict[str, Union[int, float]]]:
        inst = kubernetes_utils.KubernetesInstanceType.from_instance_type(
            instance_type)
        return {
            inst.accelerator_type: inst.accelerator_count
        } if (inst.accelerator_count is not None and
              inst.accelerator_type is not None) else None

    @classmethod
    def get_vcpus_mem_from_instance_type(
            cls, instance_type: str) -> Tuple[Optional[float], Optional[float]]:
        """Returns the #vCPUs and memory that the instance type offers."""
        k = kubernetes_utils.KubernetesInstanceType.from_instance_type(
            instance_type)
        return k.cpus, k.memory

    @classmethod
    def zones_provision_loop(
        cls,
        *,
        region: str,
        num_nodes: int,
        instance_type: str,
        accelerators: Optional[Dict[str, int]] = None,
        use_spot: bool = False,
    ) -> Iterator[Optional[List[clouds.Zone]]]:
        # Always yield None for zones, since Kubernetes does not have zones, and
        # we should allow any region get to this point.
        yield None

    @classmethod
    def get_zone_shell_cmd(cls) -> Optional[str]:
        return None

    @classmethod
    def get_image_size(cls, image_id: str, region: Optional[str]) -> int:
        del image_id, region  # Unused.
        # We don't limit the image by its size compared to the disk size, as
        # we don't have a notion of disk size in Kubernetes.
        return 0

    @staticmethod
    def _calculate_provision_timeout(num_nodes: int) -> int:
        """Calculate provision timeout based on number of nodes.

        The timeout scales linearly with the number of nodes to account for
        scheduling overhead, but is capped to avoid excessive waiting.

        Args:
            num_nodes: Number of nodes being provisioned

        Returns:
            Timeout in seconds
        """
        base_timeout = 10  # Base timeout for single node
        per_node_timeout = 0.2  # Additional seconds per node
        max_timeout = 60  # Cap at 1 minute

        return int(
            min(base_timeout + (per_node_timeout * (num_nodes - 1)),
                max_timeout))

    def make_deploy_resources_variables(
            self,
            resources: 'resources_lib.Resources',
            cluster_name: resources_utils.ClusterName,
            region: Optional['clouds.Region'],
            zones: Optional[List['clouds.Zone']],
            num_nodes: int,
            dryrun: bool = False) -> Dict[str, Optional[str]]:
        del cluster_name, zones, dryrun  # Unused.
        if region is None:
            context = kubernetes_utils.get_current_kube_config_context_name()
        else:
            context = region.name
        assert context is not None, 'No context found in kubeconfig'

        r = resources
        acc_dict = self.get_accelerators_from_instance_type(r.instance_type)
        custom_resources = resources_utils.make_ray_custom_resources_str(
            acc_dict)

        # resources.memory and cpus are None if they are not explicitly set.
        # We fetch the default values for the instance type in that case.
        k = kubernetes_utils.KubernetesInstanceType.from_instance_type(
            resources.instance_type)
        cpus = k.cpus
        mem = k.memory
        # Optionally populate accelerator information.
        acc_count = k.accelerator_count if k.accelerator_count else 0
        acc_type = k.accelerator_type if k.accelerator_type else None

        image_id_dict = resources.image_id
        if image_id_dict is not None:
            # Use custom image specified in resources
            if None in image_id_dict:
                image_id = image_id_dict[None]
            else:
                assert resources.region in image_id_dict, image_id_dict
                image_id = image_id_dict[resources.region]
            if image_id.startswith('docker:'):
                image_id = image_id[len('docker:'):]
        else:
            # Select image based on whether we are using GPUs or not.
            image_id = self.IMAGE_GPU if acc_count > 0 else self.IMAGE_CPU
            # Get the container image ID from the service catalog.
            image_id = service_catalog.get_image_id_from_tag(
                image_id, clouds='kubernetes')
        # TODO(romilb): Create a lightweight image for SSH jump host
        ssh_jump_image = service_catalog.get_image_id_from_tag(
            self.IMAGE_CPU, clouds='kubernetes')

        k8s_acc_label_key = None
        k8s_acc_label_value = None
        k8s_topology_label_key = None
        k8s_topology_label_value = None
        k8s_resource_key = None
        tpu_requested = False

        # If GPU/TPUs are requested, set node label to match the GPU/TPU type.
        if acc_count > 0 and acc_type is not None:
            (k8s_acc_label_key, k8s_acc_label_value, k8s_topology_label_key,
             k8s_topology_label_value) = (
                 kubernetes_utils.get_accelerator_label_key_value(
                     context, acc_type, acc_count))
            if (k8s_acc_label_key ==
                    kubernetes_utils.GKELabelFormatter.TPU_LABEL_KEY):
                tpu_requested = True
                k8s_resource_key = kubernetes_utils.TPU_RESOURCE_KEY
            else:
                k8s_resource_key = kubernetes_utils.get_gpu_resource_key()

        port_mode = network_utils.get_port_mode(None)

        remote_identity = skypilot_config.get_nested(
            ('kubernetes', 'remote_identity'),
            schemas.get_default_remote_identity('kubernetes'))

        if isinstance(remote_identity, dict):
            # If remote_identity is a dict, use the service account for the
            # current context
            k8s_service_account_name = remote_identity.get(context, None)
            if k8s_service_account_name is None:
                err_msg = (f'Context {context!r} not found in '
                           'remote identities from config.yaml')
                raise ValueError(err_msg)
        else:
            # If remote_identity is not a dict, use
            k8s_service_account_name = remote_identity

        if (k8s_service_account_name ==
                schemas.RemoteIdentityOptions.LOCAL_CREDENTIALS.value):
            # SA name doesn't matter since automounting credentials is disabled
            k8s_service_account_name = 'default'
            k8s_automount_sa_token = 'false'
        elif (k8s_service_account_name ==
              schemas.RemoteIdentityOptions.SERVICE_ACCOUNT.value):
            # Use the default service account
            k8s_service_account_name = (
                kubernetes_utils.DEFAULT_SERVICE_ACCOUNT_NAME)
            k8s_automount_sa_token = 'true'
        else:
            # User specified a custom service account
            k8s_automount_sa_token = 'true'

        fuse_device_required = bool(resources.requires_fuse)

        # Configure spot labels, if requested and supported
        spot_label_key, spot_label_value = None, None
        if resources.use_spot:
            spot_label_key, spot_label_value = kubernetes_utils.get_spot_label()

        # Timeout for resource provisioning. This timeout determines how long to
        # wait for pod to be in pending status before giving up.
        # Larger timeout may be required for autoscaling clusters, since
        # autoscaler may take some time to provision new nodes.
        # Note that this timeout includes time taken by the Kubernetes scheduler
        # itself, which can be upto 2-3 seconds, and up to 10-15 seconds when
        # scheduling 100s of pods.
        # We use a linear scaling formula to determine the timeout based on the
        # number of nodes.

        timeout = self._calculate_provision_timeout(num_nodes)
        timeout = skypilot_config.get_nested(
            ('kubernetes', 'provision_timeout'),
            timeout,
            override_configs=resources.cluster_config_overrides)

        # Set environment variables for the pod. Note that SkyPilot env vars
        # are set separately when the task is run. These env vars are
        # independent of the SkyPilot task to be run.
        k8s_env_vars = {kubernetes.IN_CLUSTER_CONTEXT_NAME_ENV_VAR: context}

        # We specify object-store-memory to be 500MB to avoid taking up too
        # much memory on the head node. 'num-cpus' should be set to limit
        # the CPU usage on the head pod, otherwise the ray cluster will use the
        # CPU resources on the node instead within the pod.
        custom_ray_options = {
            'object-store-memory': 500000000,
            'num-cpus': str(int(cpus)),
        }
        deploy_vars = {
            'instance_type': resources.instance_type,
            'custom_resources': custom_resources,
            'cpus': str(cpus),
            'memory': str(mem),
            'accelerator_count': str(acc_count),
            'timeout': str(timeout),
            'k8s_port_mode': port_mode.value,
            'k8s_networking_mode': network_utils.get_networking_mode().value,
            'k8s_ssh_key_secret_name': self.SKY_SSH_KEY_SECRET_NAME,
            'k8s_acc_label_key': k8s_acc_label_key,
            'k8s_acc_label_value': k8s_acc_label_value,
            'k8s_ssh_jump_name': self.SKY_SSH_JUMP_NAME,
            'k8s_ssh_jump_image': ssh_jump_image,
            'k8s_service_account_name': k8s_service_account_name,
            'k8s_automount_sa_token': k8s_automount_sa_token,
            'k8s_fuse_device_required': fuse_device_required,
            # Namespace to run the FUSE device manager in
            'k8s_skypilot_system_namespace': _SKYPILOT_SYSTEM_NAMESPACE,
            'k8s_spot_label_key': spot_label_key,
            'k8s_spot_label_value': spot_label_value,
            'tpu_requested': tpu_requested,
            'k8s_topology_label_key': k8s_topology_label_key,
            'k8s_topology_label_value': k8s_topology_label_value,
            'k8s_resource_key': k8s_resource_key,
            'k8s_env_vars': k8s_env_vars,
            'image_id': image_id,
            'ray_installation_commands': constants.RAY_INSTALLATION_COMMANDS,
            'ray_head_start_command': instance_setup.ray_head_start_command(
                custom_resources, custom_ray_options),
            'skypilot_ray_port': constants.SKY_REMOTE_RAY_PORT,
            'ray_worker_start_command': instance_setup.ray_worker_start_command(
                custom_resources, custom_ray_options, no_restart=False),
        }

        # Add kubecontext if it is set. It may be None if SkyPilot is running
        # inside a pod with in-cluster auth.
        if context is not None:
            deploy_vars['k8s_context'] = context

        namespace = kubernetes_utils.get_kube_config_context_namespace(context)
        deploy_vars['k8s_namespace'] = namespace

        return deploy_vars

    def _get_feasible_launchable_resources(
        self, resources: 'resources_lib.Resources'
    ) -> 'resources_utils.FeasibleResources':
        # TODO(zhwu): This needs to be updated to return the correct region
        # (context) that has enough resources.
        fuzzy_candidate_list: List[str] = []
        if resources.instance_type is not None:
            assert resources.is_launchable(), resources
            regions = self.regions_with_offering(
                resources.instance_type,
                accelerators=resources.accelerators,
                use_spot=resources.use_spot,
                region=resources.region,
                zone=resources.zone)
            if not regions:
                return resources_utils.FeasibleResources([], [], None)
            resources = resources.copy(accelerators=None)
            return resources_utils.FeasibleResources([resources],
                                                     fuzzy_candidate_list, None)

        def _make(instance_list):
            resource_list = []
            for instance_type in instance_list:
                r = resources.copy(
                    cloud=Kubernetes(),
                    instance_type=instance_type,
                    accelerators=None,
                )
                resource_list.append(r)
            return resource_list

        # Currently, handle a filter on accelerators only.
        accelerators = resources.accelerators

        default_instance_type = Kubernetes.get_default_instance_type(
            cpus=resources.cpus,
            memory=resources.memory,
            disk_tier=resources.disk_tier)

        if accelerators is None:
            # For CPU only clusters, need no special handling
            chosen_instance_type = default_instance_type
        else:
            assert len(accelerators) == 1, resources
            # GPUs requested - build instance type.
            acc_type, acc_count = list(accelerators.items())[0]

            # Parse into KubernetesInstanceType
            k8s_instance_type = (kubernetes_utils.KubernetesInstanceType.
                                 from_instance_type(default_instance_type))

            gpu_task_cpus = k8s_instance_type.cpus
            # Special handling to bump up memory multiplier for GPU instances
            gpu_task_memory = (float(resources.memory.strip('+')) if
                               resources.memory is not None else gpu_task_cpus *
                               self._DEFAULT_MEMORY_CPU_RATIO_WITH_GPU)
            chosen_instance_type = (
                kubernetes_utils.KubernetesInstanceType.from_resources(
                    gpu_task_cpus, gpu_task_memory, acc_count, acc_type).name)

        # Check the availability of the specified instance type in all contexts.
        available_regions = self.regions_with_offering(
            chosen_instance_type,
            accelerators=None,
            use_spot=resources.use_spot,
            region=resources.region,
            zone=resources.zone)
        if not available_regions:
            return resources_utils.FeasibleResources([], [], None)
        # No fuzzy lists for Kubernetes
        # We don't set the resources returned with regions, because the
        # optimizer will further find the valid region (context) for the
        # resources.
        return resources_utils.FeasibleResources(_make([chosen_instance_type]),
                                                 [], None)

    @classmethod
    def check_credentials(cls) -> Tuple[bool, Optional[str]]:
        # Test using python API
        try:
            existing_allowed_contexts = cls._existing_allowed_contexts()
        except ImportError as e:
            return (False,
                    f'{common_utils.format_exception(e, use_bracket=True)}')
        if not existing_allowed_contexts:
            if skypilot_config.loaded_config_path() is None:
                check_skypilot_config_msg = ''
            else:
                check_skypilot_config_msg = (
                    ' and check "allowed_contexts" in your '
                    f'{skypilot_config.loaded_config_path()} file.')
            return (False, 'No available context found in kubeconfig. '
                    'Check if you have a valid kubeconfig file' +
                    check_skypilot_config_msg)
        reasons = []
        for context in existing_allowed_contexts:
            try:
                check_result = kubernetes_utils.check_credentials(context)
                if check_result[0]:
                    return check_result
                reasons.append(f'{context}: {check_result[1]}')
            except Exception as e:  # pylint: disable=broad-except
                return (False, f'Credential check failed for {context}: '
                        f'{common_utils.format_exception(e)}')
        return (False, 'Failed to find available context with working '
                'credentials. Details:\n' + '\n'.join(reasons))

    def get_credential_file_mounts(self) -> Dict[str, str]:
        if os.path.exists(os.path.expanduser(CREDENTIAL_PATH)):
            # Upload kubeconfig to the default path to avoid having to set
            # KUBECONFIG in the environment.
            return {DEFAULT_KUBECONFIG_PATH: CREDENTIAL_PATH}
        else:
            return {}

    def instance_type_exists(self, instance_type: str) -> bool:
        return kubernetes_utils.KubernetesInstanceType.is_valid_instance_type(
            instance_type)

    def validate_region_zone(self, region: Optional[str], zone: Optional[str]):
        if region == self.LEGACY_SINGLETON_REGION:
            # For backward compatibility, we allow the region to be set to the
            # legacy singleton region.
            # TODO: Remove this after 0.9.0.
            return region, zone

        if region == kubernetes.in_cluster_context_name():
            # If running incluster, we set region to IN_CLUSTER_REGION
            # since there is no context name available.
            return region, zone

        all_contexts = kubernetes_utils.get_all_kube_context_names()

        if region not in all_contexts:
            raise ValueError(
                f'Context {region} not found in kubeconfig. Kubernetes only '
                'supports context names as regions. Available '
                f'contexts: {all_contexts}')
        if zone is not None:
            raise ValueError('Kubernetes support does not support setting zone.'
                             ' Cluster used is determined by the kubeconfig.')
        return region, zone

    @staticmethod
    def get_identity_from_context(context):
        if 'namespace' in context['context']:
            namespace = context['context']['namespace']
        else:
            namespace = kubernetes_utils.DEFAULT_NAMESPACE
        user = context['context']['user']
        cluster = context['context']['cluster']
        identity_str = f'{cluster}_{user}_{namespace}'
        return identity_str

    @classmethod
    def get_user_identities(cls) -> Optional[List[List[str]]]:
        k8s = kubernetes.kubernetes
        identities = []
        try:
            all_contexts, current_context = (
                k8s.config.list_kube_config_contexts())
        except k8s.config.config_exception.ConfigException:
            return None
        # Add current context at the head of the list
        current_identity = [cls.get_identity_from_context(current_context)]
        identities.append(current_identity)
        for context in all_contexts:
            identity = [cls.get_identity_from_context(context)]
            identities.append(identity)
        return identities

    @classmethod
    def is_label_valid(cls, label_key: str,
                       label_value: str) -> Tuple[bool, Optional[str]]:
        # Kubernetes labels can be of the format <domain>/<key>: <value>
        key_regex = re.compile(
            # Look-ahead to ensure proper domain formatting up to a slash
            r'^(?:(?=[a-z0-9]([-a-z0-9.]*[a-z0-9])?\/)'
            # Match domain: starts and ends with alphanum up to 253 chars
            # including a slash in the domain.
            r'[a-z0-9]([-a-z0-9.]{0,251}[a-z0-9])?\/)?'
            # Match key: starts and ends with alphanum, upto to 63 chars.
            r'[a-z0-9]([-a-z0-9_.]{0,61}[a-z0-9])?$')
        value_regex = re.compile(
            r'^([a-zA-Z0-9]([-a-zA-Z0-9_.]{0,61}[a-zA-Z0-9])?)?$')
        key_valid = bool(key_regex.match(label_key))
        value_valid = bool(value_regex.match(label_value))
        error_msg = None
        condition_msg = ('Value must consist of alphanumeric characters or '
                         '\'-\', \'_\', \'.\', and must be no more than 63 '
                         'characters in length.')
        if not key_valid:
            error_msg = (f'Invalid label key {label_key} for Kubernetes. '
                         f'{condition_msg}')
        if not value_valid:
            error_msg = (f'Invalid label value {label_value} for Kubernetes. '
                         f'{condition_msg}')
        if not key_valid or not value_valid:
            return False, error_msg
        return True, None<|MERGE_RESOLUTION|>--- conflicted
+++ resolved
@@ -138,13 +138,8 @@
         with in-cluster auth. In this case, we specify None context, which will
         use the service account mounted in the pod.
         """
-<<<<<<< HEAD
-        all_contexts = kubernetes_utils.get_all_kube_config_context_names()
+        all_contexts = kubernetes_utils.get_all_kube_context_names()
         if not all_contexts:
-=======
-        all_contexts = kubernetes_utils.get_all_kube_context_names()
-        if len(all_contexts) == 0:
->>>>>>> a73a9cb3
             return []
 
         all_contexts = set(all_contexts)
