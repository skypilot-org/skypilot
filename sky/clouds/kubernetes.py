"""Kubernetes."""
import functools
import os
import re
import typing
from typing import Dict, Iterator, List, Optional, Set, Tuple, Union

from sky import clouds
from sky import exceptions
from sky import sky_logging
from sky import skypilot_config
from sky.adaptors import kubernetes
from sky.clouds import service_catalog
from sky.provision import instance_setup
from sky.provision.kubernetes import network_utils
from sky.provision.kubernetes import utils as kubernetes_utils
from sky.skylet import constants
from sky.utils import common_utils
from sky.utils import resources_utils
from sky.utils import schemas

if typing.TYPE_CHECKING:
    # Renaming to avoid shadowing variables.
    from sky import resources as resources_lib

logger = sky_logging.init_logger(__name__)

# Check if KUBECONFIG is set, and use it if it is.
DEFAULT_KUBECONFIG_PATH = '~/.kube/config'
CREDENTIAL_PATH = os.environ.get('KUBECONFIG', DEFAULT_KUBECONFIG_PATH)

# Namespace for SkyPilot resources shared across multiple tenants on the
# same cluster (even if they might be running in different namespaces).
# E.g., FUSE device manager daemonset is run in this namespace.
_SKYPILOT_SYSTEM_NAMESPACE = 'skypilot-system'


@clouds.CLOUD_REGISTRY.register(aliases=['k8s'])
class Kubernetes(clouds.Cloud):
    """Kubernetes."""

    SKY_SSH_KEY_SECRET_NAME = 'sky-ssh-keys'
    SKY_SSH_JUMP_NAME = 'sky-ssh-jump-pod'

    LEGACY_SINGLETON_REGION = 'kubernetes'

    # Limit the length of the cluster name to avoid exceeding the limit of 63
    # characters for Kubernetes resources. We limit to 42 characters (63-21) to
    # allow additional characters for creating ingress services to expose ports.
    # These services are named as {cluster_name_on_cloud}--skypilot-svc--{port},
    # where the suffix is 21 characters long.
    _MAX_CLUSTER_NAME_LEN_LIMIT = 42

    _SUPPORTS_SERVICE_ACCOUNT_ON_REMOTE = True

    _DEFAULT_NUM_VCPUS = 2
    _DEFAULT_MEMORY_CPU_RATIO = 1
    _DEFAULT_MEMORY_CPU_RATIO_WITH_GPU = 4  # Allocate more memory for GPU tasks
    _REPR = 'Kubernetes'
    _CLOUD_UNSUPPORTED_FEATURES = {
        # TODO(romilb): Stopping might be possible to implement with
        #  container checkpointing introduced in Kubernetes v1.25. See:
        #  https://kubernetes.io/blog/2022/12/05/forensic-container-checkpointing-alpha/ # pylint: disable=line-too-long
        clouds.CloudImplementationFeatures.STOP: 'Kubernetes does not '
                                                 'support stopping VMs.',
        clouds.CloudImplementationFeatures.SPOT_INSTANCE: 'Spot instances are '
                                                          'not supported in '
                                                          'Kubernetes.',
        clouds.CloudImplementationFeatures.CUSTOM_DISK_TIER: 'Custom disk '
                                                             'tiers are not '
                                                             'supported in '
                                                             'Kubernetes.',
    }

    IMAGE_CPU = 'skypilot:custom-cpu-ubuntu-2004'
    IMAGE_GPU = 'skypilot:custom-gpu-ubuntu-2004'

    PROVISIONER_VERSION = clouds.ProvisionerVersion.SKYPILOT
    STATUS_VERSION = clouds.StatusVersion.SKYPILOT

    _INDENT_PREFIX = ' ' * 4

    # Set of contexts that has logged as temporarily unavailable
    logged_unavailable_contexts: Set[str] = set()

    @property
    def ssh_key_secret_field_name(self):
        # Use a fresh user hash to avoid conflicts in the secret object naming.
        # This can happen when the controller is reusing the same user hash
        # through USER_ID_ENV_VAR but has a different SSH key.
        fresh_user_hash = common_utils.get_user_hash(force_fresh_hash=True)
        return f'ssh-publickey-{fresh_user_hash}'

    @classmethod
    def _unsupported_features_for_resources(
        cls, resources: 'resources_lib.Resources'
    ) -> Dict[clouds.CloudImplementationFeatures, str]:
        # TODO(aylei): features need to be regional (per context) to make
        # multi-kubernetes selection/failover work.
        unsupported_features = cls._CLOUD_UNSUPPORTED_FEATURES.copy()
        context = resources.region
        if context is None:
            context = kubernetes_utils.get_current_kube_config_context_name()
        # Features to be disabled for exec auth
        is_exec_auth, message = kubernetes_utils.is_kubeconfig_exec_auth(
            context)
        if is_exec_auth:
            assert isinstance(message, str), message
            # Controllers cannot spin up new pods with exec auth.
            unsupported_features[
                clouds.CloudImplementationFeatures.HOST_CONTROLLERS] = message
            # Pod does not have permissions to terminate itself with exec auth.
            unsupported_features[
                clouds.CloudImplementationFeatures.AUTO_TERMINATE] = message
        # Allow spot instances if supported by the cluster
        try:
            spot_label_key, _ = kubernetes_utils.get_spot_label(context)
            if spot_label_key is not None:
                unsupported_features.pop(
                    clouds.CloudImplementationFeatures.SPOT_INSTANCE, None)
        except exceptions.ResourcesUnavailableError as e:
            cls._log_unavailable_context(context, str(e))
        return unsupported_features

    @classmethod
    def max_cluster_name_length(cls) -> Optional[int]:
        return cls._MAX_CLUSTER_NAME_LEN_LIMIT

    @classmethod
    @functools.lru_cache(maxsize=1)
    def _log_skipped_contexts_once(cls, skipped_contexts: Tuple[str,
                                                                ...]) -> None:
        """Log skipped contexts for only once.

        We don't directly cache the result of _filter_existing_allowed_contexts
        as the admin policy may update the allowed contexts.
        """
        if skipped_contexts:
            logger.warning(
                f'Kubernetes contexts {set(skipped_contexts)!r} specified in '
                '"allowed_contexts" not found in kubeconfig. '
                'Ignoring these contexts.')

    @classmethod
    def existing_allowed_contexts(cls) -> List[str]:
        """Get existing allowed contexts.

        If None is returned in the list, it means that we are running in a pod
        with in-cluster auth. In this case, we specify None context, which will
        use the service account mounted in the pod.
        """
        all_contexts = kubernetes_utils.get_all_kube_context_names()
        if not all_contexts:
            return []

        all_contexts = set(all_contexts)

        allowed_contexts = skypilot_config.get_nested(
            ('kubernetes', 'allowed_contexts'), None)

        if allowed_contexts is None:
            # Try kubeconfig if present
            current_context = (
                kubernetes_utils.get_current_kube_config_context_name())
            if (current_context is None and
                    kubernetes_utils.is_incluster_config_available()):
                # If no kubeconfig contexts found, use in-cluster if available
                current_context = kubernetes.in_cluster_context_name()
            allowed_contexts = []
            if current_context is not None:
                allowed_contexts = [current_context]

        existing_contexts = []
        skipped_contexts = []
        for context in allowed_contexts:
            if context in all_contexts:
                existing_contexts.append(context)
            else:
                skipped_contexts.append(context)
        cls._log_skipped_contexts_once(tuple(skipped_contexts))
        return existing_contexts

    @classmethod
    def _log_unavailable_context(cls,
                                 context: str,
<<<<<<< HEAD
                                 reason: Optional[str] = None) -> None:
        """log a Kubernetes context as unavailable.
=======
                                 reason: Optional[str] = None,
                                 silent: bool = False) -> None:
        """Logs a Kubernetes context as unavailable.
>>>>>>> eb5086bb

        Args:
            context: The Kubernetes context to mark as unavailable.
            reason: Optional reason for marking the context as unavailable.
            silent: Whether to suppress the log message.
        """
        # Skip if this context has already been logged as unavailable
        if context in cls.logged_unavailable_contexts:
            return

        cls.logged_unavailable_contexts.add(context)
        msg = f'Excluding Kubernetes context {context}'
        if reason is not None:
            msg += f': {reason}'
        logger.info(msg)

        # Check if all existing allowed contexts are now unavailable
        existing_contexts = cls.existing_allowed_contexts()
        if existing_contexts and all(ctx in cls.logged_unavailable_contexts
                                     for ctx in existing_contexts):
            logger.warning(
                'All Kubernetes contexts have reported as unavailable. '
                'Retry if it is a transient error, or run sky check to '
                'refresh Kubernetes availability if permanent.')

    @classmethod
    def regions_with_offering(cls, instance_type: Optional[str],
                              accelerators: Optional[Dict[str, int]],
                              use_spot: bool, region: Optional[str],
                              zone: Optional[str]) -> List[clouds.Region]:
        del accelerators, zone, use_spot  # unused
        existing_contexts = cls.existing_allowed_contexts()

        regions = []
        for context in existing_contexts:
            regions.append(clouds.Region(context))

        if region is not None:
            regions = [r for r in regions if r.name == region]

        # Check if requested instance type will fit in the cluster.
        # TODO(zhwu,romilb): autoscaler type needs to be regional (per
        # kubernetes cluster/context).
        regions_to_return = []
        autoscaler_type = kubernetes_utils.get_autoscaler_type()
        if autoscaler_type is None and instance_type is not None:
            # If autoscaler is not set, check if the instance type fits in the
            # cluster. Else, rely on the autoscaler to provision the right
            # instance type without running checks. Worst case, if autoscaling
            # fails, the pod will be stuck in pending state until
            # provision_timeout, after which failover will be triggered.
            for r in regions:
                context = r.name
                try:
                    fits, reason = kubernetes_utils.check_instance_fits(
                        context, instance_type)
                except exceptions.ResourcesUnavailableError as e:
                    cls._log_unavailable_context(context, str(e))
                    continue
                if fits:
                    regions_to_return.append(r)
                else:
                    logger.debug(
                        f'Instance type {instance_type} does '
                        'not fit in the Kubernetes cluster with context: '
                        f'{context}. Reason: {reason}')
        else:
            regions_to_return = regions

        return regions_to_return

    def instance_type_to_hourly_cost(self,
                                     instance_type: str,
                                     use_spot: bool,
                                     region: Optional[str] = None,
                                     zone: Optional[str] = None) -> float:
        # TODO(romilb): Investigate how users can provide their own cost catalog
        #  for Kubernetes clusters.
        # For now, assume zero cost for Kubernetes clusters
        return 0.0

    def accelerators_to_hourly_cost(self,
                                    accelerators: Dict[str, int],
                                    use_spot: bool,
                                    region: Optional[str] = None,
                                    zone: Optional[str] = None) -> float:
        del accelerators, use_spot, region, zone  # unused
        return 0.0

    def get_egress_cost(self, num_gigabytes: float) -> float:
        return 0.0

    def __repr__(self):
        return self._REPR

    @classmethod
    def get_default_instance_type(
            cls,
            cpus: Optional[str] = None,
            memory: Optional[str] = None,
            disk_tier: Optional[resources_utils.DiskTier] = None) -> str:
        # TODO(romilb): In the future, we may want to move the instance type
        #  selection + availability checking to a kubernetes_catalog module.
        del disk_tier  # Unused.
        # We strip '+' from resource requests since Kubernetes can provision
        # exactly the requested resources.
        instance_cpus = float(
            cpus.strip('+')) if cpus is not None else cls._DEFAULT_NUM_VCPUS
        if memory is not None:
            if memory.endswith('+'):
                instance_mem = float(memory[:-1])
            elif memory.endswith('x'):
                instance_mem = float(memory[:-1]) * instance_cpus
            else:
                instance_mem = float(memory)
        else:
            instance_mem = instance_cpus * cls._DEFAULT_MEMORY_CPU_RATIO
        virtual_instance_type = kubernetes_utils.KubernetesInstanceType(
            instance_cpus, instance_mem).name
        return virtual_instance_type

    @classmethod
    def get_accelerators_from_instance_type(
        cls,
        instance_type: str,
    ) -> Optional[Dict[str, Union[int, float]]]:
        inst = kubernetes_utils.KubernetesInstanceType.from_instance_type(
            instance_type)
        return {
            inst.accelerator_type: inst.accelerator_count
        } if (inst.accelerator_count is not None and
              inst.accelerator_type is not None) else None

    @classmethod
    def get_vcpus_mem_from_instance_type(
            cls, instance_type: str) -> Tuple[Optional[float], Optional[float]]:
        """Returns the #vCPUs and memory that the instance type offers."""
        k = kubernetes_utils.KubernetesInstanceType.from_instance_type(
            instance_type)
        return k.cpus, k.memory

    @classmethod
    def zones_provision_loop(
        cls,
        *,
        region: str,
        num_nodes: int,
        instance_type: str,
        accelerators: Optional[Dict[str, int]] = None,
        use_spot: bool = False,
    ) -> Iterator[Optional[List[clouds.Zone]]]:
        # Always yield None for zones, since Kubernetes does not have zones, and
        # we should allow any region get to this point.
        yield None

    @classmethod
    def get_zone_shell_cmd(cls) -> Optional[str]:
        return None

    @classmethod
    def get_image_size(cls, image_id: str, region: Optional[str]) -> int:
        del image_id, region  # Unused.
        # We don't limit the image by its size compared to the disk size, as
        # we don't have a notion of disk size in Kubernetes.
        return 0

    @staticmethod
    def _calculate_provision_timeout(num_nodes: int) -> int:
        """Calculate provision timeout based on number of nodes.

        The timeout scales linearly with the number of nodes to account for
        scheduling overhead, but is capped to avoid excessive waiting.

        Args:
            num_nodes: Number of nodes being provisioned

        Returns:
            Timeout in seconds
        """
        base_timeout = 10  # Base timeout for single node
        per_node_timeout = 0.2  # Additional seconds per node
        max_timeout = 60  # Cap at 1 minute

        return int(
            min(base_timeout + (per_node_timeout * (num_nodes - 1)),
                max_timeout))

    def make_deploy_resources_variables(
            self,
            resources: 'resources_lib.Resources',
            cluster_name: resources_utils.ClusterName,
            region: Optional['clouds.Region'],
            zones: Optional[List['clouds.Zone']],
            num_nodes: int,
            dryrun: bool = False) -> Dict[str, Optional[str]]:
        del cluster_name, zones, dryrun  # Unused.
        if region is None:
            context = kubernetes_utils.get_current_kube_config_context_name()
        else:
            context = region.name
        assert context is not None, 'No context found in kubeconfig'

        r = resources
        acc_dict = self.get_accelerators_from_instance_type(r.instance_type)
        custom_resources = resources_utils.make_ray_custom_resources_str(
            acc_dict)

        # resources.memory and cpus are None if they are not explicitly set.
        # We fetch the default values for the instance type in that case.
        k = kubernetes_utils.KubernetesInstanceType.from_instance_type(
            resources.instance_type)
        cpus = k.cpus
        mem = k.memory
        # Optionally populate accelerator information.
        acc_count = k.accelerator_count if k.accelerator_count else 0
        acc_type = k.accelerator_type if k.accelerator_type else None

        image_id_dict = resources.image_id
        if image_id_dict is not None:
            # Use custom image specified in resources
            if None in image_id_dict:
                image_id = image_id_dict[None]
            else:
                assert resources.region in image_id_dict, image_id_dict
                image_id = image_id_dict[resources.region]
            if image_id.startswith('docker:'):
                image_id = image_id[len('docker:'):]
        else:
            # Select image based on whether we are using GPUs or not.
            image_id = self.IMAGE_GPU if acc_count > 0 else self.IMAGE_CPU
            # Get the container image ID from the service catalog.
            image_id = service_catalog.get_image_id_from_tag(
                image_id, clouds='kubernetes')
        # TODO(romilb): Create a lightweight image for SSH jump host
        ssh_jump_image = service_catalog.get_image_id_from_tag(
            self.IMAGE_CPU, clouds='kubernetes')

        k8s_acc_label_key = None
        k8s_acc_label_value = None
        k8s_topology_label_key = None
        k8s_topology_label_value = None
        k8s_resource_key = None
        tpu_requested = False

        # If GPU/TPUs are requested, set node label to match the GPU/TPU type.
        if acc_count > 0 and acc_type is not None:
            (k8s_acc_label_key, k8s_acc_label_value, k8s_topology_label_key,
             k8s_topology_label_value) = (
                 kubernetes_utils.get_accelerator_label_key_value(
                     context, acc_type, acc_count))
            if (k8s_acc_label_key ==
                    kubernetes_utils.GKELabelFormatter.TPU_LABEL_KEY):
                tpu_requested = True
                k8s_resource_key = kubernetes_utils.TPU_RESOURCE_KEY
            else:
                k8s_resource_key = kubernetes_utils.get_gpu_resource_key()

        port_mode = network_utils.get_port_mode(None)

        remote_identity = skypilot_config.get_nested(
            ('kubernetes', 'remote_identity'),
            schemas.get_default_remote_identity('kubernetes'))

        if isinstance(remote_identity, dict):
            # If remote_identity is a dict, use the service account for the
            # current context
            k8s_service_account_name = remote_identity.get(context, None)
            if k8s_service_account_name is None:
                err_msg = (f'Context {context!r} not found in '
                           'remote identities from config.yaml')
                raise ValueError(err_msg)
        else:
            # If remote_identity is not a dict, use
            k8s_service_account_name = remote_identity

        if (k8s_service_account_name ==
                schemas.RemoteIdentityOptions.LOCAL_CREDENTIALS.value):
            # SA name doesn't matter since automounting credentials is disabled
            k8s_service_account_name = 'default'
            k8s_automount_sa_token = 'false'
        elif (k8s_service_account_name ==
              schemas.RemoteIdentityOptions.SERVICE_ACCOUNT.value):
            # Use the default service account
            k8s_service_account_name = (
                kubernetes_utils.DEFAULT_SERVICE_ACCOUNT_NAME)
            k8s_automount_sa_token = 'true'
        else:
            # User specified a custom service account
            k8s_automount_sa_token = 'true'

        fuse_device_required = bool(resources.requires_fuse)

        # Configure spot labels, if requested and supported
        spot_label_key, spot_label_value = None, None
        if resources.use_spot:
            spot_label_key, spot_label_value = kubernetes_utils.get_spot_label()

        # Timeout for resource provisioning. This timeout determines how long to
        # wait for pod to be in pending status before giving up.
        # Larger timeout may be required for autoscaling clusters, since
        # autoscaler may take some time to provision new nodes.
        # Note that this timeout includes time taken by the Kubernetes scheduler
        # itself, which can be upto 2-3 seconds, and up to 10-15 seconds when
        # scheduling 100s of pods.
        # We use a linear scaling formula to determine the timeout based on the
        # number of nodes.

        timeout = self._calculate_provision_timeout(num_nodes)
        timeout = skypilot_config.get_nested(
            ('kubernetes', 'provision_timeout'),
            timeout,
            override_configs=resources.cluster_config_overrides)

        # Set environment variables for the pod. Note that SkyPilot env vars
        # are set separately when the task is run. These env vars are
        # independent of the SkyPilot task to be run.
        k8s_env_vars = {kubernetes.IN_CLUSTER_CONTEXT_NAME_ENV_VAR: context}

        # We specify object-store-memory to be 500MB to avoid taking up too
        # much memory on the head node. 'num-cpus' should be set to limit
        # the CPU usage on the head pod, otherwise the ray cluster will use the
        # CPU resources on the node instead within the pod.
        custom_ray_options = {
            'object-store-memory': 500000000,
            'num-cpus': str(int(cpus)),
        }
        deploy_vars = {
            'instance_type': resources.instance_type,
            'custom_resources': custom_resources,
            'cpus': str(cpus),
            'memory': str(mem),
            'accelerator_count': str(acc_count),
            'timeout': str(timeout),
            'k8s_port_mode': port_mode.value,
            'k8s_networking_mode': network_utils.get_networking_mode().value,
            'k8s_ssh_key_secret_name': self.SKY_SSH_KEY_SECRET_NAME,
            'k8s_acc_label_key': k8s_acc_label_key,
            'k8s_acc_label_value': k8s_acc_label_value,
            'k8s_ssh_jump_name': self.SKY_SSH_JUMP_NAME,
            'k8s_ssh_jump_image': ssh_jump_image,
            'k8s_service_account_name': k8s_service_account_name,
            'k8s_automount_sa_token': k8s_automount_sa_token,
            'k8s_fuse_device_required': fuse_device_required,
            # Namespace to run the FUSE device manager in
            'k8s_skypilot_system_namespace': _SKYPILOT_SYSTEM_NAMESPACE,
            'k8s_spot_label_key': spot_label_key,
            'k8s_spot_label_value': spot_label_value,
            'tpu_requested': tpu_requested,
            'k8s_topology_label_key': k8s_topology_label_key,
            'k8s_topology_label_value': k8s_topology_label_value,
            'k8s_resource_key': k8s_resource_key,
            'k8s_env_vars': k8s_env_vars,
            'image_id': image_id,
            'ray_installation_commands': constants.RAY_INSTALLATION_COMMANDS,
            'ray_head_start_command': instance_setup.ray_head_start_command(
                custom_resources, custom_ray_options),
            'skypilot_ray_port': constants.SKY_REMOTE_RAY_PORT,
            'ray_worker_start_command': instance_setup.ray_worker_start_command(
                custom_resources, custom_ray_options, no_restart=False),
        }

        # Add kubecontext if it is set. It may be None if SkyPilot is running
        # inside a pod with in-cluster auth.
        if context is not None:
            deploy_vars['k8s_context'] = context

        namespace = kubernetes_utils.get_kube_config_context_namespace(context)
        deploy_vars['k8s_namespace'] = namespace

        return deploy_vars

    def _get_feasible_launchable_resources(
        self, resources: 'resources_lib.Resources'
    ) -> 'resources_utils.FeasibleResources':
        # TODO(zhwu): This needs to be updated to return the correct region
        # (context) that has enough resources.
        fuzzy_candidate_list: List[str] = []
        if resources.instance_type is not None:
            assert resources.is_launchable(), resources
            regions = self.regions_with_offering(
                resources.instance_type,
                accelerators=resources.accelerators,
                use_spot=resources.use_spot,
                region=resources.region,
                zone=resources.zone)
            if not regions:
                return resources_utils.FeasibleResources([], [], None)
            resources = resources.copy(accelerators=None)
            return resources_utils.FeasibleResources([resources],
                                                     fuzzy_candidate_list, None)

        def _make(instance_list):
            resource_list = []
            for instance_type in instance_list:
                r = resources.copy(
                    cloud=Kubernetes(),
                    instance_type=instance_type,
                    accelerators=None,
                )
                resource_list.append(r)
            return resource_list

        # Currently, handle a filter on accelerators only.
        accelerators = resources.accelerators

        default_instance_type = Kubernetes.get_default_instance_type(
            cpus=resources.cpus,
            memory=resources.memory,
            disk_tier=resources.disk_tier)

        if accelerators is None:
            # For CPU only clusters, need no special handling
            chosen_instance_type = default_instance_type
        else:
            assert len(accelerators) == 1, resources
            # GPUs requested - build instance type.
            acc_type, acc_count = list(accelerators.items())[0]

            # Parse into KubernetesInstanceType
            k8s_instance_type = (kubernetes_utils.KubernetesInstanceType.
                                 from_instance_type(default_instance_type))

            gpu_task_cpus = k8s_instance_type.cpus
            # Special handling to bump up memory multiplier for GPU instances
            gpu_task_memory = (float(resources.memory.strip('+')) if
                               resources.memory is not None else gpu_task_cpus *
                               self._DEFAULT_MEMORY_CPU_RATIO_WITH_GPU)
            chosen_instance_type = (
                kubernetes_utils.KubernetesInstanceType.from_resources(
                    gpu_task_cpus, gpu_task_memory, acc_count, acc_type).name)

        # Check the availability of the specified instance type in all contexts.
        available_regions = self.regions_with_offering(
            chosen_instance_type,
            accelerators=None,
            use_spot=resources.use_spot,
            region=resources.region,
            zone=resources.zone)
        if not available_regions:
            return resources_utils.FeasibleResources([], [], None)
        # No fuzzy lists for Kubernetes
        # We don't set the resources returned with regions, because the
        # optimizer will further find the valid region (context) for the
        # resources.
        return resources_utils.FeasibleResources(_make([chosen_instance_type]),
                                                 [], None)

    @classmethod
    def check_credentials(cls) -> Tuple[bool, Optional[str]]:
        # Test using python API
        try:
            existing_allowed_contexts = cls.existing_allowed_contexts()
        except ImportError as e:
            return (False,
                    f'{common_utils.format_exception(e, use_bracket=True)}')
        if not existing_allowed_contexts:
            if skypilot_config.loaded_config_path() is None:
                check_skypilot_config_msg = ''
            else:
                check_skypilot_config_msg = (
                    ' and check "allowed_contexts" in your '
                    f'{skypilot_config.loaded_config_path()} file.')
            return (False, 'No available context found in kubeconfig. '
                    'Check if you have a valid kubeconfig file' +
                    check_skypilot_config_msg)
        reasons = []
        hints = []
        success = False
        for context in existing_allowed_contexts:
            try:
                check_result = kubernetes_utils.check_credentials(context)
                if check_result[0]:
                    success = True
                    hints.append(f'Context {context}: {check_result[1]}')
                else:
                    reasons.append(f'Context {context}: {check_result[1]}')
            except Exception as e:  # pylint: disable=broad-except
                return (False, f'Credential check failed for {context}: '
                        f'{common_utils.format_exception(e)}')
        if success:
            return (True, cls._format_credential_check_results(hints, reasons))
        return (False, 'Failed to find available context with working '
                'credentials. Details:\n' + '\n'.join(reasons))

    @classmethod
    def _format_credential_check_results(cls, hints: List[str],
                                         reasons: List[str]) -> str:
        """Format credential check results with hints and reasons.

        Args:
            hints: List of successful context check messages.
            reasons: List of failed context check reasons.

        Returns:
            A formatted string containing hints and by failure reasons.
        """
        message_parts = []
        if len(hints) == 1 and not reasons:
            return hints[0]
        if hints:
            message_parts.append(f'\n{cls._INDENT_PREFIX}  ' +
                                 f'\n{cls._INDENT_PREFIX}  '.join(hints))
        if reasons:
            if hints:
                message_parts.append('\n')
            message_parts.append(
                f'\n{cls._INDENT_PREFIX}Unavailable contexts (remove from '
                '"allowed_contexts" config if permanently unavailable): '
                f'\n{cls._INDENT_PREFIX}  ' +
                f'\n{cls._INDENT_PREFIX}  '.join(reasons))
        return ''.join(message_parts)

    def get_credential_file_mounts(self) -> Dict[str, str]:
        if os.path.exists(os.path.expanduser(CREDENTIAL_PATH)):
            # Upload kubeconfig to the default path to avoid having to set
            # KUBECONFIG in the environment.
            return {DEFAULT_KUBECONFIG_PATH: CREDENTIAL_PATH}
        else:
            return {}

    def instance_type_exists(self, instance_type: str) -> bool:
        return kubernetes_utils.KubernetesInstanceType.is_valid_instance_type(
            instance_type)

    def validate_region_zone(self, region: Optional[str], zone: Optional[str]):
        if region == self.LEGACY_SINGLETON_REGION:
            # For backward compatibility, we allow the region to be set to the
            # legacy singleton region.
            # TODO: Remove this after 0.9.0.
            return region, zone

        if region == kubernetes.in_cluster_context_name():
            # If running incluster, we set region to IN_CLUSTER_REGION
            # since there is no context name available.
            return region, zone

        all_contexts = kubernetes_utils.get_all_kube_context_names()

        if region not in all_contexts:
            raise ValueError(
                f'Context {region} not found in kubeconfig. Kubernetes only '
                'supports context names as regions. Available '
                f'contexts: {all_contexts}')
        if zone is not None:
            raise ValueError('Kubernetes support does not support setting zone.'
                             ' Cluster used is determined by the kubeconfig.')
        return region, zone

    @staticmethod
    def get_identity_from_context(context):
        if 'namespace' in context['context']:
            namespace = context['context']['namespace']
        else:
            namespace = kubernetes_utils.DEFAULT_NAMESPACE
        user = context['context']['user']
        cluster = context['context']['cluster']
        identity_str = f'{cluster}_{user}_{namespace}'
        return identity_str

    @classmethod
    def get_user_identities(cls) -> Optional[List[List[str]]]:
        k8s = kubernetes.kubernetes
        identities = []
        try:
            all_contexts, current_context = (
                k8s.config.list_kube_config_contexts())
        except k8s.config.config_exception.ConfigException:
            return None
        # Add current context at the head of the list
        current_identity = [cls.get_identity_from_context(current_context)]
        identities.append(current_identity)
        for context in all_contexts:
            identity = [cls.get_identity_from_context(context)]
            identities.append(identity)
        return identities

    @classmethod
    def is_label_valid(cls, label_key: str,
                       label_value: str) -> Tuple[bool, Optional[str]]:
        # Kubernetes labels can be of the format <domain>/<key>: <value>
        key_regex = re.compile(
            # Look-ahead to ensure proper domain formatting up to a slash
            r'^(?:(?=[a-z0-9]([-a-z0-9.]*[a-z0-9])?\/)'
            # Match domain: starts and ends with alphanum up to 253 chars
            # including a slash in the domain.
            r'[a-z0-9]([-a-z0-9.]{0,251}[a-z0-9])?\/)?'
            # Match key: starts and ends with alphanum, upto to 63 chars.
            r'[a-z0-9]([-a-z0-9_.]{0,61}[a-z0-9])?$')
        value_regex = re.compile(
            r'^([a-zA-Z0-9]([-a-zA-Z0-9_.]{0,61}[a-zA-Z0-9])?)?$')
        key_valid = bool(key_regex.match(label_key))
        value_valid = bool(value_regex.match(label_value))
        error_msg = None
        condition_msg = ('Value must consist of alphanumeric characters or '
                         '\'-\', \'_\', \'.\', and must be no more than 63 '
                         'characters in length.')
        if not key_valid:
            error_msg = (f'Invalid label key {label_key} for Kubernetes. '
                         f'{condition_msg}')
        if not value_valid:
            error_msg = (f'Invalid label value {label_value} for Kubernetes. '
                         f'{condition_msg}')
        if not key_valid or not value_valid:
            return False, error_msg
        return True, None<|MERGE_RESOLUTION|>--- conflicted
+++ resolved
@@ -183,14 +183,8 @@
     @classmethod
     def _log_unavailable_context(cls,
                                  context: str,
-<<<<<<< HEAD
                                  reason: Optional[str] = None) -> None:
-        """log a Kubernetes context as unavailable.
-=======
-                                 reason: Optional[str] = None,
-                                 silent: bool = False) -> None:
         """Logs a Kubernetes context as unavailable.
->>>>>>> eb5086bb
 
         Args:
             context: The Kubernetes context to mark as unavailable.
