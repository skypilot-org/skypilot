"""Kubernetes."""
from enum import Enum
import os
import re
import subprocess
import tempfile
import typing
from typing import Dict, Iterator, List, Optional, Set, Tuple, Union

import colorama
import requests

from sky import catalog
from sky import clouds
from sky import exceptions
from sky import sky_logging
from sky import skypilot_config
from sky.adaptors import common as adaptors_common
from sky.adaptors import kubernetes
from sky.provision import instance_setup
from sky.provision.gcp import constants as gcp_constants
from sky.provision.kubernetes import network_utils
from sky.provision.kubernetes import utils as kubernetes_utils
from sky.provision.kubernetes.utils import is_tpu_on_gke
from sky.provision.kubernetes.utils import normalize_tpu_accelerator_name
from sky.skylet import constants
from sky.utils import annotations
from sky.utils import common_utils
from sky.utils import registry
from sky.utils import resources_utils
from sky.utils import schemas

if typing.TYPE_CHECKING:
    # Renaming to avoid shadowing variables.
    import yaml

    from sky import resources as resources_lib
else:
    yaml = adaptors_common.LazyImport('yaml')

logger = sky_logging.init_logger(__name__)

<<<<<<< HEAD

class KubernetesHighPerformanceNetworkType(Enum):
    """Enum for different Kubernetes cluster types with high performance
    network configurations.

    This enum defines cluster types that support optimized networking for
    distributed ML workloads:
    - GCP_TCPX: GKE clusters with GPUDirect-TCPX support
      (A3 High instances: a3-highgpu-8g)
    - GCP_TCPXO: GKE clusters with GPUDirect-TCPXO support
      (A3 Mega instances: a3-megagpu-8g)
    - GCP_GPUDIRECT_RDMA: GKE clusters with GPUDirect-RDMA support
      (A4/A3 Ultra instances)
    - NEBIUS: Nebius clusters with InfiniBand support for high-throughput,
      low-latency networking
    - NONE: Standard clusters without specialized networking optimizations

    The network configurations align with corresponding VM-based
    implementations:
    - GCP settings match
      sky.provision.gcp.constants.GPU_DIRECT_TCPX_SPECIFIC_OPTIONS
    - Nebius settings match the InfiniBand configuration used in Nebius VMs
    """

    GCP_TCPX = 'gcp_tcpx'
    GCP_TCPXO = 'gcp_tcpxo'
    GCP_GPUDIRECT_RDMA = 'gcp_gpudirect_rdma'
    NEBIUS = 'nebius'
    NONE = 'none'

    def get_network_env_vars(self) -> Dict[str, str]:
        """Get network environment variables for this cluster type."""
        if self == KubernetesHighPerformanceNetworkType.NEBIUS:
            # Nebius cluster with InfiniBand - use InfiniBand optimizations
            return {
                'NCCL_IB_HCA': 'mlx5',
                'UCX_NET_DEVICES': ('mlx5_0:1,mlx5_1:1,mlx5_2:1,mlx5_3:1,'
                                    'mlx5_4:1,mlx5_5:1,mlx5_6:1,mlx5_7:1')
            }
        else:
            # GCP clusters and generic clusters - environment variables are
            # handled directly in the template
            return {}

    def supports_high_performance_networking(self) -> bool:
        """Check if this cluster type supports high performance networking."""
        return self is not KubernetesHighPerformanceNetworkType.NONE

    def supports_gpu_direct(self) -> bool:
        """Check if this cluster type supports GPUDirect networking."""
        return self in (KubernetesHighPerformanceNetworkType.GCP_TCPX,
                        KubernetesHighPerformanceNetworkType.GCP_TCPXO,
                        KubernetesHighPerformanceNetworkType.GCP_GPUDIRECT_RDMA)

    def requires_ipc_lock_capability(self) -> bool:
        """Check if this cluster type requires IPC_LOCK capability."""
        return self.supports_high_performance_networking()

    def requires_tcpxo_daemon(self) -> bool:
        """Check if this cluster type requires TCPXO daemon."""
        return self == KubernetesHighPerformanceNetworkType.GCP_TCPXO


# Check if KUBECONFIG is set, and use it if it is.
DEFAULT_KUBECONFIG_PATH = '~/.kube/config'
CREDENTIAL_PATH = os.environ.get('KUBECONFIG', DEFAULT_KUBECONFIG_PATH)

=======
>>>>>>> 869ba041
# Namespace for SkyPilot resources shared across multiple tenants on the
# same cluster (even if they might be running in different namespaces).
# E.g., FUSE device manager daemonset is run in this namespace.
_SKYPILOT_SYSTEM_NAMESPACE = 'skypilot-system'

# Shared directory to communicate with fusermount-server, refer to
# addons/fuse-proxy/README.md for more details.
_FUSERMOUNT_SHARED_DIR = '/var/run/fusermount'


@registry.CLOUD_REGISTRY.register(aliases=['k8s'])
class Kubernetes(clouds.Cloud):
    """Kubernetes."""

    SKY_SSH_KEY_SECRET_NAME = 'sky-ssh-keys'
    SKY_SSH_JUMP_NAME = 'sky-ssh-jump-pod'

    # Limit the length of the cluster name to avoid exceeding the limit of 63
    # characters for Kubernetes resources. We limit to 42 characters (63-21) to
    # allow additional characters for creating ingress services to expose ports.
    # These services are named as {cluster_name_on_cloud}--skypilot-svc--{port},
    # where the suffix is 21 characters long.
    _MAX_CLUSTER_NAME_LEN_LIMIT = 42

    _SUPPORTS_SERVICE_ACCOUNT_ON_REMOTE = True

    _DEFAULT_NUM_VCPUS = 2
    _DEFAULT_MEMORY_CPU_RATIO = 1
    _DEFAULT_MEMORY_CPU_RATIO_WITH_GPU = 4  # Allocate more memory for GPU tasks
    _REPR = 'Kubernetes'
    _CLOUD_UNSUPPORTED_FEATURES = {
        # TODO(romilb): Stopping might be possible to implement with
        #  container checkpointing introduced in Kubernetes v1.25. See:
        #  https://kubernetes.io/blog/2022/12/05/forensic-container-checkpointing-alpha/ # pylint: disable=line-too-long
        clouds.CloudImplementationFeatures.STOP: 'Kubernetes does not '
                                                 'support stopping VMs.',
        clouds.CloudImplementationFeatures.SPOT_INSTANCE: 'Spot instances are '
                                                          'not supported in '
                                                          'Kubernetes.',
        clouds.CloudImplementationFeatures.CUSTOM_DISK_TIER: 'Custom disk '
                                                             'tiers are not '
                                                             'supported in '
                                                             'Kubernetes.',
        clouds.CloudImplementationFeatures.CUSTOM_NETWORK_TIER:
            ('Custom network tier is currently not supported in '
             f'{_REPR}.'),
    }

    IMAGE_CPU = 'skypilot:custom-cpu-ubuntu-2004'
    IMAGE_GPU = 'skypilot:custom-gpu-ubuntu-2004'

    PROVISIONER_VERSION = clouds.ProvisionerVersion.SKYPILOT
    STATUS_VERSION = clouds.StatusVersion.SKYPILOT

    _INDENT_PREFIX = ' ' * 4

    # Set of contexts that has logged as temporarily unreachable
    logged_unreachable_contexts: Set[str] = set()

    @property
    def ssh_key_secret_field_name(self):
        # Use a fresh user hash to avoid conflicts in the secret object naming.
        # This can happen when the controller is reusing the same user hash
        # through USER_ID_ENV_VAR but has a different SSH key.
        fresh_user_hash = common_utils.generate_user_hash()
        return f'ssh-publickey-{fresh_user_hash}'

    @classmethod
    def _unsupported_features_for_resources(
        cls, resources: 'resources_lib.Resources'
    ) -> Dict[clouds.CloudImplementationFeatures, str]:
        # TODO(aylei): features need to be regional (per context) to make
        # multi-kubernetes selection/failover work.
        unsupported_features = cls._CLOUD_UNSUPPORTED_FEATURES.copy()
        context = resources.region
        if context is None:
            context = kubernetes_utils.get_current_kube_config_context_name()
        unsupported_features[clouds.CloudImplementationFeatures.STOP] = (
            'Stopping clusters is not supported on Kubernetes.')
        unsupported_features[clouds.CloudImplementationFeatures.AUTOSTOP] = (
            'Auto-stop is not supported on Kubernetes.')
        # Allow spot instances if supported by the cluster
        try:
            spot_label_key, _ = kubernetes_utils.get_spot_label(context)
            if spot_label_key is not None:
                unsupported_features.pop(
                    clouds.CloudImplementationFeatures.SPOT_INSTANCE, None)
            # Allow custom network tier if supported by the cluster
            # (e.g., Nebius clusters with high performance networking)
            if cls._detect_cluster_type(
                    context).supports_high_performance_networking():
                unsupported_features.pop(
                    clouds.CloudImplementationFeatures.CUSTOM_NETWORK_TIER,
                    None)
        except exceptions.KubeAPIUnreachableError as e:
            cls._log_unreachable_context(context, str(e))
        return unsupported_features

    @classmethod
    def max_cluster_name_length(cls) -> Optional[int]:
        return cls._MAX_CLUSTER_NAME_LEN_LIMIT

    @classmethod
    @annotations.lru_cache(scope='global', maxsize=1)
    def _log_skipped_contexts_once(cls, skipped_contexts: Tuple[str,
                                                                ...]) -> None:
        """Log skipped contexts for only once.

        We don't directly cache the result of _filter_existing_allowed_contexts
        as the admin policy may update the allowed contexts.
        """
        if skipped_contexts:
            logger.warning(
                f'Kubernetes contexts {set(skipped_contexts)!r} specified in '
                '"allowed_contexts" not found in kubeconfig. '
                'Ignoring these contexts.')

    @classmethod
    def existing_allowed_contexts(cls, silent: bool = False) -> List[str]:
        """Get existing allowed contexts.

        If None is returned in the list, it means that we are running in a pod
        with in-cluster auth. In this case, we specify None context, which will
        use the service account mounted in the pod.
        """
        all_contexts = kubernetes_utils.get_all_kube_context_names()
        if not all_contexts:
            return []

        all_contexts = set(all_contexts)

        # Allowed_contexts specified for workspace should take precedence over
        # the global allowed_contexts.
        allowed_contexts = skypilot_config.get_workspace_cloud(
            'kubernetes').get('allowed_contexts', None)
        if allowed_contexts is None:
            allowed_contexts = skypilot_config.get_nested(
                ('kubernetes', 'allowed_contexts'), None)

        # Exclude contexts starting with `ssh-`
        # TODO(romilb): Remove when SSH Node Pools use a separate kubeconfig.
        all_contexts = [
            ctx for ctx in all_contexts if not ctx.startswith('ssh-')
        ]

        if allowed_contexts is None:
            # Try kubeconfig if present
            current_context = (
                kubernetes_utils.get_current_kube_config_context_name())
            if ((current_context is None or current_context.startswith('ssh-'))
                    and kubernetes_utils.is_incluster_config_available()):
                # If no kubeconfig contexts found, use in-cluster if available
                current_context = kubernetes.in_cluster_context_name()
            allowed_contexts = []
            if current_context is not None:
                allowed_contexts = [current_context]

        existing_contexts = []
        skipped_contexts = []
        for context in allowed_contexts:
            if context in all_contexts:
                existing_contexts.append(context)
            else:
                # Skip SSH Node Pool contexts
                if context.startswith('ssh-'):
                    continue
                skipped_contexts.append(context)
        if not silent:
            cls._log_skipped_contexts_once(tuple(skipped_contexts))
        return existing_contexts

    @classmethod
    def _log_unreachable_context(cls,
                                 context: str,
                                 reason: Optional[str] = None) -> None:
        """Logs a Kubernetes context as unreachable.

        Args:
            context: The Kubernetes context to mark as unreachable.
            reason: Optional reason for marking the context as unreachable.
            silent: Whether to suppress the log message.
        """
        # Skip if this context has already been logged as unreachable
        if context in cls.logged_unreachable_contexts:
            return

        cls.logged_unreachable_contexts.add(context)
        msg = f'Excluding Kubernetes context {context}'
        if reason is not None:
            msg += f': {reason}'
        logger.info(msg)

        # Check if all existing allowed contexts are now unreachable
        existing_contexts = cls.existing_allowed_contexts()
        if existing_contexts and all(ctx in cls.logged_unreachable_contexts
                                     for ctx in existing_contexts):
            logger.warning(
                'All Kubernetes contexts are unreachable. '
                'Retry if it is a transient error, or run sky check to '
                'refresh Kubernetes availability if permanent.')

    @classmethod
    def regions_with_offering(cls, instance_type: Optional[str],
                              accelerators: Optional[Dict[str, int]],
                              use_spot: bool, region: Optional[str],
                              zone: Optional[str]) -> List[clouds.Region]:
        del accelerators, zone, use_spot  # unused
        existing_contexts = cls.existing_allowed_contexts()

        regions = []
        for context in existing_contexts:
            regions.append(clouds.Region(context))

        if region is not None:
            regions = [r for r in regions if r.name == region]

        # Check if requested instance type will fit in the cluster.
        # TODO(zhwu,romilb): autoscaler type needs to be regional (per
        # kubernetes cluster/context).
        if instance_type is None:
            return regions

        autoscaler_type = kubernetes_utils.get_autoscaler_type()
        if (autoscaler_type is not None and not kubernetes_utils.get_autoscaler(
                autoscaler_type).can_query_backend):
            # Unsupported autoscaler type. Rely on the autoscaler to
            # provision the right instance type without running checks.
            # Worst case, if autoscaling fails, the pod will be stuck in
            # pending state until provision_timeout, after which failover
            # will be triggered.
            #
            # Removing this if statement produces the same behavior,
            # because can_create_new_instance_of_type() always returns True
            # for unsupported autoscaler types.
            # This check is here as a performance optimization to avoid
            # further code executions that is known to return this result.
            return regions

        regions_to_return = []
        for r in regions:
            context = r.name
            try:
                fits, reason = kubernetes_utils.check_instance_fits(
                    context, instance_type)
            except exceptions.KubeAPIUnreachableError as e:
                cls._log_unreachable_context(context, str(e))
                continue
            if fits:
                regions_to_return.append(r)
                continue
            logger.debug(f'Instance type {instance_type} does '
                         'not fit in the existing Kubernetes cluster '
                         'with context: '
                         f'{context}. Reason: {reason}')
            if autoscaler_type is None:
                continue
            autoscaler = kubernetes_utils.get_autoscaler(autoscaler_type)
            logger.debug(f'{context} has autoscaler of type: {autoscaler_type}')
            if autoscaler.can_create_new_instance_of_type(
                    context, instance_type):
                logger.debug(f'Kubernetes cluster {context} can be '
                             'autoscaled to create instance type '
                             f'{instance_type}. Including {context} '
                             'in the list of regions to return.')
                regions_to_return.append(r)
        return regions_to_return

    def instance_type_to_hourly_cost(self,
                                     instance_type: str,
                                     use_spot: bool,
                                     region: Optional[str] = None,
                                     zone: Optional[str] = None) -> float:
        # TODO(romilb): Investigate how users can provide their own cost catalog
        #  for Kubernetes clusters.
        # For now, assume zero cost for Kubernetes clusters
        return 0.0

    def accelerators_to_hourly_cost(self,
                                    accelerators: Dict[str, int],
                                    use_spot: bool,
                                    region: Optional[str] = None,
                                    zone: Optional[str] = None) -> float:
        del accelerators, use_spot, region, zone  # unused
        return 0.0

    def get_egress_cost(self, num_gigabytes: float) -> float:
        return 0.0

    def __repr__(self):
        return self._REPR

    @classmethod
    def get_default_instance_type(
            cls,
            cpus: Optional[str] = None,
            memory: Optional[str] = None,
            disk_tier: Optional['resources_utils.DiskTier'] = None) -> str:
        # TODO(romilb): In the future, we may want to move the instance type
        #  selection + availability checking to a kubernetes_catalog module.
        del disk_tier  # Unused.
        # We strip '+' from resource requests since Kubernetes can provision
        # exactly the requested resources.
        instance_cpus = float(
            cpus.strip('+')) if cpus is not None else cls._DEFAULT_NUM_VCPUS
        if memory is not None:
            if memory.endswith('+'):
                instance_mem = float(memory[:-1])
            elif memory.endswith('x'):
                instance_mem = float(memory[:-1]) * instance_cpus
            else:
                instance_mem = float(memory)
        else:
            instance_mem = instance_cpus * cls._DEFAULT_MEMORY_CPU_RATIO
        virtual_instance_type = kubernetes_utils.KubernetesInstanceType(
            instance_cpus, instance_mem).name
        return virtual_instance_type

    @classmethod
    def get_accelerators_from_instance_type(
        cls,
        instance_type: str,
    ) -> Optional[Dict[str, Union[int, float]]]:
        inst = kubernetes_utils.KubernetesInstanceType.from_instance_type(
            instance_type)
        return {
            inst.accelerator_type: inst.accelerator_count
        } if (inst.accelerator_count is not None and
              inst.accelerator_type is not None) else None

    @classmethod
    def get_vcpus_mem_from_instance_type(
            cls, instance_type: str) -> Tuple[Optional[float], Optional[float]]:
        """Returns the #vCPUs and memory that the instance type offers."""
        k = kubernetes_utils.KubernetesInstanceType.from_instance_type(
            instance_type)
        return k.cpus, k.memory

    @classmethod
    def zones_provision_loop(
        cls,
        *,
        region: str,
        num_nodes: int,
        instance_type: str,
        accelerators: Optional[Dict[str, int]] = None,
        use_spot: bool = False,
    ) -> Iterator[Optional[List[clouds.Zone]]]:
        # Always yield None for zones, since Kubernetes does not have zones, and
        # we should allow any region get to this point.
        yield None

    @classmethod
    def get_zone_shell_cmd(cls) -> Optional[str]:
        return None

    @classmethod
    def get_image_size(cls, image_id: str, region: Optional[str]) -> int:
        del image_id, region  # Unused.
        # We don't limit the image by its size compared to the disk size, as
        # we don't have a notion of disk size in Kubernetes.
        return 0

    @staticmethod
    def _calculate_provision_timeout(num_nodes: int) -> int:
        """Calculate provision timeout based on number of nodes.

        The timeout scales linearly with the number of nodes to account for
        scheduling overhead, but is capped to avoid excessive waiting.

        Args:
            num_nodes: Number of nodes being provisioned

        Returns:
            Timeout in seconds
        """
        base_timeout = 10  # Base timeout for single node
        per_node_timeout = 0.2  # Additional seconds per node
        max_timeout = 60  # Cap at 1 minute

        return int(
            min(base_timeout + (per_node_timeout * (num_nodes - 1)),
                max_timeout))

    def make_deploy_resources_variables(
            self,
            resources: 'resources_lib.Resources',
            cluster_name: 'resources_utils.ClusterName',
            region: Optional['clouds.Region'],
            zones: Optional[List['clouds.Zone']],
            num_nodes: int,
            dryrun: bool = False) -> Dict[str, Optional[str]]:
        del cluster_name, zones, dryrun  # Unused.
        if region is None:
            context = kubernetes_utils.get_current_kube_config_context_name()
        else:
            context = region.name
        assert context is not None, 'No context found in kubeconfig'

        resources = resources.assert_launchable()
        acc_dict = self.get_accelerators_from_instance_type(
            resources.instance_type)
        custom_resources = resources_utils.make_ray_custom_resources_str(
            acc_dict)

        # resources.memory and cpus are None if they are not explicitly set.
        # We fetch the default values for the instance type in that case.
        k = kubernetes_utils.KubernetesInstanceType.from_instance_type(
            resources.instance_type)
        cpus = k.cpus
        mem = k.memory
        # Optionally populate accelerator information.
        acc_type = k.accelerator_type
        acc_count = k.accelerator_count
        if acc_type is not None and is_tpu_on_gke(acc_type):
            acc_type, acc_count = normalize_tpu_accelerator_name(acc_type)
        else:
            acc_count = acc_count or 0

        def _get_image_id(resources: 'resources_lib.Resources') -> str:
            image_id_dict = resources.image_id
            if image_id_dict is not None:
                # Use custom image specified in resources
                if None in image_id_dict:
                    image_id = image_id_dict[None]
                else:
                    assert resources.region in image_id_dict, image_id_dict
                    image_id = image_id_dict[resources.region]
                if image_id.startswith('docker:'):
                    image_id = image_id[len('docker:'):]
            else:
                # Select image based on whether we are using GPUs or not.
                image_id = self.IMAGE_GPU if acc_count > 0 else self.IMAGE_CPU
                # Get the container image ID from the service catalog.
                image_id = catalog.get_image_id_from_tag(image_id,
                                                         clouds='kubernetes')
            return image_id

        image_id = _get_image_id(resources)
        # TODO(romilb): Create a lightweight image for SSH jump host
        ssh_jump_image = catalog.get_image_id_from_tag(self.IMAGE_CPU,
                                                       clouds='kubernetes')

        # Set environment variables for the pod. Note that SkyPilot env vars
        # are set separately when the task is run. These env vars are
        # independent of the SkyPilot task to be run.
        k8s_env_vars = {kubernetes.IN_CLUSTER_CONTEXT_NAME_ENV_VAR: context}

        # Setup GPU/TPU labels and resource keys.
        k8s_acc_label_key = None
        k8s_acc_label_values = None
        k8s_topology_label_key = None
        k8s_topology_label_value = None
        k8s_resource_key = None
        tpu_requested = False
        avoid_label_keys = None

        # If GPU/TPUs are requested, set node label to match the GPU/TPU type.
        if acc_count > 0 and acc_type is not None:
            (k8s_acc_label_key, k8s_acc_label_values, k8s_topology_label_key,
             k8s_topology_label_value) = (
                 kubernetes_utils.get_accelerator_label_key_values(
                     context, acc_type, acc_count))
            if (k8s_acc_label_key ==
                    kubernetes_utils.GKELabelFormatter.TPU_LABEL_KEY):
                tpu_requested = True
                k8s_resource_key = kubernetes_utils.TPU_RESOURCE_KEY
            else:
                k8s_resource_key = kubernetes_utils.get_gpu_resource_key()
        else:
            # If no GPUs are requested, we set NVIDIA_VISIBLE_DEVICES=none to
            # maintain GPU isolation. This is to override the default behavior
            # of Nvidia device plugin which would expose all GPUs to the pod
            # when no GPUs are requested.
            # Note that NVIDIA_VISIBLE_DEVICES is different from
            # CUDA_VISIBLE_DEVICES - the latter is used to control which GPUs
            # are visible to the application and is set inside the pod, while
            # the former is used to control which GPUs are visible to the pod
            # through the nvidia runtime.
            # See: https://github.com/NVIDIA/k8s-device-plugin/issues/61
            k8s_env_vars['NVIDIA_VISIBLE_DEVICES'] = 'none'
            avoid_label_keys = kubernetes_utils.get_accelerator_label_keys(
                context)
            if len(avoid_label_keys) == 0:
                avoid_label_keys = None
        port_mode = network_utils.get_port_mode(None)

        remote_identity = skypilot_config.get_nested(
            ('kubernetes', 'remote_identity'),
            schemas.get_default_remote_identity('kubernetes'))

        if isinstance(remote_identity, dict):
            # If remote_identity is a dict, use the service account for the
            # current context
            k8s_service_account_name = remote_identity.get(context, None)
            if k8s_service_account_name is None:
                err_msg = (f'Context {context!r} not found in '
                           'remote identities from config.yaml')
                raise ValueError(err_msg)
        else:
            # If remote_identity is not a dict, use
            k8s_service_account_name = remote_identity

        lc = schemas.RemoteIdentityOptions.LOCAL_CREDENTIALS.value
        sa = schemas.RemoteIdentityOptions.SERVICE_ACCOUNT.value

        if k8s_service_account_name == lc or k8s_service_account_name == sa:
            # Use the default service account if remote identity is not set.
            # For LOCAL_CREDENTIALS, this is for in-cluster authentication
            # which needs a serviceaccount (specifically for SSH node pools
            # which uses in-cluster authentication internally, and we would
            # like to support exec-auth when the user is also using SSH infra)
            k8s_service_account_name = (
                kubernetes_utils.DEFAULT_SERVICE_ACCOUNT_NAME)

        fuse_device_required = bool(resources.requires_fuse)

        # Configure spot labels, if requested and supported
        spot_label_key, spot_label_value = None, None
        if resources.use_spot:
            spot_label_key, spot_label_value = kubernetes_utils.get_spot_label()

        # Timeout for resource provisioning. This timeout determines how long to
        # wait for pod to be in pending status before giving up.
        # Larger timeout may be required for autoscaling clusters, since
        # autoscaler may take some time to provision new nodes.
        # Note that this timeout includes time taken by the Kubernetes scheduler
        # itself, which can be upto 2-3 seconds, and up to 10-15 seconds when
        # scheduling 100s of pods.
        # We use a linear scaling formula to determine the timeout based on the
        # number of nodes.

        timeout = self._calculate_provision_timeout(num_nodes)
        timeout = skypilot_config.get_nested(
            ('kubernetes', 'provision_timeout'),
            timeout,
            override_configs=resources.cluster_config_overrides)

        # Get the storage class name for high availability controller's PVC
        k8s_ha_storage_class_name = skypilot_config.get_nested(
            ('kubernetes', 'high_availability', 'storage_class_name'),
            None,
            override_configs=resources.cluster_config_overrides)

        # Configure TCPX resource allocation by extracting from k8s_resource_key
        # This must happen before deploy_vars is created to ensure the modified
        # k8s_resource_key is properly saved
        cluster_type = self._detect_cluster_type(
            region.name if region else 'default')
        tcpx_enabled = (cluster_type == KubernetesHighPerformanceNetworkType.GCP_TCPX)
        if (tcpx_enabled and k8s_resource_key is not None and 
            k8s_resource_key == kubernetes_utils.get_gpu_resource_key()):
            # Extract nvidia GPU resources from k8s_resource_key and move to TCPX daemon
            k8s_tcpx_resource_key = k8s_resource_key
            k8s_tcpx_accelerator_count = str(acc_count)
            # Remove GPU resources from ray-node by setting k8s_resource_key to None
            k8s_resource_key = None
        else:
            # Normal case: no TCPX GPU extraction needed
            k8s_tcpx_resource_key = None
            k8s_tcpx_accelerator_count = '0'

        # Check if this cluster supports high performance networking and
        # configure appropriate settings for different cluster types
        if (resources.network_tier is not None and
                resources.network_tier == resources_utils.NetworkTier.BEST):
            # Only proceed if CUSTOM_NETWORK_TIER is supported by this cluster
            unsupported_features = self._unsupported_features_for_resources(
                resources)
            if clouds.CloudImplementationFeatures.CUSTOM_NETWORK_TIER \
                    not in unsupported_features:
                # Add high-performance networking environment variables for
                # Nebius (GCP environment variables are handled directly in
                # the template)
                if (cluster_type == KubernetesHighPerformanceNetworkType.NEBIUS
                   ):
                    network_env_vars = cluster_type.get_network_env_vars()
                    k8s_env_vars.update(network_env_vars)

        # We specify object-store-memory to be 500MB to avoid taking up too
        # much memory on the head node. 'num-cpus' should be set to limit
        # the CPU usage on the head pod, otherwise the ray cluster will use the
        # CPU resources on the node instead within the pod.
        custom_ray_options = {
            'object-store-memory': 500000000,
            # 'num-cpus' must be an integer, but we should not set it to 0 if
            # cpus is <1.
            'num-cpus': str(max(int(cpus), 1)),
        }

<<<<<<< HEAD
=======
        # Get the storage class name for high availability controller's PVC
        k8s_ha_storage_class_name = skypilot_config.get_nested(
            ('kubernetes', 'high_availability', 'storage_class_name'),
            None,
            override_configs=resources.cluster_config_overrides)

        k8s_kueue_local_queue_name = skypilot_config.get_nested(
            ('kubernetes', 'kueue', 'local_queue_name'),
            None,
            override_configs=resources.cluster_config_overrides)
>>>>>>> 869ba041
        deploy_vars = {
            'instance_type': resources.instance_type,
            'custom_resources': custom_resources,
            'cpus': str(cpus),
            'memory': str(mem),
            'accelerator_count': str(acc_count),
            'timeout': str(timeout),
            'k8s_port_mode': port_mode.value,
            'k8s_networking_mode': network_utils.get_networking_mode().value,
            'k8s_ssh_key_secret_name': self.SKY_SSH_KEY_SECRET_NAME,
            'k8s_acc_label_key': k8s_acc_label_key,
            'k8s_acc_label_values': k8s_acc_label_values,
            'k8s_ssh_jump_name': self.SKY_SSH_JUMP_NAME,
            'k8s_ssh_jump_image': ssh_jump_image,
            'k8s_service_account_name': k8s_service_account_name,
            'k8s_automount_sa_token': 'true',
            'k8s_fuse_device_required': fuse_device_required,
            'k8s_kueue_local_queue_name': k8s_kueue_local_queue_name,
            # Namespace to run the fusermount-server daemonset in
            'k8s_skypilot_system_namespace': _SKYPILOT_SYSTEM_NAMESPACE,
            'k8s_fusermount_shared_dir': _FUSERMOUNT_SHARED_DIR,
            'k8s_spot_label_key': spot_label_key,
            'k8s_spot_label_value': spot_label_value,
            'tpu_requested': tpu_requested,
            'k8s_topology_label_key': k8s_topology_label_key,
            'k8s_topology_label_value': k8s_topology_label_value,
            'k8s_resource_key': k8s_resource_key,
            'k8s_env_vars': k8s_env_vars,
            'image_id': image_id,
            'ray_installation_commands': constants.RAY_INSTALLATION_COMMANDS,
            'ray_head_start_command': instance_setup.ray_head_start_command(
                custom_resources, custom_ray_options),
            'skypilot_ray_port': constants.SKY_REMOTE_RAY_PORT,
            'ray_worker_start_command': instance_setup.ray_worker_start_command(
                custom_resources, custom_ray_options, no_restart=False),
            'k8s_high_availability_deployment_volume_mount_name':
                (kubernetes_utils.HIGH_AVAILABILITY_DEPLOYMENT_VOLUME_MOUNT_NAME
                ),
            'k8s_high_availability_deployment_volume_mount_path':
                (kubernetes_utils.HIGH_AVAILABILITY_DEPLOYMENT_VOLUME_MOUNT_PATH
                ),
            'k8s_high_availability_deployment_setup_script_path':
                (constants.PERSISTENT_SETUP_SCRIPT_PATH),
            'k8s_high_availability_deployment_run_script_dir':
                (constants.PERSISTENT_RUN_SCRIPT_DIR),
            'k8s_high_availability_restarting_signal_file':
                (constants.PERSISTENT_RUN_RESTARTING_SIGNAL_FILE),
            'sky_python_cmd': constants.SKY_PYTHON_CMD,
            'k8s_high_availability_storage_class_name':
                (k8s_ha_storage_class_name),
            'avoid_label_keys': avoid_label_keys,
        }

        # Add kubecontext if it is set. It may be None if SkyPilot is running
        # inside a pod with in-cluster auth.
        if context is not None:
            deploy_vars['k8s_context'] = context

        namespace = kubernetes_utils.get_kube_config_context_namespace(context)
        deploy_vars['k8s_namespace'] = namespace

        # Add backward compatibility template variables for GPUDirect variants
        deploy_vars['k8s_enable_gpudirect_tcpx'] = (
            cluster_type == KubernetesHighPerformanceNetworkType.GCP_TCPX)
        deploy_vars['k8s_enable_gpudirect_tcpxo'] = (
            cluster_type == KubernetesHighPerformanceNetworkType.GCP_TCPXO)
        deploy_vars['k8s_enable_gpudirect_rdma'] = (
            cluster_type ==
            KubernetesHighPerformanceNetworkType.GCP_GPUDIRECT_RDMA)

        deploy_vars['k8s_ipc_lock_capability'] = (
            cluster_type.requires_ipc_lock_capability())

        deploy_vars['k8s_tcpx_resource_key'] = k8s_tcpx_resource_key
        deploy_vars['k8s_tcpx_accelerator_count'] = k8s_tcpx_accelerator_count

        return deploy_vars

    def _get_feasible_launchable_resources(
        self, resources: 'resources_lib.Resources'
    ) -> 'resources_utils.FeasibleResources':
        # TODO(zhwu): This needs to be updated to return the correct region
        # (context) that has enough resources.
        fuzzy_candidate_list: List[str] = []
        if resources.instance_type is not None:
            assert resources.is_launchable(), resources
            regions = self.regions_with_offering(
                resources.instance_type,
                accelerators=resources.accelerators,
                use_spot=resources.use_spot,
                region=resources.region,
                zone=resources.zone)
            if not regions:
                return resources_utils.FeasibleResources([], [], None)
            resources = resources.copy(accelerators=None)
            return resources_utils.FeasibleResources([resources],
                                                     fuzzy_candidate_list, None)

        def _make(instance_list):
            resource_list = []
            for instance_type in instance_list:
                r = resources.copy(
                    cloud=self.__class__(),
                    instance_type=instance_type,
                    accelerators=None,
                )
                resource_list.append(r)
            return resource_list

        # Currently, handle a filter on accelerators only.
        accelerators = resources.accelerators

        default_instance_type = Kubernetes.get_default_instance_type(
            cpus=resources.cpus,
            memory=resources.memory,
            disk_tier=resources.disk_tier)

        if accelerators is None:
            # For CPU only clusters, need no special handling
            chosen_instance_type = default_instance_type
        else:
            assert len(accelerators) == 1, resources
            # GPUs requested - build instance type.
            acc_type, acc_count = list(accelerators.items())[0]

            # Parse into KubernetesInstanceType
            k8s_instance_type = (kubernetes_utils.KubernetesInstanceType.
                                 from_instance_type(default_instance_type))

            gpu_task_cpus = k8s_instance_type.cpus
            # Special handling to bump up memory multiplier for GPU instances
            gpu_task_memory = (float(resources.memory.strip('+')) if
                               resources.memory is not None else gpu_task_cpus *
                               self._DEFAULT_MEMORY_CPU_RATIO_WITH_GPU)
            chosen_instance_type = (
                kubernetes_utils.KubernetesInstanceType.from_resources(
                    gpu_task_cpus, gpu_task_memory, acc_count, acc_type).name)
        # Check the availability of the specified instance type in all contexts.
        available_regions = self.regions_with_offering(
            chosen_instance_type,
            accelerators=None,
            use_spot=resources.use_spot,
            region=resources.region,
            zone=resources.zone)
        if not available_regions:
            return resources_utils.FeasibleResources([], [], None)
        # No fuzzy lists for Kubernetes
        # We don't set the resources returned with regions, because the
        # optimizer will further find the valid region (context) for the
        # resources.
        return resources_utils.FeasibleResources(_make([chosen_instance_type]),
                                                 [], None)

    @classmethod
    def _check_single_context(cls, context: str) -> Tuple[bool, str]:
        """Check if the user has access credentials to a single SSH context."""

        def _red_color(str_to_format: str) -> str:
            return (f'{colorama.Fore.LIGHTRED_EX}'
                    f'{str_to_format}'
                    f'{colorama.Style.RESET_ALL}')

        def _dim_color(str_to_format: str) -> str:
            return (f'{colorama.Style.DIM}'
                    f'{str_to_format}'
                    f'{colorama.Style.RESET_ALL}')

        def _bright_green_color(str_to_format: str) -> str:
            return (f'{colorama.Fore.GREEN}'
                    f'{str_to_format}'
                    f'{colorama.Style.RESET_ALL}')

        try:
            check_result = kubernetes_utils.check_credentials(
                context, run_optional_checks=True)
            if check_result[0]:
                if check_result[1] is not None:
                    return True, (_bright_green_color('enabled.') +
                                  _dim_color(f' Note: {check_result[1]}'))
                else:
                    return True, _bright_green_color('enabled.')
            else:
                assert check_result[1] is not None
                return False, (_red_color('disabled.') +
                               _dim_color(f' Reason: {check_result[1]}'))
        except Exception as e:  # pylint: disable=broad-except
            return False, _red_color(str(e))

    @classmethod
    def _check_compute_credentials(
            cls) -> Tuple[bool, Optional[Union[str, Dict[str, str]]]]:
        """Checks if the user has access credentials to
        Kubernetes."""
        # Check for port forward dependencies
        logger.debug(f'Checking compute credentials for {cls.canonical_name()}')
        reasons = kubernetes_utils.check_port_forward_mode_dependencies(False)
        if reasons is not None:
            formatted = '\n'.join(
                [reasons[0]] +
                [f'{cls._INDENT_PREFIX}' + r for r in reasons[1:]])
            return (False, formatted)

        # Test using python API
        try:
            existing_allowed_contexts = cls.existing_allowed_contexts()
        except ImportError as e:
            return (False,
                    f'{common_utils.format_exception(e, use_bracket=True)}')
        if not existing_allowed_contexts:
            if skypilot_config.loaded_config_path() is None:
                check_skypilot_config_msg = ''
            else:
                check_skypilot_config_msg = (
                    ' and check "allowed_contexts" in your '
                    f'{skypilot_config.loaded_config_path()} file.')
            return (False, 'No available context found in kubeconfig. '
                    'Check if you have a valid kubeconfig file' +
                    check_skypilot_config_msg)

        ctx2text = {}
        success = False
        for context in existing_allowed_contexts:
            suc, text = cls._check_single_context(context)
            success = success or suc
            ctx2text[context] = text

        return success, ctx2text

    @classmethod
    def _format_credential_check_results(cls, hints: List[str],
                                         reasons: List[str]) -> str:
        """Format credential check results with hints and reasons.

        Args:
            hints: List of successful context check messages.
            reasons: List of failed context check reasons.

        Returns:
            A formatted string containing hints and by failure reasons.
        """
        message_parts = []
        if len(hints) == 1 and not reasons:
            return hints[0]
        if hints:
            message_parts.append(f'\n{cls._INDENT_PREFIX}  ' +
                                 f'\n{cls._INDENT_PREFIX}  '.join(hints))
        if reasons:
            if hints:
                message_parts.append('\n')
            message_parts.append(
                f'\n{cls._INDENT_PREFIX}Unavailable contexts (remove from '
                '"allowed_contexts" config if permanently unavailable): '
                f'\n{cls._INDENT_PREFIX}  ' +
                f'\n{cls._INDENT_PREFIX}  '.join(reasons))
        return ''.join(message_parts)

    def get_credential_file_mounts(self) -> Dict[str, str]:
        credential_paths = kubernetes_utils.get_kubeconfig_paths()
        if credential_paths:
            # For single kubeconfig path, keep the original path.
            kubeconfig_file = credential_paths[0]
            if len(credential_paths) > 1:
                # For multiple kubeconfig paths, merge them into a single file.
                # TODO(aylei): GC merged kubeconfig files.
                kubeconfig_file = tempfile.NamedTemporaryFile(
                    prefix='merged-kubeconfig-', suffix='.yaml',
                    delete=False).name
                subprocess.run(
                    'kubectl config view --flatten '
                    f'> {kubeconfig_file}',
                    shell=True,
                    check=True)
            if os.path.exists(kubeconfig_file):
                # convert auth plugin paths (e.g.: gke-gcloud-auth-plugin)
                kubeconfig_file = kubernetes_utils.format_kubeconfig_exec_auth_with_cache(kubeconfig_file)  # pylint: disable=line-too-long

            # Upload kubeconfig to the default path to avoid having to set
            # KUBECONFIG in the environment.
            return {kubernetes.DEFAULT_KUBECONFIG_PATH: kubeconfig_file}
        else:
            return {}

    def instance_type_exists(self, instance_type: str) -> bool:
        return kubernetes_utils.KubernetesInstanceType.is_valid_instance_type(
            instance_type)

    def validate_region_zone(self, region: Optional[str], zone: Optional[str]):
        if region == kubernetes.in_cluster_context_name():
            # If running incluster, we set region to IN_CLUSTER_REGION
            # since there is no context name available.
            return region, zone

        all_contexts = kubernetes_utils.get_all_kube_context_names()

        if region not in all_contexts:
            raise ValueError(
                f'Context {region} not found in kubeconfig. Kubernetes only '
                'supports context names as regions. Available '
                f'contexts: {all_contexts}')
        if zone is not None:
            raise ValueError('Kubernetes support does not support setting zone.'
                             ' Cluster used is determined by the kubeconfig.')
        return region, zone

    @staticmethod
    def get_identity_from_context(context):
        if 'namespace' in context['context']:
            namespace = context['context']['namespace']
        else:
            namespace = kubernetes_utils.DEFAULT_NAMESPACE
        user = context['context']['user']
        cluster = context['context']['cluster']
        identity_str = f'{cluster}_{user}_{namespace}'
        return identity_str

    @classmethod
    def get_user_identities(cls) -> Optional[List[List[str]]]:
        identities = []
        k8s = kubernetes.kubernetes
        try:
            all_contexts, current_context = (
                kubernetes.list_kube_config_contexts())
        except k8s.config.config_exception.ConfigException:
            return None
        # Add current context at the head of the list
        current_identity = [cls.get_identity_from_context(current_context)]
        identities.append(current_identity)
        for context in all_contexts:
            identity = [cls.get_identity_from_context(context)]
            identities.append(identity)
        return identities

    @classmethod
    def is_label_valid(cls, label_key: str,
                       label_value: str) -> Tuple[bool, Optional[str]]:
        # Kubernetes labels can be of the format <domain>/<key>: <value>
        key_regex = re.compile(
            # Look-ahead to ensure proper domain formatting up to a slash
            r'^(?:(?=[a-z0-9]([-a-z0-9.]*[a-z0-9])?\/)'
            # Match domain: starts and ends with alphanum up to 253 chars
            # including a slash in the domain.
            r'[a-z0-9]([-a-z0-9.]{0,251}[a-z0-9])?\/)?'
            # Match key: starts and ends with alphanum, upto to 63 chars.
            r'[a-z0-9]([-a-z0-9_.]{0,61}[a-z0-9])?$')
        value_regex = re.compile(
            r'^([a-zA-Z0-9]([-a-zA-Z0-9_.]{0,61}[a-zA-Z0-9])?)?$')
        key_valid = bool(key_regex.match(label_key))
        value_valid = bool(value_regex.match(label_value))
        error_msg = None
        condition_msg = ('Value must consist of alphanumeric characters or '
                         '\'-\', \'_\', \'.\', and must be no more than 63 '
                         'characters in length.')
        if not key_valid:
            error_msg = (f'Invalid label key {label_key} for Kubernetes. '
                         f'{condition_msg}')
        if not value_valid:
            error_msg = (f'Invalid label value {label_value} for Kubernetes. '
                         f'{condition_msg}')
        if not key_valid or not value_valid:
            return False, error_msg
        return True, None

    @classmethod
    def expand_infras(cls) -> List[str]:
        return [
            f'{cls.canonical_name()}/{c}'
            for c in cls.existing_allowed_contexts(silent=True)
        ]

    @classmethod
    def _detect_cluster_type(
            cls, context: str) -> KubernetesHighPerformanceNetworkType:
        """Detect the type of Kubernetes cluster based on node labels.

        Args:
            context: The Kubernetes context to check.

        Returns:
            The detected cluster type.
        """
        try:
            nodes = kubernetes_utils.get_kubernetes_nodes(context=context)
            for node in nodes:
                if node.metadata.labels:
                    # Check for Nebius clusters
                    for label_key, _ in node.metadata.labels.items():
                        if label_key.startswith('nebius.com/'):
                            return KubernetesHighPerformanceNetworkType.NEBIUS

                    # Check for GKE clusters with specific GPUDirect variants
                    machine_family = node.metadata.labels.get(
                        'cloud.google.com/machine-family', '')
                    instance_type = node.metadata.labels.get(
                        'node.kubernetes.io/instance-type', '')
                    gke_accelerator = node.metadata.labels.get(
                        'cloud.google.com/gke-accelerator', '')

                    # Check if this is a GKE cluster with A3/A4 machine family
                    if machine_family in ['a3', 'a4']:
                        # Check instance type to determine specific GPUDirect
                        # variant
                        if 'a3-highgpu-8g' in instance_type:
                            return (
                                KubernetesHighPerformanceNetworkType.GCP_TCPX)
                        elif 'a3-megagpu-8g' in instance_type:
                            return (
                                KubernetesHighPerformanceNetworkType.GCP_TCPXO)
                        elif ('a4-highgpu-8g' in instance_type or
                              'a3-ultragpu-8g' in instance_type):
                            return (KubernetesHighPerformanceNetworkType.
                                    GCP_GPUDIRECT_RDMA)
                        # Generic A3/A4 detection as fallback
                        elif machine_family == 'a4':
                            return (KubernetesHighPerformanceNetworkType.
                                    GCP_GPUDIRECT_RDMA)
                        elif machine_family == 'a3':
                            # Default to TCPX for unknown A3
                            return (
                                KubernetesHighPerformanceNetworkType.GCP_TCPX)

                    # Fallback: Check for GPU Direct TCPX capable instance
                    # types with high-perf GPUs
                    is_gpu_direct_tcpx_instance = (
                        instance_type
                        in gcp_constants.GPU_DIRECT_TCPX_INSTANCE_TYPES)
                    has_high_perf_gpu = ('nvidia-h100' in gke_accelerator or
                                         'nvidia-h200' in gke_accelerator or
                                         'nvidia-b200' in gke_accelerator)

                    if is_gpu_direct_tcpx_instance and has_high_perf_gpu:
                        # Default to TCPX if we can't determine the specific
                        # variant
                        return KubernetesHighPerformanceNetworkType.GCP_TCPX

        except exceptions.KubeAPIUnreachableError:
            # If we can't reach the cluster, assume no high perf networking
            pass
        return KubernetesHighPerformanceNetworkType.NONE<|MERGE_RESOLUTION|>--- conflicted
+++ resolved
@@ -40,7 +40,6 @@
 
 logger = sky_logging.init_logger(__name__)
 
-<<<<<<< HEAD
 
 class KubernetesHighPerformanceNetworkType(Enum):
     """Enum for different Kubernetes cluster types with high performance
@@ -108,8 +107,6 @@
 DEFAULT_KUBECONFIG_PATH = '~/.kube/config'
 CREDENTIAL_PATH = os.environ.get('KUBECONFIG', DEFAULT_KUBECONFIG_PATH)
 
-=======
->>>>>>> 869ba041
 # Namespace for SkyPilot resources shared across multiple tenants on the
 # same cluster (even if they might be running in different namespaces).
 # E.g., FUSE device manager daemonset is run in this namespace.
@@ -699,8 +696,6 @@
             'num-cpus': str(max(int(cpus), 1)),
         }
 
-<<<<<<< HEAD
-=======
         # Get the storage class name for high availability controller's PVC
         k8s_ha_storage_class_name = skypilot_config.get_nested(
             ('kubernetes', 'high_availability', 'storage_class_name'),
@@ -711,7 +706,6 @@
             ('kubernetes', 'kueue', 'local_queue_name'),
             None,
             override_configs=resources.cluster_config_overrides)
->>>>>>> 869ba041
         deploy_vars = {
             'instance_type': resources.instance_type,
             'custom_resources': custom_resources,
