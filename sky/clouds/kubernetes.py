--- conflicted
+++ resolved
@@ -61,16 +61,7 @@
         clouds.CloudImplementationFeatures.CUSTOM_DISK_TIER: 'Custom disk '
                                                              'tiers are not '
                                                              'supported in '
-                                                             'Kubernetes.',
-<<<<<<< HEAD
-        clouds.CloudImplementationFeatures.OPEN_PORTS: 'Opening ports is not '
-                                                       'supported in '
-                                                       'Kubernetes.'
-=======
-        clouds.CloudImplementationFeatures.DOCKER_IMAGE: 'Docker image is not '
-                                                         'supported in '
-                                                         'Kubernetes.',
->>>>>>> 488e2fe1
+                                                             'Kubernetes.'
     }
 
     IMAGE_CPU = 'skypilot:cpu-ubuntu-2004'
