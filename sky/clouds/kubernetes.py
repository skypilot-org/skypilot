--- conflicted
+++ resolved
@@ -38,21 +38,6 @@
 
     SKY_SSH_KEY_SECRET_NAME = 'sky-ssh-keys'
     SKY_SSH_JUMP_NAME = 'sky-ssh-jump-pod'
-<<<<<<< HEAD
-    PORT_FORWARD_PROXY_CMD_TEMPLATE = \
-        'kubernetes-port-forward-proxy-command.sh.j2'
-    PORT_FORWARD_PROXY_CMD_PATH = '~/.sky/port-forward-proxy-cmd.sh'
-=======
-    # Timeout for resource provisioning. This timeout determines how long to
-    # wait for pod to be in pending status before giving up.
-    # Larger timeout may be required for autoscaling clusters, since autoscaler
-    # may take some time to provision new nodes.
-    # Note that this timeout includes time taken by the Kubernetes scheduler
-    # itself, which can be upto 2-3 seconds.
-    # For non-autoscaling clusters, we conservatively set this to 10s.
-    timeout = skypilot_config.get_nested(['kubernetes', 'provision_timeout'],
-                                         10)
->>>>>>> 24faf70a
 
     # Limit the length of the cluster name to avoid exceeding the limit of 63
     # characters for Kubernetes resources. We limit to 42 characters (63-21) to
