"""Kubernetes."""
import os
import re
import subprocess
import tempfile
from typing import Dict, Iterator, List, Optional, Set, Tuple, Union

import colorama

from sky import catalog
from sky import clouds
from sky import exceptions
from sky import resources as resources_lib
from sky import sky_logging
from sky import skypilot_config
from sky.adaptors import kubernetes
from sky.clouds.utils import gcp_utils
from sky.provision import instance_setup
from sky.provision.gcp import constants as gcp_constants
from sky.provision.kubernetes import network_utils
from sky.provision.kubernetes import utils as kubernetes_utils
from sky.provision.kubernetes.utils import is_tpu_on_gke
from sky.provision.kubernetes.utils import KubernetesHighPerformanceNetworkType
from sky.provision.kubernetes.utils import normalize_tpu_accelerator_name
from sky.skylet import constants
from sky.utils import annotations
from sky.utils import common_utils
from sky.utils import env_options
from sky.utils import kubernetes_enums
from sky.utils import registry
from sky.utils import resources_utils
from sky.utils import schemas
from sky.utils import volume as volume_lib

logger = sky_logging.init_logger(__name__)

# Namespace for SkyPilot resources shared across multiple tenants on the
# same cluster (even if they might be running in different namespaces).
# E.g., FUSE device manager daemonset is run in this namespace.
_SKYPILOT_SYSTEM_NAMESPACE = 'skypilot-system'

# Shared directory to communicate with fusermount-server, refer to
# addons/fuse-proxy/README.md for more details.
_FUSERMOUNT_SHARED_DIR = '/var/run/fusermount'


@registry.CLOUD_REGISTRY.register(aliases=['k8s'])
class Kubernetes(clouds.Cloud):
    """Kubernetes."""

    SKY_SSH_KEY_SECRET_NAME = 'sky-ssh-keys'

    # Limit the length of the cluster name to avoid exceeding the limit of 63
    # characters for Kubernetes resources. We limit to 42 characters (63-21) to
    # allow additional characters for creating ingress services to expose ports.
    # These services are named as {cluster_name_on_cloud}--skypilot-svc--{port},
    # where the suffix is 21 characters long.
    _MAX_CLUSTER_NAME_LEN_LIMIT = 42

    _MAX_VOLUME_NAME_LEN_LIMIT = 253

    _SUPPORTS_SERVICE_ACCOUNT_ON_REMOTE = True

    _DEFAULT_NUM_VCPUS = 2
    _DEFAULT_NUM_VCPUS_WITH_GPU = 4
    _DEFAULT_MEMORY_CPU_RATIO = 1
    _DEFAULT_MEMORY_CPU_RATIO_WITH_GPU = 4  # Allocate more memory for GPU tasks
    _REPR = 'Kubernetes'
    _CLOUD_UNSUPPORTED_FEATURES = {
        # TODO(romilb): Stopping might be possible to implement with
        #  container checkpointing introduced in Kubernetes v1.25. See:
        #  https://kubernetes.io/blog/2022/12/05/forensic-container-checkpointing-alpha/ # pylint: disable=line-too-long
        clouds.CloudImplementationFeatures.STOP: 'Kubernetes does not '
                                                 'support stopping VMs.',
        clouds.CloudImplementationFeatures.SPOT_INSTANCE: 'Spot instances are '
                                                          'not supported in '
                                                          'Kubernetes.',
        clouds.CloudImplementationFeatures.CUSTOM_DISK_TIER: 'Custom disk '
                                                             'tiers are not '
                                                             'supported in '
                                                             'Kubernetes.',
        clouds.CloudImplementationFeatures.CUSTOM_MULTI_NETWORK:
            ('Customized multiple network interfaces are not supported in '
             'Kubernetes.'),
        clouds.CloudImplementationFeatures.CUSTOM_NETWORK_TIER:
            ('Custom network tier is not supported in this Kubernetes '
             'cluster.'),
    }

    IMAGE_CPU = 'skypilot:custom-cpu-ubuntu-2004'
    IMAGE_GPU = 'skypilot:custom-gpu-ubuntu-2004'

    PROVISIONER_VERSION = clouds.ProvisionerVersion.SKYPILOT
    STATUS_VERSION = clouds.StatusVersion.SKYPILOT

    _INDENT_PREFIX = ' ' * 4

    # Set of contexts that has logged as temporarily unreachable
    logged_unreachable_contexts: Set[str] = set()

    @classmethod
    def _unsupported_features_for_resources(
        cls, resources: 'resources_lib.Resources'
    ) -> Dict[clouds.CloudImplementationFeatures, str]:
        # TODO(aylei): features need to be regional (per context) to make
        # multi-kubernetes selection/failover work.
        unsupported_features = cls._CLOUD_UNSUPPORTED_FEATURES.copy()
        context = resources.region
        if context is None:
            context = kubernetes_utils.get_current_kube_config_context_name()
        unsupported_features[clouds.CloudImplementationFeatures.STOP] = (
            'Stopping clusters is not supported on Kubernetes.')
        unsupported_features[clouds.CloudImplementationFeatures.AUTOSTOP] = (
            'Auto-stop is not supported on Kubernetes.')
        # Allow spot instances if supported by the cluster
        try:
            spot_label_key, _ = kubernetes_utils.get_spot_label(context)
            if spot_label_key is not None:
                unsupported_features.pop(
                    clouds.CloudImplementationFeatures.SPOT_INSTANCE, None)
            # Allow custom network tier if supported by the cluster
            # (e.g., Nebius clusters with high performance networking)
            network_type, _ = cls._detect_network_type(context,
                                                       resources.network_tier)
            if network_type.supports_high_performance_networking():
                unsupported_features.pop(
                    clouds.CloudImplementationFeatures.CUSTOM_NETWORK_TIER,
                    None)
        except exceptions.KubeAPIUnreachableError as e:
            cls._log_unreachable_context(context, str(e))
        return unsupported_features

    @classmethod
    def max_cluster_name_length(cls) -> Optional[int]:
        return cls._MAX_CLUSTER_NAME_LEN_LIMIT

    @classmethod
    @annotations.lru_cache(scope='global', maxsize=1)
    def _log_skipped_contexts_once(cls, skipped_contexts: Tuple[str,
                                                                ...]) -> None:
        """Log skipped contexts for only once.

        We don't directly cache the result of _filter_existing_allowed_contexts
        as the admin policy may update the allowed contexts.
        """
        if skipped_contexts:
            logger.warning(
                f'Kubernetes contexts {set(skipped_contexts)!r} specified in '
                '"allowed_contexts" not found in kubeconfig. '
                'Ignoring these contexts.')

    @classmethod
    def existing_allowed_contexts(cls, silent: bool = False) -> List[str]:
        """Get existing allowed contexts.

        If None is returned in the list, it means that we are running in a pod
        with in-cluster auth. In this case, we specify None context, which will
        use the service account mounted in the pod.
        """
        all_contexts = kubernetes_utils.get_all_kube_context_names()
        if not all_contexts:
            return []

        all_contexts = set(all_contexts)

        # Allowed_contexts specified for workspace should take precedence over
        # the global allowed_contexts.
        allowed_contexts = skypilot_config.get_workspace_cloud(
            'kubernetes').get('allowed_contexts', None)
        if allowed_contexts is None:
            allowed_contexts = skypilot_config.get_effective_region_config(
                cloud='kubernetes',
                region=None,
                keys=('allowed_contexts',),
                default_value=None)

        # Exclude contexts starting with `ssh-`
        # TODO(romilb): Remove when SSH Node Pools use a separate kubeconfig.
        all_contexts = [
            ctx for ctx in all_contexts if not ctx.startswith('ssh-')
        ]

        allow_all_contexts = allowed_contexts == 'all' or (
            allowed_contexts is None and
            env_options.Options.ALLOW_ALL_KUBERNETES_CONTEXTS.get())
        if allow_all_contexts:
            allowed_contexts = all_contexts

        if allowed_contexts is None:
            # Try kubeconfig if present
            current_context = (
                kubernetes_utils.get_current_kube_config_context_name())
            if ((current_context is None or current_context.startswith('ssh-'))
                    and kubernetes_utils.is_incluster_config_available()):
                # If no kubeconfig contexts found, use in-cluster if available
                current_context = kubernetes.in_cluster_context_name()
            allowed_contexts = []
            if current_context is not None:
                allowed_contexts = [current_context]

        existing_contexts = []
        skipped_contexts = []
        for context in allowed_contexts:
            if context in all_contexts:
                existing_contexts.append(context)
            else:
                # Skip SSH Node Pool contexts
                if context.startswith('ssh-'):
                    continue
                skipped_contexts.append(context)
        if not silent:
            cls._log_skipped_contexts_once(tuple(skipped_contexts))
        return existing_contexts

    @classmethod
    def _log_unreachable_context(cls,
                                 context: str,
                                 reason: Optional[str] = None) -> None:
        """Logs a Kubernetes context as unreachable.

        Args:
            context: The Kubernetes context to mark as unreachable.
            reason: Optional reason for marking the context as unreachable.
            silent: Whether to suppress the log message.
        """
        # Skip if this context has already been logged as unreachable
        if context in cls.logged_unreachable_contexts:
            return

        cls.logged_unreachable_contexts.add(context)
        msg = f'Excluding Kubernetes context {context}'
        if reason is not None:
            msg += f': {reason}'
        logger.info(msg)

        # Check if all existing allowed contexts are now unreachable
        existing_contexts = cls.existing_allowed_contexts()
        if existing_contexts and all(ctx in cls.logged_unreachable_contexts
                                     for ctx in existing_contexts):
            logger.warning(
                'All Kubernetes contexts are unreachable. '
                'Retry if it is a transient error, or run sky check to '
                'refresh Kubernetes availability if permanent.')

    @classmethod
    def regions_with_offering(cls, instance_type: Optional[str],
                              accelerators: Optional[Dict[str, int]],
                              use_spot: bool, region: Optional[str],
                              zone: Optional[str]) -> List[clouds.Region]:
        del accelerators, zone, use_spot  # unused
        existing_contexts = cls.existing_allowed_contexts()

        regions = []
        for context in existing_contexts:
            regions.append(clouds.Region(context))

        if region is not None:
            regions = [r for r in regions if r.name == region]

        # Check if requested instance type will fit in the cluster.
        # TODO(zhwu,romilb): autoscaler type needs to be regional (per
        # kubernetes cluster/context).
        if instance_type is None:
            return regions

        regions_to_return = []
        for r in regions:
            context = r.name
            try:
                fits, reason = kubernetes_utils.check_instance_fits(
                    context, instance_type)
            except exceptions.KubeAPIUnreachableError as e:
                cls._log_unreachable_context(context, str(e))
                continue
            if fits:
                regions_to_return.append(r)
                continue
            logger.debug(f'Instance type {instance_type} does '
                         'not fit in the existing Kubernetes cluster '
                         'with context: '
                         f'{context}. Reason: {reason}')

            autoscaler_type = skypilot_config.get_effective_region_config(
                cloud='kubernetes',
                region=context,
                keys=('autoscaler',),
                default_value=None)
            if (autoscaler_type is not None and
                    not kubernetes_utils.get_autoscaler(
                        kubernetes_enums.KubernetesAutoscalerType(
                            autoscaler_type)).can_query_backend):
                # Unsupported autoscaler type. Rely on the autoscaler to
                # provision the right instance type without running checks.
                # Worst case, if autoscaling fails, the pod will be stuck in
                # pending state until provision_timeout, after which failover
                # will be triggered.
                #
                # Removing this if statement produces the same behavior,
                # because can_create_new_instance_of_type() always returns True
                # for unsupported autoscaler types.
                # This check is here as a performance optimization to avoid
                # further code executions that is known to return this result.
                regions_to_return.append(r)
                continue

            if autoscaler_type is None:
                continue
            autoscaler = kubernetes_utils.get_autoscaler(
                kubernetes_enums.KubernetesAutoscalerType(autoscaler_type))
            logger.debug(f'{context} has autoscaler of type: {autoscaler_type}')
            if autoscaler.can_create_new_instance_of_type(
                    context, instance_type):
                logger.debug(f'Kubernetes cluster {context} can be '
                             'autoscaled to create instance type '
                             f'{instance_type}. Including {context} '
                             'in the list of regions to return.')
                regions_to_return.append(r)
        return regions_to_return

    def instance_type_to_hourly_cost(self,
                                     instance_type: str,
                                     use_spot: bool,
                                     region: Optional[str] = None,
                                     zone: Optional[str] = None) -> float:
        # TODO(romilb): Investigate how users can provide their own cost catalog
        #  for Kubernetes clusters.
        # For now, assume zero cost for Kubernetes clusters
        return 0.0

    def accelerators_to_hourly_cost(self,
                                    accelerators: Dict[str, int],
                                    use_spot: bool,
                                    region: Optional[str] = None,
                                    zone: Optional[str] = None) -> float:
        del accelerators, use_spot, region, zone  # unused
        return 0.0

    def get_egress_cost(self, num_gigabytes: float) -> float:
        return 0.0

    def __repr__(self):
        return self._REPR

    @classmethod
    def get_default_instance_type(
            cls,
            cpus: Optional[str] = None,
            memory: Optional[str] = None,
            disk_tier: Optional['resources_utils.DiskTier'] = None,
            region: Optional[str] = None,
            zone: Optional[str] = None) -> str:
        # TODO(romilb): In the future, we may want to move the instance type
        #  selection + availability checking to a kubernetes_catalog module.
        del disk_tier, region, zone  # Unused.
        # We strip '+' from resource requests since Kubernetes can provision
        # exactly the requested resources.
        instance_cpus = float(
            cpus.strip('+')) if cpus is not None else cls._DEFAULT_NUM_VCPUS
        if memory is not None:
            if memory.endswith('+'):
                instance_mem = float(memory[:-1])
            elif memory.endswith('x'):
                instance_mem = float(memory[:-1]) * instance_cpus
            else:
                instance_mem = float(memory)
        else:
            instance_mem = instance_cpus * cls._DEFAULT_MEMORY_CPU_RATIO
        virtual_instance_type = kubernetes_utils.KubernetesInstanceType(
            instance_cpus, instance_mem).name
        return virtual_instance_type

    @classmethod
    def get_accelerators_from_instance_type(
        cls,
        instance_type: str,
    ) -> Optional[Dict[str, Union[int, float]]]:
        inst = kubernetes_utils.KubernetesInstanceType.from_instance_type(
            instance_type)
        return {
            inst.accelerator_type: inst.accelerator_count
        } if (inst.accelerator_count is not None and
              inst.accelerator_type is not None) else None

    @classmethod
    def get_vcpus_mem_from_instance_type(
            cls, instance_type: str) -> Tuple[Optional[float], Optional[float]]:
        """Returns the #vCPUs and memory that the instance type offers."""
        k = kubernetes_utils.KubernetesInstanceType.from_instance_type(
            instance_type)
        return k.cpus, k.memory

    @classmethod
    def zones_provision_loop(
        cls,
        *,
        region: str,
        num_nodes: int,
        instance_type: str,
        accelerators: Optional[Dict[str, int]] = None,
        use_spot: bool = False,
    ) -> Iterator[Optional[List[clouds.Zone]]]:
        # Always yield None for zones, since Kubernetes does not have zones, and
        # we should allow any region get to this point.
        yield None

    @classmethod
    def get_zone_shell_cmd(cls) -> Optional[str]:
        return None

    @classmethod
    def get_image_size(cls, image_id: str, region: Optional[str]) -> int:
        del image_id, region  # Unused.
        # We don't limit the image by its size compared to the disk size, as
        # we don't have a notion of disk size in Kubernetes.
        return 0

    @staticmethod
    def _calculate_provision_timeout(
        num_nodes: int,
        volume_mounts: Optional[List['volume_lib.VolumeMount']],
        enable_flex_start: bool,
    ) -> int:
        """Calculate provision timeout based on number of nodes.

        The timeout scales linearly with the number of nodes to account for
        scheduling overhead, but is capped to avoid excessive waiting.

        Args:
            num_nodes: Number of nodes being provisioned
            volume_mounts: Volume mounts for the pod
            enable_flex_start: Whether flex start is enabled

        Returns:
            Timeout in seconds
        """
        base_timeout = 10  # Base timeout for single node
        per_node_timeout = 0.2  # Additional seconds per node
        max_timeout = 60  # Cap at 1 minute
        if enable_flex_start:
            # Flex start takes longer to provision.
            base_timeout = 1200
            per_node_timeout = 10
            max_timeout = 2400
        elif volume_mounts is not None:
            for volume_mount in volume_mounts:
                if (volume_mount.volume_config.type ==
                        volume_lib.VolumeType.PVC.value):
                    if (volume_mount.volume_config.config.get(
                            'access_mode', '') ==
                            volume_lib.VolumeAccessMode.READ_WRITE_MANY.value):
                        # GKE may take several minutes to provision a PV
                        # supporting READ_WRITE_MANY with filestore.
                        base_timeout = 180
                        max_timeout = 240
                        break

        return int(
            min(base_timeout + (per_node_timeout * (num_nodes - 1)),
                max_timeout))

    def make_deploy_resources_variables(
        self,
        resources: 'resources_lib.Resources',
        cluster_name: 'resources_utils.ClusterName',
        region: Optional['clouds.Region'],
        zones: Optional[List['clouds.Zone']],
        num_nodes: int,
        dryrun: bool = False,
        volume_mounts: Optional[List['volume_lib.VolumeMount']] = None,
    ) -> Dict[str, Optional[str]]:
        del cluster_name, zones, dryrun  # Unused.
        if region is None:
            context = kubernetes_utils.get_current_kube_config_context_name()
        else:
            context = region.name
        assert context is not None, 'No context found in kubeconfig'

        resources = resources.assert_launchable()
        acc_dict = self.get_accelerators_from_instance_type(
            resources.instance_type)
        custom_resources = resources_utils.make_ray_custom_resources_str(
            acc_dict)

        # resources.memory and cpus are None if they are not explicitly set.
        # We fetch the default values for the instance type in that case.
        k = kubernetes_utils.KubernetesInstanceType.from_instance_type(
            resources.instance_type)
        cpus = k.cpus
        mem = k.memory
        # Optionally populate accelerator information.
        acc_type = k.accelerator_type
        acc_count = k.accelerator_count
        if acc_type is not None and is_tpu_on_gke(acc_type):
            acc_type, acc_count = normalize_tpu_accelerator_name(acc_type)
        else:
            acc_count = acc_count or 0

        def _get_image_id(resources: 'resources_lib.Resources') -> str:
            image_id_dict = resources.image_id
            if image_id_dict is not None:
                # Use custom image specified in resources
                if None in image_id_dict:
                    image_id = image_id_dict[None]
                else:
                    assert resources.region in image_id_dict, image_id_dict
                    image_id = image_id_dict[resources.region]
                if image_id.startswith('docker:'):
                    image_id = image_id[len('docker:'):]
            else:
                # Select image based on whether we are using GPUs or not.
                image_id = self.IMAGE_GPU if acc_count > 0 else self.IMAGE_CPU
                # Get the container image ID from the service catalog.
                image_id = catalog.get_image_id_from_tag(image_id,
                                                         clouds='kubernetes')
            return image_id

        image_id = _get_image_id(resources)

        # Set environment variables for the pod. Note that SkyPilot env vars
        # are set separately when the task is run. These env vars are
        # independent of the SkyPilot task to be run.
        k8s_env_vars = {kubernetes.IN_CLUSTER_CONTEXT_NAME_ENV_VAR: context}

        # Setup GPU/TPU labels and resource keys.
        k8s_acc_label_key = None
        k8s_acc_label_values = None
        k8s_topology_label_key = None
        k8s_topology_label_value = None
        k8s_resource_key = None
        tpu_requested = False
        avoid_label_keys = None

        # If GPU/TPUs are requested, set node label to match the GPU/TPU type.
        if acc_count > 0 and acc_type is not None:
            (k8s_acc_label_key, k8s_acc_label_values, k8s_topology_label_key,
             k8s_topology_label_value) = (
                 kubernetes_utils.get_accelerator_label_key_values(
                     context, acc_type, acc_count))
            if (k8s_acc_label_key ==
                    kubernetes_utils.GKELabelFormatter.TPU_LABEL_KEY):
                tpu_requested = True
                k8s_resource_key = kubernetes_utils.TPU_RESOURCE_KEY
            else:
                k8s_resource_key = kubernetes_utils.get_gpu_resource_key(
                    context)
        else:
            # If no GPUs are requested, we set NVIDIA_VISIBLE_DEVICES=none to
            # maintain GPU isolation. This is to override the default behavior
            # of Nvidia device plugin which would expose all GPUs to the pod
            # when no GPUs are requested.
            # Note that NVIDIA_VISIBLE_DEVICES is different from
            # CUDA_VISIBLE_DEVICES - the latter is used to control which GPUs
            # are visible to the application and is set inside the pod, while
            # the former is used to control which GPUs are visible to the pod
            # through the nvidia runtime.
            # See: https://github.com/NVIDIA/k8s-device-plugin/issues/61
            k8s_env_vars['NVIDIA_VISIBLE_DEVICES'] = 'none'
            avoid_label_keys = kubernetes_utils.get_accelerator_label_keys(
                context)
            if len(avoid_label_keys) == 0:
                avoid_label_keys = None
        port_mode = network_utils.get_port_mode(None, context)

        remote_identity = skypilot_config.get_effective_region_config(
            cloud='kubernetes',
            region=context,
            keys=('remote_identity',),
            default_value=schemas.get_default_remote_identity('kubernetes'))

        if isinstance(remote_identity, dict):
            # If remote_identity is a dict, use the service account for the
            # current context
            k8s_service_account_name = remote_identity.get(context, None)
            if k8s_service_account_name is None:
                err_msg = (f'Context {context!r} not found in '
                           'remote identities from config.yaml')
                raise ValueError(err_msg)
        else:
            # If remote_identity is not a dict, use
            k8s_service_account_name = remote_identity

        lc = schemas.RemoteIdentityOptions.LOCAL_CREDENTIALS.value
        sa = schemas.RemoteIdentityOptions.SERVICE_ACCOUNT.value

        if k8s_service_account_name == lc or k8s_service_account_name == sa:
            # Use the default service account if remote identity is not set.
            # For LOCAL_CREDENTIALS, this is for in-cluster authentication
            # which needs a serviceaccount (specifically for SSH node pools
            # which uses in-cluster authentication internally, and we would
            # like to support exec-auth when the user is also using SSH infra)
            k8s_service_account_name = (
                kubernetes_utils.DEFAULT_SERVICE_ACCOUNT_NAME)

        fuse_device_required = bool(resources.requires_fuse)

        # Configure spot labels, if requested and supported
        spot_label_key, spot_label_value = None, None
        if resources.use_spot:
            spot_label_key, spot_label_value = kubernetes_utils.get_spot_label()

        network_type, machine_type = self._detect_network_type(
            context, resources.network_tier)

        # Check if this cluster supports high performance networking and
        # configure appropriate settings for different cluster types
        if (resources.network_tier is not None and
                resources.network_tier == resources_utils.NetworkTier.BEST):
            # Only proceed if CUSTOM_NETWORK_TIER is supported by this cluster
            unsupported_features = self._unsupported_features_for_resources(
                resources)
            if clouds.CloudImplementationFeatures.CUSTOM_NETWORK_TIER \
                    not in unsupported_features:
                # Add high-performance networking environment variables for
                # clusters with high performance networking
                network_env_vars = network_type.get_network_env_vars()
                k8s_env_vars.update(network_env_vars)

        # We specify object-store-memory to be 500MB to avoid taking up too
        # much memory on the head node. 'num-cpus' should be set to limit
        # the CPU usage on the head pod, otherwise the ray cluster will use the
        # CPU resources on the node instead within the pod.
        custom_ray_options = {
            'object-store-memory': 500000000,
            # 'num-cpus' must be an integer, but we should not set it to 0 if
            # cpus is <1.
            'num-cpus': str(max(int(cpus), 1)),
        }

        # Get the storage class name for high availability controller's PVC
        k8s_ha_storage_class_name = (
            skypilot_config.get_effective_region_config(
                cloud='kubernetes',
                region=context,
                keys=('high_availability', 'storage_class_name'),
                default_value=None))

        k8s_kueue_local_queue_name = (
            skypilot_config.get_effective_region_config(
                cloud='kubernetes',
                region=context,
                keys=('kueue', 'local_queue_name'),
                default_value=None,
                override_configs=resources.cluster_config_overrides))

        # Check DWS configuration for GKE.
        (enable_flex_start, enable_flex_start_queued_provisioning,
         max_run_duration_seconds) = gcp_utils.get_dws_config(
             context, k8s_kueue_local_queue_name,
             resources.cluster_config_overrides)
        if enable_flex_start_queued_provisioning or enable_flex_start:
            # DWS is only supported in GKE, check the autoscaler type.
            autoscaler_type = skypilot_config.get_effective_region_config(
                cloud='kubernetes',
                region=context,
                keys=('autoscaler',),
                default_value=None)
            if (autoscaler_type !=
                    kubernetes_enums.KubernetesAutoscalerType.GKE.value):
                raise ValueError(
                    f'DWS is only supported in GKE, but the autoscaler type '
                    f'for context {context} is {autoscaler_type}')

        # Timeout for resource provisioning. This timeout determines how long to
        # wait for pod to be in pending status before giving up.
        # Larger timeout may be required for autoscaling clusters, since
        # autoscaler may take some time to provision new nodes.
        # Note that this timeout includes time taken by the Kubernetes scheduler
        # itself, which can be upto 2-3 seconds, and up to 10-15 seconds when
        # scheduling 100s of pods.
        # We use a linear scaling formula to determine the timeout based on the
        # number of nodes.

        timeout = self._calculate_provision_timeout(
            num_nodes, volume_mounts, enable_flex_start or
            enable_flex_start_queued_provisioning)
        timeout = skypilot_config.get_effective_region_config(
            cloud='kubernetes',
            region=context,
            keys=('provision_timeout',),
            default_value=timeout,
            override_configs=resources.cluster_config_overrides)

        deploy_vars = {
            'instance_type': resources.instance_type,
            'custom_resources': custom_resources,
            'cpus': str(cpus),
            'memory': str(mem),
            'accelerator_count': str(acc_count),
            'timeout': str(timeout),
            'k8s_port_mode': port_mode.value,
<<<<<<< HEAD
            'k8s_networking_mode': network_utils.get_networking_mode(
                None, context=context).value,
=======
            'k8s_ssh_key_secret_name': self.SKY_SSH_KEY_SECRET_NAME,
>>>>>>> 123161e4
            'k8s_acc_label_key': k8s_acc_label_key,
            'k8s_acc_label_values': k8s_acc_label_values,
            'k8s_service_account_name': k8s_service_account_name,
            'k8s_automount_sa_token': 'true',
            'k8s_fuse_device_required': fuse_device_required,
            'k8s_kueue_local_queue_name': k8s_kueue_local_queue_name,
            # Namespace to run the fusermount-server daemonset in
            'k8s_skypilot_system_namespace': _SKYPILOT_SYSTEM_NAMESPACE,
            'k8s_fusermount_shared_dir': _FUSERMOUNT_SHARED_DIR,
            'k8s_spot_label_key': spot_label_key,
            'k8s_spot_label_value': spot_label_value,
            'tpu_requested': tpu_requested,
            'k8s_topology_label_key': k8s_topology_label_key,
            'k8s_topology_label_value': k8s_topology_label_value,
            'k8s_resource_key': k8s_resource_key,
            'k8s_env_vars': k8s_env_vars,
            'image_id': image_id,
            'ray_installation_commands': constants.RAY_INSTALLATION_COMMANDS,
            'ray_head_start_command': instance_setup.ray_head_start_command(
                custom_resources, custom_ray_options),
            'skypilot_ray_port': constants.SKY_REMOTE_RAY_PORT,
            'ray_worker_start_command': instance_setup.ray_worker_start_command(
                custom_resources, custom_ray_options, no_restart=False),
            'k8s_high_availability_deployment_volume_mount_name':
                (kubernetes_utils.HIGH_AVAILABILITY_DEPLOYMENT_VOLUME_MOUNT_NAME
                ),
            'k8s_high_availability_deployment_volume_mount_path':
                (kubernetes_utils.HIGH_AVAILABILITY_DEPLOYMENT_VOLUME_MOUNT_PATH
                ),
            'k8s_high_availability_deployment_setup_script_path':
                (constants.PERSISTENT_SETUP_SCRIPT_PATH),
            'k8s_high_availability_deployment_run_script_dir':
                (constants.PERSISTENT_RUN_SCRIPT_DIR),
            'k8s_high_availability_restarting_signal_file':
                (constants.PERSISTENT_RUN_RESTARTING_SIGNAL_FILE),
            'ha_recovery_log_path':
                constants.HA_PERSISTENT_RECOVERY_LOG_PATH.format(''),
            'sky_python_cmd': constants.SKY_PYTHON_CMD,
            'k8s_high_availability_storage_class_name':
                (k8s_ha_storage_class_name),
            'avoid_label_keys': avoid_label_keys,
            'k8s_enable_flex_start': enable_flex_start,
            'k8s_max_run_duration_seconds': max_run_duration_seconds,
            'k8s_network_type': network_type.value,
        }

        # Add kubecontext if it is set. It may be None if SkyPilot is running
        # inside a pod with in-cluster auth.
        if context is not None:
            deploy_vars['k8s_context'] = context

        namespace = kubernetes_utils.get_kube_config_context_namespace(context)
        deploy_vars['k8s_namespace'] = namespace

        # Add backward compatibility template variables for GPUDirect variants
        deploy_vars['k8s_enable_gpudirect_tcpx'] = (
            network_type == KubernetesHighPerformanceNetworkType.GCP_TCPX)
        deploy_vars['k8s_enable_gpudirect_tcpxo'] = (
            network_type == KubernetesHighPerformanceNetworkType.GCP_TCPXO)
        rdma_enabled = (network_type ==
                        KubernetesHighPerformanceNetworkType.GCP_GPUDIRECT_RDMA)
        deploy_vars['k8s_enable_gpudirect_rdma'] = rdma_enabled
        if rdma_enabled and machine_type.startswith('a4'):
            deploy_vars['k8s_enable_gpudirect_rdma_a4'] = True
        else:
            deploy_vars['k8s_enable_gpudirect_rdma_a4'] = False

        deploy_vars['k8s_ipc_lock_capability'] = (
            network_type.requires_ipc_lock_capability())

        return deploy_vars

    @staticmethod
    def _warn_on_disk_size(resources: 'resources_lib.Resources'):
        if resources.disk_size != resources_lib.DEFAULT_DISK_SIZE_GB:
            logger.info(f'{colorama.Style.DIM}Disk size {resources.disk_size} '
                        'is not supported by Kubernetes. '
                        'To add additional disk, use volumes.'
                        f'{colorama.Style.RESET_ALL}')
        if resources.disk_tier is not None:
            logger.info(f'{colorama.Style.DIM}Disk tier {resources.disk_tier} '
                        'is not supported by Kubernetes. '
                        'To add additional disk, use volumes.'
                        f'{colorama.Style.RESET_ALL}')

    def _get_feasible_launchable_resources(
        self, resources: 'resources_lib.Resources'
    ) -> 'resources_utils.FeasibleResources':
        # TODO(zhwu): This needs to be updated to return the correct region
        # (context) that has enough resources.
        self._warn_on_disk_size(resources)
        fuzzy_candidate_list: List[str] = []
        if resources.instance_type is not None:
            assert resources.is_launchable(), resources
            regions = self.regions_with_offering(
                resources.instance_type,
                accelerators=resources.accelerators,
                use_spot=resources.use_spot,
                region=resources.region,
                zone=resources.zone)
            if not regions:
                return resources_utils.FeasibleResources([], [], None)
            resources = resources.copy(accelerators=None)
            return resources_utils.FeasibleResources([resources],
                                                     fuzzy_candidate_list, None)

        def _make(instance_list):
            resource_list = []
            for instance_type in instance_list:
                r = resources.copy(
                    cloud=self.__class__(),
                    instance_type=instance_type,
                    accelerators=None,
                )
                resource_list.append(r)
            return resource_list

        # Currently, handle a filter on accelerators only.
        accelerators = resources.accelerators

        default_instance_type = Kubernetes.get_default_instance_type(
            cpus=resources.cpus,
            memory=resources.memory,
            disk_tier=resources.disk_tier,
            region=resources.region,
            zone=resources.zone)

        if accelerators is None:
            # For CPU only clusters, need no special handling
            chosen_instance_type = default_instance_type
        else:
            assert len(accelerators) == 1, resources
            # GPUs requested - build instance type.
            acc_type, acc_count = list(accelerators.items())[0]
            # If acc_type contains spaces, return empty list since Kubernetes
            # does not support spaces in label values
            if ' ' in acc_type:
                return resources_utils.FeasibleResources([], [], None)

            # Parse into KubernetesInstanceType
            k8s_instance_type = (kubernetes_utils.KubernetesInstanceType.
                                 from_instance_type(default_instance_type))

            gpu_task_cpus = k8s_instance_type.cpus
            if resources.cpus is None:
                gpu_task_cpus = self._DEFAULT_NUM_VCPUS_WITH_GPU * acc_count
            # Special handling to bump up memory multiplier for GPU instances
            gpu_task_memory = (float(resources.memory.strip('+')) if
                               resources.memory is not None else gpu_task_cpus *
                               self._DEFAULT_MEMORY_CPU_RATIO_WITH_GPU)
            chosen_instance_type = (
                kubernetes_utils.KubernetesInstanceType.from_resources(
                    gpu_task_cpus, gpu_task_memory, acc_count, acc_type).name)
        # Check the availability of the specified instance type in all contexts.
        available_regions = self.regions_with_offering(
            chosen_instance_type,
            accelerators=None,
            use_spot=resources.use_spot,
            region=resources.region,
            zone=resources.zone)
        if not available_regions:
            return resources_utils.FeasibleResources([], [], None)
        # No fuzzy lists for Kubernetes
        # We don't set the resources returned with regions, because the
        # optimizer will further find the valid region (context) for the
        # resources.
        return resources_utils.FeasibleResources(_make([chosen_instance_type]),
                                                 [], None)

    @classmethod
    def _check_single_context(cls, context: str) -> Tuple[bool, str]:
        """Check if the user has access credentials to a single SSH context."""

        def _red_color(str_to_format: str) -> str:
            return (f'{colorama.Fore.LIGHTRED_EX}'
                    f'{str_to_format}'
                    f'{colorama.Style.RESET_ALL}')

        def _dim_color(str_to_format: str) -> str:
            return (f'{colorama.Style.DIM}'
                    f'{str_to_format}'
                    f'{colorama.Style.RESET_ALL}')

        def _bright_green_color(str_to_format: str) -> str:
            return (f'{colorama.Fore.GREEN}'
                    f'{str_to_format}'
                    f'{colorama.Style.RESET_ALL}')

        try:
            check_result = kubernetes_utils.check_credentials(
                context, run_optional_checks=True)
            if check_result[0]:
                if check_result[1] is not None:
                    return True, (_bright_green_color('enabled.') +
                                  _dim_color(f' Note: {check_result[1]}'))
                else:
                    return True, _bright_green_color('enabled.')
            else:
                assert check_result[1] is not None
                return False, (_red_color('disabled.') +
                               _dim_color(f' Reason: {check_result[1]}'))
        except Exception as e:  # pylint: disable=broad-except
            return False, _red_color(str(e))

    @classmethod
    def _check_compute_credentials(
            cls) -> Tuple[bool, Optional[Union[str, Dict[str, str]]]]:
        """Checks if the user has access credentials to
        Kubernetes."""
        # Check for port forward dependencies
        logger.debug(f'Checking compute credentials for {cls.canonical_name()}')
        reasons = kubernetes_utils.check_port_forward_mode_dependencies(False)
        if reasons is not None:
            formatted = '\n'.join(
                [reasons[0]] +
                [f'{cls._INDENT_PREFIX}' + r for r in reasons[1:]])
            return (False, formatted)

        # Test using python API
        try:
            existing_allowed_contexts = cls.existing_allowed_contexts()
        except ImportError as e:
            return (False,
                    f'{common_utils.format_exception(e, use_bracket=True)}')
        if not existing_allowed_contexts:
            if skypilot_config.loaded_config_path() is None:
                check_skypilot_config_msg = ''
            else:
                check_skypilot_config_msg = (
                    ' and check "allowed_contexts" in your '
                    f'{skypilot_config.loaded_config_path()} file.')
            return (False, 'No available context found in kubeconfig. '
                    'Check if you have a valid kubeconfig file' +
                    check_skypilot_config_msg)

        ctx2text = {}
        success = False
        for context in existing_allowed_contexts:
            suc, text = cls._check_single_context(context)
            success = success or suc
            ctx2text[context] = text

        return success, ctx2text

    @classmethod
    def _format_credential_check_results(cls, hints: List[str],
                                         reasons: List[str]) -> str:
        """Format credential check results with hints and reasons.

        Args:
            hints: List of successful context check messages.
            reasons: List of failed context check reasons.

        Returns:
            A formatted string containing hints and by failure reasons.
        """
        message_parts = []
        if len(hints) == 1 and not reasons:
            return hints[0]
        if hints:
            message_parts.append(f'\n{cls._INDENT_PREFIX}  ' +
                                 f'\n{cls._INDENT_PREFIX}  '.join(hints))
        if reasons:
            if hints:
                message_parts.append('\n')
            message_parts.append(
                f'\n{cls._INDENT_PREFIX}Unavailable contexts (remove from '
                '"allowed_contexts" config if permanently unavailable): '
                f'\n{cls._INDENT_PREFIX}  ' +
                f'\n{cls._INDENT_PREFIX}  '.join(reasons))
        return ''.join(message_parts)

    def get_credential_file_mounts(self) -> Dict[str, str]:
        credential_paths = kubernetes_utils.get_kubeconfig_paths()
        if credential_paths:
            # For single kubeconfig path, keep the original path.
            kubeconfig_file = credential_paths[0]
            if len(credential_paths) > 1:
                # For multiple kubeconfig paths, merge them into a single file.
                # TODO(aylei): GC merged kubeconfig files.
                kubeconfig_file = tempfile.NamedTemporaryFile(
                    prefix='merged-kubeconfig-', suffix='.yaml',
                    delete=False).name
                subprocess.run(
                    'kubectl config view --flatten '
                    f'> {kubeconfig_file}',
                    shell=True,
                    check=True)
            if os.path.exists(kubeconfig_file):
                # convert auth plugin paths (e.g.: gke-gcloud-auth-plugin)
                kubeconfig_file = kubernetes_utils.format_kubeconfig_exec_auth_with_cache(kubeconfig_file)  # pylint: disable=line-too-long

            # Upload kubeconfig to the default path to avoid having to set
            # KUBECONFIG in the environment.
            return {kubernetes.DEFAULT_KUBECONFIG_PATH: kubeconfig_file}
        else:
            return {}

    def instance_type_exists(self, instance_type: str) -> bool:
        return kubernetes_utils.KubernetesInstanceType.is_valid_instance_type(
            instance_type)

    def validate_region_zone(self, region: Optional[str], zone: Optional[str]):
        if region == kubernetes.in_cluster_context_name():
            # If running incluster, we set region to IN_CLUSTER_REGION
            # since there is no context name available.
            return region, zone

        all_contexts = kubernetes_utils.get_all_kube_context_names()

        if region and region not in all_contexts:
            raise ValueError(
                f'Context {region} not found in kubeconfig. Kubernetes only '
                'supports context names as regions. Available '
                f'contexts: {all_contexts}')
        if zone is not None:
            raise ValueError('Kubernetes support does not support setting zone.'
                             ' Cluster used is determined by the kubeconfig.')
        return region, zone

    @staticmethod
    def get_identity_from_context(context):
        if 'namespace' in context['context']:
            namespace = context['context']['namespace']
        else:
            namespace = kubernetes_utils.DEFAULT_NAMESPACE
        user = context['context']['user']
        cluster = context['context']['cluster']
        identity_str = f'{cluster}_{user}_{namespace}'
        return identity_str

    @classmethod
    def get_user_identities(cls) -> Optional[List[List[str]]]:
        identities = []
        k8s = kubernetes.kubernetes
        try:
            all_contexts, current_context = (
                kubernetes.list_kube_config_contexts())
        except k8s.config.config_exception.ConfigException:
            return None
        # Add current context at the head of the list
        current_identity = [cls.get_identity_from_context(current_context)]
        identities.append(current_identity)
        for context in all_contexts:
            identity = [cls.get_identity_from_context(context)]
            identities.append(identity)
        return identities

    @classmethod
    def is_volume_name_valid(cls,
                             volume_name: str) -> Tuple[bool, Optional[str]]:
        """Validates that the volume name is valid for this cloud.

        Follows Kubernetes DNS-1123 subdomain rules:
        - must be <= 253 characters
        - must match: '[a-z0-9]([-a-z0-9]*[a-z0-9])?(.[a-z0-9]([-a-z0-9]*[a-z0-9])?)*' # pylint: disable=line-too-long
        """
        # Max length per DNS-1123 subdomain
        if len(volume_name) > cls._MAX_VOLUME_NAME_LEN_LIMIT:
            return (False, f'Volume name exceeds the maximum length of '
                    f'{cls._MAX_VOLUME_NAME_LEN_LIMIT} characters '
                    '(DNS-1123 subdomain).')

        # DNS-1123 label: [a-z0-9]([-a-z0-9]*[a-z0-9])?
        label = r'[a-z0-9]([-a-z0-9]*[a-z0-9])?'
        # DNS-1123 subdomain: label(\.-separated label)*
        subdomain_pattern = rf'^{label}(\.{label})*$'
        if re.fullmatch(subdomain_pattern, volume_name) is None:
            return (False, 'Volume name must be a valid DNS-1123 subdomain: '
                    'lowercase alphanumeric, "-", and "."; start/end with '
                    'alphanumeric.')
        return True, None

    @classmethod
    def is_label_valid(cls, label_key: str,
                       label_value: str) -> Tuple[bool, Optional[str]]:
        # Kubernetes labels can be of the format <domain>/<key>: <value>
        key_regex = re.compile(
            # Look-ahead to ensure proper domain formatting up to a slash
            r'^(?:(?=[a-z0-9]([-a-z0-9.]*[a-z0-9])?\/)'
            # Match domain: starts and ends with alphanum up to 253 chars
            # including a slash in the domain.
            r'[a-z0-9]([-a-z0-9.]{0,251}[a-z0-9])?\/)?'
            # Match key: starts and ends with alphanum, upto to 63 chars.
            r'[a-z0-9]([-a-z0-9_.]{0,61}[a-z0-9])?$')
        value_regex = re.compile(
            r'^([a-zA-Z0-9]([-a-zA-Z0-9_.]{0,61}[a-zA-Z0-9])?)?$')
        key_valid = bool(key_regex.match(label_key))
        value_valid = bool(value_regex.match(label_value))
        error_msg = None
        condition_msg = ('Value must consist of alphanumeric characters or '
                         '\'-\', \'_\', \'.\', and must be no more than 63 '
                         'characters in length.')
        if not key_valid:
            error_msg = (f'Invalid label key {label_key} for Kubernetes. '
                         f'{condition_msg}')
        if not value_valid:
            error_msg = (f'Invalid label value {label_value} for Kubernetes. '
                         f'{condition_msg}')
        if not key_valid or not value_valid:
            return False, error_msg
        return True, None

    @classmethod
    def expand_infras(cls) -> List[str]:
        return [
            f'{cls.canonical_name()}/{c}'
            for c in cls.existing_allowed_contexts(silent=True)
        ]

    @classmethod
    def _detect_network_type(
        cls,
        context: str,
        network_tier: Optional['resources_utils.NetworkTier'] = None
    ) -> Tuple[KubernetesHighPerformanceNetworkType, str]:
        """Detect the type of Kubernetes network based on node labels.

        Args:
            context: The Kubernetes context to check.
            network_tier: The network tier requested. If None or not BEST,
                         returns NONE (no high-performance networking).

        Returns:
            A tuple of the detected network type and the instance type.
        """
        # If network_tier is None or not BEST, return NONE
        if (network_tier is None or
                network_tier != resources_utils.NetworkTier.BEST):
            return KubernetesHighPerformanceNetworkType.NONE, ''

        try:
            nodes = kubernetes_utils.get_kubernetes_nodes(context=context)
            for node in nodes:
                if node.metadata.labels:
                    # Check for Nebius clusters
                    for label_key, _ in node.metadata.labels.items():
                        if label_key.startswith('nebius.com/'):
                            return (KubernetesHighPerformanceNetworkType.NEBIUS,
                                    '')
                        if label_key.startswith('ib.coreweave.cloud/'):
                            return (
                                KubernetesHighPerformanceNetworkType.COREWEAVE,
                                '')

                    # Check for GKE clusters with specific GPUDirect variants
                    machine_family = node.metadata.labels.get(
                        'cloud.google.com/machine-family', '')
                    instance_type = node.metadata.labels.get(
                        'node.kubernetes.io/instance-type', '')
                    gke_accelerator = node.metadata.labels.get(
                        'cloud.google.com/gke-accelerator', '')

                    # Check if this is a GKE cluster with A3/A4 machine family
                    if machine_family in ['a3', 'a4']:
                        # Check instance type to determine specific GPUDirect
                        # variant
                        if 'a3-highgpu-8g' in instance_type:
                            return (
                                KubernetesHighPerformanceNetworkType.GCP_TCPX,
                                'a3-highgpu-8g')
                        elif 'a3-edgegpu-8g' in instance_type:
                            return (
                                KubernetesHighPerformanceNetworkType.GCP_TCPX,
                                'a3-edgegpu-8g')
                        elif 'a3-megagpu-8g' in instance_type:
                            return (
                                KubernetesHighPerformanceNetworkType.GCP_TCPXO,
                                'a3-megagpu-8g')
                        elif 'a4-highgpu-8g' in instance_type:
                            return (KubernetesHighPerformanceNetworkType.
                                    GCP_GPUDIRECT_RDMA, 'a4-highgpu-8g')
                        elif 'a3-ultragpu-8g' in instance_type:
                            return (KubernetesHighPerformanceNetworkType.
                                    GCP_GPUDIRECT_RDMA, 'a3-ultragpu-8g')
                        # Generic A3/A4 detection as fallback
                        elif machine_family == 'a4':
                            return (KubernetesHighPerformanceNetworkType.
                                    GCP_GPUDIRECT_RDMA, 'a4')

                    # Fallback: Check for GPU Direct TCPX capable instance
                    # types with high-perf GPUs
                    is_gpu_direct_tcpx_instance = (
                        instance_type
                        in gcp_constants.GPU_DIRECT_TCPX_INSTANCE_TYPES)
                    has_high_perf_gpu = ('nvidia-h100' in gke_accelerator or
                                         'nvidia-h200' in gke_accelerator or
                                         'nvidia-b200' in gke_accelerator)

                    if is_gpu_direct_tcpx_instance and has_high_perf_gpu:
                        # Default to TCPX if we can't determine the specific
                        # variant
                        return (KubernetesHighPerformanceNetworkType.GCP_TCPX,
                                instance_type)

        except exceptions.KubeAPIUnreachableError:
            # If we can't reach the cluster, assume no high perf networking
            pass

        # If we cannot determine the network type based on nodes
        # Check if the cluster has any node pools with autoscaling enabled
        # with machine types that support high perf networking for GKE.
        autoscaler_type = skypilot_config.get_effective_region_config(
            cloud='kubernetes',
            region=context,
            keys=('autoscaler',),
            default_value=None)
        if (autoscaler_type !=
                kubernetes_enums.KubernetesAutoscalerType.GKE.value):
            return KubernetesHighPerformanceNetworkType.NONE, ''
        autoscaler = kubernetes_utils.get_autoscaler(
            kubernetes_enums.KubernetesAutoscalerType(autoscaler_type))
        logger.debug(f'{context} has autoscaler of type: {autoscaler_type}')
        machine_types = autoscaler.get_available_machine_types(context)
        # Check if any machine type supports high perf networking for GKE.
        if 'a3-highgpu-8g' in machine_types:
            return (KubernetesHighPerformanceNetworkType.GCP_TCPX,
                    'a3-highgpu-8g')
        elif 'a3-edgegpu-8g' in machine_types:
            return (KubernetesHighPerformanceNetworkType.GCP_TCPX,
                    'a3-edgegpu-8g')
        elif 'a3-megagpu-8g' in machine_types:
            return (KubernetesHighPerformanceNetworkType.GCP_TCPXO,
                    'a3-megagpu-8g')
        elif 'a4-highgpu-8g' in machine_types:
            return (KubernetesHighPerformanceNetworkType.GCP_GPUDIRECT_RDMA,
                    'a4-highgpu-8g')
        elif 'a3-ultragpu-8g' in machine_types:
            return (KubernetesHighPerformanceNetworkType.GCP_GPUDIRECT_RDMA,
                    'a3-ultragpu-8g')

        return KubernetesHighPerformanceNetworkType.NONE, ''<|MERGE_RESOLUTION|>--- conflicted
+++ resolved
@@ -688,12 +688,7 @@
             'accelerator_count': str(acc_count),
             'timeout': str(timeout),
             'k8s_port_mode': port_mode.value,
-<<<<<<< HEAD
-            'k8s_networking_mode': network_utils.get_networking_mode(
-                None, context=context).value,
-=======
             'k8s_ssh_key_secret_name': self.SKY_SSH_KEY_SECRET_NAME,
->>>>>>> 123161e4
             'k8s_acc_label_key': k8s_acc_label_key,
             'k8s_acc_label_values': k8s_acc_label_values,
             'k8s_service_account_name': k8s_service_account_name,
