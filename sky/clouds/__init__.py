"""Clouds in Sky."""
from sky.clouds.cloud import Cloud
from sky.clouds.cloud import cloud_in_list
from sky.clouds.cloud import CloudImplementationFeatures
from sky.clouds.cloud import ProvisionerVersion
from sky.clouds.cloud import Region
from sky.clouds.cloud import StatusVersion
from sky.clouds.cloud import Zone
from sky.clouds.cloud_registry import CLOUD_REGISTRY

# NOTE: import the above first to avoid circular imports.
# isort: split
from sky.clouds.aws import AWS
from sky.clouds.azure import Azure
<<<<<<< HEAD
from sky.clouds.fluidstack import Fluidstack
=======
from sky.clouds.cudo import Cudo
>>>>>>> 2f0432bf
from sky.clouds.gcp import GCP
from sky.clouds.ibm import IBM
from sky.clouds.kubernetes import Kubernetes
from sky.clouds.lambda_cloud import Lambda
from sky.clouds.local import Local
from sky.clouds.oci import OCI
from sky.clouds.runpod import RunPod
from sky.clouds.scp import SCP
from sky.clouds.vsphere import Vsphere

__all__ = [
    'IBM',
    'AWS',
    'Azure',
    'Cloud',
    'Cudo',
    'GCP',
    'Lambda',
    'Local',
    'SCP',
    'RunPod',
    'OCI',
    'Vsphere',
    'Kubernetes',
    'CloudImplementationFeatures',
    'Region',
    'Zone',
    'CLOUD_REGISTRY',
    'ProvisionerVersion',
    'StatusVersion',
<<<<<<< HEAD
    'Fluidstack',
=======
    # Utility functions
    'cloud_in_list',
>>>>>>> 2f0432bf
]<|MERGE_RESOLUTION|>--- conflicted
+++ resolved
@@ -12,11 +12,8 @@
 # isort: split
 from sky.clouds.aws import AWS
 from sky.clouds.azure import Azure
-<<<<<<< HEAD
 from sky.clouds.fluidstack import Fluidstack
-=======
 from sky.clouds.cudo import Cudo
->>>>>>> 2f0432bf
 from sky.clouds.gcp import GCP
 from sky.clouds.ibm import IBM
 from sky.clouds.kubernetes import Kubernetes
@@ -47,10 +44,7 @@
     'CLOUD_REGISTRY',
     'ProvisionerVersion',
     'StatusVersion',
-<<<<<<< HEAD
     'Fluidstack',
-=======
     # Utility functions
     'cloud_in_list',
->>>>>>> 2f0432bf
 ]