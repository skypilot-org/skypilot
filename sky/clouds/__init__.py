--- conflicted
+++ resolved
@@ -27,13 +27,10 @@
 from sky.clouds.paperspace import Paperspace
 from sky.clouds.runpod import RunPod
 from sky.clouds.scp import SCP
-<<<<<<< HEAD
-from sky.clouds.simplepod import Simplepod
-=======
 from sky.clouds.ssh import SSH
->>>>>>> 9c73386f
 from sky.clouds.vast import Vast
 from sky.clouds.vsphere import Vsphere
+from sky.clouds.simplepod import Simplepod
 
 __all__ = [
     'IBM',
