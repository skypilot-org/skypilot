"""Clouds in Sky."""
from sky.clouds.cloud import Cloud
from sky.clouds.cloud import CLOUD_REGISTRY
from sky.clouds.cloud import Region
from sky.clouds.cloud import Zone
from sky.clouds.aws import AWS
from sky.clouds.azure import Azure
from sky.clouds.gcp import GCP

__all__ = [
    'AWS',
    'Azure',
    'Cloud',
    'GCP',
    'Region',
    'Zone',
<<<<<<< HEAD
=======
    'CLOUD_REGISTRY',
>>>>>>> f545067d
]<|MERGE_RESOLUTION|>--- conflicted
+++ resolved
@@ -14,8 +14,5 @@
     'GCP',
     'Region',
     'Zone',
-<<<<<<< HEAD
-=======
     'CLOUD_REGISTRY',
->>>>>>> f545067d
 ]