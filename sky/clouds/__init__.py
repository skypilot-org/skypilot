--- conflicted
+++ resolved
@@ -28,11 +28,8 @@
 from sky.clouds.paperspace import Paperspace
 from sky.clouds.runpod import RunPod
 from sky.clouds.scp import SCP
-<<<<<<< HEAD
+from sky.clouds.seeweb import Seeweb
 from sky.clouds.shadeform import Shadeform
-=======
-from sky.clouds.seeweb import Seeweb
->>>>>>> d9f7c5b0
 from sky.clouds.ssh import SSH
 from sky.clouds.vast import Vast
 from sky.clouds.vsphere import Vsphere
