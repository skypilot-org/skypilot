"""Clouds in Sky."""
from sky.clouds.cloud import Cloud
from sky.clouds.cloud import CLOUD_REGISTRY
from sky.clouds.cloud import CloudImplementationFeatures
from sky.clouds.cloud import Region
from sky.clouds.cloud import Zone
from sky.clouds.aws import AWS
from sky.clouds.azure import Azure
from sky.clouds.gcp import GCP
from sky.clouds.lambda_cloud import Lambda
from sky.clouds.local import Local
<<<<<<< HEAD
from sky.clouds.scp import SCP
=======
from sky.clouds.ibm import IBM
>>>>>>> f3acd9ec

__all__ = [
    'IBM',
    'AWS',
    'Azure',
    'Cloud',
    'GCP',
    'Lambda',
    'Local',
    'SCP',
    'CloudImplementationFeatures',
    'Region',
    'Zone',
    'CLOUD_REGISTRY',
]<|MERGE_RESOLUTION|>--- conflicted
+++ resolved
@@ -9,11 +9,8 @@
 from sky.clouds.gcp import GCP
 from sky.clouds.lambda_cloud import Lambda
 from sky.clouds.local import Local
-<<<<<<< HEAD
+from sky.clouds.ibm import IBM
 from sky.clouds.scp import SCP
-=======
-from sky.clouds.ibm import IBM
->>>>>>> f3acd9ec
 
 __all__ = [
     'IBM',
