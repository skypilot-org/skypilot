"""IBM Web Services."""
import os
import json
<<<<<<< HEAD
import colorama
=======
import typing
from typing import Any, Dict, Iterator, List, Optional, Tuple

>>>>>>> 95fdb5b2
from sky import clouds
from sky import sky_logging
from sky import status_lib
from sky.adaptors import ibm
from sky.adaptors.ibm import CREDENTIAL_FILE
from sky.clouds import service_catalog
from sky.utils import ux_utils

if typing.TYPE_CHECKING:
    # renaming to avoid shadowing variables
    from sky import resources as resources_lib

logger = sky_logging.init_logger(__name__)


@clouds.CLOUD_REGISTRY.register
class IBM(clouds.Cloud):
    """IBM Web Services."""

    _REPR = 'IBM'
    # IBM's VPC instance name length is limited to 63 chars.
    # since Ray names the instances using the following
    # format: ray-{cluster_name}-{node_type}-{8-char-uuid}
    # it leaves 63-3-5-8=47 characters for the cluster name.
    _MAX_CLUSTER_NAME_LEN_LIMIT = 47
    _regions: List[clouds.Region] = []

    @classmethod
    def _cloud_unsupported_features(
            cls) -> Dict[clouds.CloudImplementationFeatures, str]:
        return {
            clouds.CloudImplementationFeatures.CLONE_DISK_FROM_CLUSTER:
                (f'Migrating disk is not supported in {cls._REPR}.'),
        }

    @classmethod
    def _max_cluster_name_length(cls) -> Optional[int]:
        return cls._MAX_CLUSTER_NAME_LEN_LIMIT

    @classmethod
    def regions_with_offering(cls, instance_type: str,
                              accelerators: Optional[Dict[str, int]],
                              use_spot: bool, region: Optional[str],
                              zone: Optional[str]) -> List[clouds.Region]:
        del accelerators  # unused
        if use_spot:
            return []
        regions = service_catalog.get_region_zones_for_instance_type(
            instance_type, use_spot, 'ibm')

        if region is not None:
            regions = [r for r in regions if r.name == region]
        if zone is not None:
            for r in regions:
                assert r.zones is not None, r
                r.set_zones([z for z in r.zones if z.name == zone])
            regions = [r for r in regions if r.zones]
        return regions

    @classmethod
    def zones_provision_loop(
        cls,
        *,
        region: str,
        num_nodes: int,
        instance_type: str,
        accelerators: Optional[Dict[str, int]] = None,
        use_spot: bool = False,
    ) -> Iterator[Optional[List[clouds.Zone]]]:
        """Loops over (region, zones) to retry for provisioning.

        returning a single zone list with its region,
        since ibm cloud currently doesn't
        support retries for list of zones.

        Args:
            instance_type: The instance type to provision.
            accelerators: The accelerators to provision.
            use_spot: Whether to use spot instances.
        """
        # del accelerators  # unused
        del num_nodes  # unused
        assert use_spot is False, (
            'current IBM implementation doesn\'t support spot instances')

        regions = cls.regions_with_offering(instance_type,
                                            accelerators,
                                            use_spot,
                                            region=region,
                                            zone=None)
        # IBM provisioner currently takes 1 zone per request.
        for r in regions:
            assert r.zones is not None, r
            for zone in r.zones:
                yield [zone]

    @classmethod
    def get_zone_shell_cmd(cls) -> Optional[str]:
        return None

    def instance_type_to_hourly_cost(self,
                                     instance_type: str,
                                     use_spot: bool,
                                     region: Optional[str] = None,
                                     zone: Optional[str] = None) -> float:
        # Currently doesn't support spot instances, hence use_spot set to False.
        del use_spot
        return service_catalog.get_hourly_cost(instance_type,
                                               use_spot=False,
                                               region=region,
                                               zone=zone,
                                               clouds='ibm')

    def accelerators_to_hourly_cost(self,
                                    accelerators: Dict[str, int],
                                    use_spot: bool,
                                    region: Optional[str] = None,
                                    zone: Optional[str] = None) -> float:
        del accelerators, use_spot, region, zone  # unused
        # Currently Isn't implemented in the same manner by aws and azure.
        return 0

    def get_egress_cost(self, num_gigabytes):
        """Returns the egress cost. Currently true for us-south, i.e. Dallas.
        based on https://cloud.ibm.com/objectstorage/create#pricing. """
        cost = 0
        price_thresholds = [{
            'threshold': 150,
            'price_per_gb': 0.05
        }, {
            'threshold': 50,
            'price_per_gb': 0.07
        }, {
            'threshold': 0,
            'price_per_gb': 0.09
        }]
        for price_threshold in price_thresholds:
            # pylint: disable=line-too-long
            cost += (num_gigabytes - price_threshold['threshold']
                    ) * price_threshold['price_per_gb']
            num_gigabytes -= (num_gigabytes - price_threshold['threshold'])
        return cost

    def is_same_cloud(self, other):
        return isinstance(other, IBM)

    def make_deploy_resources_variables(
        self,
        resources: 'resources_lib.Resources',
        region: 'clouds.Region',
        zones: Optional[List['clouds.Zone']],
    ) -> Dict[str, Optional[str]]:
        """Converts planned sky.Resources to cloud-specific resource variables.

        These variables are used to fill the node type section (instance type,
        any accelerators, etc.) in the cloud's deployment YAML template.

        Cloud-agnostic sections (e.g., commands to run) need not be returned by
        this function.

        Returns:
          A dictionary of cloud-specific node type variables.
        """

        def _get_profile_resources(instance_profile):
            """returns a dict representing the
             cpu, memory and gpu of specified instance profile"""

            cpu_num, memory_num = self.get_vcpus_mem_from_instance_type(
                instance_profile)
            gpu_num = self.get_accelerators_from_instance_type(instance_profile)
            gpu_num = list(gpu_num.values())[0] if gpu_num else 0
            return {'CPU': cpu_num, 'memory': memory_num, 'GPU': gpu_num}

        region_name = region.name
        # zones is guaranteed to be initialized for
        # clouds implementing 'zones_provision_loop()'
        zone_names = [zone.name for zone in zones]  # type: ignore[union-attr]

        r = resources
        assert not r.use_spot, \
            'IBM does not currently support spot instances in this framework'

        acc_dict = self.get_accelerators_from_instance_type(r.instance_type)
        if acc_dict is not None:
            custom_resources = json.dumps(acc_dict, separators=(',', ':'))
        else:
            custom_resources = None

        instance_resources = _get_profile_resources(r.instance_type)

        worker_instance_type = get_cred_file_field('worker_instance_type',
                                                   r.instance_type)
        worker_instance_resources = _get_profile_resources(worker_instance_type)
        # r.image_id: {clouds.Region:image_id} - property of Resources class
        image_id = r.image_id[
            region.name] if r.image_id else self.get_default_image(region_name)

        return {
            'instance_type': r.instance_type,
            'instance_resources': instance_resources,
            'worker_instance_type': worker_instance_type,
            'worker_instance_resources': worker_instance_resources,
            'custom_resources': custom_resources,
            'use_spot': r.use_spot,
            'region': region_name,
            'zones': ','.join(zone_names),
            'image_id': image_id,
            'iam_api_key': get_cred_file_field('iam_api_key'),
            'resource_group_id': get_cred_file_field('resource_group_id'),
            'disk_capacity': get_cred_file_field('disk_capacity', 100)
        }

    @classmethod
    def get_vcpus_mem_from_instance_type(
        cls,
        instance_type: str,
    ) -> Tuple[Optional[float], Optional[float]]:
        return service_catalog.get_vcpus_mem_from_instance_type(instance_type,
                                                                clouds='ibm')

    @classmethod
    def get_accelerators_from_instance_type(
        cls,
        instance_type: str,
    ) -> Optional[Dict[str, int]]:
        """Returns {acc: acc_count} held by 'instance_type', if any."""
        return service_catalog.get_accelerators_from_instance_type(
            instance_type, clouds='ibm')

    @classmethod
    def get_default_instance_type(
            cls,
            cpus: Optional[str] = None,
            memory: Optional[str] = None,
            disk_tier: Optional[str] = None) -> Optional[str]:
        return service_catalog.get_default_instance_type(cpus=cpus,
                                                         memory=memory,
                                                         disk_tier=disk_tier,
                                                         clouds='ibm')

    def _get_feasible_launchable_resources(
            self, resources: 'resources_lib.Resources'):
        """Returns a list of feasible and launchable resources.

        Feasible resources refer to an offering respecting the resource
        requirements.  Currently, this function implements "filtering" the
        cloud's offerings only w.r.t. accelerators constraints.

        Launchable resources require a cloud and an instance type be assigned.
        """
        fuzzy_candidate_list: Optional[List[str]] = []
        if resources.instance_type is not None:
            assert resources.is_launchable(), resources
            resources = resources.copy(accelerators=None)
            return ([resources], fuzzy_candidate_list)

        def _make(instance_list):
            resource_list = []
            for instance_type in instance_list:
                r = resources.copy(
                    cloud=IBM(),
                    instance_type=instance_type,
                    # Setting this to None as IBM doesn't separately bill /
                    # attach the accelerators.  Billed as part of the VM type.
                    accelerators=None,
                    cpus=None,
                    memory=None)
                resource_list.append(r)
            return resource_list

        # Currently, handle a filter on accelerators only.
        accelerators = resources.accelerators
        if accelerators is None:
            # Return a default instance type with the given number of vCPUs.
            default_instance_type = IBM.get_default_instance_type(
                cpus=resources.cpus,
                memory=resources.memory,
                disk_tier=resources.disk_tier)
            if default_instance_type is None:
                return ([], [])
            else:
                return (_make([default_instance_type]), [])

        assert len(accelerators) == 1, resources
        acc, acc_count = list(accelerators.items())[0]
        (instance_list, fuzzy_candidate_list
        ) = service_catalog.get_instance_type_for_accelerator(
            acc,
            acc_count,
            cpus=resources.cpus,
            memory=resources.memory,
            region=resources.region,
            zone=resources.zone,
            clouds='ibm')
        if instance_list is None:
            return ([], fuzzy_candidate_list)
        return (_make(instance_list), fuzzy_candidate_list)

    @classmethod
    def get_default_image(cls, region) -> str:
        """
        Returns default image id, currently stock ubuntu 22-04.
        if user specified 'image_id' in ~/.ibm/credentials.yaml
            matching this 'region', returns it instead.
        """

        def _get_image_objects():
            # pylint: disable=E1136
            images = []
            res = client.list_images().get_result()
            images.extend(res['images'])

            while res.get('next'):
                link_to_next = res['next']['href'].split('start=')[1].split(
                    '&limit')[0]
                res = client.list_images(start=link_to_next).get_result()
                images.extend(res['images'])
            return images

        # if user specified an image id for the region, return it.
        # IBM-TODO take into account user input when --image-id
        # is implemented
        user_image = get_cred_file_field('image_id')
        if user_image and region in user_image:
            logger.debug(f'using user image: {user_image[region]} '
                         f'in region: {region}.')
            return user_image[region]

        client = ibm.client(region=region)
        # returns default image: "ibm-ubuntu-22-04" with amd architecture
        return next((img for img in _get_image_objects() if
         img['name'].startswith('ibm-ubuntu-22-04') \
            and img['operating_system']['architecture'].startswith(
                'amd')))['id']

    def get_image_size(self, image_id: str, region: Optional[str]) -> float:
        assert region is not None, (image_id, region)
        client = ibm.client(region=region)
        try:
            image_data = client.get_image(image_id).get_result()
        # pylint: disable=line-too-long
        except ibm.ibm_cloud_sdk_core.ApiException as e:  # type: ignore[union-attr]
            logger.error(e.message)
            with ux_utils.print_exception_no_traceback():
                raise ValueError(f'Image {image_id!r} not found in '
                                 f'IBM region "{region}"') from None
        try:
            # image_size['file']['size'] is not relevant, since
            # the minimum size of a volume onto which this image
            # may be provisioned is stored in minimum_provisioned_size
            # pylint: disable=unsubscriptable-object
            image_size = image_data['minimum_provisioned_size']
        except KeyError:
            logger.error('Image missing metadata:"minimum_provisioned_size". '
                         'Image may be in status: Failed/Pending.')
            with ux_utils.print_exception_no_traceback():
                raise ValueError(
                    f'IBM image {image_id!r} in '
                    f'region "{region}", is missing'
                    'metadata:"minimum_provisioned_size". '
                    'Image may be in status: Failed/Pending') from None
        return image_size

    @classmethod
    def check_credentials(cls) -> Tuple[bool, Optional[str]]:
        """Checks if the user has access credentials to this cloud."""

        required_fields = ['iam_api_key', 'resource_group_id']
        ibm_cos_fields = ['access_key_id', 'secret_access_key']
        help_str = ('    Store your API key and Resource Group id '
                    f'in {CREDENTIAL_FILE} in the following format:\n'
                    '      iam_api_key: <IAM_API_KEY>\n'
                    '      resource_group_id: <RESOURCE_GROUP_ID>')
        base_config = ibm.read_credential_file()

        if not base_config:
            return (False, 'Missing credential file at '
                    f'{os.path.expanduser(CREDENTIAL_FILE)}.\n' + help_str)
        # TODO(IBM) update when issue #1943 is resolved.
        if set(ibm_cos_fields) - set(base_config):
            logger.debug(f'{colorama.Fore.RED}IBM Storage is missing the '
                         'following fields in '
                         f'{os.path.expanduser(CREDENTIAL_FILE)} to function: '
                         f"""{", ".join(list(
                            set(ibm_cos_fields) - set(base_config)))}"""
                         f'{colorama.Style.RESET_ALL}')

        if set(required_fields) - set(base_config):
            return (
                False, f'Missing field(s): '
                f'{", ".join(list(set(required_fields) - set(base_config)))} '
                f'in {os.path.expanduser(CREDENTIAL_FILE)}.\n{help_str}')

        # verifies ability of user to create a client,
        # e.g. bad API KEY.
        try:
            ibm.client()
            return True, None
        # pylint: disable=W0703
        except Exception as e:
            return (False, f'{str(e)}' + help_str)

    @classmethod
    def check_disk_tier_enabled(cls, instance_type: str,
                                disk_tier: str) -> None:
        del instance_type, disk_tier  # unused

    def get_credential_file_mounts(self) -> Dict[str, str]:
        """Returns a {remote:local} credential path mapping
         written to the cluster's file_mounts segment
         of its yaml file (e.g., ibm-ray.yml.j2)
        """
        return {CREDENTIAL_FILE: CREDENTIAL_FILE}

    def instance_type_exists(self, instance_type):
        """Returns whether the instance type exists for this cloud."""
        return service_catalog.instance_type_exists(instance_type, clouds='ibm')

    def validate_region_zone(self, region: Optional[str], zone: Optional[str]):
        """Validates the region and zone."""
        return service_catalog.validate_region_zone(region, zone, clouds='ibm')

    def accelerator_in_region_or_zone(self,
                                      accelerator: str,
                                      acc_count: int,
                                      region: Optional[str] = None,
                                      zone: Optional[str] = None) -> bool:
        """Returns whether the accelerator is valid in the region or zone."""
        return service_catalog.accelerator_in_region_or_zone(
            accelerator, acc_count, region, zone, 'ibm')

    @classmethod
    def query_status(cls, name: str, tag_filters: Dict[str, str],
                     region: Optional[str], zone: Optional[str],
                     **kwargs) -> List['status_lib.ClusterStatus']:
        del tag_filters, zone, kwargs  # unused

        status_map: Dict[str, Any] = {
            'pending': status_lib.ClusterStatus.INIT,
            'starting': status_lib.ClusterStatus.INIT,
            'restarting': status_lib.ClusterStatus.INIT,
            'running': status_lib.ClusterStatus.UP,
            'stopping': status_lib.ClusterStatus.STOPPED,
            'stopped': status_lib.ClusterStatus.STOPPED,
            'deleting': None,
            'failed': status_lib.ClusterStatus.INIT,
            'cluster_deleted': []
        }

        client = ibm.client(region=region)
        search_client = ibm.search_client()
        # pylint: disable=E1136
        vpcs_filtered_by_tags_and_region = search_client.search(
            query=f'type:vpc AND tags:{name} AND region:{region}',
            fields=['tags', 'region', 'type'],
            limit=1000).get_result()['items']
        if not vpcs_filtered_by_tags_and_region:
            # a vpc could have been removed unkownlingly to skypilot, such as
            # via `sky autostop --down`, or simply manually (e.g. via console).
            logger.warning('No vpc exists in '
                           f'{region} '
                           f'with tag: {name}')
            return status_map['cluster_deleted']
        vpc_id = vpcs_filtered_by_tags_and_region[0]['crn'].rsplit(':', 1)[-1]
        instances = client.list_instances(
            vpc_id=vpc_id).get_result()['instances']

        return [status_map[instance['status']] for instance in instances]


def get_cred_file_field(field, default_val=None) -> str:
    """returns a the value of a field from the user's
     credentials file if exists, else default_val"""
    base_config = ibm.read_credential_file()
    if not base_config:
        raise FileNotFoundError('Missing '
                                f'credential file at {CREDENTIAL_FILE}')
    return base_config.get(field, default_val)<|MERGE_RESOLUTION|>--- conflicted
+++ resolved
@@ -1,13 +1,9 @@
 """IBM Web Services."""
 import os
 import json
-<<<<<<< HEAD
-import colorama
-=======
 import typing
 from typing import Any, Dict, Iterator, List, Optional, Tuple
 
->>>>>>> 95fdb5b2
 from sky import clouds
 from sky import sky_logging
 from sky import status_lib
