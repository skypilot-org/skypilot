"""SCP: Samsung Cloud Platform.

This module includes the set of functions
to access the SCP catalog and check credentials for the SCP access.
"""

import typing
from typing import Dict, Iterator, List, Optional, Tuple, Union

from sky import catalog
from sky import clouds
from sky import exceptions
from sky import sky_logging
from sky.clouds.utils import scp_utils
from sky.utils import registry
from sky.utils import resources_utils
from sky.utils import status_lib

if typing.TYPE_CHECKING:
    # Renaming to avoid shadowing variables.
    from sky import resources as resources_lib

_CREDENTIAL_FILES = [
    'scp_credential',
]

logger = sky_logging.init_logger(__name__)

_SCP_MIN_DISK_SIZE_GB = 100
_SCP_MAX_DISK_SIZE_GB = 300


@registry.CLOUD_REGISTRY.register
class SCP(clouds.Cloud):
    """SCP Cloud."""

    _REPR = 'SCP'

    # SCP has a 28 char limit for cluster name.
    # Reference: https://cloud.samsungsds.com/openapiguide/#/docs
    #            /v2-en-virtual_server-definitions-VirtualServerCreateV3Request
    _MAX_CLUSTER_NAME_LEN_LIMIT = 28
    # MULTI_NODE: Multi-node is not supported by the implementation yet.
    _MULTI_NODE = 'Multi-node is not supported by the SCP Cloud yet.'
    _CLOUD_UNSUPPORTED_FEATURES = {
        clouds.CloudImplementationFeatures.MULTI_NODE: _MULTI_NODE,
        clouds.CloudImplementationFeatures.CLONE_DISK_FROM_CLUSTER:
            (f'Migrating disk is currently not supported on {_REPR}.'),
        clouds.CloudImplementationFeatures.IMAGE_ID:
            (f'Specifying image ID is currently not supported on {_REPR}.'),
        clouds.CloudImplementationFeatures.DOCKER_IMAGE:
            (f'Docker image is currently not supported on {_REPR}. '
             'You can try running docker command inside the '
             '`run` section in task.yaml.'),
        clouds.CloudImplementationFeatures.SPOT_INSTANCE:
            (f'Spot instances are not supported in {_REPR}.'),
        clouds.CloudImplementationFeatures.CUSTOM_DISK_TIER:
            (f'Custom disk tiers are not supported in {_REPR}.'),
<<<<<<< HEAD
=======
        clouds.CloudImplementationFeatures.CUSTOM_NETWORK_TIER:
            ('Custom network tier is currently not supported in '
             f'{_REPR}.'),
        clouds.CloudImplementationFeatures.OPEN_PORTS:
            (f'Opening ports is currently not supported on {_REPR}.'),
>>>>>>> 660d2bde
        clouds.CloudImplementationFeatures.HIGH_AVAILABILITY_CONTROLLERS:
            (f'High availability controllers are not supported on {_REPR}.'),
    }

    _INDENT_PREFIX = '    '

    PROVISIONER_VERSION = clouds.ProvisionerVersion.SKYPILOT
    STATUS_VERSION = clouds.StatusVersion.SKYPILOT

    @classmethod
    def _unsupported_features_for_resources(
        cls, resources: 'resources_lib.Resources'
    ) -> Dict[clouds.CloudImplementationFeatures, str]:
        features = cls._CLOUD_UNSUPPORTED_FEATURES
        if resources.use_spot:
            features[clouds.CloudImplementationFeatures.STOP] = (
                'Stopping spot instances is currently not supported on'
                f' {cls._REPR}.')
        return features

    @classmethod
    def max_cluster_name_length(cls) -> Optional[int]:
        return cls._MAX_CLUSTER_NAME_LEN_LIMIT

    @classmethod
    def regions(cls) -> List['clouds.Region']:
        return catalog.regions(clouds='scp')

    @classmethod
    def regions_with_offering(cls, instance_type: Optional[str],
                              accelerators: Optional[Dict[str, int]],
                              use_spot: bool, region: Optional[str],
                              zone: Optional[str]) -> List[clouds.Region]:

        del accelerators, zone  # unused
        if use_spot:
            return []
        if instance_type is None:
            # Fall back to default regions
            regions = cls.regions()
        else:
            regions = catalog.get_region_zones_for_instance_type(
                instance_type, use_spot, 'scp')

        if region is not None:
            regions = [r for r in regions if r.name == region]
        return regions

    @classmethod
    def zones_provision_loop(
        cls,
        *,
        region: str,
        num_nodes: int,
        instance_type: str,
        accelerators: Optional[Dict[str, int]] = None,
        use_spot: bool = False,
    ) -> Iterator[None]:
        del num_nodes  # unused
        regions = cls.regions_with_offering(instance_type,
                                            accelerators,
                                            use_spot,
                                            region=region,
                                            zone=None)
        for r in regions:
            assert r.zones is None, r
            yield r.zones

    def instance_type_to_hourly_cost(self,
                                     instance_type: str,
                                     use_spot: bool,
                                     region: Optional[str] = None,
                                     zone: Optional[str] = None) -> float:
        return catalog.get_hourly_cost(instance_type,
                                       use_spot=use_spot,
                                       region=region,
                                       zone=zone,
                                       clouds='scp')

    def accelerators_to_hourly_cost(self,
                                    accelerators: Dict[str, int],
                                    use_spot: bool,
                                    region: Optional[str] = None,
                                    zone: Optional[str] = None) -> float:
        del accelerators, use_spot, region, zone  # unused
        # SCP includes accelerators as part of the instance type.
        return 0.0

    def get_egress_cost(self, num_gigabytes: float) -> float:
        return 0.0

    @classmethod
    def get_default_instance_type(
        cls,
        cpus: Optional[str] = None,
        memory: Optional[str] = None,
        disk_tier: Optional['resources_utils.DiskTier'] = None
    ) -> Optional[str]:
        return catalog.get_default_instance_type(cpus=cpus,
                                                 memory=memory,
                                                 disk_tier=disk_tier,
                                                 clouds='scp')

    @classmethod
    def get_accelerators_from_instance_type(
        cls,
        instance_type: str,
    ) -> Optional[Dict[str, Union[int, float]]]:
        return catalog.get_accelerators_from_instance_type(instance_type,
                                                           clouds='scp')

    @classmethod
    def get_vcpus_mem_from_instance_type(
        cls,
        instance_type: str,
    ) -> Tuple[Optional[float], Optional[float]]:
        return catalog.get_vcpus_mem_from_instance_type(instance_type,
                                                        clouds='scp')

    @classmethod
    def get_zone_shell_cmd(cls) -> Optional[str]:
        return None

    def make_deploy_resources_variables(
            self,
            resources: 'resources_lib.Resources',
            cluster_name: 'resources_utils.ClusterName',
            region: 'clouds.Region',
            zones: Optional[List['clouds.Zone']],
            num_nodes: int,
            dryrun: bool = False) -> Dict[str, Optional[str]]:
        del cluster_name, dryrun  # Unused.
        assert zones is None, 'SCP does not support zones.'

        resources = resources.assert_launchable()
        acc_dict = self.get_accelerators_from_instance_type(
            resources.instance_type)
        custom_resources = resources_utils.make_ray_custom_resources_str(
            acc_dict)

        image_id = self._get_image_id(resources.image_id, region.name,
                                      resources.instance_type)
        return {
            'instance_type': resources.instance_type,
            'custom_resources': custom_resources,
            'region': region.name,
            'image_id': image_id,
        }

    @classmethod
    def _get_image_id(
        cls,
        image_id: Optional[Dict[Optional[str], str]],
        region_name: str,
        instance_type: str,
    ) -> str:

        if image_id is None:
            return cls._get_default_ami(region_name, instance_type)
        if None in image_id:
            image_id_str = image_id[None]
        else:
            assert region_name in image_id, image_id
            image_id_str = image_id[region_name]
        if image_id_str.startswith('skypilot:'):
            image_id_str = catalog.get_image_id_from_tag(image_id_str,
                                                         region_name,
                                                         clouds='scp')
            if image_id_str is None:
                # Raise ResourcesUnavailableError to make sure the failover
                # in CloudVMRayBackend will be correctly triggered.
                # TODO(zhwu): This is a information leakage to the cloud
                # implementor, we need to find a better way to handle this.
                raise exceptions.ResourcesUnavailableError(
                    f'No image found for region {region_name}')
        return image_id_str

    @classmethod
    def _get_default_ami(cls, region_name: str, instance_type: str) -> str:
        acc = cls.get_accelerators_from_instance_type(instance_type)
        image_id = catalog.get_image_id_from_tag('skypilot:ubuntu-2004',
                                                 region_name,
                                                 clouds='scp')
        if acc is not None:
            assert len(acc) == 1, acc
<<<<<<< HEAD
            image_id = service_catalog.get_image_id_from_tag(
                'skypilot:gpu-ubuntu-2204', region_name, clouds='scp')
=======
            image_id = catalog.get_image_id_from_tag('skypilot:gpu-ubuntu-1804',
                                                     region_name,
                                                     clouds='scp')
>>>>>>> 660d2bde
        if image_id is not None:
            return image_id
        # Raise ResourcesUnavailableError to make sure the failover in
        # CloudVMRayBackend will be correctly triggered.
        # TODO(zhwu): This is a information leakage to the cloud implementor,
        # we need to find a better way to handle this.
        raise exceptions.ResourcesUnavailableError(
            'No image found in catalog for region '
            f'{region_name}. Try setting a valid image_id.')

    def _get_feasible_launchable_resources(
        self, resources: 'resources_lib.Resources'
    ) -> 'resources_utils.FeasibleResources':
        # Check if the host VM satisfies the min/max disk size limits.
        is_allowed = self._is_disk_size_allowed(resources)
        if not is_allowed:
            # TODO: Add hints to all return values in this method to help
            #  users understand why the resources are not launchable.
            return resources_utils.FeasibleResources([], [], None)
        if resources.instance_type is not None:
            assert resources.is_launchable(), resources
            # Accelerators are part of the instance type in SCP Cloud
            resources = resources.copy(accelerators=None)
            return resources_utils.FeasibleResources([resources], [], None)

        def _make(instance_list):
            resource_list = []
            for instance_type in instance_list:
                r = resources.copy(
                    cloud=SCP(),
                    instance_type=instance_type,
                    # Setting this to None as SCP doesn't separately bill /
                    # attach the accelerators.  Billed as part of the VM type.
                    accelerators=None,
                    cpus=None,
                    memory=None,
                )
                resource_list.append(r)
            return resource_list

            # Currently, handle a filter on accelerators only.

        accelerators = resources.accelerators
        if accelerators is None:
            # Return a default instance type with the given number of vCPUs.
            default_instance_type = SCP.get_default_instance_type(
                cpus=resources.cpus,
                memory=resources.memory,
                disk_tier=resources.disk_tier)
            if default_instance_type is None:
                return resources_utils.FeasibleResources([], [], None)
            else:
                return resources_utils.FeasibleResources(
                    _make([default_instance_type]), [], None)

        assert len(accelerators) == 1, resources
        acc, acc_count = list(accelerators.items())[0]
        (instance_list,
         fuzzy_candidate_list) = catalog.get_instance_type_for_accelerator(
             acc,
             acc_count,
             use_spot=resources.use_spot,
             cpus=resources.cpus,
             memory=resources.memory,
             region=resources.region,
             zone=resources.zone,
             clouds='scp')
        if instance_list is None:
            return resources_utils.FeasibleResources([], fuzzy_candidate_list,
                                                     None)
        return resources_utils.FeasibleResources(_make(instance_list),
                                                 fuzzy_candidate_list, None)

    @classmethod
    def _check_compute_credentials(
            cls) -> Tuple[bool, Optional[Union[str, Dict[str, str]]]]:
        """Checks if the user has access credentials to
        SCP's compute service."""
        try:
            scp_utils.SCPClient().get_instances()
        except (AssertionError, KeyError, scp_utils.SCPClientError,
                scp_utils.SCPCreationFailError):
            return False, (
                'Failed to access SCP with credentials. '
                'To configure credentials, see: '
                'https://cloud.samsungsds.com/openapiguide\n'
                f'{cls._INDENT_PREFIX}Generate API key and add the '
                'following line to ~/.scp/scp_credential:\n'
                f'{cls._INDENT_PREFIX}  access_key = [YOUR API ACCESS KEY]\n'
                f'{cls._INDENT_PREFIX}  secret_key = [YOUR API SECRET KEY]\n'
                f'{cls._INDENT_PREFIX}  project_id = [YOUR PROJECT ID]')

        return True, None

    def get_credential_file_mounts(self) -> Dict[str, str]:
        return {
            f'~/.scp/{filename}': f'~/.scp/{filename}'
            for filename in _CREDENTIAL_FILES
        }

    @classmethod
    def get_user_identities(cls) -> Optional[List[List[str]]]:
        # TODO(jgoo1): Implement get_user_identities for SCP
        return None

    def instance_type_exists(self, instance_type: str) -> bool:
        return catalog.instance_type_exists(instance_type, 'scp')

    def validate_region_zone(self, region: Optional[str], zone: Optional[str]):
        return catalog.validate_region_zone(region, zone, clouds='scp')

    @staticmethod
    def _is_disk_size_allowed(resources):
        if (resources.disk_size and
            (resources.disk_size < _SCP_MIN_DISK_SIZE_GB or
             resources.disk_size > _SCP_MAX_DISK_SIZE_GB)):
            logger.info(f'In SCP, the disk size must range between'
                        f' {_SCP_MIN_DISK_SIZE_GB} GB '
                        f'and {_SCP_MAX_DISK_SIZE_GB} GB. '
                        f'Input: {resources.disk_size}')
            return False
        return True

    @classmethod
    def query_status(cls, name: str, tag_filters: Dict[str, str],
                     region: Optional[str], zone: Optional[str],
                     **kwargs) -> List[status_lib.ClusterStatus]:
        del tag_filters, region, zone, kwargs  # Unused.
        # TODO: deprecate this method
        assert False, 'This code path should not be used.'<|MERGE_RESOLUTION|>--- conflicted
+++ resolved
@@ -56,14 +56,9 @@
             (f'Spot instances are not supported in {_REPR}.'),
         clouds.CloudImplementationFeatures.CUSTOM_DISK_TIER:
             (f'Custom disk tiers are not supported in {_REPR}.'),
-<<<<<<< HEAD
-=======
         clouds.CloudImplementationFeatures.CUSTOM_NETWORK_TIER:
             ('Custom network tier is currently not supported in '
              f'{_REPR}.'),
-        clouds.CloudImplementationFeatures.OPEN_PORTS:
-            (f'Opening ports is currently not supported on {_REPR}.'),
->>>>>>> 660d2bde
         clouds.CloudImplementationFeatures.HIGH_AVAILABILITY_CONTROLLERS:
             (f'High availability controllers are not supported on {_REPR}.'),
     }
@@ -249,14 +244,9 @@
                                                  clouds='scp')
         if acc is not None:
             assert len(acc) == 1, acc
-<<<<<<< HEAD
-            image_id = service_catalog.get_image_id_from_tag(
-                'skypilot:gpu-ubuntu-2204', region_name, clouds='scp')
-=======
-            image_id = catalog.get_image_id_from_tag('skypilot:gpu-ubuntu-1804',
+            image_id = catalog.get_image_id_from_tag('skypilot:gpu-ubuntu-2204',
                                                      region_name,
                                                      clouds='scp')
->>>>>>> 660d2bde
         if image_id is not None:
             return image_id
         # Raise ResourcesUnavailableError to make sure the failover in
