--- conflicted
+++ resolved
@@ -88,7 +88,6 @@
         if region is not None:
             regions = [r for r in regions if r.name == region]
         return regions
-
 
     @classmethod
     def zones_provision_loop(
@@ -152,31 +151,20 @@
                                                          clouds='scp')
 
     @classmethod
+    def get_accelerators_from_instance_type(
+        cls,
+        instance_type: str,
+    ) -> Optional[Dict[str, int]]:
+        return service_catalog.get_accelerators_from_instance_type(
+            instance_type, clouds='scp')
+
+    @classmethod
     def get_vcpus_mem_from_instance_type(
         cls,
         instance_type: str,
     ) -> Tuple[Optional[float], Optional[float]]:
         return service_catalog.get_vcpus_mem_from_instance_type(instance_type,
                                                                 clouds='scp')
-
-
-    @classmethod
-<<<<<<< HEAD
-    def get_accelerators_from_instance_type(
-        cls,
-        instance_type: str,
-    ) -> Optional[Dict[str, int]]:
-        return service_catalog.get_accelerators_from_instance_type(
-            instance_type, clouds='scp')
-
-=======
-    def get_vcpus_mem_from_instance_type(
-        cls,
-        instance_type: str,
-    ) -> Tuple[Optional[float], Optional[float]]:
-        return service_catalog.get_vcpus_mem_from_instance_type(instance_type,
-                                                                clouds='scp')
->>>>>>> 4061474c
 
     @classmethod
     def get_zone_shell_cmd(cls) -> Optional[str]:
