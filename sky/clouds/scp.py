"""SCP: Samsung Cloud Platform.

This module includes the set of functions
to access the SCP catalog and check credentials for the SCP access.
"""

import json
import typing
from typing import Dict, Iterator, List, Optional, Tuple

from sky import clouds
from sky import status_lib
from sky.clouds import service_catalog
from sky.skylet.providers.scp import scp_utils
from sky import exceptions
from sky import sky_logging

if typing.TYPE_CHECKING:
    # Renaming to avoid shadowing variables.
    from sky import resources as resources_lib

_CREDENTIAL_FILES = [
    'scp_credential',
]

logger = sky_logging.init_logger(__name__)

_SCP_MIN_DISK_SIZE_GB = 100
_SCP_MAX_DISK_SIZE_GB = 300


@clouds.CLOUD_REGISTRY.register
class SCP(clouds.Cloud):
    """SCP Cloud."""

    _REPR = 'SCP'

    # SCP has a 28 char limit for cluster name.
    # Reference: https://cloud.samsungsds.com/openapiguide/#/docs
    #            /v2-en-virtual_server-definitions-VirtualServerCreateV3Request
    _MAX_CLUSTER_NAME_LEN_LIMIT = 28
    # MULTI_NODE: Multi-node is not supported by the implementation yet.
    _MULTI_NODE = 'Multi-node is not supported by the SCP Cloud yet.'
    _CLOUD_UNSUPPORTED_FEATURES = {
        clouds.CloudImplementationFeatures.MULTI_NODE: _MULTI_NODE,
        clouds.CloudImplementationFeatures.CLONE_DISK_FROM_CLUSTER:
            (f'Migrating disk is not supported in {_REPR}.'),
<<<<<<< HEAD
        clouds.CloudImplementationFeatures.NATIVE_DOCKER_SUPPORT:
            (f'Native docker is not supported in {_REPR}. '
             'You can try running docker command inside the '
             '`run` section in task.yaml.'),
=======
        clouds.CloudImplementationFeatures.SPOT_INSTANCE:
            (f'Spot instances are not supported in {_REPR}.'),
        clouds.CloudImplementationFeatures.CUSTOM_DOSK_TIER:
            (f'Custom disk tiers are not supported in {_REPR}.'),
>>>>>>> 3a8ae215
    }

    _INDENT_PREFIX = '    '

    @classmethod
    def _cloud_unsupported_features(
            cls) -> Dict[clouds.CloudImplementationFeatures, str]:
        return cls._CLOUD_UNSUPPORTED_FEATURES

    @classmethod
    def _max_cluster_name_length(cls) -> Optional[int]:
        return cls._MAX_CLUSTER_NAME_LEN_LIMIT

    @classmethod
    def regions(cls) -> List['clouds.Region']:
        return service_catalog.regions(clouds='scp')

    @classmethod
    def regions_with_offering(cls, instance_type: Optional[str],
                              accelerators: Optional[Dict[str, int]],
                              use_spot: bool, region: Optional[str],
                              zone: Optional[str]) -> List[clouds.Region]:

        del accelerators, zone  # unused
        if use_spot:
            return []
        if instance_type is None:
            # Fall back to default regions
            regions = cls.regions()
        else:
            regions = service_catalog.get_region_zones_for_instance_type(
                instance_type, use_spot, 'scp')

        if region is not None:
            regions = [r for r in regions if r.name == region]
        return regions

    @classmethod
    def zones_provision_loop(
        cls,
        *,
        region: str,
        num_nodes: int,
        instance_type: str,
        accelerators: Optional[Dict[str, int]] = None,
        use_spot: bool = False,
    ) -> Iterator[None]:
        del num_nodes  # unused
        regions = cls.regions_with_offering(instance_type,
                                            accelerators,
                                            use_spot,
                                            region=region,
                                            zone=None)
        for r in regions:
            assert r.zones is None, r
            yield r.zones

    def instance_type_to_hourly_cost(self,
                                     instance_type: str,
                                     use_spot: bool,
                                     region: Optional[str] = None,
                                     zone: Optional[str] = None) -> float:
        return service_catalog.get_hourly_cost(instance_type,
                                               use_spot=use_spot,
                                               region=region,
                                               zone=zone,
                                               clouds='scp')

    def accelerators_to_hourly_cost(self,
                                    accelerators: Dict[str, int],
                                    use_spot: bool,
                                    region: Optional[str] = None,
                                    zone: Optional[str] = None) -> float:
        del accelerators, use_spot, region, zone  # unused
        # SCP includes accelerators as part of the instance type.
        return 0.0

    def get_egress_cost(self, num_gigabytes: float) -> float:
        return 0.0

    def is_same_cloud(self, other: clouds.Cloud) -> bool:
        # Returns true if the two clouds are the same cloud type.
        return isinstance(other, SCP)

    @classmethod
    def get_default_instance_type(
            cls,
            cpus: Optional[str] = None,
            memory: Optional[str] = None,
            disk_tier: Optional[str] = None) -> Optional[str]:
        return service_catalog.get_default_instance_type(cpus=cpus,
                                                         memory=memory,
                                                         disk_tier=disk_tier,
                                                         clouds='scp')

    @classmethod
    def get_accelerators_from_instance_type(
        cls,
        instance_type: str,
    ) -> Optional[Dict[str, int]]:
        return service_catalog.get_accelerators_from_instance_type(
            instance_type, clouds='scp')

    @classmethod
    def get_vcpus_mem_from_instance_type(
        cls,
        instance_type: str,
    ) -> Tuple[Optional[float], Optional[float]]:
        return service_catalog.get_vcpus_mem_from_instance_type(instance_type,
                                                                clouds='scp')

    @classmethod
    def get_zone_shell_cmd(cls) -> Optional[str]:
        return None

    def make_deploy_resources_variables(
            self, resources: 'resources_lib.Resources', region: 'clouds.Region',
            zones: Optional[List['clouds.Zone']]) -> Dict[str, Optional[str]]:
        assert zones is None, 'SCP does not support zones.'

        r = resources
        acc_dict = self.get_accelerators_from_instance_type(r.instance_type)

        if acc_dict is not None:
            custom_resources = json.dumps(acc_dict, separators=(',', ':'))
        else:
            custom_resources = None
        image_id = self._get_image_id(r.image_id, region.name, r.instance_type)
        return {
            'instance_type': resources.instance_type,
            'custom_resources': custom_resources,
            'region': region.name,
            'image_id': image_id,
        }

    @classmethod
    def _get_image_id(
        cls,
        image_id: Optional[Dict[Optional[str], str]],
        region_name: str,
        instance_type: str,
    ) -> str:

        if image_id is None:
            return cls._get_default_ami(region_name, instance_type)
        if None in image_id:
            image_id_str = image_id[None]
        else:
            assert region_name in image_id, image_id
            image_id_str = image_id[region_name]
        if image_id_str.startswith('skypilot:'):
            image_id_str = service_catalog.get_image_id_from_tag(image_id_str,
                                                                 region_name,
                                                                 clouds='scp')
            if image_id_str is None:
                # Raise ResourcesUnavailableError to make sure the failover
                # in CloudVMRayBackend will be correctly triggered.
                # TODO(zhwu): This is a information leakage to the cloud
                # implementor, we need to find a better way to handle this.
                raise exceptions.ResourcesUnavailableError(
                    f'No image found for region {region_name}')
        return image_id_str

    @classmethod
    def _get_default_ami(cls, region_name: str, instance_type: str) -> str:
        acc = cls.get_accelerators_from_instance_type(instance_type)
        image_id = service_catalog.get_image_id_from_tag('skypilot:ubuntu-2004',
                                                         region_name,
                                                         clouds='scp')
        if acc is not None:
            assert len(acc) == 1, acc
            image_id = service_catalog.get_image_id_from_tag(
                'skypilot:gpu-ubuntu-1804', region_name, clouds='scp')
        if image_id is not None:
            return image_id
        # Raise ResourcesUnavailableError to make sure the failover in
        # CloudVMRayBackend will be correctly triggered.
        # TODO(zhwu): This is a information leakage to the cloud implementor,
        # we need to find a better way to handle this.
        raise exceptions.ResourcesUnavailableError(
            'No image found in catalog for region '
            f'{region_name}. Try setting a valid image_id.')

    def _get_feasible_launchable_resources(
            self, resources: 'resources_lib.Resources'):
        # Check if the host VM satisfies the min/max disk size limits.
        is_allowed = self._is_disk_size_allowed(resources)
        if not is_allowed:
            return ([], [])
        if resources.instance_type is not None:
            assert resources.is_launchable(), resources
            # Accelerators are part of the instance type in SCP Cloud
            resources = resources.copy(accelerators=None)
            return ([resources], [])

        def _make(instance_list):
            resource_list = []
            for instance_type in instance_list:
                r = resources.copy(
                    cloud=SCP(),
                    instance_type=instance_type,
                    # Setting this to None as SCP doesn't separately bill /
                    # attach the accelerators.  Billed as part of the VM type.
                    accelerators=None,
                    cpus=None,
                    memory=None,
                )
                resource_list.append(r)
            return resource_list

            # Currently, handle a filter on accelerators only.

        accelerators = resources.accelerators
        if accelerators is None:
            # Return a default instance type with the given number of vCPUs.
            default_instance_type = SCP.get_default_instance_type(
                cpus=resources.cpus,
                memory=resources.memory,
                disk_tier=resources.disk_tier)
            if default_instance_type is None:
                return ([], [])
            else:
                return (_make([default_instance_type]), [])

        assert len(accelerators) == 1, resources
        acc, acc_count = list(accelerators.items())[0]
        (instance_list, fuzzy_candidate_list
        ) = service_catalog.get_instance_type_for_accelerator(
            acc,
            acc_count,
            use_spot=resources.use_spot,
            cpus=resources.cpus,
            memory=resources.memory,
            region=resources.region,
            zone=resources.zone,
            clouds='scp')
        if instance_list is None:
            return ([], fuzzy_candidate_list)
        return (_make(instance_list), fuzzy_candidate_list)

    @classmethod
    def check_credentials(cls) -> Tuple[bool, Optional[str]]:
        try:
            scp_utils.SCPClient().list_instances()
        except (AssertionError, KeyError, scp_utils.SCPClientError):
            return False, (
                'Failed to access SCP with credentials. '
                'To configure credentials, see: '
                'https://cloud.samsungsds.com/openapiguide\n'
                f'{cls._INDENT_PREFIX}Generate API key and add the '
                'following line to ~/.scp/scp_credential:\n'
                f'{cls._INDENT_PREFIX}  access_key = [YOUR API ACCESS KEY]\n'
                f'{cls._INDENT_PREFIX}  secret_key = [YOUR API SECRET KEY]\n'
                f'{cls._INDENT_PREFIX}  project_id = [YOUR PROJECT ID]')

        return True, None

    def get_credential_file_mounts(self) -> Dict[str, str]:
        return {
            f'~/.scp/{filename}': f'~/.scp/{filename}'
            for filename in _CREDENTIAL_FILES
        }

    @classmethod
    def get_current_user_identity(cls) -> Optional[List[str]]:
        # TODO(jgoo1): Implement get_current_user_identity for SCP
        return None

    def instance_type_exists(self, instance_type: str) -> bool:
        return service_catalog.instance_type_exists(instance_type, 'scp')

    def validate_region_zone(self, region: Optional[str], zone: Optional[str]):
        return service_catalog.validate_region_zone(region, zone, clouds='scp')

    def accelerator_in_region_or_zone(self,
                                      accelerator: str,
                                      acc_count: int,
                                      region: Optional[str] = None,
                                      zone: Optional[str] = None) -> bool:
        return service_catalog.accelerator_in_region_or_zone(
            accelerator, acc_count, region, zone, 'scp')

    @staticmethod
    def _is_disk_size_allowed(resources):
        if (resources.disk_size and
            (resources.disk_size < _SCP_MIN_DISK_SIZE_GB or
             resources.disk_size > _SCP_MAX_DISK_SIZE_GB)):
            logger.info(f'In SCP, the disk size must range between'
                        f' {_SCP_MIN_DISK_SIZE_GB} GB '
                        f'and {_SCP_MAX_DISK_SIZE_GB} GB. '
                        f'Input: {resources.disk_size}')
            return False
        return True

    @classmethod
    def query_status(cls, name: str, tag_filters: Dict[str, str],
                     region: Optional[str], zone: Optional[str],
                     **kwargs) -> List[status_lib.ClusterStatus]:
        del tag_filters, region, zone, kwargs  # Unused.

        # TODO: Multi-node is not supported yet.

        status_map = {
            'CREATING': status_lib.ClusterStatus.INIT,
            'EDITING': status_lib.ClusterStatus.INIT,
            'RUNNING': status_lib.ClusterStatus.UP,
            'STARTING': status_lib.ClusterStatus.INIT,
            'RESTARTING': status_lib.ClusterStatus.INIT,
            'STOPPING': status_lib.ClusterStatus.STOPPED,
            'STOPPED': status_lib.ClusterStatus.STOPPED,
            'TERMINATING': None,
            'TERMINATED': None,
        }
        status_list = []
        vms = scp_utils.SCPClient().list_instances()
        for node in vms:
            if node['virtualServerName'] == name:
                node_status = status_map[node['virtualServerState']]
                if node_status is not None:
                    status_list.append(node_status)
        return status_list<|MERGE_RESOLUTION|>--- conflicted
+++ resolved
@@ -45,17 +45,14 @@
         clouds.CloudImplementationFeatures.MULTI_NODE: _MULTI_NODE,
         clouds.CloudImplementationFeatures.CLONE_DISK_FROM_CLUSTER:
             (f'Migrating disk is not supported in {_REPR}.'),
-<<<<<<< HEAD
         clouds.CloudImplementationFeatures.NATIVE_DOCKER_SUPPORT:
             (f'Native docker is not supported in {_REPR}. '
              'You can try running docker command inside the '
              '`run` section in task.yaml.'),
-=======
         clouds.CloudImplementationFeatures.SPOT_INSTANCE:
             (f'Spot instances are not supported in {_REPR}.'),
         clouds.CloudImplementationFeatures.CUSTOM_DOSK_TIER:
             (f'Custom disk tiers are not supported in {_REPR}.'),
->>>>>>> 3a8ae215
     }
 
     _INDENT_PREFIX = '    '
