"""AWS Offerings Catalog.

This module loads the service catalog file and can be used to query
instance types and pricing information for AWS.
"""
import colorama
import glob
import hashlib
import os
import threading
import typing
from typing import Dict, List, Optional, Tuple

import pandas as pd

from sky import exceptions
from sky import sky_logging
from sky.clouds import aws
from sky.clouds.service_catalog import common
<<<<<<< HEAD
=======
from sky.clouds.service_catalog import config
from sky.utils import ux_utils
>>>>>>> 07ff922f

if typing.TYPE_CHECKING:
    from sky.clouds import cloud

logger = sky_logging.init_logger(__name__)

# This is the latest general-purpose instance family as of Jan 2023.
# CPU: Intel Ice Lake 8375C.
# Memory: 4 GiB RAM per 1 vCPU.
_DEFAULT_INSTANCE_FAMILY = 'm6i'
_DEFAULT_NUM_VCPUS = 8

# Keep it synced with the frequency in
# skypilot-catalog/.github/workflows/update-aws-catalog.yml
_PULL_FREQUENCY_HOURS = 7

# The main catalog dataframe.
#   - _default_df: default non-account-specific catalog
#     The AvailabilityZone column is a zone ID (e.g. use1-az1).
#   - _user_df: account-specific catalog (i.e., regions that the account
#     doesn't have enabled are dropped; AZ mapping is applied, etc.)
#     Creating this requires AWS credentials. It is created at most once
#     (and cached) per a process' lifetime.
#     The AvailabilityZone column is a zone name (e.g. us-east-1a).
# `_apply_az_mapping_lock` protects reading/writing `_user_df`.
_default_df = common.read_catalog('aws/vms.csv',
                                  pull_frequency_hours=_PULL_FREQUENCY_HOURS)
_user_df = None
_apply_az_mapping_lock = threading.Lock()

_image_df = common.read_catalog('aws/images.csv',
                                pull_frequency_hours=_PULL_FREQUENCY_HOURS)


def _fetch_and_apply_az_mapping(df: pd.DataFrame) -> pd.DataFrame:
    """Maps zone IDs (use1-az1) to zone names (us-east-1x).

    The upper-level functions that use the availability zone information
    should be able to handle the case where the zone name is not correct,
    due to the credentials not being configured.

    Such mappings are account-specific and determined by AWS. We fetch the
    mappings from AWS, which requires AWS credentials. If the user does not
    have AWS credentials configured, we use original zone id. It is ok to
    use the default mapping because the user will not be able to provision
    instances with those wrong availablity zones due to the lack of
    credentials.

    The mappings will also serve to remove from 'df' the regions that are
    not supported by the user account.

    Returns:
        A dataframe with column 'AvailabilityZone' that's correctly replaced
        with the zone name (e.g. us-east-1a).
    """
    try:
        user_identity = aws.AWS.get_current_user_identity()
        assert user_identity is not None, 'user_identity is None'
        aws_user_hash = hashlib.md5(user_identity.encode()).hexdigest()[:8]
    except exceptions.CloudUserIdentityError:
        glob_name = common.get_catalog_path('aws/az_mappings-*.csv')
        # Find the most recent file that matches the glob.
        # We check the existing files because the user could remove the
        # credentials after a cluster is created. Using the latest mapping
        # file is better than using the default mapping file because the
        # former is more likely to be correct.
        glob_files = glob.glob(glob_name)
        if glob_files:
            glob_files.sort(key=os.path.getmtime)
            aws_user_hash = os.path.basename(glob_files[-1]).split('-')[1]
            # aws_user_hash can be set to `default` if the user never
            # configured AWS credentials.
            aws_user_hash = aws_user_hash.split('.')[0]
        else:
            aws_user_hash = 'default'
        logger.debug(
            'Failed to get AWS user identity. Using the latest mapping '
            f'file for user {aws_user_hash!r}.')

    az_mapping_path = common.get_catalog_path(
        f'aws/az_mappings-{aws_user_hash}.csv')
    if not os.path.exists(az_mapping_path):
<<<<<<< HEAD
        # Fetch az mapping from AWS.
        # pylint: disable=import-outside-toplevel
        from sky.clouds.service_catalog.data_fetchers import fetch_aws
        logger.info(f'{colorama.Style.DIM}Fetching availability zones mapping '
                    f'for AWS...{colorama.Style.RESET_ALL}')
        az_mappings = fetch_aws.fetch_availability_zone_mappings()
=======
        az_mappings = None
        if aws_user_hash != 'default':
            # Fetch az mapping from AWS.
            # pylint: disable=import-outside-toplevel
            import ray
            from sky.clouds.service_catalog.data_fetchers import fetch_aws
            logger.info(f'{colorama.Style.DIM}Fetching availability zones '
                        f'mapping for AWS...{colorama.Style.RESET_ALL}')
            with ux_utils.suppress_output():
                ray.init()
            az_mappings = fetch_aws.fetch_availability_zone_mappings()
        else:
            # Returning the original dataframe directly, as no cloud
            # identity can be fetched which suggests there are no
            # credentials.
            return df
>>>>>>> 07ff922f
        az_mappings.to_csv(az_mapping_path, index=False)
    else:
        az_mappings = pd.read_csv(az_mapping_path)
    # Use inner join to drop rows with unknown AZ IDs, which are likely
    # because the user does not have access to that Region. Otherwise,
    # there will be rows with NaN in the AvailabilityZone column.
    df = df.merge(az_mappings, on=['AvailabilityZone'], how='inner')
    df = df.drop(columns=['AvailabilityZone']).rename(
        columns={'AvailabilityZoneName': 'AvailabilityZone'})
    return df


def _get_df() -> pd.DataFrame:
    if config.get_use_default_catalog():
        return _default_df
    else:
        global _user_df
        with _apply_az_mapping_lock:
            if _user_df is None:
                _user_df = _fetch_and_apply_az_mapping(_default_df)
        return _user_df


def instance_type_exists(instance_type: str) -> bool:
    return common.instance_type_exists_impl(_get_df(), instance_type)


def validate_region_zone(
        region: Optional[str],
        zone: Optional[str]) -> Tuple[Optional[str], Optional[str]]:
    return common.validate_region_zone_impl('aws', _get_df(), region, zone)


def accelerator_in_region_or_zone(acc_name: str,
                                  acc_count: int,
                                  region: Optional[str] = None,
                                  zone: Optional[str] = None) -> bool:
    return common.accelerator_in_region_or_zone_impl(_get_df(), acc_name,
                                                     acc_count, region, zone)


def get_hourly_cost(instance_type: str,
                    use_spot: bool = False,
                    region: Optional[str] = None,
                    zone: Optional[str] = None) -> float:
    return common.get_hourly_cost_impl(_get_df(), instance_type, use_spot,
                                       region, zone)


def get_vcpus_from_instance_type(instance_type: str) -> Optional[float]:
    return common.get_vcpus_from_instance_type_impl(_get_df(), instance_type)


def get_default_instance_type(cpus: Optional[str] = None) -> Optional[str]:
    if cpus is None:
        cpus = str(_DEFAULT_NUM_VCPUS)
    instance_type_prefix = f'{_DEFAULT_INSTANCE_FAMILY}.'
    df = _get_df()
    df = df[df['InstanceType'].str.startswith(instance_type_prefix)]
    return common.get_instance_type_for_cpus_impl(df, cpus)


def get_accelerators_from_instance_type(
        instance_type: str) -> Optional[Dict[str, int]]:
    return common.get_accelerators_from_instance_type_impl(
        _get_df(), instance_type)


def get_instance_type_for_accelerator(
    acc_name: str,
    acc_count: int,
    cpus: Optional[str] = None,
    use_spot: bool = False,
    region: Optional[str] = None,
    zone: Optional[str] = None,
) -> Tuple[Optional[List[str]], List[str]]:
    """
    Returns a list of instance types satisfying the required count of
    accelerators with sorted prices and a list of candidates with fuzzy search.
    """
    return common.get_instance_type_for_accelerator_impl(df=_get_df(),
                                                         acc_name=acc_name,
                                                         acc_count=acc_count,
                                                         cpus=cpus,
                                                         use_spot=use_spot,
                                                         region=region,
                                                         zone=zone)


def get_region_zones_for_instance_type(instance_type: str,
                                       use_spot: bool) -> List['cloud.Region']:
    df = _get_df()
    df = df[df['InstanceType'] == instance_type]
    region_list = common.get_region_zones(df, use_spot)
    # Hack: Enforce US regions are always tried first:
    #   [US regions sorted by price] + [non-US regions sorted by price]
    us_region_list = []
    other_region_list = []
    for region in region_list:
        if region.name.startswith('us-'):
            us_region_list.append(region)
        else:
            other_region_list.append(region)
    return us_region_list + other_region_list


def list_accelerators(
        gpus_only: bool,
        name_filter: Optional[str],
        region_filter: Optional[str],
        case_sensitive: bool = True
) -> Dict[str, List[common.InstanceTypeInfo]]:
    """Returns all instance types in AWS offering accelerators."""
    return common.list_accelerators_impl('AWS', _get_df(), gpus_only,
                                         name_filter, region_filter,
                                         case_sensitive)


def get_image_id_from_tag(tag: str, region: Optional[str]) -> Optional[str]:
    """Returns the image id from the tag."""
    return common.get_image_id_from_tag_impl(_image_df, tag, region)


def is_image_tag_valid(tag: str, region: Optional[str]) -> bool:
    """Returns whether the image tag is valid."""
    return common.is_image_tag_valid_impl(_image_df, tag, region)<|MERGE_RESOLUTION|>--- conflicted
+++ resolved
@@ -17,11 +17,8 @@
 from sky import sky_logging
 from sky.clouds import aws
 from sky.clouds.service_catalog import common
-<<<<<<< HEAD
-=======
 from sky.clouds.service_catalog import config
 from sky.utils import ux_utils
->>>>>>> 07ff922f
 
 if typing.TYPE_CHECKING:
     from sky.clouds import cloud
@@ -104,31 +101,19 @@
     az_mapping_path = common.get_catalog_path(
         f'aws/az_mappings-{aws_user_hash}.csv')
     if not os.path.exists(az_mapping_path):
-<<<<<<< HEAD
-        # Fetch az mapping from AWS.
-        # pylint: disable=import-outside-toplevel
-        from sky.clouds.service_catalog.data_fetchers import fetch_aws
-        logger.info(f'{colorama.Style.DIM}Fetching availability zones mapping '
-                    f'for AWS...{colorama.Style.RESET_ALL}')
-        az_mappings = fetch_aws.fetch_availability_zone_mappings()
-=======
         az_mappings = None
         if aws_user_hash != 'default':
             # Fetch az mapping from AWS.
             # pylint: disable=import-outside-toplevel
-            import ray
             from sky.clouds.service_catalog.data_fetchers import fetch_aws
             logger.info(f'{colorama.Style.DIM}Fetching availability zones '
                         f'mapping for AWS...{colorama.Style.RESET_ALL}')
-            with ux_utils.suppress_output():
-                ray.init()
             az_mappings = fetch_aws.fetch_availability_zone_mappings()
         else:
             # Returning the original dataframe directly, as no cloud
             # identity can be fetched which suggests there are no
             # credentials.
             return df
->>>>>>> 07ff922f
         az_mappings.to_csv(az_mapping_path, index=False)
     else:
         az_mappings = pd.read_csv(az_mapping_path)
