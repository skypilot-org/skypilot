--- conflicted
+++ resolved
@@ -18,10 +18,7 @@
 from sky.clouds import aws
 from sky.clouds.service_catalog import common
 from sky.clouds.service_catalog import config
-<<<<<<< HEAD
-=======
 from sky.clouds.service_catalog.data_fetchers import fetch_aws
->>>>>>> 4e7d7172
 
 if typing.TYPE_CHECKING:
     from sky.clouds import cloud
@@ -107,11 +104,6 @@
         az_mappings = None
         if aws_user_hash != 'default':
             # Fetch az mapping from AWS.
-<<<<<<< HEAD
-            # pylint: disable=import-outside-toplevel
-            from sky.clouds.service_catalog.data_fetchers import fetch_aws
-=======
->>>>>>> 4e7d7172
             logger.info(f'{colorama.Style.DIM}Fetching availability zones '
                         f'mapping for AWS...{colorama.Style.RESET_ALL}')
             az_mappings = fetch_aws.fetch_availability_zone_mappings()
