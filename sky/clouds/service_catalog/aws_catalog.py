--- conflicted
+++ resolved
@@ -14,11 +14,7 @@
 
 from sky import exceptions
 from sky import sky_logging
-<<<<<<< HEAD
-from sky.adaptors import common as adaptor_common
-=======
 from sky.adaptors import common as adaptors_common
->>>>>>> 05aafb8b
 from sky.clouds import aws
 from sky.clouds.service_catalog import common
 from sky.clouds.service_catalog import config
@@ -31,11 +27,7 @@
 
     from sky.clouds import cloud
 else:
-<<<<<<< HEAD
-    pd = adaptor_common.LazyImport('pandas')
-=======
     pd = adaptors_common.LazyImport('pandas')
->>>>>>> 05aafb8b
 
 logger = sky_logging.init_logger(__name__)
 
@@ -109,11 +101,7 @@
     return az_mappings
 
 
-<<<<<<< HEAD
-def _fetch_and_apply_az_mapping(df: 'pd.DataFrame') -> 'pd.DataFrame':
-=======
 def _fetch_and_apply_az_mapping(df: common.LazyDataFrame) -> 'pd.DataFrame':
->>>>>>> 05aafb8b
     """Maps zone IDs (use1-az1) to zone names (us-east-1x).
 
     The upper-level functions that use the availability zone information
