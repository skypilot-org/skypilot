--- conflicted
+++ resolved
@@ -11,11 +11,7 @@
 import requests
 
 from sky import sky_logging
-<<<<<<< HEAD
-from sky.adaptors import common as adaptor_common
-=======
 from sky.adaptors import common as adaptors_common
->>>>>>> 05aafb8b
 from sky.clouds import cloud as cloud_lib
 from sky.clouds import cloud_registry
 from sky.clouds.service_catalog import constants
@@ -25,11 +21,7 @@
 if typing.TYPE_CHECKING:
     import pandas as pd
 else:
-<<<<<<< HEAD
-    pd = adaptor_common.LazyImport('pandas')
-=======
     pd = adaptors_common.LazyImport('pandas')
->>>>>>> 05aafb8b
 
 logger = sky_logging.init_logger(__name__)
 
@@ -126,13 +118,6 @@
 
 
 class LazyDataFrame:
-<<<<<<< HEAD
-    """A lazy data frame that reads the catalog on demand."""
-
-    def __init__(self, filename: str):
-        self._filename = filename
-        self._df = None
-=======
     """A lazy data frame that reads the catalog on demand.
 
     We don't need to load the catalog for every SkyPilot call, and this class
@@ -142,7 +127,6 @@
     def __init__(self, filename: str):
         self._filename = filename
         self._df: Optional['pd.DataFrame'] = None
->>>>>>> 05aafb8b
 
     def _load_df(self) -> 'pd.DataFrame':
         if self._df is None:
