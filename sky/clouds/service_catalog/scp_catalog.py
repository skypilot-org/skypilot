--- conflicted
+++ resolved
@@ -17,11 +17,7 @@
 _image_df = common.read_catalog('scp/images.csv')
 # Number of vCPUS for gpu_1x_a100_sxm4
 _DEFAULT_NUM_VCPUS = 8
-<<<<<<< HEAD
-_DEFAULT_MEMORY_CPU_RATIO = 4
-=======
 _DEFAULT_MEMORY_CPU_RATIO = 2
->>>>>>> 4061474c
 
 
 def crop_available_region(df):
@@ -70,40 +66,23 @@
                                        zone)
 
 
-<<<<<<< HEAD
-
 def get_vcpus_mem_from_instance_type(
         instance_type: str) -> Tuple[Optional[float], Optional[float]]:
     return common.get_vcpus_mem_from_instance_type_impl(_df, instance_type)
 
 
-=======
-def get_vcpus_mem_from_instance_type(
-        instance_type: str) -> Tuple[Optional[float], Optional[float]]:
-    return common.get_vcpus_mem_from_instance_type_impl(_df, instance_type)
-
-
->>>>>>> 4061474c
 def get_default_instance_type(cpus: Optional[str] = None,
                               memory: Optional[str] = None,
                               disk_tier: Optional[str] = None) -> Optional[str]:
     del disk_tier  # unused
     if cpus is None and memory is None:
-<<<<<<< HEAD
-        cpus = f'{_DEFAULT_NUM_VCPUS}+'
-=======
         cpus = str(_DEFAULT_NUM_VCPUS)
->>>>>>> 4061474c
     if memory is None:
         memory_gb_or_ratio = f'{_DEFAULT_MEMORY_CPU_RATIO}x'
     else:
         memory_gb_or_ratio = memory
     return common.get_instance_type_for_cpus_mem_impl(_df, cpus,
                                                       memory_gb_or_ratio)
-<<<<<<< HEAD
-
-=======
->>>>>>> 4061474c
 
 def get_accelerators_from_instance_type(
         instance_type: str) -> Optional[Dict[str, int]]:
