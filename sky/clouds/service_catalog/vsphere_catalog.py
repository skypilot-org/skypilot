--- conflicted
+++ resolved
@@ -4,11 +4,7 @@
 import typing
 from typing import Dict, List, Optional, Tuple
 
-<<<<<<< HEAD
-from sky.adaptors import common as adaptor_common
-=======
 from sky.adaptors import common as adaptors_common
->>>>>>> 05aafb8b
 from sky.clouds.service_catalog import common
 
 if typing.TYPE_CHECKING:
@@ -16,11 +12,7 @@
 
     from sky.clouds import cloud
 else:
-<<<<<<< HEAD
-    pd = adaptor_common.LazyImport('pandas')
-=======
     pd = adaptors_common.LazyImport('pandas')
->>>>>>> 05aafb8b
 
 _DEFAULT_NUM_VCPUS = 2
 _DEFAULT_MEMORY_CPU_RATIO = 4
