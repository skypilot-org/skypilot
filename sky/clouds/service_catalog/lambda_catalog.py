--- conflicted
+++ resolved
@@ -61,12 +61,6 @@
     return common.get_vcpus_mem_from_instance_type_impl(_df, instance_type)
 
 
-<<<<<<< HEAD
-def get_default_instance_type(cpus: Optional[str] = None) -> Optional[str]:
-    if cpus is None:
-        cpus = str(_DEFAULT_NUM_VCPUS)
-    return common.get_instance_type_for_cpus_impl(_df, cpus)
-=======
 def get_default_instance_type(cpus: Optional[str] = None,
                               memory: Optional[str] = None) -> Optional[str]:
     if cpus is None and memory is None:
@@ -75,17 +69,8 @@
         memory_gb_or_ratio = f'{_DEFAULT_MEMORY_CPU_RATIO}x'
     else:
         memory_gb_or_ratio = memory
-
-    # Set to gpu_1x_a100_sxm4 to be the default instance type if match vCPU
-    # requirement.
-    df = _df[_df['InstanceType'].eq('gpu_1x_a100_sxm4')]
-    instance = common.get_instance_type_for_cpus_mem_impl(
-        df, cpus, memory_gb_or_ratio)
-    if not instance:
-        instance = common.get_instance_type_for_cpus_mem_impl(
+    return common.get_instance_type_for_cpus_mem_impl(
             _df, cpus, memory_gb_or_ratio)
-    return instance
->>>>>>> 464b5db8
 
 
 def get_accelerators_from_instance_type(
