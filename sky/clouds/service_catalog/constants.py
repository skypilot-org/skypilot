--- conflicted
+++ resolved
@@ -3,10 +3,5 @@
 CATALOG_SCHEMA_VERSION = 'v6'
 CATALOG_DIR = '~/.sky/catalogs'
 ALL_CLOUDS = ('aws', 'azure', 'gcp', 'ibm', 'lambda', 'scp', 'oci',
-<<<<<<< HEAD
               'kubernetes', 'runpod', 'vast', 'vsphere', 'cudo', 'fluidstack',
-              'paperspace')
-=======
-              'kubernetes', 'runpod', 'vsphere', 'cudo', 'fluidstack',
-              'paperspace', 'do')
->>>>>>> 2ccbbffb
+              'paperspace', 'do')