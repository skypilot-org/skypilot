"""A script that generates the Fluidstack catalog.

Usage:
    python fetch_fluidstack_cloud.py
"""

import csv
import json
import os
from typing import List

import requests

ENDPOINT = 'https://platform.fluidstack.io/list_available_configurations'
DEFAULT_FLUIDSTACK_API_KEY_PATH = os.path.expanduser('~/.fluidstack/api_key')

plan_vcpus_memory = [{
    'gpu_type': 'H100_SXM5_80GB',
    'gpu_count': 1,
    'min_cpu_count': 52,
    'min_memory': 450
}, {
    'gpu_type': 'H100_SXM5_80GB',
    'gpu_count': 2,
    'min_cpu_count': 52,
    'min_memory': 450
}, {
    'gpu_type': 'H100_SXM5_80GB',
    'gpu_count': 4,
    'min_cpu_count': 104,
    'min_memory': 900
}, {
    'gpu_type': 'H100_SXM5_80GB',
    'gpu_count': 8,
    'min_cpu_count': 192,
    'min_memory': 1800
}, {
    'gpu_type': 'RTX_A6000_48GB',
    'gpu_count': 2,
    'min_cpu_count': 12,
    'min_memory': 110.0
}, {
    'gpu_type': 'RTX_A6000_48GB',
    'gpu_count': 4,
    'min_cpu_count': 24,
    'min_memory': 220.0
}, {
    'gpu_type': 'A100_NVLINK_80GB',
    'gpu_count': 8,
    'min_cpu_count': 252,
    'min_memory': 960.0
}, {
    'gpu_type': 'H100_PCIE_80GB',
    'gpu_count': 8,
    'min_cpu_count': 252,
    'min_memory': 1440.0
}, {
    'gpu_type': 'RTX_A4000_16GB',
    'gpu_count': 2,
    'min_cpu_count': 12,
    'min_memory': 48.0
}, {
    'gpu_type': 'H100_PCIE_80GB',
    'gpu_count': 2,
    'min_cpu_count': 60,
    'min_memory': 360.0
}, {
    'gpu_type': 'RTX_A6000_48GB',
    'gpu_count': 8,
    'min_cpu_count': 252,
    'min_memory': 464.0
}, {
    'gpu_type': 'H100_NVLINK_80GB',
    'gpu_count': 8,
    'min_cpu_count': 252,
    'min_memory': 1440.0
}, {
    'gpu_type': 'H100_PCIE_80GB',
    'gpu_count': 1,
    'min_cpu_count': 28,
    'min_memory': 180.0
}, {
    'gpu_type': 'RTX_A5000_24GB',
    'gpu_count': 1,
    'min_cpu_count': 8,
    'min_memory': 30.0
}, {
    'gpu_type': 'RTX_A5000_24GB',
    'gpu_count': 2,
    'min_cpu_count': 16,
    'min_memory': 60.0
}, {
    'gpu_type': 'L40_48GB',
    'gpu_count': 2,
    'min_cpu_count': 64,
    'min_memory': 120.0
}, {
    'gpu_type': 'RTX_A4000_16GB',
    'gpu_count': 8,
    'min_cpu_count': 48,
    'min_memory': 192.0
}, {
    'gpu_type': 'RTX_A4000_16GB',
    'gpu_count': 1,
    'min_cpu_count': 6,
    'min_memory': 24.0
}, {
    'gpu_type': 'RTX_A4000_16GB',
    'gpu_count': 4,
    'min_cpu_count': 24,
    'min_memory': 96.0
}, {
    'gpu_type': 'A100_PCIE_80GB',
    'gpu_count': 4,
    'min_cpu_count': 124,
    'min_memory': 480.0
}, {
    'gpu_type': 'H100_PCIE_80GB',
    'gpu_count': 4,
    'min_cpu_count': 124,
    'min_memory': 720.0
}, {
    'gpu_type': 'L40_48GB',
    'gpu_count': 8,
    'min_cpu_count': 252,
    'min_memory': 480.0
}, {
    'gpu_type': 'RTX_A5000_24GB',
    'gpu_count': 8,
    'min_cpu_count': 64,
    'min_memory': 240.0
}, {
    'gpu_type': 'L40_48GB',
    'gpu_count': 1,
    'min_cpu_count': 32,
    'min_memory': 60.0
}, {
    'gpu_type': 'RTX_A6000_48GB',
    'gpu_count': 1,
    'min_cpu_count': 6,
    'min_memory': 55.0
}, {
    'gpu_type': 'L40_48GB',
    'gpu_count': 4,
    'min_cpu_count': 126,
    'min_memory': 240.0
}, {
    'gpu_type': 'A100_PCIE_80GB',
    'gpu_count': 1,
    'min_cpu_count': 28,
    'min_memory': 120.0
}, {
    'gpu_type': 'A100_PCIE_80GB',
    'gpu_count': 8,
    'min_cpu_count': 252,
    'min_memory': 1440.0
}, {
    'gpu_type': 'A100_PCIE_80GB',
    'gpu_count': 2,
    'min_cpu_count': 60,
    'min_memory': 240.0
}, {
    'gpu_type': 'RTX_A5000_24GB',
    'gpu_count': 4,
    'min_cpu_count': 32,
    'min_memory': 120.0
}]

GPU_MAP = {
    'H100_PCIE_80GB': 'H100',
<<<<<<< HEAD
    'H100_NVLINK_80GB': 'H100-NVLINK',
    'A100_NVLINK_80GB': 'A100-80GB-NVLINK',
    'A100_SXM4_80GB': 'A100-80GB',
=======
    'H100_NVLINK_80GB': 'H100',
    'A100_NVLINK_80GB': 'A100-80GB',
    'A100_SXM4_80GB': 'A100-80GB-SXM',
    'H100_SXM5_80GB': 'H100-SXM',
>>>>>>> cefc2384
    'A100_PCIE_80GB': 'A100-80GB',
    'A100_SXM4_40GB': 'A100',
    'A100_PCIE_40GB': 'A100',
    'Tesla_V100_SXM2_16GB': 'V100',
    'Tesla_V100_PCIE_16GB': 'V100',
    'A10_PCIE_24GB': 'A10',
    'A30_24GB': 'A30',
    'A40_48GB': 'A40',
    'RTX_A6000_48GB': 'RTXA6000',
    'RTX_A5000_24GB': 'RTXA5000',
    'RTX_A4000_16GB': 'RTXA4000',
    'Quadro_RTX_5000_16GB': 'RTX5000',
    'Quadro_RTX_4000_8GB': 'RTX4000',
    'L40_48GB': 'L40',
    'Quadro_RTX_6000_16GB': 'RTX6000',
    'T4_16GB': 'T4',
    'RTX_3090_24GB': 'RTX3090',
    'RTX_3080_10GB': 'RTX3080',
}


def get_regions(plans: List) -> dict:
    """Return a list of regions where the plan is available."""
    regions = {}
    for plan in plans:
        for region in plan.get('regions', []):
            regions[region] = region
    return regions


def create_catalog(output_dir: str) -> None:
    with open(DEFAULT_FLUIDSTACK_API_KEY_PATH, 'r', encoding='UTF-8') as f:
        api_key = f.read().strip()
    response = requests.get(ENDPOINT, headers={'api-key': api_key})
    if not response.ok:
        raise Exception(response.text)
    plans = response.json()

    with open(os.path.join(output_dir, 'vms.csv'), mode='w',
              encoding='utf-8') as f:
        writer = csv.writer(f, delimiter=',', quotechar='"')
        writer.writerow([
            'InstanceType',
            'AcceleratorName',
            'AcceleratorCount',
            'vCPUs',
            'MemoryGiB',
            'Price',
            'Region',
            'GpuInfo',
            'SpotPrice',
        ])
        for plan in plans:
            try:
                gpu = GPU_MAP[plan['gpu_type']]
            except KeyError:
                #print(f'Could not map {plan["gpu_type"]}')
                continue
            for gpu_cnt in plan['gpu_counts']:
                gpu_memory = float(plan['gpu_type'].split('_')[-1].replace(
                    'GB', '')) * 1024
                try:
                    vcpus_mem = [
                        x for x in plan_vcpus_memory
                        if x['gpu_type'] == plan['gpu_type'] and
                        x['gpu_count'] == gpu_cnt
                    ][0]
                    vcpus = vcpus_mem['min_cpu_count']
                    mem = vcpus_mem['min_memory']
                except IndexError:
                    continue
                price = float(plan['price_per_gpu_hr']) * gpu_cnt
                gpuinfo = {
                    'Gpus': [{
                        'Name': gpu,
                        'Manufacturer': 'NVIDIA',
                        'Count': gpu_cnt,
                        'MemoryInfo': {
                            'SizeInMiB': int(gpu_memory)
                        },
                    }],
                    'TotalGpuMemoryInMiB': int(gpu_memory * gpu_cnt),
                }
                gpuinfo = json.dumps(gpuinfo).replace('"', "'")  # pylint: disable=invalid-string-quote
                instance_type = f'{plan["gpu_type"]}::{gpu_cnt}'
                for region in plan.get('regions', []):
                    writer.writerow([
                        instance_type,
                        gpu,
                        gpu_cnt,
                        vcpus,
                        mem,
                        price,
                        region,
                        gpuinfo,
                        '',
                    ])


if __name__ == '__main__':

    os.makedirs('fluidstack', exist_ok=True)
    create_catalog('fluidstack')
    print('Fluidstack catalog saved to {}/vms.csv'.format('fluidstack'))<|MERGE_RESOLUTION|>--- conflicted
+++ resolved
@@ -168,16 +168,10 @@
 
 GPU_MAP = {
     'H100_PCIE_80GB': 'H100',
-<<<<<<< HEAD
     'H100_NVLINK_80GB': 'H100-NVLINK',
     'A100_NVLINK_80GB': 'A100-80GB-NVLINK',
-    'A100_SXM4_80GB': 'A100-80GB',
-=======
-    'H100_NVLINK_80GB': 'H100',
-    'A100_NVLINK_80GB': 'A100-80GB',
     'A100_SXM4_80GB': 'A100-80GB-SXM',
     'H100_SXM5_80GB': 'H100-SXM',
->>>>>>> cefc2384
     'A100_PCIE_80GB': 'A100-80GB',
     'A100_SXM4_40GB': 'A100',
     'A100_PCIE_40GB': 'A100',
