--- conflicted
+++ resolved
@@ -14,20 +14,12 @@
 import numpy as np
 import requests
 
-<<<<<<< HEAD
-from sky.adaptors import common as adaptor_common
-=======
 from sky.adaptors import common as adaptors_common
->>>>>>> 05aafb8b
 
 if typing.TYPE_CHECKING:
     import pandas as pd
 else:
-<<<<<<< HEAD
-    pd = adaptor_common.LazyImport('pandas')
-=======
     pd = adaptors_common.LazyImport('pandas')
->>>>>>> 05aafb8b
 
 US_REGIONS = {
     'centralus',
