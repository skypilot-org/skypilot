"""A script that queries Azure API to get instance types and pricing info.

This script takes about 1 minute to finish.
"""
import argparse
import json
<<<<<<< HEAD
import multiprocessing
=======
from multiprocessing import pool as mp_pool
>>>>>>> 4e7d7172
import os
import subprocess
from typing import List, Optional, Set
import urllib

import numpy as np
import pandas as pd
import requests

US_REGIONS = [
    'centralus',
    'eastus',
    'eastus2',
    'northcentralus',
    'southcentralus',
    'westcentralus',
    'westus',
    'westus2',
    # 'WestUS3',   # WestUS3 pricing table is broken as of 2021/11.
]


def get_regions() -> List[str]:
    """Get all available regions."""
    proc = subprocess.run(
        'az account list-locations  --query "[?not_null(metadata.latitude)] '
        '.{RegionName:name , RegionDisplayName:regionalDisplayName}" -o json',
        shell=True,
        check=True,
        stdout=subprocess.PIPE)
    items = json.loads(proc.stdout.decode('utf-8'))
    regions = [
        item['RegionName']
        for item in items
        if not item['RegionName'].endswith('stg')
    ]
    return regions


# Azure secretly deprecated the M60 family which is still returned by its API.
# We have to manually remove it.
DEPRECATED_FAMILIES = ['standardNVSv2Family']

USEFUL_COLUMNS = [
    'InstanceType', 'AcceleratorName', 'AcceleratorCount', 'vCPUs', 'MemoryGiB',
    'GpuInfo', 'Price', 'SpotPrice', 'Region', 'Generation'
]


def get_pricing_url(region: Optional[str] = None) -> str:
    filters = [
        'serviceName eq \'Virtual Machines\'',
        'priceType eq \'Consumption\'',
    ]
    if region is not None:
        filters.append(f'armRegionName eq \'{region}\'')
    filters_str = urllib.parse.quote(' and '.join(filters))
    return f'https://prices.azure.com/api/retail/prices?$filter={filters_str}'


def get_pricing_df(region: Optional[str] = None) -> pd.DataFrame:
    all_items = []
    url = get_pricing_url(region)
    print(f'Getting pricing for {region}')
    page = 0
    while url is not None:
        page += 1
        if page % 10 == 0:
            print(f'Fetched pricing pages {page}')
        r = requests.get(url)
        r.raise_for_status()
        content_str = r.content.decode('ascii')
        content = json.loads(content_str)
        items = content.get('Items', [])
        if len(items) == 0:
            break
        all_items += items
        url = content.get('NextPageLink')
    print(f'Done fetching pricing {region}')
    df = pd.DataFrame(all_items)
    assert 'productName' in df.columns, (region, df.columns)
    return df[(~df['productName'].str.contains(' Windows')) &
              (df['unitPrice'] > 0)]


def get_sku_df(region_set: Set[str]) -> pd.DataFrame:
    print('Fetching SKU list')
    # To get a complete list, --all option is necessary.
    proc = subprocess.run(
        'az vm list-skus --all',
        shell=True,
        check=True,
        stdout=subprocess.PIPE,
    )
    print('Done fetching SKUs')
    items = json.loads(proc.stdout.decode('ascii'))
    filtered_items = []
    for item in items:
        # zones = item['locationInfo'][0]['zones']
        region = item['locations'][0]
        if region not in region_set:
            continue
        item['Region'] = region
        filtered_items.append(item)

    df = pd.DataFrame(filtered_items)
    df = df[(df['resourceType'] == 'virtualMachines')]
    return df


def get_gpu_name(family: str) -> Optional[str]:
    gpu_data = {
        'standardNCFamily': 'K80',
        'standardNCSv2Family': 'P100',
        'standardNCSv3Family': 'V100',
        'standardNCPromoFamily': 'K80',
        'StandardNCASv3_T4Family': 'T4',
        'standardNDSv2Family': 'V100-32GB',
        'StandardNCADSA100v4Family': 'A100-80GB',
        'standardNDAMSv4_A100Family': 'A100-80GB',
        'StandardNDASv4_A100Family': 'A100',
        'standardNVFamily': 'M60',
        'standardNVSv2Family': 'M60',
        'standardNVSv3Family': 'M60',
        'standardNVPromoFamily': 'M60',
        'standardNVSv4Family': 'Radeon MI25',
        'standardNDSFamily': 'P40',
        'StandardNVADSA10v5Family': 'A10',
    }
    # NP-series offer Xilinx U250 FPGAs which are not GPUs,
    # so we do not include them here.
    # https://docs.microsoft.com/en-us/azure/virtual-machines/np-series
    family = family.replace(' ', '')
    return gpu_data.get(family)


def get_all_regions_instance_types_df(region_set: Set[str]):
<<<<<<< HEAD
    with multiprocessing.Pool() as pool:
=======
    with mp_pool.Pool() as pool:
>>>>>>> 4e7d7172
        dfs = pool.map_async(get_pricing_df, region_set)
        df_sku = pool.apply_async(get_sku_df, (region_set,))
        dfs = dfs.get()
        df = pd.concat(dfs)
        df_sku = df_sku.get()

    print('Processing dataframes')
    df.drop_duplicates(inplace=True)

    df = df[df['unitPrice'] > 0]

    print('Getting price df')
    df['merge_name'] = df['armSkuName']
    df['is_promo'] = df['skuName'].str.endswith(' Low Priority')
    df.rename(columns={
        'armSkuName': 'InstanceType',
        'armRegionName': 'Region',
    },
              inplace=True)
    demand_df = df[~df['skuName'].str.contains(' Spot')][[
        'is_promo', 'InstanceType', 'Region', 'unitPrice'
    ]]
    spot_df = df[df['skuName'].str.contains(' Spot')][[
        'is_promo', 'InstanceType', 'Region', 'unitPrice'
    ]]
    demand_df.set_index(['InstanceType', 'Region', 'is_promo'], inplace=True)
    spot_df.set_index(['InstanceType', 'Region', 'is_promo'], inplace=True)

    demand_df = demand_df.rename(columns={'unitPrice': 'Price'})
    spot_df = spot_df.rename(columns={'unitPrice': 'SpotPrice'})

    print('Getting sku df')
    df_sku['is_promo'] = df_sku['name'].str.endswith('_Promo')
    df_sku.rename(columns={'name': 'InstanceType'}, inplace=True)
    df_sku['merge_name'] = df_sku['InstanceType'].str.replace('_Promo', '')

    print('Joining')
    df = df_sku.join(demand_df,
                     on=['merge_name', 'Region', 'is_promo'],
                     how='left')
    df = df.join(spot_df, on=['merge_name', 'Region', 'is_promo'], how='left')

    def get_capabilities(row):
        gpu_name = None
        gpu_count = np.nan
        vcpus = np.nan
        memory_gb = np.nan
        gen_version = None
        caps = row['capabilities']
        for item in caps:
            assert isinstance(item, dict), (item, caps)
            if item['name'] == 'GPUs':
                gpu_name = get_gpu_name(row['family'])
                if gpu_name is not None:
                    gpu_count = item['value']
            elif item['name'] == 'vCPUs':
                vcpus = float(item['value'])
            elif item['name'] == 'MemoryGB':
                memory_gb = item['value']
            elif item['name'] == 'HyperVGenerations':
                gen_version = item['value']
        return gpu_name, gpu_count, vcpus, memory_gb, gen_version

    def get_additional_columns(row):
        gpu_name, gpu_count, vcpus, memory_gb, gen_version = get_capabilities(
            row)
        return pd.Series({
            'AcceleratorName': gpu_name,
            'AcceleratorCount': gpu_count,
            'vCPUs': vcpus,
            'MemoryGiB': memory_gb,
            'GpuInfo': gpu_name,
            'Generation': gen_version,
        })

    df_ret = pd.concat(
        [df, df.apply(get_additional_columns, axis='columns')],
        axis='columns',
    )

    before_drop_len = len(df_ret)
    df_ret.dropna(subset=['InstanceType'], inplace=True, how='all')
    after_drop_len = len(df_ret)
    print(f'Dropped {before_drop_len - after_drop_len} duplicated rows')

    # Filter out deprecated families
    df_ret = df_ret.loc[~df_ret['family'].isin(DEPRECATED_FAMILIES)]
    df_ret = df_ret[USEFUL_COLUMNS]
    return df_ret


if __name__ == '__main__':
    parser = argparse.ArgumentParser()
    parser.add_argument(
        '--all-regions',
        action='store_true',
        help='Fetch all global regions, not just the U.S. ones.')
    args = parser.parse_args()

    region_filter = get_regions() if args.all_regions else US_REGIONS
    region_filter = set(region_filter)

    instance_df = get_all_regions_instance_types_df(region_filter)
    os.makedirs('azure', exist_ok=True)
    instance_df.to_csv('azure/vms.csv', index=False)
    print('Azure Service Catalog saved to azure/vms.csv')<|MERGE_RESOLUTION|>--- conflicted
+++ resolved
@@ -4,11 +4,7 @@
 """
 import argparse
 import json
-<<<<<<< HEAD
-import multiprocessing
-=======
 from multiprocessing import pool as mp_pool
->>>>>>> 4e7d7172
 import os
 import subprocess
 from typing import List, Optional, Set
@@ -146,11 +142,7 @@
 
 
 def get_all_regions_instance_types_df(region_set: Set[str]):
-<<<<<<< HEAD
-    with multiprocessing.Pool() as pool:
-=======
     with mp_pool.Pool() as pool:
->>>>>>> 4e7d7172
         dfs = pool.map_async(get_pricing_df, region_set)
         df_sku = pool.apply_async(get_sku_df, (region_set,))
         dfs = dfs.get()
