--- conflicted
+++ resolved
@@ -288,14 +288,6 @@
             if row['InstanceType'] == 'p4de.24xlarge':
                 acc_name = 'A100-80GB'
                 acc_count = 8
-<<<<<<< HEAD
-            if row['InstanceType'] == 'trn1.2xlarge':
-                acc_name = 'Trainium'
-                acc_count = 1
-            if row['InstanceType'] in ['trn1.32xlarge', 'trn1n.32xlarge']:
-                acc_name = 'Trainium'
-                acc_count = 16
-=======
             if row['InstanceType'].startswith('trn1'):
                 # Trainium instances does not have a field for information of
                 # the accelerators. We need to infer the accelerator info from
@@ -308,7 +300,6 @@
                 assert find_num_in_name is not None, row['InstanceType']
                 num_in_name = find_num_in_name.group(1)
                 acc_count = int(num_in_name) // 2
->>>>>>> 6b1bbc98
             return pd.Series({
                 'AcceleratorName': acc_name,
                 'AcceleratorCount': acc_count,
