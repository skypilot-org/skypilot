--- conflicted
+++ resolved
@@ -19,22 +19,14 @@
 
 from sky import exceptions
 from sky.adaptors import aws
-<<<<<<< HEAD
-from sky.adaptors import common as adaptor_common
-=======
 from sky.adaptors import common as adaptors_common
->>>>>>> 05aafb8b
 from sky.utils import log_utils
 from sky.utils import ux_utils
 
 if typing.TYPE_CHECKING:
     import pandas as pd
 else:
-<<<<<<< HEAD
-    pd = adaptor_common.LazyImport('pandas')
-=======
     pd = adaptors_common.LazyImport('pandas')
->>>>>>> 05aafb8b
 
 # Enable most of the regions. Each user's account may have a subset of these
 # enabled; this is ok because we take the intersection of the list here with
