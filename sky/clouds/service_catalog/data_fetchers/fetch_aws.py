--- conflicted
+++ resolved
@@ -85,10 +85,7 @@
     return pd.DataFrame(items)
 
 
-<<<<<<< HEAD
-=======
-@ray.remote
-def _get_instance_type_offerings(region: str) -> pd.DataFrame:
+async def _get_instance_type_offerings(region: str) -> pd.DataFrame:
     client = aws.client('ec2', region_name=region)
     paginator = client.get_paginator('describe_instance_type_offerings')
     items = []
@@ -101,8 +98,6 @@
         columns={'Location': 'AvailabilityZoneName'})
 
 
-@ray.remote
->>>>>>> c94b43bb
 def _get_availability_zones(region: str) -> Optional[pd.DataFrame]:
     client = aws.client('ec2', region_name=region)
     zones = []
@@ -179,21 +174,13 @@
         if zone_df is None:
             raise RuntimeError(f'No access to region {region}')
 
-<<<<<<< HEAD
         loop = asyncio.new_event_loop()
         asyncio.set_event_loop(loop)
-        df, pricing_df, spot_pricing_df = loop.run_until_complete(
+        df, offering_df, pricing_df, spot_pricing_df = loop.run_until_complete(
             asyncio.gather(_get_instance_types(region),
+                           _get_instance_type_offerings(region),
                            _get_pricing_table(region),
                            _get_spot_pricing_table(region)))
-=======
-        df, offering_df, pricing_df, spot_pricing_df = ray.get([
-            _get_instance_types.remote(region),
-            _get_instance_type_offerings.remote(region),
-            _get_pricing_table.remote(region),
-            _get_spot_pricing_table.remote(region),
-        ])
->>>>>>> c94b43bb
         print(f'{region} Processing dataframes')
 
         def get_acc_info(row) -> Tuple[Optional[str], float]:
