--- conflicted
+++ resolved
@@ -4,11 +4,7 @@
 import argparse
 import datetime
 import itertools
-<<<<<<< HEAD
-import multiprocessing
-=======
 from multiprocessing import pool as mp_pool
->>>>>>> 4e7d7172
 import os
 import subprocess
 from typing import Dict, List, Optional, Set, Tuple, Union
@@ -178,13 +174,9 @@
         if zone_df is None:
             raise RuntimeError(f'No access to region {region}')
 
-<<<<<<< HEAD
-        with multiprocessing.pool.ThreadPool() as pool:
-=======
         # Use ThreadPool instead of Pool because this function can be called
         # within a multiprocessing.Pool, and Pool cannot be nested.
         with mp_pool.ThreadPool() as pool:
->>>>>>> 4e7d7172
             futures = [
                 pool.apply_async(_get_instance_types, (region,)),
                 pool.apply_async(_get_instance_type_offerings, (region,)),
@@ -265,11 +257,7 @@
 
 
 def get_all_regions_instance_types_df(regions: Set[str]) -> pd.DataFrame:
-<<<<<<< HEAD
-    with multiprocessing.Pool() as pool:
-=======
     with mp_pool.Pool() as pool:
->>>>>>> 4e7d7172
         df_or_regions = pool.map(_get_instance_types_df, regions)
     new_dfs = []
     for df_or_region in df_or_regions:
@@ -344,11 +332,7 @@
     image_metas = [
         (r, *i) for r, i in itertools.product(regions, _GPU_UBUNTU_DATE_PYTORCH)
     ]
-<<<<<<< HEAD
-    with multiprocessing.Pool() as pool:
-=======
     with mp_pool.Pool() as pool:
->>>>>>> 4e7d7172
         results = pool.starmap(_get_image_row, image_metas)
     result_df = pd.DataFrame(
         results,
@@ -367,13 +351,8 @@
     """
     regions = list(get_enabled_regions())
     # Use ThreadPool instead of Pool because this function can be called within
-<<<<<<< HEAD
-    # a multiprocessing.Pool, and Pool cannot be nested.
-    with multiprocessing.pool.ThreadPool() as pool:
-=======
     # a Pool, and Pool cannot be nested.
     with mp_pool.ThreadPool() as pool:
->>>>>>> 4e7d7172
         az_mappings = pool.map(_get_availability_zones, regions)
     missing_regions = {
         regions[i] for i, m in enumerate(az_mappings) if m is None
