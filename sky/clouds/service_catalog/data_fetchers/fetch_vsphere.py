--- conflicted
+++ resolved
@@ -4,11 +4,7 @@
 import os
 import typing
 
-<<<<<<< HEAD
-from sky.adaptors import common as adaptor_common
-=======
 from sky.adaptors import common as adaptors_common
->>>>>>> 05aafb8b
 from sky.adaptors import vsphere as vsphere_adaptor
 from sky.clouds.service_catalog.common import get_catalog_path
 from sky.provision.vsphere.common.cls_api_client import ClsApiClient
@@ -16,11 +12,7 @@
 if typing.TYPE_CHECKING:
     import pandas as pd
 else:
-<<<<<<< HEAD
-    pd = adaptor_common.LazyImport('pandas')
-=======
     pd = adaptors_common.LazyImport('pandas')
->>>>>>> 05aafb8b
 
 logging.basicConfig(level=logging.INFO)
 logger = logging.getLogger(__name__)
