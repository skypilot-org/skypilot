"""A script that generates GCP catalog.

This script uses the GCP APIs to query the list and real-time prices of the
VMs, GPUs, and TPUs. The script takes about 1-2 minutes to run.
"""

import argparse
import functools
import io
import multiprocessing
import os
import textwrap
import typing
from typing import Any, Callable, Dict, List, Optional, Set

import google.auth
from googleapiclient import discovery
import numpy as np

<<<<<<< HEAD
from sky.adaptors import common as adaptor_common
=======
from sky.adaptors import common as adaptors_common
>>>>>>> 8a181333
from sky.adaptors import gcp

if typing.TYPE_CHECKING:
    import pandas as pd
else:
<<<<<<< HEAD
    pd = adaptor_common.LazyImport('pandas')
=======
    pd = adaptors_common.LazyImport('pandas')
>>>>>>> 8a181333

# Useful links:
# GCP SKUs: https://cloud.google.com/skus
# VM pricing: https://cloud.google.com/compute/vm-instance-pricing
# GPU pricing: https://cloud.google.com/compute/gpus-pricing
# TPU pricing: https://cloud.google.com/tpu/pricing

# Service IDs found in https://cloud.google.com/skus
GCE_SERVICE_ID = '6F81-5844-456A'
TPU_SERVICE_ID = 'E000-3F24-B8AA'

# The number of digits to round the price to.
PRICE_ROUNDING = 5

# This zone is only for TPU v4, and does not appear in the skus yet.
TPU_V4_ZONES = ['us-central2-b']
# TPU v3 pods are available in us-east1-d, but hidden in the skus.
# We assume the TPU prices are the same as us-central1.
HIDDEN_TPU_DF = pd.read_csv(
    io.StringIO(
        textwrap.dedent("""\
 InstanceType,AcceleratorName,AcceleratorCount,vCPUs,MemoryGiB,GpuInfo,Price,SpotPrice,Region,AvailabilityZone
 ,tpu-v3-32,1,,,tpu-v3-32,32.0,9.6,us-east1,us-east1-d
 ,tpu-v3-64,1,,,tpu-v3-64,64.0,19.2,us-east1,us-east1-d
 ,tpu-v3-128,1,,,tpu-v3-128,128.0,38.4,us-east1,us-east1-d
 ,tpu-v3-256,1,,,tpu-v3-256,256.0,76.8,us-east1,us-east1-d
 ,tpu-v3-512,1,,,tpu-v3-512,512.0,153.6,us-east1,us-east1-d
 ,tpu-v3-1024,1,,,tpu-v3-1024,1024.0,307.2,us-east1,us-east1-d
 ,tpu-v3-2048,1,,,tpu-v3-2048,2048.0,614.4,us-east1,us-east1-d
 """)))
# FIXME(woosuk): Remove this once the bug is fixed.
# See https://github.com/skypilot-org/skypilot/issues/1759#issue-1619614345
TPU_V4_HOST_DF = pd.read_csv(
    io.StringIO(
        textwrap.dedent("""\
 InstanceType,AcceleratorName,AcceleratorCount,vCPUs,MemoryGiB,GpuInfo,Price,SpotPrice,Region,AvailabilityZone
 n1-highmem-8,,,8.0,52.0,,0.473212,0.099624,us-central2,us-central2-b
 """)))

# TODO(woosuk): Make this more robust.
# Refer to: https://github.com/skypilot-org/skypilot/issues/1006
# Unsupported Series: 'f1', 'm2'
SERIES_TO_DISCRIPTION = {
    'a2': 'A2 Instance',
    'a3': 'A3 Instance',
    'c2': 'Compute optimized',
    'c2d': 'C2D AMD Instance',
    'c3': 'C3 Instance',
    'e2': 'E2 Instance',
    'f1': 'Micro Instance with burstable CPU',
    'g1': 'Small Instance with 1 VCPU',
    'g2': 'G2 Instance',
    'm1': 'Memory-optimized Instance',
    # FIXME(woosuk): Support M2 series.
    'm3': 'M3 Memory-optimized Instance',
    'n1': 'N1 Predefined Instance',
    'n2': 'N2 Instance',
    'n2d': 'N2D AMD Instance',
    't2a': 'T2A Arm Instance',
    't2d': 'T2D AMD Instance',
}
creds, project_id = google.auth.default()
gcp_client = discovery.build('compute', 'v1')
tpu_client = discovery.build('tpu', 'v1')

SINGLE_THREADED = False
ZONES: Set[str] = set()
EXCLUDED_REGIONS: Set[str] = set()


def get_skus(service_id: str) -> List[Dict[str, Any]]:
    # Get the SKUs from the GCP API.
    cb = discovery.build('cloudbilling', 'v1')
    service_name = f'services/{service_id}'

    skus = []
    page_token = ''
    while True:
        if page_token == '':
            response = cb.services().skus().list(parent=service_name).execute()
        else:
            response = cb.services().skus().list(
                parent=service_name, pageToken=page_token).execute()
        skus += response['skus']
        page_token = response['nextPageToken']
        if not page_token:
            break

    # Prune unnecessary SKUs.
    new_skus = []
    for sku in skus:
        # Prune SKUs that are not Compute (i.e., Storage, Network, and License).
        if sku['category']['resourceFamily'] != 'Compute':
            continue
        # Prune PD snapshot egress and VM state.
        if sku['category']['resourceGroup'] in ['PdSnapshotEgress', 'VmState']:
            continue
        # Prune commitment SKUs.
        if sku['category']['usageType'] not in ['OnDemand', 'Preemptible']:
            continue
        # Prune custom SKUs.
        if 'custom' in sku['description'].lower():
            continue
        # Prune premium SKUs.
        if 'premium' in sku['description'].lower():
            continue
        # Prune reserved SKUs.
        if 'reserved' in sku['description'].lower():
            continue
        # Prune sole-tenant SKUs.
        # See https://cloud.google.com/compute/docs/nodes/sole-tenant-nodes
        if 'sole tenancy' in sku['description'].lower():
            continue
        new_skus.append(sku)
    return new_skus


def _get_unit_price(sku: Dict[str, Any]) -> float:
    pricing_info = sku['pricingInfo'][0]['pricingExpression']
    unit_price = pricing_info['tieredRates'][0]['unitPrice']
    units = int(unit_price['units'])
    nanos = unit_price['nanos'] / 1e9
    return units + nanos


def filter_zones(func: Callable[[], List[str]]) -> Callable[[], List[str]]:
    """Decorator to filter the zones returned by the decorated function.
    It first intersects the result with the global ZONES (if defined) and then
    removes any zones present in the global EXCLUDED_REGIONS (if defined).
    """

    def wrapper(*args, **kwargs) -> List[str]:  # pylint: disable=redefined-outer-name
        original_zones = set(func(*args, **kwargs))
        if ZONES:
            original_zones &= ZONES
        if EXCLUDED_REGIONS:
            original_zones -= EXCLUDED_REGIONS
        if not original_zones:
            raise ValueError('No zones to fetch. Please check your arguments.')
        return list(original_zones)

    return wrapper


@filter_zones
@functools.lru_cache(maxsize=None)
def _get_all_zones() -> List[str]:
    zones_request = gcp_client.zones().list(project=project_id)
    zones = []
    while zones_request is not None:
        zones_response = zones_request.execute()
        zones.extend([zone['name'] for zone in zones_response['items']])
        zones_request = gcp_client.zones().list_next(
            previous_request=zones_request, previous_response=zones_response)
    return zones


def _get_machine_type_for_zone(zone: str) -> 'pd.DataFrame':
    machine_types_request = gcp_client.machineTypes().list(project=project_id,
                                                           zone=zone)
    print(f'Fetching machine types for zone {zone!r}...')
    machine_types = []
    while machine_types_request is not None:
        machine_types_response = machine_types_request.execute()
        machine_types.extend(machine_types_response['items'])
        machine_types_request = gcp_client.machineTypes().list_next(
            previous_request=machine_types_request,
            previous_response=machine_types_response)
    machine_types = [{
        'InstanceType': machine_type['name'],
        'vCPUs': machine_type['guestCpus'],
        'MemoryGiB': machine_type['memoryMb'] / 1024,
        'Region': zone.rpartition('-')[0],
        'AvailabilityZone': zone
    } for machine_type in machine_types]
    return pd.DataFrame(machine_types).reset_index(drop=True)


def _get_machine_types(region_prefix: str) -> 'pd.DataFrame':
    zones = _get_all_zones()
    zones = [zone for zone in zones if zone.startswith(region_prefix)]
    if SINGLE_THREADED:
        all_machine_dfs = [_get_machine_type_for_zone(zone) for zone in zones]
    else:
        with multiprocessing.Pool() as pool:
            all_machine_dfs = pool.map(_get_machine_type_for_zone, zones)
    machine_df = pd.concat(all_machine_dfs, ignore_index=True)
    return machine_df


def get_vm_df(skus: List[Dict[str, Any]], region_prefix: str) -> 'pd.DataFrame':
    df = _get_machine_types(region_prefix)
    if df.empty:
        return df

    # Drop the unsupported series.
    df = df[df['InstanceType'].str.startswith(
        tuple(f'{series}-' for series in SERIES_TO_DISCRIPTION))]
    df = df[~df['AvailabilityZone'].str.startswith(tuple(TPU_V4_ZONES))]

    # TODO(woosuk): Make this more efficient.
    def get_vm_price(row: pd.Series, spot: bool) -> float:
        series = row['InstanceType'].split('-')[0].lower()

        ondemand_or_spot = 'OnDemand' if not spot else 'Preemptible'
        cpu_price = None
        memory_price = None
        for sku in skus:
            if sku['category']['usageType'] != ondemand_or_spot:
                continue
            if row['Region'] not in sku['serviceRegions']:
                continue

            # Check if the SKU is for the correct series.
            description = sku['description']
            if SERIES_TO_DISCRIPTION[series].lower() not in description.lower():
                continue
            # Special check for M1 instances.
            if series == 'm1' and 'M3' in description:
                continue

            resource_group = sku['category']['resourceGroup']
            # Skip GPU SKUs.
            if resource_group == 'GPU':
                continue

            # Is it CPU or memory?
            is_cpu = False
            is_memory = False
            if resource_group in ['CPU', 'F1Micro', 'G1Small']:
                is_cpu = True
            elif resource_group == 'RAM':
                is_memory = True
            else:
                assert resource_group == 'N1Standard'
                if 'Core' in description:
                    is_cpu = True
                elif 'Ram' in description:
                    is_memory = True

            # Calculate the price.
            unit_price = _get_unit_price(sku)
            if is_cpu:
                cpu_price = unit_price * row['vCPUs']
            elif is_memory:
                memory_price = unit_price * row['MemoryGiB']

        # Special case for F1 and G1 instances.
        # Memory is not charged for these instances.
        if series in ['f1', 'g1']:
            memory_price = 0.0

        assert cpu_price is not None, row
        assert memory_price is not None, row
        return cpu_price + memory_price

    df['Price'] = df.apply(lambda row: get_vm_price(row, spot=False), axis=1)
    df['SpotPrice'] = df.apply(lambda row: get_vm_price(row, spot=True), axis=1)
    df = df.reset_index(drop=True)
    df = df.sort_values(['InstanceType', 'Region', 'AvailabilityZone'])
    return df


def _get_gpus_for_zone(zone: str) -> 'pd.DataFrame':
    gpus_request = gcp_client.acceleratorTypes().list(project=project_id,
                                                      zone=zone)
    print(f'Fetching GPUs for zone {zone!r}...')
    gpus = []
    while gpus_request is not None:
        gpus_response = gpus_request.execute()
        gpus.extend(gpus_response.get('items', []))
        gpus_request = gcp_client.acceleratorTypes().list_next(
            previous_request=gpus_request, previous_response=gpus_response)
    new_gpus = []
    for gpu in gpus:
        for sup in range(0, int(np.log2(gpu['maximumCardsPerInstance']) + 1)):
            count = int(2**sup)
            gpu_name = gpu['name']
            gpu_name = gpu_name.replace('nvidia-', '')
            gpu_name = gpu_name.replace('tesla-', '')
            gpu_name = gpu_name.upper()
            if 'H100-80GB' in gpu_name:
                gpu_name = 'H100'
                if count != 8:
                    # H100 only has 8 cards.
                    continue
            if 'VWS' in gpu_name:
                continue
            if gpu_name.startswith('TPU-'):
                continue
            gpu_info = _gpu_info_from_name(gpu_name)
            if gpu_info is None:
                # Prevent `show-gpus` from not showing GPUs without GPU info.
                gpu_info = gpu_name
            new_gpus.append({
                'AcceleratorName': gpu_name,
                'AcceleratorCount': count,
                'GpuInfo': gpu_info,
                'Region': zone.rpartition('-')[0],
                'AvailabilityZone': zone,
            })
    return pd.DataFrame(new_gpus).reset_index(drop=True)


def _gpu_info_from_name(name: str) -> Optional[Dict[str, List[Dict[str, Any]]]]:
    """Hard-codes the GPU memory info for certain GPUs.

    Reference: https://cloud.google.com/compute/docs/gpus
    """
    name_to_gpu_memory_in_mib = {
        'L4': 24 * 1024,
        'A100-80GB': 80 * 1024,
        'A100': 40 * 1024,
        'H100': 80 * 1024,
        'P4': 8 * 1024,
        'T4': 16 * 1024,
        'V100': 16 * 1024,
        'P100': 16 * 1024,
        # End of life:
        'K80': 12 * 1024,
    }
    gpu_memory_in_mib = name_to_gpu_memory_in_mib.get(name)
    if gpu_memory_in_mib is not None:
        return {'Gpus': [{'MemoryInfo': {'SizeInMiB': gpu_memory_in_mib}}]}
    print('Warning: GPU memory info not found for', name)
    return None


def _get_gpus(region_prefix: str) -> 'pd.DataFrame':
    zones = _get_all_zones()
    zones = [zone for zone in zones if zone.startswith(region_prefix)]
    if SINGLE_THREADED:
        all_gpu_dfs = [_get_gpus_for_zone(zone) for zone in zones]
    else:
        with multiprocessing.Pool() as pool:
            all_gpu_dfs = pool.map(_get_gpus_for_zone, zones)
    gpu_df = pd.concat(all_gpu_dfs, ignore_index=True)
    return gpu_df


def get_gpu_df(skus: List[Dict[str, Any]],
               region_prefix: str) -> 'pd.DataFrame':
    gpu_skus = [
        sku for sku in skus if sku['category']['resourceGroup'] == 'GPU'
    ]
    df = _get_gpus(region_prefix)
    if df.empty:
        return df

    def get_gpu_price(row: pd.Series, spot: bool) -> Optional[float]:
        ondemand_or_spot = 'OnDemand' if not spot else 'Preemptible'
        gpu_price = None
        for sku in gpu_skus:
            if row['Region'] not in sku['serviceRegions']:
                continue
            if sku['category']['usageType'] != ondemand_or_spot:
                continue

            gpu_name = row['AcceleratorName']
            if gpu_name == 'A100-80GB':
                gpu_name = 'A100 80GB'
            if gpu_name == 'H100':
                gpu_name = 'H100 80GB'
            if f'{gpu_name} GPU' not in sku['description']:
                continue

            unit_price = _get_unit_price(sku)
            gpu_price = unit_price * row['AcceleratorCount']
            break

        if gpu_price is not None:
            return gpu_price

        # Not found in the SKUs.
        gpu = row['AcceleratorName']
        region = row['Region']
        print(f'The price of {gpu} in {region} is not found in SKUs.')
        return None

    df['Price'] = df.apply(lambda row: get_gpu_price(row, spot=False), axis=1)
    df['SpotPrice'] = df.apply(lambda row: get_gpu_price(row, spot=True),
                               axis=1)
    # Drop invalid rows.
    df = df[df['Price'].notna() | df['SpotPrice'].notna()]
    df = df.reset_index(drop=True)
    df = df.sort_values(
        ['AcceleratorName', 'AcceleratorCount', 'Region', 'AvailabilityZone'])
    return df


def _get_tpu_for_zone(zone: str) -> 'pd.DataFrame':
    tpus = []
    parent = f'projects/{project_id}/locations/{zone}'
    tpus_request = tpu_client.projects().locations().acceleratorTypes().list(
        parent=parent)
    try:
        tpus_response = tpus_request.execute()
        for tpu in tpus_response['acceleratorTypes']:
            tpus.append(tpu)
    except gcp.http_error_exception() as error:
        if error.resp.status == 403:
            print('  TPU API is not enabled or you don\'t have TPU access '
                  f'to zone: {zone!r}.')
        else:
            print(f'  An error occurred: {error}')
    new_tpus = []
    for tpu in tpus:
        tpu_name = tpu['type']
        # skip tpu v5 as we currently don't support it
        if 'v5' in tpu_name:
            continue
        new_tpus.append({
            'AcceleratorName': f'tpu-{tpu_name}',
            'AcceleratorCount': 1,
            'Region': zone.rpartition('-')[0],
            'AvailabilityZone': zone,
        })
    return pd.DataFrame(new_tpus).reset_index(drop=True)


def _get_tpus() -> 'pd.DataFrame':
    zones = _get_all_zones()
    # Add TPU-v4 zones.
    zones += TPU_V4_ZONES
    if SINGLE_THREADED:
        all_tpu_dfs = [_get_tpu_for_zone(zone) for zone in zones]
    else:
        with multiprocessing.Pool() as pool:
            all_tpu_dfs = pool.map(_get_tpu_for_zone, zones)
    tpu_df = pd.concat(all_tpu_dfs, ignore_index=True)
    return tpu_df


# TODO: the TPUs fetched fails to contain us-east1
def get_tpu_df(skus: List[Dict[str, Any]]) -> 'pd.DataFrame':
    df = _get_tpus()
    if df.empty:
        return df

    def get_tpu_price(row: pd.Series, spot: bool) -> Optional[float]:
        assert row['AcceleratorCount'] == 1, row
        tpu_price = None
        tpu_region = row['Region']
        tpu_name = row['AcceleratorName']
        tpu_version = tpu_name.split('-')[1]
        num_cores = int(tpu_name.split('-')[2])
        # For TPU-v2 and TPU-v3, the pricing API provides the prices
        # of 8 TPU cores. The prices can be different based on
        # whether the TPU is a single device or a pod.
        # For TPU-v4, the pricing is uniform, and thus the pricing API
        # only provides the price of TPU-v4 pods.
        is_pod = num_cores > 8 or tpu_version == 'v4'

        for sku in skus:
            if tpu_region not in sku['serviceRegions']:
                continue
            description = sku['description']
            # NOTE: 'usageType' of preemptible TPUs are 'OnDemand'.
            if spot:
                if 'Preemptible' not in description:
                    continue
            else:
                if 'Preemptible' in description:
                    continue

            if f'Tpu-{tpu_version}' not in description:
                continue
            if is_pod:
                if 'Pod' not in description:
                    continue
            else:
                if 'Pod' in description:
                    continue

            unit_price = _get_unit_price(sku)
            tpu_device_price = unit_price
            tpu_core_price = tpu_device_price / 8
            tpu_price = num_cores * tpu_core_price
            break

        if tpu_price is None:
            # Find the line with the same accelerator name, region, zone in
            # the hidden TPU dataframe for the row.
            hidden_tpu = HIDDEN_TPU_DF[
                (HIDDEN_TPU_DF['AcceleratorName'] == row['AcceleratorName']) &
                (HIDDEN_TPU_DF['Region'] == row['Region']) &
                (HIDDEN_TPU_DF['AvailabilityZone'] == row['AvailabilityZone'])]
            if not hidden_tpu.empty:
                price_str = 'SpotPrice' if spot else 'Price'
                tpu_price = hidden_tpu[price_str].values[0]
        if tpu_price is None:
            spot_str = 'spot ' if spot else ''
            print(f'The {spot_str}price of {tpu_name} in {tpu_region} is '
                  'not found in SKUs or hidden TPU price DF.')
        assert spot or tpu_price is not None, (row, hidden_tpu, HIDDEN_TPU_DF)
        return tpu_price

    df['Price'] = df.apply(lambda row: get_tpu_price(row, spot=False), axis=1)
    df['SpotPrice'] = df.apply(lambda row: get_tpu_price(row, spot=True),
                               axis=1)
    df = df.reset_index(drop=True)
    df['version_and_size'] = df['AcceleratorName'].apply(
        lambda name: (name.split('-')[1], int(name.split('-')[2])))
    df = df.sort_values(
        ['version_and_size', 'AcceleratorCount', 'Region', 'AvailabilityZone'])
    df.drop(columns=['version_and_size'], inplace=True)
    df['GpuInfo'] = df['AcceleratorName']
    return df


def get_catalog_df(region_prefix: str) -> 'pd.DataFrame':
    gcp_skus = get_skus(GCE_SERVICE_ID)
    vm_df = get_vm_df(gcp_skus, region_prefix)
    gpu_df = get_gpu_df(gcp_skus, region_prefix)

    # Drop regions without the given prefix.
    # NOTE: We intentionally do not drop any TPU regions.
    vm_df = vm_df[vm_df['Region'].str.startswith(region_prefix)]
    gpu_df = gpu_df[gpu_df['Region'].str.startswith(
        region_prefix)] if not gpu_df.empty else gpu_df

    gcp_tpu_skus = get_skus(TPU_SERVICE_ID)
    tpu_df = get_tpu_df(gcp_tpu_skus)

    # Merge the dataframes.
    df = pd.concat([vm_df, gpu_df, tpu_df, TPU_V4_HOST_DF])

    # Reorder the columns.
    df = df[[
        'InstanceType',
        'vCPUs',
        'MemoryGiB',
        'AcceleratorName',
        'AcceleratorCount',
        'GpuInfo',
        'Region',
        'AvailabilityZone',
        'Price',
        'SpotPrice',
    ]]

    # Round the prices.
    df['Price'] = df['Price'].round(PRICE_ROUNDING)
    df['SpotPrice'] = df['SpotPrice'].round(PRICE_ROUNDING)
    return df


if __name__ == '__main__':
    parser = argparse.ArgumentParser()
    group = parser.add_mutually_exclusive_group()
    group.add_argument('--all-regions',
                       action='store_true',
                       help='Fetch all global regions, not just the U.S. ones.')
    group.add_argument('--zones',
                       nargs='+',
                       help='Fetch the list of specified zones.')
    parser.add_argument('--exclude',
                        nargs='+',
                        help='Exclude the list of specified regions.')
    parser.add_argument('--single-threaded',
                        action='store_true',
                        help='Run in single-threaded mode. This is useful when '
                        'running in github action, as the multiprocessing '
                        'does not work well with the gcp client due '
                        'to ssl issues.')
    args = parser.parse_args()

    SINGLE_THREADED = args.single_threaded
    ZONES = set(args.zones) if args.zones else set()
    EXCLUDED_REGIONS = set(args.exclude) if args.exclude else set()

    region_prefix_filter = '' if args.zones or args.all_regions else 'us-'
    catalog_df = get_catalog_df(region_prefix_filter)

    os.makedirs('gcp', exist_ok=True)
    catalog_df.to_csv('gcp/vms.csv', index=False)
    print('GCP Service Catalog saved to gcp/vms.csv')<|MERGE_RESOLUTION|>--- conflicted
+++ resolved
@@ -17,21 +17,13 @@
 from googleapiclient import discovery
 import numpy as np
 
-<<<<<<< HEAD
-from sky.adaptors import common as adaptor_common
-=======
 from sky.adaptors import common as adaptors_common
->>>>>>> 8a181333
 from sky.adaptors import gcp
 
 if typing.TYPE_CHECKING:
     import pandas as pd
 else:
-<<<<<<< HEAD
-    pd = adaptor_common.LazyImport('pandas')
-=======
     pd = adaptors_common.LazyImport('pandas')
->>>>>>> 8a181333
 
 # Useful links:
 # GCP SKUs: https://cloud.google.com/skus
