"""A script that generates Google Cloud GPU catalog.

Google Cloud does not have an API for querying TPU/GPU offerings, so we crawl
the information from GCP websites.
"""
import argparse
import os
import re
from typing import List

from lxml import html
import pandas as pd
import requests

# pylint: disable=line-too-long
GCP_URL = 'https://cloud.google.com'
GCP_VM_PRICING_URL = 'https://cloud.google.com/compute/vm-instance-pricing'
GCP_VM_ZONES_URL = 'https://cloud.google.com/compute/docs/regions-zones'
GCP_GPU_PRICING_URL = 'https://cloud.google.com/compute/gpus-pricing'
GCP_GPU_ZONES_URL = 'https://cloud.google.com/compute/docs/gpus/gpu-regions-zones'

NOT_AVAILABLE_STR = 'Not available in this region'

ALL_REGION_PREFIX = ''
US_REGION_PREFIX = 'us-'

# Refer to: https://github.com/skypilot-org/skypilot/issues/1006
UNSUPPORTED_VMS = ['t2a-standard', 'f1-micro']

# Supported GPU types and counts.
# NOTE: GCP officially uses 'A100 40GB' and 'A100 80GB' as the names of the
# two A100 GPU types. However, in the catalog, we rename them as
# 'A100' and 'A100-80GB' respectively, for consistency with other clouds.
GPU_TYPES_TO_COUNTS = {
    'A100 40GB': [1, 2, 4, 8, 16],
    'A100 80GB': [1, 2, 4, 8],
    'T4': [1, 2, 4],
    'P4': [1, 2, 4],
    'V100': [1, 2, 4, 8],
    'P100': [1, 2, 4],
    'K80': [1, 2, 4, 8],
}

# Source: https://cloud.google.com/compute/docs/gpus/gpu-regions-zones#limitations
A100_16G_ZONES = [
    'us-central1-a', 'us-central1-b', 'us-central1-c', 'us-central1-f',
    'europe-west4-a', 'europe-west4-b', 'asia-southeast1-c']

# For the TPU catalog, we maintain our own location/pricing table.
# NOTE: The CSV files do not completely align with the data in the websites.
# The differences are:
# 1. We added us-east1-d (a hidden zone) for TPU-v3 pods.
# 2. We deleted TPU v3 pods in us-central1, because we found that GCP is not
#    actually supporting them in the region.
# 3. We used estimated prices for on-demand tpu-v3-{64,...,2048} as their
#    prices are not publicly available.
# 4. For preemptible TPUs whose prices are not publicly available, we applied
#    70% off discount on the on-demand prices because every known preemptible
#    TPU price follows this pricing rule.
# Source: https://cloud.google.com/tpu/docs/regions-zones
GCP_TPU_ZONES_URL = 'https://raw.githubusercontent.com/skypilot-org/skypilot-catalog/master/metadata/tpu/zones.csv'  # pylint: disable=line-too-long
# Source: https://cloud.google.com/tpu/pricing
GCP_TPU_PRICING_URL = 'https://raw.githubusercontent.com/skypilot-org/skypilot-catalog/master/metadata/tpu/pricing.csv'  # pylint: disable=line-too-long

COLUMNS = [
    'InstanceType',  # None for accelerators
    'AcceleratorName',
    'AcceleratorCount',
    'vCPUs',  # None for accelerators
    'MemoryGiB',  # None for accelerators
    'GpuInfo',  # Same as AcceleratorName
    'Price',
    'SpotPrice',
    'Region',
    'AvailabilityZone',
]


def get_iframe_sources(url):
    page = requests.get(url)
    tree = html.fromstring(page.content)
    return tree.xpath('//iframe/@src')


def get_regions(doc):
    # Get the dictionary of regions.
    # E.g., 'kr': 'asia-northeast3'
    regions = doc.xpath('//md-option')
    regions = {
        region.attrib['value']: re.search(r'\((.*?)\)', region.text).group(1)
        for region in regions
    }
    return regions


# TODO(woosuk): parallelize this function using Ray.
# Currently, 'HTML parser error : Tag md-option invalid' is raised
# when the function is parallelized by Ray.
def get_vm_price_table(url):
    page = requests.get(url)
    doc = html.fromstring(page.content)
    regions = get_regions(doc)

    # Get the table.
    rows = doc.xpath('//tr')
    headers = rows.pop(0).getchildren()
    headers = [header.text_content() for header in headers]

    # Create the dataframe.
    table = []
    for region, full_name in regions.items():
        for row in rows:
            new_row = [full_name]
            cells = row.getchildren()
            if not cells:
                continue

            for cell in cells:
                # Remove duplicated header (in "M1 machine types").
                if 'Machine type' in cell.text_content():
                    break
                # Remove footer.
                if 'Custom machine type' in cell.text_content():
                    break

                if 'cloud-pricer' not in cell.attrib:
                    # This cell only contains a plain text.
                    text = cell.text_content()
                    # Remove Skylake related text.
                    if 'Skylake Platform only' in text:
                        text = text.replace('Skylake Platform only', '')
                    new_row.append(text.strip())
                elif 'default' in cell.attrib:
                    # This cell only contains a plain text.
                    new_row.append(cell.attrib['default'])
                else:
                    # This cell contains the region-wise price information.
                    key = region + '-hourly'
                    if key in cell.attrib:
                        new_row.append(cell.attrib[key])
                    else:
                        new_row.append(NOT_AVAILABLE_STR)
            else:
                table.append(new_row)
    df = pd.DataFrame(table, columns=['Region'] + headers)

    # Standardize the column names.
    column_remapping = {
        # InstanceType
        'Machine type': 'InstanceType',
        # vCPUs
        'Virtual CPUs': 'vCPUs',
        'vCPU': 'vCPUs',
        # MemoryGiB
        'Memory': 'MemoryGiB',
        'Memory(GB)': 'MemoryGiB',
        # Price
        'On-demand price': 'Price',
        'On-demand price (USD)': 'Price',
        'Price (USD)': 'Price',
        'On Demand List Price': 'Price',
        'Evaluative price (USD)': 'Price',
        # SpotPrice
        'Spot price*': 'SpotPrice',
        'Spot price* (USD)': 'SpotPrice',
        'Spot price*(USD)': 'SpotPrice',
        'Spot price (USD)': 'SpotPrice',
        ' Spot price* (USD)': 'SpotPrice',
    }
    df.rename(columns=column_remapping, inplace=True)

    def parse_memory(memory_str):
        if 'GB' in memory_str:
            return float(memory_str.replace('GB', ''))
        else:
            return float(memory_str)

    pattern = re.compile(r'\$?(.*?)\s?/')

    def parse_price(price_str):
        if NOT_AVAILABLE_STR in price_str:
            return None
        try:
            price = float(price_str[1:])
        except ValueError:
            price = float(re.search(pattern, price_str).group(1))
        return price

    # Parse the prices.
    df['Price'] = df['Price'].apply(parse_price)
    df['SpotPrice'] = df['SpotPrice'].apply(parse_price)

    # Remove unsupported regions.
    df = df[~df['Price'].isna()]
    df = df[~df['SpotPrice'].isna()]

    # E.g., m2-ultramem instances will be skipped because their spot prices
    # are not available.
    if df.empty:
        return None

    if 'InstanceType' in df.columns:
        # Price table for pre-defined instance types.
        # NOTE: The price of A2 machines includes the price of A100 GPUs,
        # and thus is modified later by post_process_a2_price().

        df = df[[
            'InstanceType',
            'vCPUs',
            'MemoryGiB',
            'Region',
            'Price',
            'SpotPrice',
        ]]
        # vCPUs
        df['vCPUs'] = df['vCPUs'].astype(float)
        # MemoryGiB
        df['MemoryGiB'] = df['MemoryGiB'].apply(parse_memory)

        df['AcceleratorName'] = None
        df['AcceleratorCount'] = None
        df['GpuInfo'] = None
    else:
        # Others (e.g., per vCPU hour or per GB hour pricing rule table).
        df = df[['Item', 'Region', 'Price', 'SpotPrice']]
    return df


def get_vm_zones(url):
    df = pd.read_html(url)[0]
    column_remapping = {
        'Zones': 'AvailabilityZone',
        'Machine types': 'MachineType',  # Different from InstanceType
    }
    df.rename(columns=column_remapping, inplace=True)

    # Remove unnecessary columns.
    df = df[['AvailabilityZone', 'MachineType']]

    def parse_machine_type_list(list_str):
        machine_types = list_str.split(', ')
        returns = []
        # Handle the typos in the GCP web page.
        for m in machine_types:
            if ' ' in m:
                # us-central1-b: no comma between T2A and N1
                returns += m.split(' ')
            elif ',' in m:
                # us-central1-c: no space between C2 and C2D
                returns += m.split(',')
            else:
                returns.append(m)
        return returns

    # Explode the 'MachineType' column.
    df['MachineType'] = df['MachineType'].apply(parse_machine_type_list)
    df = df.explode('MachineType', ignore_index=True)
    return df


<<<<<<< HEAD
def get_vm_df(region_prefix: str, a100_zones: List[str]):
=======
def get_a2_df():
    a2_pricing = get_vm_price_table(GCP_URL + A2_PRICING_URL)
    cpu_pricing = a2_pricing[a2_pricing['Item'] == 'Predefined vCPUs']
    memory_pricing = a2_pricing[a2_pricing['Item'] == 'Predefined Memory']

    table = []
    for region in a2_pricing['Region'].unique():
        per_cpu_price = cpu_pricing[cpu_pricing['Region'] ==
                                    region]['Price'].values[0]
        per_cpu_spot_price = cpu_pricing[cpu_pricing['Region'] ==
                                         region]['SpotPrice'].values[0]
        per_memory_price = memory_pricing[memory_pricing['Region'] ==
                                          region]['Price'].values[0]
        per_memory_spot_price = memory_pricing[memory_pricing['Region'] ==
                                               region]['SpotPrice'].values[0]

        for instance_type, spec in A2_INSTANCE_TYPES.items():
            cpu = spec['vCPUs']
            memory = spec['MemoryGiB']
            price = per_cpu_price * cpu + per_memory_price * memory
            spot_price = (per_cpu_spot_price * cpu +
                          per_memory_spot_price * memory)
            table.append(
                [instance_type, cpu, memory, price, spot_price, region])
    a2_df = pd.DataFrame(table,
                         columns=[
                             'InstanceType',
                             'vCPUs',
                             'MemoryGiB',
                             'Price',
                             'SpotPrice',
                             'Region',
                         ])

    a2_df['AcceleratorName'] = None
    a2_df['AcceleratorCount'] = None
    a2_df['GpuInfo'] = None
    return a2_df


def get_vm_df(region_prefix: str):
>>>>>>> 79b389db
    """Generates the GCP service catalog for host VMs."""
    vm_price_table_urls = get_iframe_sources(GCP_VM_PRICING_URL)
    # Skip the table for "Suspended VM instances".
    vm_price_table_urls = vm_price_table_urls[:-1]

    vm_dfs = [get_vm_price_table(GCP_URL + url) for url in vm_price_table_urls]
    vm_dfs = [
        df for df in vm_dfs if df is not None and 'InstanceType' in df.columns
    ]
    vm_df = pd.concat(vm_dfs)

    vm_zones = get_vm_zones(GCP_VM_ZONES_URL)
    # Manually add A2 machines to the zones with A100 GPUs.
    # This is necessary because GCP_VM_ZONES_URL is not up to date.
    df = pd.DataFrame.from_dict({'AvailabilityZone': a100_zones, 'MachineType': 'A2'})
    vm_zones = pd.concat([vm_zones, df], ignore_index=True)
    vm_zones = vm_zones.drop_duplicates()

    # Remove regions not in the pricing data.
    zone_to_region = lambda x: x[:-2]
    vm_zones['Region'] = vm_zones['AvailabilityZone'].apply(zone_to_region)
    regions = vm_df['Region'].unique()
    vm_zones = vm_zones[vm_zones['Region'].isin(regions)]

    # Define the MachineType column.
    vm_df['MachineType'] = vm_df['InstanceType'].apply(
        lambda x: x.split('-')[0].upper())
    # The f1-micro and g1-small instances belong to the N1 machine family.
    vm_df.loc[vm_df['InstanceType'].isin(['f1-micro', 'g1-small']),
              'MachineType'] = 'N1'

    # Merge the dataframes.
    vm_df = pd.merge(vm_df, vm_zones, on=['Region', 'MachineType'])

    # Remove the MachineType column.
    vm_df.drop(columns=['MachineType'], inplace=True)

    # Block non-US regions.
    # FIXME(woosuk): Allow all regions.
    vm_df = vm_df[vm_df['Region'].str.startswith(region_prefix)]
    return vm_df


def get_gpu_price_table(url):
    page = requests.get(url)
    doc = html.fromstring(page.content)
    regions = get_regions(doc)

    # Get the table.
    rows = doc.xpath('//tr')
    headers = rows.pop(0).getchildren()
    headers = [header.text_content() for header in headers]

    # Create the dataframe.
    table = []
    row_span = []
    for region, full_name in regions.items():
        i = 0
        while i < len(rows):
            row = rows[i]
            new_row = [full_name]
            cells = row.getchildren()

            first_cell = cells[0]
            # Do not include NVIDIA workstations.
            if 'virtual workstation' in first_cell.text_content().lower():
                break

            row_span = int(first_cell.attrib['rowspan'])
            i += row_span

            for cell in cells:
                if 'cloud-pricer' not in cell.attrib:
                    # This cell only contains a plain text.
                    text = cell.text_content()
                    new_row.append(text.strip())
                else:
                    # This cell contains the region-wise price information.
                    key = region + '-hourly'
                    if key in cell.attrib:
                        new_row.append(cell.attrib[key])
                    else:
                        new_row.append(NOT_AVAILABLE_STR)
            table.append(new_row)
    df = pd.DataFrame(table, columns=['Region'] + headers)

    # Standardize the column names.
    column_remapping = {
        'Model': 'AcceleratorName',
        'GPU price (USD)': 'Price',
        'Spot price* (USD)': 'SpotPrice',
    }
    df.rename(columns=column_remapping, inplace=True)

    df = df[['AcceleratorName', 'Region', 'Price', 'SpotPrice']]
    # Fix GPU names (i.e., remove NVIDIA prefix).
    df['AcceleratorName'] = df['AcceleratorName'].apply(
        lambda x: x.replace('NVIDIA ', ''))
    # Add GPU counts.
    df['AcceleratorCount'] = df['AcceleratorName'].apply(
        lambda x: GPU_TYPES_TO_COUNTS[x])

    # Parse the prices.
    pattern = re.compile(r'\$?(.*?)\s?per GPU')

    def parse_price(price_str):
        if NOT_AVAILABLE_STR in price_str:
            return None
        try:
            price = float(price_str[1:])
        except ValueError:
            price = float(re.search(pattern, price_str).group(1))
        return price

    df['Price'] = df['Price'].apply(parse_price)
    df['SpotPrice'] = df['SpotPrice'].apply(parse_price)

    # Remove unsupported regions.
    df = df[~df['Price'].isna()]
    df = df[~df['SpotPrice'].isna()]
    return df


def get_gpu_zones(url):
    page = requests.get(url)
    df = pd.read_html(page.text.replace('<br>', '\n'))[0]
    column_remapping = {
        'GPU platforms': 'AcceleratorName',
        'Zones': 'AvailabilityZone',
    }
    df.rename(columns=column_remapping, inplace=True)
    df = df[['AvailabilityZone', 'AcceleratorName']]

    # Remove zones that do not support any GPU.
    df = df[~df['AcceleratorName'].isna()]

    # Explode Availability Zone.
    df['AvailabilityZone'] = df['AvailabilityZone'].str.split(' ')
    df = df.explode('AvailabilityZone', ignore_index=True)
    return df


def get_gpu_df(region_prefix: str):
    """Generates the GCP service catalog for GPUs."""
    gpu_price_table_url = get_iframe_sources(GCP_GPU_PRICING_URL)
    assert len(gpu_price_table_url) == 1
    gpu_pricing = get_gpu_price_table(GCP_URL + gpu_price_table_url[0])
    gpu_zones = get_gpu_zones(GCP_GPU_ZONES_URL)

    # Remove zones not in the pricing data.
    zone_to_region = lambda x: x[:-2]
    gpu_zones['Region'] = gpu_zones['AvailabilityZone'].apply(zone_to_region)
    supported_regions = gpu_pricing['Region'].unique()
    gpu_zones = gpu_zones[gpu_zones['Region'].isin(supported_regions)]

    # Explode GPU types.
    gpu_zones['AcceleratorName'] = gpu_zones['AcceleratorName'].apply(
        lambda x: x.split(', '))
    gpu_zones = gpu_zones.explode(column='AcceleratorName', ignore_index=True)

    # Merge the two dataframes.
    gpu_df = pd.merge(gpu_zones, gpu_pricing, on=['AcceleratorName', 'Region'])

    # Rename A100 GPUs.
    gpu_df['AcceleratorName'] = gpu_df['AcceleratorName'].apply(lambda x: {
        'A100 40GB': 'A100',
        'A100 80GB': 'A100-80GB',
    }.get(x, x))

    # Explode GPU counts.
    gpu_df = gpu_df.explode(column='AcceleratorCount', ignore_index=True)
    gpu_df['AcceleratorCount'] = gpu_df['AcceleratorCount'].astype(int)

    # Calculate the on-demand and spot prices.
    gpu_df['Price'] = gpu_df['AcceleratorCount'] * gpu_df['Price']
    gpu_df['SpotPrice'] = gpu_df['AcceleratorCount'] * gpu_df['SpotPrice']

    # 16xA100 is only supported in certain zones.
    gpu_df = gpu_df[(gpu_df['AcceleratorName'] != 'A100') |
                    (gpu_df['AcceleratorCount'] != 16) |
                    (gpu_df['AvailabilityZone'].isin(A100_16G_ZONES))]

    # Add columns for the service catalog.
    gpu_df['InstanceType'] = None
    gpu_df['GpuInfo'] = gpu_df['AcceleratorName']
    gpu_df['vCPUs'] = None
    gpu_df['MemoryGiB'] = None

    # Block non-US regions.
    # FIXME(woosuk): Allow all regions.
    gpu_df = gpu_df[gpu_df['Region'].str.startswith(region_prefix)]
    return gpu_df


def get_tpu_df():
    """Generates the GCP service catalog for TPUs."""
    tpu_zones = pd.read_csv(GCP_TPU_ZONES_URL)
    tpu_pricing = pd.read_csv(GCP_TPU_PRICING_URL)

    # Rename the columns.
    tpu_zones = tpu_zones.rename(columns={
        'TPU type': 'AcceleratorName',
        'Zones': 'AvailabilityZone',
    })
    tpu_pricing = tpu_pricing.rename(columns={
        'TPU type': 'AcceleratorName',
        'Spot price': 'SpotPrice',
    })

    # Explode Zones.
    tpu_zones['AvailabilityZone'] = tpu_zones['AvailabilityZone'].apply(
        lambda x: x.split(', '))
    tpu_zones = tpu_zones.explode(column='AvailabilityZone', ignore_index=True)
    zone_to_region = lambda x: x[:-2]
    tpu_zones['Region'] = tpu_zones['AvailabilityZone'].apply(zone_to_region)

    # Merge the two dataframes.
    tpu_df = pd.merge(tpu_zones, tpu_pricing, on=['AcceleratorName', 'Region'])
    tpu_df['AcceleratorCount'] = 1

    # Add columns for the service catalog.
    tpu_df['InstanceType'] = None
    tpu_df['GpuInfo'] = tpu_df['AcceleratorName']
    tpu_df['vCPUs'] = None
    tpu_df['MemoryGiB'] = None
    return tpu_df


def post_process_a2_price(catalog_df: pd.DataFrame) -> pd.DataFrame:
    a100_df = catalog_df[catalog_df['AcceleratorName'].isin(['A100', 'A100-80GB'])]

    def _deduct_a100_price(row, spot: bool = False) -> float:
        instance_type = row['InstanceType']
        if pd.isna(instance_type) or not instance_type.startswith('a2'):
            return row['SpotPrice'] if spot else row['Price']

        zone = row['AvailabilityZone']
        a100_type = 'A100-80GB' if 'ultragpu' in instance_type else 'A100'
        a100_count = int(instance_type.split('-')[-1][:-1])
        a100 = a100_df[(a100_df['AcceleratorName'] == a100_type) &
                       (a100_df['AcceleratorCount'] == a100_count) &
                       (a100_df['AvailabilityZone'] == zone)]
        if a100.empty:
            # Invalid.
            return None
        if spot:
            return row['SpotPrice'] - a100['SpotPrice'].iloc[0]
        else:
            return row['Price'] - a100['Price'].iloc[0]

    # Deduct the A100 GPU price from the a2 price.
    catalog_df['Price'] = catalog_df.apply(_deduct_a100_price, axis=1)
    catalog_df['SpotPrice'] = catalog_df.apply(_deduct_a100_price, axis=1, args=(True,))

    # Remove invalid A2 instances.
    catalog_df = catalog_df[catalog_df['InstanceType'].str.startswith('a2').ne(True) |
                            (catalog_df['Price'].notna())]
    return catalog_df


if __name__ == '__main__':
    parser = argparse.ArgumentParser()
    parser.add_argument(
        '--all-regions',
        action='store_true',
        help='Fetch all global regions, not just the U.S. ones.')
    args = parser.parse_args()
    region_prefix_filter = ALL_REGION_PREFIX if args.all_regions else US_REGION_PREFIX

<<<<<<< HEAD
    gpu_df = get_gpu_df(region_prefix)
    df = gpu_df[gpu_df['AcceleratorName'].isin(['A100', 'A100-80GB'])]
    a100_zones = df['AvailabilityZone'].unique().tolist()
    vm_df = get_vm_df(region_prefix, a100_zones)
    tpu_df = get_tpu_df()
    catalog_df = pd.concat([vm_df, gpu_df, tpu_df])
    catalog_df = post_process_a2_price(catalog_df)
=======
    processed_vm_df = get_vm_df(region_prefix_filter)
    processed_gpu_df = get_gpu_df(region_prefix_filter)
    processed_tpu_df = get_tpu_df()
    catalog_df = pd.concat(
        [processed_vm_df, processed_gpu_df, processed_tpu_df])
>>>>>>> 79b389db

    # Filter out unsupported VMs from the catalog.
    for vm in UNSUPPORTED_VMS:
        # NOTE: The `InstanceType` column can be NaN.
        catalog_df = catalog_df[catalog_df['InstanceType'].str.startswith(
            vm).ne(True)]

    # Reorder the columns.
    catalog_df = catalog_df[COLUMNS]

    os.makedirs('gcp', exist_ok=True)
    catalog_df.to_csv('gcp/vms.csv', index=False)
    print('GCP Service Catalog saved to gcp/vms.csv')<|MERGE_RESOLUTION|>--- conflicted
+++ resolved
@@ -44,7 +44,8 @@
 # Source: https://cloud.google.com/compute/docs/gpus/gpu-regions-zones#limitations
 A100_16G_ZONES = [
     'us-central1-a', 'us-central1-b', 'us-central1-c', 'us-central1-f',
-    'europe-west4-a', 'europe-west4-b', 'asia-southeast1-c']
+    'europe-west4-a', 'europe-west4-b', 'asia-southeast1-c'
+]
 
 # For the TPU catalog, we maintain our own location/pricing table.
 # NOTE: The CSV files do not completely align with the data in the websites.
@@ -258,51 +259,7 @@
     return df
 
 
-<<<<<<< HEAD
 def get_vm_df(region_prefix: str, a100_zones: List[str]):
-=======
-def get_a2_df():
-    a2_pricing = get_vm_price_table(GCP_URL + A2_PRICING_URL)
-    cpu_pricing = a2_pricing[a2_pricing['Item'] == 'Predefined vCPUs']
-    memory_pricing = a2_pricing[a2_pricing['Item'] == 'Predefined Memory']
-
-    table = []
-    for region in a2_pricing['Region'].unique():
-        per_cpu_price = cpu_pricing[cpu_pricing['Region'] ==
-                                    region]['Price'].values[0]
-        per_cpu_spot_price = cpu_pricing[cpu_pricing['Region'] ==
-                                         region]['SpotPrice'].values[0]
-        per_memory_price = memory_pricing[memory_pricing['Region'] ==
-                                          region]['Price'].values[0]
-        per_memory_spot_price = memory_pricing[memory_pricing['Region'] ==
-                                               region]['SpotPrice'].values[0]
-
-        for instance_type, spec in A2_INSTANCE_TYPES.items():
-            cpu = spec['vCPUs']
-            memory = spec['MemoryGiB']
-            price = per_cpu_price * cpu + per_memory_price * memory
-            spot_price = (per_cpu_spot_price * cpu +
-                          per_memory_spot_price * memory)
-            table.append(
-                [instance_type, cpu, memory, price, spot_price, region])
-    a2_df = pd.DataFrame(table,
-                         columns=[
-                             'InstanceType',
-                             'vCPUs',
-                             'MemoryGiB',
-                             'Price',
-                             'SpotPrice',
-                             'Region',
-                         ])
-
-    a2_df['AcceleratorName'] = None
-    a2_df['AcceleratorCount'] = None
-    a2_df['GpuInfo'] = None
-    return a2_df
-
-
-def get_vm_df(region_prefix: str):
->>>>>>> 79b389db
     """Generates the GCP service catalog for host VMs."""
     vm_price_table_urls = get_iframe_sources(GCP_VM_PRICING_URL)
     # Skip the table for "Suspended VM instances".
@@ -317,7 +274,10 @@
     vm_zones = get_vm_zones(GCP_VM_ZONES_URL)
     # Manually add A2 machines to the zones with A100 GPUs.
     # This is necessary because GCP_VM_ZONES_URL is not up to date.
-    df = pd.DataFrame.from_dict({'AvailabilityZone': a100_zones, 'MachineType': 'A2'})
+    df = pd.DataFrame.from_dict({
+        'AvailabilityZone': a100_zones,
+        'MachineType': 'A2',
+    })
     vm_zones = pd.concat([vm_zones, df], ignore_index=True)
     vm_zones = vm_zones.drop_duplicates()
 
@@ -532,7 +492,8 @@
 
 
 def post_process_a2_price(catalog_df: pd.DataFrame) -> pd.DataFrame:
-    a100_df = catalog_df[catalog_df['AcceleratorName'].isin(['A100', 'A100-80GB'])]
+    a100_df = catalog_df[catalog_df['AcceleratorName'].isin(
+        ['A100', 'A100-80GB'])]
 
     def _deduct_a100_price(row, spot: bool = False) -> float:
         instance_type = row['InstanceType']
@@ -555,11 +516,34 @@
 
     # Deduct the A100 GPU price from the a2 price.
     catalog_df['Price'] = catalog_df.apply(_deduct_a100_price, axis=1)
-    catalog_df['SpotPrice'] = catalog_df.apply(_deduct_a100_price, axis=1, args=(True,))
+    catalog_df['SpotPrice'] = catalog_df.apply(_deduct_a100_price,
+                                               axis=1,
+                                               args=(True,))
 
     # Remove invalid A2 instances.
-    catalog_df = catalog_df[catalog_df['InstanceType'].str.startswith('a2').ne(True) |
-                            (catalog_df['Price'].notna())]
+    catalog_df = catalog_df[catalog_df['InstanceType'].str.startswith('a2').
+                            ne(True) | (catalog_df['Price'].notna())]
+    return catalog_df
+
+
+def get_catalog_df(region_prefix_filter: str):
+    """Generates the GCP catalog by combining CPU, GPU, and TPU catalogs."""
+    gpu_df = get_gpu_df(region_prefix_filter)
+    df = gpu_df[gpu_df['AcceleratorName'].isin(['A100', 'A100-80GB'])]
+    a100_zones = df['AvailabilityZone'].unique().tolist()
+    vm_df = get_vm_df(region_prefix_filter, a100_zones)
+    tpu_df = get_tpu_df()
+    catalog_df = pd.concat([vm_df, gpu_df, tpu_df])
+    catalog_df = post_process_a2_price(catalog_df)
+
+    # Filter out unsupported VMs from the catalog.
+    for vm in UNSUPPORTED_VMS:
+        # NOTE: The `InstanceType` column can be NaN.
+        catalog_df = catalog_df[catalog_df['InstanceType'].str.startswith(
+            vm).ne(True)]
+
+    # Reorder the columns.
+    catalog_df = catalog_df[COLUMNS]
     return catalog_df
 
 
@@ -570,33 +554,10 @@
         action='store_true',
         help='Fetch all global regions, not just the U.S. ones.')
     args = parser.parse_args()
-    region_prefix_filter = ALL_REGION_PREFIX if args.all_regions else US_REGION_PREFIX
-
-<<<<<<< HEAD
-    gpu_df = get_gpu_df(region_prefix)
-    df = gpu_df[gpu_df['AcceleratorName'].isin(['A100', 'A100-80GB'])]
-    a100_zones = df['AvailabilityZone'].unique().tolist()
-    vm_df = get_vm_df(region_prefix, a100_zones)
-    tpu_df = get_tpu_df()
-    catalog_df = pd.concat([vm_df, gpu_df, tpu_df])
-    catalog_df = post_process_a2_price(catalog_df)
-=======
-    processed_vm_df = get_vm_df(region_prefix_filter)
-    processed_gpu_df = get_gpu_df(region_prefix_filter)
-    processed_tpu_df = get_tpu_df()
-    catalog_df = pd.concat(
-        [processed_vm_df, processed_gpu_df, processed_tpu_df])
->>>>>>> 79b389db
-
-    # Filter out unsupported VMs from the catalog.
-    for vm in UNSUPPORTED_VMS:
-        # NOTE: The `InstanceType` column can be NaN.
-        catalog_df = catalog_df[catalog_df['InstanceType'].str.startswith(
-            vm).ne(True)]
-
-    # Reorder the columns.
-    catalog_df = catalog_df[COLUMNS]
+
+    region_prefix = ALL_REGION_PREFIX if args.all_regions else US_REGION_PREFIX
+    gcp_catalog_df = get_catalog_df(region_prefix)
 
     os.makedirs('gcp', exist_ok=True)
-    catalog_df.to_csv('gcp/vms.csv', index=False)
+    gcp_catalog_df.to_csv('gcp/vms.csv', index=False)
     print('GCP Service Catalog saved to gcp/vms.csv')