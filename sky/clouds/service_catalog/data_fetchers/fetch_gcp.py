--- conflicted
+++ resolved
@@ -17,21 +17,13 @@
 from googleapiclient import discovery
 import numpy as np
 
-<<<<<<< HEAD
-from sky.adaptors import common as adaptor_common
-=======
 from sky.adaptors import common as adaptors_common
->>>>>>> 05aafb8b
 from sky.adaptors import gcp
 
 if typing.TYPE_CHECKING:
     import pandas as pd
 else:
-<<<<<<< HEAD
-    pd = adaptor_common.LazyImport('pandas')
-=======
     pd = adaptors_common.LazyImport('pandas')
->>>>>>> 05aafb8b
 
 # Useful links:
 # GCP SKUs: https://cloud.google.com/skus
