"""GCP Offerings Catalog.

For now this service catalog is manually coded. In the future it should be
queried from GCP API.
"""
from collections import defaultdict
import typing
from typing import Dict, List, Optional, Tuple

import pandas as pd

from sky import exceptions
from sky.clouds.service_catalog import common
from sky.utils import ux_utils

if typing.TYPE_CHECKING:
    from sky.clouds import cloud

# Pull the latest catalog every week.
# GCP guarantees that the catalog is updated at most once per 30 days, but
# different VMs can be updated at different time. Thus, we pull the catalog
# every 7 hours to make sure we have the latest information.
_PULL_FREQUENCY_HOURS = 7

_df = common.read_catalog('gcp/vms.csv',
                          pull_frequency_hours=_PULL_FREQUENCY_HOURS)
_image_df = common.read_catalog('gcp/images.csv',
                                pull_frequency_hours=_PULL_FREQUENCY_HOURS)

_TPU_REGIONS = [
    'us-central1',
    'europe-west4',
    'asia-east1',
]

# We will select from the following three CPU instance families:
_DEFAULT_INSTANCE_FAMILY = [
    # This is the latest general-purpose instance family as of Mar 2023.
    # CPU: Intel Ice Lake 8373C or Cascade Lake 6268CL.
    # Memory: 4 GiB RAM per 1 vCPU;
    'n2-standard',
    # This is the latest memory-optimized instance family as of Mar 2023.
    # CPU: Intel Ice Lake 8373C or Cascade Lake 6268CL.
    # Memory: 8 GiB RAM per 1 vCPU;
    'n2-highmem',
    # This is the latest compute-optimized instance family as of Mar 2023.
    # CPU: Intel Ice Lake 8373C or Cascade Lake 6268CL.
    # Memory: 1 GiB RAM per 1 vCPU;
    'n2-highcpu',
]
_DEFAULT_NUM_VCPUS = 8
_DEFAULT_MEMORY_CPU_RATIO = 4

# This can be switched between n1 and n2.
# n2 is not allowed for launching GPUs.
_DEFAULT_HOST_VM_FAMILY = 'n1'
_DEFAULT_GPU_MEMORY_CPU_RATIO = 4

# TODO(zongheng): fix A100 info directly in catalog.
# https://cloud.google.com/blog/products/compute/a2-vms-with-nvidia-a100-gpus-are-ga

# If A100 is used, host VM type must be A2; if L4 is used, VM type must be G2.
# Conversely, A2 can only be used with A100, and G2 only with L4.
# https://cloud.google.com/compute/docs/gpus
# acc_type -> count -> vm types
_ACC_INSTANCE_TYPE_DICTS = {
    'A100': {
        1: ['a2-highgpu-1g'],
        2: ['a2-highgpu-2g'],
        4: ['a2-highgpu-4g'],
        8: ['a2-highgpu-8g'],
        16: ['a2-megagpu-16g'],
    },
    'A100-80GB': {
        1: ['a2-ultragpu-1g'],
        2: ['a2-ultragpu-2g'],
        4: ['a2-ultragpu-4g'],
        8: ['a2-ultragpu-8g'],
    },
    'L4': {
        1: [
            'g2-standard-4',
            'g2-standard-8',
            'g2-standard-12',
            'g2-standard-16',
            'g2-standard-32',
        ],
        2: ['g2-standard-24'],
        4: ['g2-standard-48'],
        8: ['g2-standard-96'],
    },
}

# Number of CPU cores per GPU based on the AWS setting.
# GCP A100 has its own instance type mapping.
# Refer to sky/clouds/service_catalog/gcp_catalog.py
_NUM_ACC_TO_NUM_CPU = {
    # Based on p2 on AWS.
    'K80': {
        1: 4,
        2: 8,
        4: 16,
        8: 32,
        16: 64,
    },
    # Based on p3 on AWS.
    'V100': {
        1: 8,
        2: 16,
        4: 32,
        8: 64
    },
    # Based on g4dn on AWS.
    'T4': {
        1: 4,
        2: 8,  # AWS does not support 2x T4.
        4: 48,
        # 8x T4 is not supported by GCP.
    },
    # P100 is not supported on AWS, and Azure NCv2 has a weird CPU count.
    'P100': {
        1: 8,
        2: 16,
        4: 32,
        8: 64
    },
    # P4 and other GPUs/TPUs are not supported on aws and azure.
    'DEFAULT': {
        1: 8,
        2: 16,
        4: 32,
        8: 64,
        16: 128
    },
}

# num_gpus -> (max_num_cpus, max_memory_gb)
# Refer to: https://cloud.google.com/compute/docs/gpus
_NUM_ACC_TO_MAX_CPU_AND_MEMORY = {
    'K80': {
        1: (8, 52),
        2: (16, 104),
        4: (32, 208),
        8: (64, 208),  # except for asia-east1-a, us-east1-d
    },
    'V100': {
        1: (12, 78),
        2: (24, 156),
        4: (48, 312),
        8: (96, 624),
    },
    'T4': {
        1: (48, 312),
        2: (48, 312),
        4: (96, 624),
    },
    'P4': {
        1: (24, 156),
        2: (48, 312),
        4: (96, 624),
    },
    'P100': {
        1: (16, 104),
        2: (32, 208),
        4: (96, 624),  # except for us-east1-c, europe-west1-d, europe-west1-b
    }
}


def _is_power_of_two(x: int) -> bool:
    """Returns true if x is a power of two."""
    # https://stackoverflow.com/questions/600293/how-to-check-if-a-number-is-a-power-of-2
    return bool(x and not x & (x - 1))


def _closest_power_of_two(x: int) -> int:
    """Returns the closest power of 2 less than or equal to x."""
    if _is_power_of_two(x):
        return x
    return 1 << ((x - 1).bit_length() - 1)


def instance_type_exists(instance_type: str) -> bool:
    """Check the existence of the instance type."""
    if instance_type == 'TPU-VM':
        return True
    return common.instance_type_exists_impl(_df, instance_type)


def get_hourly_cost(
    instance_type: str,
    use_spot: bool = False,
    region: Optional[str] = None,
    zone: Optional[str] = None,
) -> float:
    if instance_type == 'TPU-VM':
        # Currently the host VM of TPU does not cost extra.
        return 0
    return common.get_hourly_cost_impl(_df, instance_type, use_spot, region,
                                       zone)


def get_vcpus_mem_from_instance_type(
        instance_type: str) -> Tuple[Optional[float], Optional[float]]:
    # The number of vCPUs and memory size provided with a TPU VM is not
    # officially documented.
    if instance_type == 'TPU-VM':
        return None, None
    return common.get_vcpus_mem_from_instance_type_impl(_df, instance_type)


def get_default_instance_type(cpus: Optional[str] = None,
                              memory: Optional[str] = None,
                              disk_tier: Optional[str] = None) -> Optional[str]:
    del disk_tier  # unused
    if cpus is None and memory is None:
        cpus = f'{_DEFAULT_NUM_VCPUS}+'
    if memory is None:
        memory_gb_or_ratio = f'{_DEFAULT_MEMORY_CPU_RATIO}x'
    else:
        memory_gb_or_ratio = memory
    instance_type_prefix = tuple(
        f'{family}-' for family in _DEFAULT_INSTANCE_FAMILY)
    df = _df[_df['InstanceType'].notna()]
    df = df[df['InstanceType'].str.startswith(instance_type_prefix)]
    return common.get_instance_type_for_cpus_mem_impl(df, cpus,
                                                      memory_gb_or_ratio)


def get_instance_type_for_accelerator(
        acc_name: str,
        acc_count: int,
        cpus: Optional[str] = None,
        memory: Optional[str] = None,
        use_spot: bool = False,
        region: Optional[str] = None,
        zone: Optional[str] = None) -> Tuple[Optional[List[str]], List[str]]:
    """Fetch instance types with similar CPU count for given accelerator.

    Return: a list with a single matched instance type and a list of candidates
    with fuzzy search (should be empty as it must have already been generated in
    caller).
    """
    (instance_list,
     fuzzy_candidate_list) = common.get_instance_type_for_accelerator_impl(
         _df, acc_name, acc_count, cpus, memory, use_spot, region, zone)
    if instance_list is None:
        return None, fuzzy_candidate_list

    if acc_name in _ACC_INSTANCE_TYPE_DICTS:
        df = _df[_df['InstanceType'].notna()]
        instance_types = _ACC_INSTANCE_TYPE_DICTS[acc_name][acc_count]
        df = df[df['InstanceType'].isin(instance_types)]

        # Check the cpus and memory specified by the user.
        instance_type = common.get_instance_type_for_cpus_mem_impl(
            df, cpus, memory)
        if instance_type is None:
            return None, []
        return [instance_type], []

    if acc_name not in _NUM_ACC_TO_NUM_CPU:
        acc_name = 'DEFAULT'

    assert _DEFAULT_HOST_VM_FAMILY == 'n1'

    if cpus is None and memory is None:
        cpus = f'{_NUM_ACC_TO_NUM_CPU[acc_name].get(acc_count, None)}+'
    if memory is None:
        memory = f'{_DEFAULT_GPU_MEMORY_CPU_RATIO}x'
    df = _df[_df['InstanceType'].notna()]
    df = df[df['InstanceType'].str.startswith(f'{_DEFAULT_HOST_VM_FAMILY}-')]

    instance_type = common.get_instance_type_for_cpus_mem_impl(df, cpus, memory)
    # The fuzzy candidate should have already been fetched in the caller.
    if instance_type is None:
        return None, []
    return [instance_type], []


def validate_region_zone(
        region: Optional[str],
        zone: Optional[str]) -> Tuple[Optional[str], Optional[str]]:
    return common.validate_region_zone_impl('gcp', _df, region, zone)


def accelerator_in_region_or_zone(acc_name: str,
                                  acc_count: int,
                                  region: Optional[str] = None,
                                  zone: Optional[str] = None) -> bool:
    return common.accelerator_in_region_or_zone_impl(_df, acc_name, acc_count,
                                                     region, zone)


def get_region_zones_for_instance_type(instance_type: str,
                                       use_spot: bool) -> List['cloud.Region']:
    df = _df[_df['InstanceType'] == instance_type]
    return common.get_region_zones(df, use_spot)


def _get_accelerator(
    df: pd.DataFrame,
    accelerator: str,
    count: int,
    region: Optional[str],
    zone: Optional[str] = None,
) -> pd.DataFrame:
    idx = (df['AcceleratorName'].str.fullmatch(
        accelerator, case=False)) & (df['AcceleratorCount'] == count)
    if region is not None:
        idx &= df['Region'] == region
    if zone is not None:
        idx &= df['AvailabilityZone'] == zone
    return df[idx]


def get_accelerator_hourly_cost(accelerator: str,
                                count: int,
                                use_spot: bool = False,
                                region: Optional[str] = None,
                                zone: Optional[str] = None) -> float:
    # NOTE: As of 2022/4/13, Prices of TPU v3-64 to v3-2048 are not available on
    # https://cloud.google.com/tpu/pricing. We put estimates in gcp catalog.
    if region is None:
        for tpu_region in _TPU_REGIONS:
            df = _get_accelerator(_df, accelerator, count, tpu_region)
            if len(set(df['Price'])) == 1:
                region = tpu_region
                break

    df = _get_accelerator(_df, accelerator, count, region, zone)
    assert len(set(df['Price'])) == 1, df
    if not use_spot:
        return df['Price'].iloc[0]

    cheapest_idx = df['SpotPrice'].idxmin()
    if pd.isnull(cheapest_idx):
        return df['Price'].iloc[0]

    cheapest = df.loc[cheapest_idx]
    return cheapest['SpotPrice']


def list_accelerators(
    gpus_only: bool,
    name_filter: Optional[str] = None,
    region_filter: Optional[str] = None,
    quantity_filter: Optional[int] = None,
    case_sensitive: bool = True,
) -> Dict[str, List[common.InstanceTypeInfo]]:
    """Returns all instance types in GCP offering GPUs."""
    results = common.list_accelerators_impl('GCP', _df, gpus_only, name_filter,
                                            region_filter, quantity_filter,
                                            case_sensitive)

    # Remove GPUs that are unsupported by SkyPilot.
    new_results = {}
    for acc_name, acc_info in results.items():
        if (acc_name.startswith('tpu') or
                acc_name in _NUM_ACC_TO_MAX_CPU_AND_MEMORY or
                acc_name in _ACC_INSTANCE_TYPE_DICTS):
            new_results[acc_name] = acc_info
    results = new_results

    # Unlike other GPUs that can be attached to different sizes of N1 VMs,
    # A100 GPUs can only be attached to fixed-size A2 VMs,
    # and L4 GPUs can only be attached to G2 VMs.
    # Thus, we can show their exact cost including the host VM prices.

    acc_infos: List[common.InstanceTypeInfo] = sum(
        [results.get(a, []) for a in _ACC_INSTANCE_TYPE_DICTS], [])
    if not acc_infos:
        return results

    new_infos = defaultdict(list)
    for info in acc_infos:
        assert pd.isna(info.instance_type) and pd.isna(info.memory), acc_infos
        vm_types = _ACC_INSTANCE_TYPE_DICTS[info.accelerator_name][
            info.accelerator_count]
        for vm_type in vm_types:
            df = _df[_df['InstanceType'] == vm_type]
            cpu_count = df['vCPUs'].iloc[0]
            memory = df['MemoryGiB'].iloc[0]
            vm_price = common.get_hourly_cost_impl(_df,
                                                   vm_type,
                                                   use_spot=False,
                                                   region=None,
                                                   zone=None)
            vm_spot_price = common.get_hourly_cost_impl(_df,
                                                        vm_type,
                                                        use_spot=True,
                                                        region=None,
                                                        zone=None)
            new_infos[info.accelerator_name].append(
                info._replace(
                    instance_type=vm_type,
                    cpu_count=cpu_count,
                    memory=memory,
                    # total cost = VM instance + GPU.
                    price=info.price + vm_price,
                    spot_price=info.spot_price + vm_spot_price,
                ))
    results.update(new_infos)
    return results


def get_region_zones_for_accelerators(
    accelerator: str,
    count: int,
    use_spot: bool = False,
) -> List['cloud.Region']:
    """Returns a list of regions for a given accelerators."""
    df = _get_accelerator(_df, accelerator, count, region=None)
    return common.get_region_zones(df, use_spot)


def check_accelerator_attachable_to_host(instance_type: str,
                                         accelerators: Optional[Dict[str, int]],
                                         zone: Optional[str] = None) -> None:
    """Check if the accelerators can be attached to the host.

    This function checks the max CPU count and memory of the host that
    the accelerators can be attached to.

<<<<<<< HEAD
    This function ensures that TPUs and GPUs except A100 and L4 are attached
    to N1, A100 GPUs are attached to A2, and L4 GPUs are attached to G2.
=======
    Raises:
        exceptions.ResourcesMismatchError: If the accelerators cannot be
            attached to the host.
>>>>>>> 5c2caee2
    """
    if accelerators is None:
        for acc_name, val in _ACC_INSTANCE_TYPE_DICTS.items():
            if instance_type in sum(val.values(), []):
                # NOTE: While it is allowed to use A2 VMs as CPU-only nodes,
                # we exclude this case as it is uncommon and undesirable.
                with ux_utils.print_exception_no_traceback():
                    raise exceptions.ResourcesMismatchError(
                        f'{instance_type} instance types should be used with '
                        f'{acc_name} GPUs. Either use other instance types or '
                        f'specify the accelerators as {acc_name}.')
        return

    acc = list(accelerators.items())
    assert len(acc) == 1, acc
    acc_name, acc_count = acc[0]

    # Check if the accelerator is supported by GCP.
    if not list_accelerators(gpus_only=False, name_filter=acc_name):
        with ux_utils.print_exception_no_traceback():
            raise exceptions.ResourcesMismatchError(
                f'{acc_name} is not available in GCP. '
                'See \'sky show-gpus --cloud gcp\'')

    if acc_name.startswith('tpu-'):
        if instance_type != 'TPU-VM' and not instance_type.startswith('n1-'):
            with ux_utils.print_exception_no_traceback():
                raise exceptions.ResourcesMismatchError(
                    'TPU Nodes can be only used with N1 machines. '
                    'Please refer to: '
                    'https://cloud.google.com/compute/docs/general-purpose-machines#n1_machines')  # pylint: disable=line-too-long
        return

<<<<<<< HEAD
    if acc_name in _ACC_INSTANCE_TYPE_DICTS:
        matching_types: List[str] = sum(
            _ACC_INSTANCE_TYPE_DICTS[acc_name].values(), [])
        if instance_type not in matching_types:
            with ux_utils.print_exception_no_traceback():
                raise exceptions.ResourcesMismatchError(
                    f'{acc_name} GPUs cannot be attached to {instance_type}. '
                    f'Use one of {matching_types} instead. Please refer to '
                    'https://cloud.google.com/compute/docs/gpus')
        return

    # Other GPUs must be attached to N1 machines.
    # Refer to: https://cloud.google.com/compute/docs/machine-types#gpus
    if not instance_type.startswith('n1-'):
=======
    # Treat A100 as a special case.
    if acc_name in _A100_INSTANCE_TYPE_DICTS:
        a100_instance_type = _A100_INSTANCE_TYPE_DICTS[acc_name][acc_count]
        if instance_type != a100_instance_type:
            with ux_utils.print_exception_no_traceback():
                raise exceptions.ResourcesMismatchError(
                    f'A100:{acc_count} cannot be attached to {instance_type}. '
                    f'Use {a100_instance_type} instead. Please refer to '
                    'https://cloud.google.com/compute/docs/gpus#a100-gpus')
    elif not instance_type.startswith('n1-'):
        # Other GPUs must be attached to N1 machines.
        # Refer to: https://cloud.google.com/compute/docs/machine-types#gpus
>>>>>>> 5c2caee2
        with ux_utils.print_exception_no_traceback():
            raise exceptions.ResourcesMismatchError(
                f'{acc_name} GPUs cannot be attached to {instance_type}. '
                'Use N1 instance types instead. Please refer to: '
                'https://cloud.google.com/compute/docs/machine-types#gpus')

<<<<<<< HEAD

def check_accelerator_attachable_to_host(instance_type: str,
                                         accelerators: Optional[Dict[str, int]],
                                         zone: Optional[str] = None) -> None:
    """Check if the accelerators can be attached to the host.

    This function checks the max CPU count and memory of the host that
    the accelerators can be attached to.
    """
    if accelerators is None:
        return

    acc = list(accelerators.items())
    assert len(acc) == 1, acc
    acc_name, acc_count = acc[0]

    if acc_name.startswith('tpu-'):
        # TODO(woosuk): Check max vCPUs and memory for each TPU type.
        assert instance_type == 'TPU-VM' or instance_type.startswith('n1-')
        return

    if acc_name in _ACC_INSTANCE_TYPE_DICTS:
        valid_counts = list(_ACC_INSTANCE_TYPE_DICTS[acc_name].keys())
=======
    if acc_name in _A100_INSTANCE_TYPE_DICTS:
        valid_counts = list(_A100_INSTANCE_TYPE_DICTS[acc_name].keys())
>>>>>>> 5c2caee2
    else:
        assert acc_name in _NUM_ACC_TO_MAX_CPU_AND_MEMORY, acc_name
        valid_counts = list(_NUM_ACC_TO_MAX_CPU_AND_MEMORY[acc_name].keys())
    if acc_count not in valid_counts:
        with ux_utils.print_exception_no_traceback():
            raise exceptions.ResourcesMismatchError(
                f'{acc_name}:{acc_count} is not launchable on GCP. '
                f'The valid {acc_name} counts are {valid_counts}.')

<<<<<<< HEAD
    if acc_name in _ACC_INSTANCE_TYPE_DICTS:
        matching_types = _ACC_INSTANCE_TYPE_DICTS[acc_name][acc_count]
        if instance_type not in matching_types:
            with ux_utils.print_exception_no_traceback():
                raise exceptions.ResourcesMismatchError(
                    f'{acc_name}:{acc_count} cannot be attached to '
                    f'{instance_type}. Use one of {matching_types} instead. '
                    'Please refer to: '
                    'https://cloud.google.com/compute/docs/gpus')
        return

=======
>>>>>>> 5c2caee2
    # Check maximum vCPUs and memory.
    if acc_name in _A100_INSTANCE_TYPE_DICTS:
        max_cpus, max_memory = get_vcpus_mem_from_instance_type(
            a100_instance_type)
    else:
        max_cpus, max_memory = _NUM_ACC_TO_MAX_CPU_AND_MEMORY[acc_name][
            acc_count]
        if acc_name == 'K80' and acc_count == 8:
            if zone in ['asia-east1-a', 'us-east1-d']:
                max_memory = 416
        elif acc_name == 'P100' and acc_count == 4:
            if zone in ['us-east1-c', 'europe-west1-d', 'europe-west1-b']:
                max_cpus = 64
                max_memory = 208

    # vCPU counts and memory sizes of N1 machines.
    df = _df[_df['InstanceType'] == instance_type]
    num_cpus = df['vCPUs'].iloc[0]
    memory = df['MemoryGiB'].iloc[0]

    if num_cpus > max_cpus:
        with ux_utils.print_exception_no_traceback():
            raise exceptions.ResourcesMismatchError(
                f'{acc_name}:{acc_count} cannot be attached to '
                f'{instance_type}. The maximum number of vCPUs is {max_cpus}. '
                'Please refer to: https://cloud.google.com/compute/docs/gpus')
    if memory > max_memory:
        with ux_utils.print_exception_no_traceback():
            raise exceptions.ResourcesMismatchError(
                f'{acc_name}:{acc_count} cannot be attached to '
                f'{instance_type}. The maximum CPU memory is {max_memory} GB. '
                'Please refer to: https://cloud.google.com/compute/docs/gpus')


def get_image_id_from_tag(tag: str, region: Optional[str]) -> Optional[str]:
    """Returns the image id from the tag."""
    return common.get_image_id_from_tag_impl(_image_df, tag, region)


def is_image_tag_valid(tag: str, region: Optional[str]) -> bool:
    """Returns whether the image tag is valid."""
    # GCP images are not region-specific.
    del region  # Unused.
    return common.is_image_tag_valid_impl(_image_df, tag, None)<|MERGE_RESOLUTION|>--- conflicted
+++ resolved
@@ -422,14 +422,9 @@
     This function checks the max CPU count and memory of the host that
     the accelerators can be attached to.
 
-<<<<<<< HEAD
-    This function ensures that TPUs and GPUs except A100 and L4 are attached
-    to N1, A100 GPUs are attached to A2, and L4 GPUs are attached to G2.
-=======
     Raises:
         exceptions.ResourcesMismatchError: If the accelerators cannot be
             attached to the host.
->>>>>>> 5c2caee2
     """
     if accelerators is None:
         for acc_name, val in _ACC_INSTANCE_TYPE_DICTS.items():
@@ -463,7 +458,6 @@
                     'https://cloud.google.com/compute/docs/general-purpose-machines#n1_machines')  # pylint: disable=line-too-long
         return
 
-<<<<<<< HEAD
     if acc_name in _ACC_INSTANCE_TYPE_DICTS:
         matching_types: List[str] = sum(
             _ACC_INSTANCE_TYPE_DICTS[acc_name].values(), [])
@@ -475,57 +469,17 @@
                     'https://cloud.google.com/compute/docs/gpus')
         return
 
-    # Other GPUs must be attached to N1 machines.
-    # Refer to: https://cloud.google.com/compute/docs/machine-types#gpus
-    if not instance_type.startswith('n1-'):
-=======
-    # Treat A100 as a special case.
-    if acc_name in _A100_INSTANCE_TYPE_DICTS:
-        a100_instance_type = _A100_INSTANCE_TYPE_DICTS[acc_name][acc_count]
-        if instance_type != a100_instance_type:
-            with ux_utils.print_exception_no_traceback():
-                raise exceptions.ResourcesMismatchError(
-                    f'A100:{acc_count} cannot be attached to {instance_type}. '
-                    f'Use {a100_instance_type} instead. Please refer to '
-                    'https://cloud.google.com/compute/docs/gpus#a100-gpus')
     elif not instance_type.startswith('n1-'):
         # Other GPUs must be attached to N1 machines.
         # Refer to: https://cloud.google.com/compute/docs/machine-types#gpus
->>>>>>> 5c2caee2
         with ux_utils.print_exception_no_traceback():
             raise exceptions.ResourcesMismatchError(
                 f'{acc_name} GPUs cannot be attached to {instance_type}. '
                 'Use N1 instance types instead. Please refer to: '
                 'https://cloud.google.com/compute/docs/machine-types#gpus')
 
-<<<<<<< HEAD
-
-def check_accelerator_attachable_to_host(instance_type: str,
-                                         accelerators: Optional[Dict[str, int]],
-                                         zone: Optional[str] = None) -> None:
-    """Check if the accelerators can be attached to the host.
-
-    This function checks the max CPU count and memory of the host that
-    the accelerators can be attached to.
-    """
-    if accelerators is None:
-        return
-
-    acc = list(accelerators.items())
-    assert len(acc) == 1, acc
-    acc_name, acc_count = acc[0]
-
-    if acc_name.startswith('tpu-'):
-        # TODO(woosuk): Check max vCPUs and memory for each TPU type.
-        assert instance_type == 'TPU-VM' or instance_type.startswith('n1-')
-        return
-
     if acc_name in _ACC_INSTANCE_TYPE_DICTS:
         valid_counts = list(_ACC_INSTANCE_TYPE_DICTS[acc_name].keys())
-=======
-    if acc_name in _A100_INSTANCE_TYPE_DICTS:
-        valid_counts = list(_A100_INSTANCE_TYPE_DICTS[acc_name].keys())
->>>>>>> 5c2caee2
     else:
         assert acc_name in _NUM_ACC_TO_MAX_CPU_AND_MEMORY, acc_name
         valid_counts = list(_NUM_ACC_TO_MAX_CPU_AND_MEMORY[acc_name].keys())
@@ -535,24 +489,9 @@
                 f'{acc_name}:{acc_count} is not launchable on GCP. '
                 f'The valid {acc_name} counts are {valid_counts}.')
 
-<<<<<<< HEAD
+    # Check maximum vCPUs and memory.
     if acc_name in _ACC_INSTANCE_TYPE_DICTS:
-        matching_types = _ACC_INSTANCE_TYPE_DICTS[acc_name][acc_count]
-        if instance_type not in matching_types:
-            with ux_utils.print_exception_no_traceback():
-                raise exceptions.ResourcesMismatchError(
-                    f'{acc_name}:{acc_count} cannot be attached to '
-                    f'{instance_type}. Use one of {matching_types} instead. '
-                    'Please refer to: '
-                    'https://cloud.google.com/compute/docs/gpus')
-        return
-
-=======
->>>>>>> 5c2caee2
-    # Check maximum vCPUs and memory.
-    if acc_name in _A100_INSTANCE_TYPE_DICTS:
-        max_cpus, max_memory = get_vcpus_mem_from_instance_type(
-            a100_instance_type)
+        max_cpus, max_memory = get_vcpus_mem_from_instance_type(instance_type)
     else:
         max_cpus, max_memory = _NUM_ACC_TO_MAX_CPU_AND_MEMORY[acc_name][
             acc_count]
