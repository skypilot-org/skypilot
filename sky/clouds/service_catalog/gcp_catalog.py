--- conflicted
+++ resolved
@@ -366,7 +366,6 @@
     require_price: bool = True,
 ) -> Dict[str, List[common.InstanceTypeInfo]]:
     """Returns all instance types in GCP offering GPUs."""
-<<<<<<< HEAD
 
     def _get_host_vm(acc_name: str, acc_count: int, region: str,
                      zone: str) -> Optional[str]:
@@ -443,68 +442,6 @@
                                             quantity_filter, case_sensitive,
                                             all_regions)
     return results
-=======
-    results = common.list_accelerators_impl('GCP', _df, gpus_only, name_filter,
-                                            region_filter, quantity_filter,
-                                            case_sensitive, all_regions)
-
-    # Remove GPUs that are unsupported by SkyPilot.
-    new_results = {}
-    for acc_name, acc_info in results.items():
-        if (acc_name.startswith('tpu') or
-                acc_name in _NUM_ACC_TO_MAX_CPU_AND_MEMORY or
-                acc_name in _ACC_INSTANCE_TYPE_DICTS):
-            new_results[acc_name] = acc_info
-    results = new_results
-
-    # Figure out which instance type to use.
-    infos_with_instance_type: List[common.InstanceTypeInfo] = sum(
-        results.values(), [])
-
-    new_infos = defaultdict(list)
-    for info in infos_with_instance_type:
-        assert pd.isna(info.instance_type) and pd.isna(info.memory), info
-        # We show TPU-VM prices here, so no instance type is needed.
-        # Set it as `TPU-VM` to be shown in the table.
-        if info.accelerator_name.startswith('tpu'):
-            new_infos[info.accelerator_name].append(
-                info._replace(instance_type='TPU-VM'))
-            continue
-        vm_types, _ = get_instance_type_for_accelerator(info.accelerator_name,
-                                                        info.accelerator_count,
-                                                        region=region_filter)
-        # The acc name & count in `info` are retrieved from the table so we
-        # could definitely find a column in the original table
-        # Additionally the way get_instance_type_for_accelerator works
-        # we will always get either a specialized instance type
-        # or a default instance type. So we can safely assume that
-        # vm_types is not None.
-        assert vm_types is not None
-        for vm_type in vm_types:
-            df = _df[_df['InstanceType'] == vm_type]
-            cpu_count = df['vCPUs'].iloc[0]
-            memory = df['MemoryGiB'].iloc[0]
-            vm_price = common.get_hourly_cost_impl(_df,
-                                                   vm_type,
-                                                   use_spot=False,
-                                                   region=region_filter,
-                                                   zone=None)
-            vm_spot_price = common.get_hourly_cost_impl(_df,
-                                                        vm_type,
-                                                        use_spot=True,
-                                                        region=region_filter,
-                                                        zone=None)
-            new_infos[info.accelerator_name].append(
-                info._replace(
-                    instance_type=vm_type,
-                    cpu_count=cpu_count,
-                    memory=memory,
-                    # total cost = VM instance + GPU.
-                    price=info.price + vm_price,
-                    spot_price=info.spot_price + vm_spot_price,
-                ))
-    return new_infos
->>>>>>> 905dd9c8
 
 
 def get_region_zones_for_accelerators(
