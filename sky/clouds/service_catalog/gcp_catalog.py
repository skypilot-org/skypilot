--- conflicted
+++ resolved
@@ -8,11 +8,7 @@
 
 from sky import exceptions
 from sky import sky_logging
-<<<<<<< HEAD
-from sky.adaptors import common as adaptor_common
-=======
 from sky.adaptors import common as adaptors_common
->>>>>>> 05aafb8b
 from sky.clouds.service_catalog import common
 from sky.utils import resources_utils
 from sky.utils import ux_utils
@@ -22,11 +18,7 @@
 
     from sky.clouds import cloud
 else:
-<<<<<<< HEAD
-    pd = adaptor_common.LazyImport('pandas')
-=======
     pd = adaptors_common.LazyImport('pandas')
->>>>>>> 05aafb8b
 
 logger = sky_logging.init_logger(__name__)
 
