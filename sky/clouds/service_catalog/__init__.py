"""Service catalog."""
import collections
import importlib
import typing
from typing import Dict, List, Optional, Set, Tuple, Union

from sky.clouds.service_catalog.config import fallback_to_default_catalog
from sky.clouds.service_catalog.constants import CATALOG_SCHEMA_VERSION
from sky.clouds.service_catalog.constants import HOSTED_CATALOG_DIR_URL
from sky.clouds.service_catalog.constants import LOCAL_CATALOG_DIR
from sky.utils import resources_utils

if typing.TYPE_CHECKING:
    from sky.clouds import cloud
    from sky.clouds.service_catalog import common

CloudFilter = Optional[Union[List[str], str]]
<<<<<<< HEAD
ALL_CLOUDS = ('aws', 'azure', 'cudo', 'gcp', 'ibm', 'lambda', 'scp', 'oci',
              'kubernetes')
=======
ALL_CLOUDS = ('aws', 'azure', 'gcp', 'ibm', 'lambda', 'scp', 'oci',
              'kubernetes', 'runpod', 'vsphere')
>>>>>>> 3e6e21e1


def _map_clouds_catalog(clouds: CloudFilter, method_name: str, *args, **kwargs):
    if clouds is None:
        clouds = list(ALL_CLOUDS)

        # TODO(hemil): Remove this once the common service catalog
        # functions are refactored from clouds/kubernetes.py to
        # kubernetes_catalog.py
        if method_name != 'list_accelerators':
            clouds.remove('kubernetes')
    single = isinstance(clouds, str)
    if single:
        clouds = [clouds]  # type: ignore

    results = []
    for cloud in clouds:
        try:
            cloud_module = importlib.import_module(
                f'sky.clouds.service_catalog.{cloud}_catalog')
        except ModuleNotFoundError:
            raise ValueError(
                'Cannot find module "sky.clouds.service_catalog'
                f'.{cloud}_catalog" for cloud "{cloud}".') from None
        try:
            method = getattr(cloud_module, method_name)
        except AttributeError:
            raise AttributeError(
                f'Module "{cloud}_catalog" does not '
                f'implement the "{method_name}" method') from None
        results.append(method(*args, **kwargs))
    if single:
        return results[0]
    return results


@fallback_to_default_catalog
def list_accelerators(
    gpus_only: bool = True,
    name_filter: Optional[str] = None,
    region_filter: Optional[str] = None,
    quantity_filter: Optional[int] = None,
    clouds: CloudFilter = None,
    case_sensitive: bool = True,
    all_regions: bool = False,
) -> 'Dict[str, List[common.InstanceTypeInfo]]':
    """List the names of all accelerators offered by Sky.

    This will include all accelerators offered by Sky, including those
    that may not be available in the user's account.

    Returns: A dictionary of canonical accelerator names mapped to a list
    of instance type offerings. See usage in cli.py.
    """
    results = _map_clouds_catalog(clouds, 'list_accelerators', gpus_only,
                                  name_filter, region_filter, quantity_filter,
                                  case_sensitive, all_regions)
    if not isinstance(results, list):
        results = [results]
    ret: Dict[str,
              List['common.InstanceTypeInfo']] = collections.defaultdict(list)
    for result in results:
        for gpu, items in result.items():
            ret[gpu] += items
    return dict(ret)


def list_accelerator_counts(
    gpus_only: bool = True,
    name_filter: Optional[str] = None,
    region_filter: Optional[str] = None,
    quantity_filter: Optional[int] = None,
    clouds: CloudFilter = None,
) -> Dict[str, List[int]]:
    """List all accelerators offered by Sky and available counts.

    Returns: A dictionary of canonical accelerator names mapped to a list
    of available counts. See usage in cli.py.
    """
    results = _map_clouds_catalog(clouds, 'list_accelerators', gpus_only,
                                  name_filter, region_filter, quantity_filter,
                                  False)
    if not isinstance(results, list):
        results = [results]
    accelerator_counts: Dict[str, Set[int]] = collections.defaultdict(set)
    for result in results:
        for gpu, items in result.items():
            for item in items:
                accelerator_counts[gpu].add(item.accelerator_count)
    ret: Dict[str, List[int]] = {}
    for gpu, counts in accelerator_counts.items():
        ret[gpu] = sorted(counts)
    return ret


def instance_type_exists(instance_type: str,
                         clouds: CloudFilter = None) -> bool:
    """Check the existence of a instance type."""
    return _map_clouds_catalog(clouds, 'instance_type_exists', instance_type)


def validate_region_zone(
        region_name: Optional[str],
        zone_name: Optional[str],
        clouds: CloudFilter = None) -> Tuple[Optional[str], Optional[str]]:
    """Returns the zone by name."""
    return _map_clouds_catalog(clouds, 'validate_region_zone', region_name,
                               zone_name)


def regions(clouds: CloudFilter = None) -> 'List[cloud.Region]':
    """Returns the list of regions in a Cloud's catalog.
    Each Region object contains a list of Zones, if available.
    """
    return _map_clouds_catalog(clouds, 'regions')


def get_region_zones_for_instance_type(
        instance_type: str,
        use_spot: bool,
        clouds: CloudFilter = None) -> 'List[cloud.Region]':
    """Returns a list of regions for a given instance type."""
    return _map_clouds_catalog(clouds, 'get_region_zones_for_instance_type',
                               instance_type, use_spot)


def get_hourly_cost(instance_type: str,
                    use_spot: bool,
                    region: Optional[str],
                    zone: Optional[str],
                    clouds: CloudFilter = None) -> float:
    """Returns the hourly price of a VM instance in the given region and zone.

    * If (region, zone) == (None, None), return the cheapest hourly price among
        all regions and zones.
    * If (region, zone) == (str, None), return the cheapest hourly price among
        all the zones in the given region.
    * If (region, zone) == (None, str), return the hourly price of the instance
        type in the zone.
    * If (region, zone) == (str, str), zone must be in the region, and the
        function returns the hourly price of the instance type in the zone.
    """
    return _map_clouds_catalog(clouds, 'get_hourly_cost', instance_type,
                               use_spot, region, zone)


def get_vcpus_mem_from_instance_type(
        instance_type: str,
        clouds: CloudFilter = None) -> Tuple[Optional[float], Optional[float]]:
    """Returns the number of virtual CPUs from a instance type."""
    return _map_clouds_catalog(clouds, 'get_vcpus_mem_from_instance_type',
                               instance_type)


def get_default_instance_type(cpus: Optional[str] = None,
                              memory: Optional[str] = None,
                              disk_tier: Optional[
                                  resources_utils.DiskTier] = None,
                              clouds: CloudFilter = None) -> Optional[str]:
    """Returns the cloud's default instance type for given #vCPUs and memory.

    For example, if cpus='4', this method returns the default instance type
    with 4 vCPUs.  If cpus='4+', this method returns the default instance
    type with 4 or more vCPUs.

    If memory_gb_or_ratio is not specified, this method returns the General
    Purpose instance type with the given number of vCPUs. If memory_gb_or_ratio
    is specified, this method returns the cheapest instance type that meets
    the given CPU and memory requirement.
    """
    return _map_clouds_catalog(clouds, 'get_default_instance_type', cpus,
                               memory, disk_tier)


def get_accelerators_from_instance_type(
        instance_type: str,
        clouds: CloudFilter = None) -> Optional[Dict[str, int]]:
    """Returns the accelerators from a instance type."""
    return _map_clouds_catalog(clouds, 'get_accelerators_from_instance_type',
                               instance_type)


def get_instance_type_for_accelerator(
    acc_name: str,
    acc_count: int,
    cpus: Optional[str] = None,
    memory: Optional[str] = None,
    use_spot: bool = False,
    region: Optional[str] = None,
    zone: Optional[str] = None,
    clouds: CloudFilter = None,
) -> Tuple[Optional[List[str]], List[str]]:
    """Filter the instance types based on resource requirements.

    Returns a list of instance types satisfying the required count of
    accelerators with sorted prices and a list of candidates with fuzzy search.
    """
    return _map_clouds_catalog(clouds, 'get_instance_type_for_accelerator',
                               acc_name, acc_count, cpus, memory, use_spot,
                               region, zone)


def get_accelerator_hourly_cost(
    acc_name: str,
    acc_count: int,
    use_spot: bool,
    region: Optional[str] = None,
    zone: Optional[str] = None,
    clouds: CloudFilter = None,
) -> float:
    """Returns the hourly price of the accelerator in the given region and zone.

    * If (region, zone) == (None, None), return the cheapest hourly price among
        all regions and zones.
    * If (region, zone) == (str, None), return the cheapest hourly price among
        all the zones in the given region.
    * If (region, zone) == (None, str), return the hourly price of the
        accelerator in the zone.
    * If (region, zone) == (str, str), zone must be in the region, and the
        function returns the hourly price of the accelerator in the zone.
    """
    return _map_clouds_catalog(clouds,
                               'get_accelerator_hourly_cost',
                               acc_name,
                               acc_count,
                               use_spot=use_spot,
                               region=region,
                               zone=zone)


def get_region_zones_for_accelerators(
        acc_name: str,
        acc_count: int,
        use_spot: bool,
        clouds: CloudFilter = None) -> 'List[cloud.Region]':
    """Returns a list of regions for a given accelerators."""
    return _map_clouds_catalog(clouds, 'get_region_zones_for_accelerators',
                               acc_name, acc_count, use_spot)


def check_accelerator_attachable_to_host(instance_type: str,
                                         accelerators: Optional[Dict[str, int]],
                                         zone: Optional[str] = None,
                                         clouds: CloudFilter = None) -> None:
    """GCP only: Check if the accelerators can be attached to the host VM.

    Specifically, this function checks the max CPU count and memory of the host
    that the accelerators can be attached to. It is invoked by the optimizer,
    so sky exec will not execute this function.
    """
    _map_clouds_catalog(clouds, 'check_accelerator_attachable_to_host',
                        instance_type, accelerators, zone)


def get_common_gpus() -> List[str]:
    """Returns a list of commonly used GPU names."""
    return [
        'A10',
        'A10G',
        'A100',
        'A100-80GB',
        'H100',
        'K80',
        'L4',
        'M60',
        'P100',
        'T4',
        'V100',
        'V100-32GB',
    ]


def get_tpus() -> List[str]:
    """Returns a list of TPU names."""
    # TODO(wei-lin): refactor below hard-coded list.
    return [
        'tpu-v2-8', 'tpu-v2-32', 'tpu-v2-128', 'tpu-v2-256', 'tpu-v2-512',
        'tpu-v3-8', 'tpu-v3-32', 'tpu-v3-64', 'tpu-v3-128', 'tpu-v3-256',
        'tpu-v3-512', 'tpu-v3-1024', 'tpu-v3-2048'
    ]


def get_image_id_from_tag(tag: str,
                          region: Optional[str] = None,
                          clouds: CloudFilter = None) -> str:
    """Returns the image ID from the tag."""
    return _map_clouds_catalog(clouds, 'get_image_id_from_tag', tag, region)


def is_image_tag_valid(tag: str,
                       region: Optional[str],
                       clouds: CloudFilter = None) -> bool:
    """Validates the image tag."""
    return _map_clouds_catalog(clouds, 'is_image_tag_valid', tag, region)


__all__ = [
    'list_accelerators',
    'list_accelerator_counts',
    'get_region_zones_for_instance_type',
    'get_hourly_cost',
    'get_accelerators_from_instance_type',
    'get_instance_type_for_accelerator',
    'get_accelerator_hourly_cost',
    'get_region_zones_for_accelerators',
    'get_common_gpus',
    'get_tpus',
    # Images
    'get_image_id_from_tag',
    'is_image_tag_valid',
    # Configuration
    'fallback_to_default_catalog',
    # Constants
    'HOSTED_CATALOG_DIR_URL',
    'CATALOG_SCHEMA_VERSION',
    'LOCAL_CATALOG_DIR',
]<|MERGE_RESOLUTION|>--- conflicted
+++ resolved
@@ -15,13 +15,8 @@
     from sky.clouds.service_catalog import common
 
 CloudFilter = Optional[Union[List[str], str]]
-<<<<<<< HEAD
-ALL_CLOUDS = ('aws', 'azure', 'cudo', 'gcp', 'ibm', 'lambda', 'scp', 'oci',
-              'kubernetes')
-=======
 ALL_CLOUDS = ('aws', 'azure', 'gcp', 'ibm', 'lambda', 'scp', 'oci',
-              'kubernetes', 'runpod', 'vsphere')
->>>>>>> 3e6e21e1
+              'kubernetes', 'runpod', 'vsphere', 'cudo')
 
 
 def _map_clouds_catalog(clouds: CloudFilter, method_name: str, *args, **kwargs):
