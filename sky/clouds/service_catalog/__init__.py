--- conflicted
+++ resolved
@@ -16,11 +16,7 @@
     from sky.clouds.service_catalog import common
 
 CloudFilter = Optional[Union[List[str], str]]
-<<<<<<< HEAD
-_ALL_CLOUDS = ('aws', 'azure', 'gcp', 'ibm', 'lambda', 'oci')
-=======
-_ALL_CLOUDS = ('aws', 'azure', 'gcp', 'ibm', 'lambda', 'scp')
->>>>>>> fe11b8ea
+_ALL_CLOUDS = ('aws', 'azure', 'gcp', 'ibm', 'lambda', 'scp', 'oci')
 
 
 def _map_clouds_catalog(clouds: CloudFilter, method_name: str, *args, **kwargs):
