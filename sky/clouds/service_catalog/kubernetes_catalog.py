--- conflicted
+++ resolved
@@ -104,7 +104,6 @@
     min_quantity_filter = quantity_filter if quantity_filter else 1
 
     for node in nodes:
-<<<<<<< HEAD
         for key in keys:
             if key in node.metadata.labels:
                 allocated_qty = 0
@@ -123,17 +122,26 @@
                         name_filter, accelerator_name, flags=regex_flags):
                     continue
 
-                # Generate the GPU quantities for the accelerators
+                # Generate the accelerator quantities
                 accelerator_count = (
                     kubernetes_utils.get_node_accelerator_count(
                         node.status.allocatable))
+
                 if accelerator_name and accelerator_count > 0:
                     if kubernetes_utils.is_tpu_on_gke(accelerator_name):
                         accelerators_qtys.add(
                             (accelerator_name, accelerator_count))
                     else:
-                        for count in range(1, accelerator_count + 1):
+                        count = 1
+                        while count <= accelerator_count:
                             accelerators_qtys.add((accelerator_name, count))
+                            count *= 2
+                        # Add the accelerator count if it's not already in the
+                        # set (e.g., if there's 12 GPUs, we should have qtys 1,
+                        # 2, 4, 8, 12)
+                        if accelerator_count not in accelerators_qtys:
+                            accelerators_qtys.add(
+                                (accelerator_name, accelerator_count))
 
                 for pod in pods:
                     # Get all the pods running on the node
@@ -167,64 +175,6 @@
                         accelerators_available // min_quantity_filter)
                     total_accelerators_available[
                         accelerator_name] += quantized_availability
-=======
-        if key in node.metadata.labels:
-            allocated_qty = 0
-            accelerator_name = label_formatter.get_accelerator_from_label_value(
-                node.metadata.labels.get(key))
-
-            # Check if name_filter regex matches the accelerator_name
-            regex_flags = 0 if case_sensitive else re.IGNORECASE
-            if name_filter and not re.match(
-                    name_filter, accelerator_name, flags=regex_flags):
-                continue
-
-            accelerator_count = int(
-                node.status.allocatable.get('nvidia.com/gpu', 0))
-
-            # Generate the GPU quantities for the accelerators
-            if accelerator_name and accelerator_count > 0:
-                count = 1
-                while count <= accelerator_count:
-                    accelerators_qtys.add((accelerator_name, count))
-                    count *= 2
-                # Add the accelerator count if it's not already in the set
-                # (e.g., if there's 12 GPUs, we should have qtys 1, 2, 4, 8, 12)
-                if accelerator_count not in accelerators_qtys:
-                    accelerators_qtys.add((accelerator_name, accelerator_count))
-
-            for pod in pods:
-                # Get all the pods running on the node
-                if (pod.spec.node_name == node.metadata.name and
-                        pod.status.phase in ['Running', 'Pending']):
-                    # Iterate over all the containers in the pod and sum the
-                    # GPU requests
-                    for container in pod.spec.containers:
-                        if container.resources.requests:
-                            allocated_qty += int(
-                                container.resources.requests.get(
-                                    'nvidia.com/gpu', 0))
-
-            accelerators_available = accelerator_count - allocated_qty
-
-            if accelerator_count >= min_quantity_filter:
-                quantized_count = (min_quantity_filter *
-                                   (accelerator_count // min_quantity_filter))
-                if accelerator_name not in total_accelerators_capacity:
-                    total_accelerators_capacity[
-                        accelerator_name] = quantized_count
-                else:
-                    total_accelerators_capacity[
-                        accelerator_name] += quantized_count
-
-            if accelerator_name not in total_accelerators_available:
-                total_accelerators_available[accelerator_name] = 0
-            if accelerators_available >= min_quantity_filter:
-                quantized_availability = min_quantity_filter * (
-                    accelerators_available // min_quantity_filter)
-                total_accelerators_available[
-                    accelerator_name] += quantized_availability
->>>>>>> 057bc4b4
 
     result = []
 
