--- conflicted
+++ resolved
@@ -88,23 +88,13 @@
     if not has_gpu:
         return {}, {}, {}
 
-<<<<<<< HEAD
-    lf, _ = kubernetes_utils.detect_gpu_label_formatter()
+    lf, _ = kubernetes_utils.detect_gpu_label_formatter(context)
     if not lf:
         return {}, {}, {}
 
     accelerators_qtys: Set[Tuple[str, int]] = set()
     keys = lf.get_label_keys()
-    nodes = kubernetes_utils.get_kubernetes_nodes()
-=======
-    label_formatter, _ = kubernetes_utils.detect_gpu_label_formatter(context)
-    if not label_formatter:
-        return {}, {}, {}
-
-    accelerators_qtys: Set[Tuple[str, int]] = set()
-    key = label_formatter.get_label_key()
     nodes = kubernetes_utils.get_kubernetes_nodes(context)
->>>>>>> 9201def0
     # Get the pods to get the real-time GPU usage
     pods = kubernetes_utils.get_all_pods_in_kubernetes_cluster(context)
     # Total number of GPUs in the cluster
