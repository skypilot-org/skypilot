--- conflicted
+++ resolved
@@ -9,12 +9,8 @@
 import subprocess
 import time
 import typing
-<<<<<<< HEAD
-from typing import Dict, Iterator, List, Optional, Set, Tuple
-=======
 import datetime
 from typing import Dict, Iterator, List, Optional, Tuple, Set
->>>>>>> 0c29c2be
 
 import cachetools
 
