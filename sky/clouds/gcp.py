--- conflicted
+++ resolved
@@ -946,11 +946,7 @@
         """Query the status of a cluster."""
         del region  # unused
 
-<<<<<<< HEAD
-        use_tpu_vm = kwargs.pop('use_tpu_vm', False)
-=======
         use_tpu_vm = kwargs.pop('use_tpu_vm', True)
->>>>>>> 61086d59
 
         label_filter_str = cls._label_filter_str(tag_filters)
         if use_tpu_vm:
