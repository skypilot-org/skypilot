--- conflicted
+++ resolved
@@ -297,10 +297,9 @@
         # from other file_mounts as well in ray yaml.
         return {'~/.config/gcloud': '~/.config/gcloud'}, ['virtenv']
 
-<<<<<<< HEAD
     def validate_instance_type(self, instance_type):
         return instance_type in self._ON_DEMAND_PRICES.keys()
-=======
+
     @classmethod
     def get_project_id(cls, dryrun: bool = False) -> str:
         # TODO(zhwu): change the project id fetching with the following command
@@ -322,5 +321,4 @@
             gcp_credentials = json.load(fp)
         project_id = gcp_credentials.get('quota_project_id',
                                          None) or gcp_credentials['project_id']
-        return project_id
->>>>>>> e1161efb
+        return project_id