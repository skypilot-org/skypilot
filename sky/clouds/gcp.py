--- conflicted
+++ resolved
@@ -298,15 +298,11 @@
         return {'~/.config/gcloud': '~/.config/gcloud'}, ['virtenv']
 
     @classmethod
-<<<<<<< HEAD
-    def get_project_id(cls):
+    def get_project_id(cls, dryrun: bool = False) -> str:
         # TODO(zhwu): change the project id fetching with the following command
         # `gcloud info --format='value(config.project)'`
-=======
-    def get_project_id(cls, dryrun: bool = False) -> str:
         if dryrun:
             return 'dryrun-project-id'
->>>>>>> 28b4287e
         if 'GOOGLE_APPLICATION_CREDENTIALS' in os.environ:
             gcp_credential_path = os.environ['GOOGLE_APPLICATION_CREDENTIALS']
         else:
