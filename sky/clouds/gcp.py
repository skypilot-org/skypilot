"""Google Cloud Platform."""
import json
import os
import subprocess
import typing
from typing import Dict, Iterator, List, Optional, Tuple

from google import auth

from sky import clouds
from sky.clouds import service_catalog
from sky.utils import ux_utils

if typing.TYPE_CHECKING:
    from sky import resources

DEFAULT_GCP_APPLICATION_CREDENTIAL_PATH = os.path.expanduser(
    '~/.config/gcloud/'
    'application_default_credentials.json')

<<<<<<< HEAD
GCP_CONFIGURE_PATH = '~/.config/gcloud/configurations/config_default'
# Do not place the backup under the gcloud config directory, as ray
# autoscaler can overwrite that directory on the remote nodes.
GCP_CONFIGURE_SKY_BACKUP_PATH = '~/.sky/.sky_gcp_config_default'
=======
GCP_CONFIG_PATH = '~/.config/gcloud/configurations/config_default'
# Do not place the backup under the gcloud config directory, as ray
# autoscaler can overwrite that directory on the remote nodes.
GCP_CONFIG_SKY_BACKUP_PATH = '~/.sky/.sky_gcp_config_default'
>>>>>>> cd81f25e

# Minimum set of files under ~/.config/gcloud that grant GCP access.
_CREDENTIAL_FILES = [
    'credentials.db',
    'application_default_credentials.json',
    'access_tokens.db',
    'configurations',
    'legacy_credentials',
]

_IMAGE_ID_PREFIX = ('projects/deeplearning-platform-release/global/images/')

_GCLOUD_INSTALLATION_LOG = '~/.sky/logs/gcloud_installation.log'
# Need to be run with /bin/bash
<<<<<<< HEAD
=======
# We factor out the installation logic to keep it align in both spot
# controller and cloud stores.
>>>>>>> cd81f25e
GCLOUD_INSTALLATION_COMMAND = f'pushd /tmp &>/dev/null && \
    gcloud --help > /dev/null 2>&1 || \
    {{ mkdir -p {os.path.dirname(_GCLOUD_INSTALLATION_LOG)} && \
    wget --quiet https://dl.google.com/dl/cloudsdk/channels/rapid/downloads/google-cloud-sdk-382.0.0-linux-x86_64.tar.gz > {_GCLOUD_INSTALLATION_LOG} && \
    tar xzf google-cloud-sdk-382.0.0-linux-x86_64.tar.gz >> {_GCLOUD_INSTALLATION_LOG} && \
    rm -rf ~/google-cloud-sdk >> {_GCLOUD_INSTALLATION_LOG}  && \
    mv google-cloud-sdk ~/ && \
    ~/google-cloud-sdk/install.sh -q >> {_GCLOUD_INSTALLATION_LOG} 2>&1 && \
    echo "source ~/google-cloud-sdk/path.bash.inc > /dev/null 2>&1" >> ~/.bashrc && \
    source ~/google-cloud-sdk/path.bash.inc >> {_GCLOUD_INSTALLATION_LOG} 2>&1; }} && \
<<<<<<< HEAD
    {{ cp {GCP_CONFIGURE_SKY_BACKUP_PATH} {GCP_CONFIGURE_PATH} > /dev/null 2>&1 || true; }} && \
=======
    {{ cp {GCP_CONFIG_SKY_BACKUP_PATH} {GCP_CONFIG_PATH} > /dev/null 2>&1 || true; }} && \
>>>>>>> cd81f25e
    popd &>/dev/null'


def _run_output(cmd):
    proc = subprocess.run(cmd,
                          shell=True,
                          check=True,
                          stderr=subprocess.PIPE,
                          stdout=subprocess.PIPE)
    return proc.stdout.decode('ascii')


@clouds.CLOUD_REGISTRY.register
class GCP(clouds.Cloud):
    """Google Cloud Platform."""

    _REPR = 'GCP'
    _regions: List[clouds.Region] = []
    _zones: List[clouds.Zone] = []

    #### Regions/Zones ####

    @classmethod
    def regions(cls) -> List[clouds.Region]:
        if not cls._regions:
            # https://cloud.google.com/compute/docs/regions-zones
            cls._regions = [
                clouds.Region('us-west1').set_zones([
                    clouds.Zone('us-west1-a'),
                    clouds.Zone('us-west1-b'),
                    # clouds.Zone('us-west1-c'),  # No GPUs.
                ]),
                clouds.Region('us-central1').set_zones([
                    clouds.Zone('us-central1-a'),
                    clouds.Zone('us-central1-b'),
                    clouds.Zone('us-central1-c'),
                    clouds.Zone('us-central1-f'),
                ]),
                clouds.Region('us-east1').set_zones([
                    clouds.Zone('us-east1-b'),
                    clouds.Zone('us-east1-c'),
                    clouds.Zone('us-east1-d'),
                ]),
                clouds.Region('us-east4').set_zones([
                    clouds.Zone('us-east4-a'),
                    clouds.Zone('us-east4-b'),
                    clouds.Zone('us-east4-c'),
                ]),
                clouds.Region('us-west2').set_zones([
                    # clouds.Zone('us-west2-a'),  # No GPUs.
                    clouds.Zone('us-west2-b'),
                    clouds.Zone('us-west2-c'),
                ]),
                # Ignoring us-west3 as it doesn't have GPUs.
                clouds.Region('us-west4').set_zones([
                    clouds.Zone('us-west4-a'),
                    clouds.Zone('us-west4-b'),
                    # clouds.Zone('us-west4-c'),  # No GPUs.
                ]),
            ]
        return cls._regions

    @classmethod
    def region_zones_provision_loop(
        cls,
        *,
        instance_type: Optional[str] = None,
        accelerators: Optional[Dict[str, int]] = None,
        use_spot: Optional[bool] = False,
    ) -> Iterator[Tuple[clouds.Region, List[clouds.Zone]]]:
        # GCP provisioner currently takes 1 zone per request.
        if accelerators is None:
            if instance_type is None:
                # fallback to manually specified region/zones
                regions = cls.regions()
            else:
                regions = service_catalog.get_region_zones_for_instance_type(
                    instance_type, use_spot, clouds='gcp')
        else:
            assert len(accelerators) == 1, accelerators
            acc = list(accelerators.keys())[0]
            acc_count = list(accelerators.values())[0]
            regions = service_catalog.get_region_zones_for_accelerators(
                acc, acc_count, use_spot, clouds='gcp')

        for region in regions:
            for zone in region.zones:
                yield (region, [zone])

    @classmethod
    def get_zone_shell_cmd(cls) -> Optional[str]:
        # The command for getting the current zone is from:
        # https://cloud.google.com/compute/docs/metadata/querying-metadata
        command_str = (
            'curl -s http://metadata.google.internal/computeMetadata/v1/instance/zone'  # pylint: disable=line-too-long
            ' -H "Metadata-Flavor: Google" | awk -F/ \'{print $4}\'')
        return command_str

    #### Normal methods ####

    def instance_type_to_hourly_cost(self, instance_type, use_spot):
        return service_catalog.get_hourly_cost(instance_type,
                                               region=None,
                                               use_spot=use_spot,
                                               clouds='gcp')

    def accelerators_to_hourly_cost(self, accelerators, use_spot: bool):
        assert len(accelerators) == 1, accelerators
        acc, acc_count = list(accelerators.items())[0]
        return service_catalog.get_accelerator_hourly_cost(acc,
                                                           acc_count,
                                                           use_spot,
                                                           clouds='gcp')

    def get_egress_cost(self, num_gigabytes):
        # In general, query this from the cloud:
        #   https://cloud.google.com/storage/pricing#network-pricing
        # NOTE: egress to worldwide (excl. China, Australia).
        if num_gigabytes <= 1024:
            return 0.12 * num_gigabytes
        elif num_gigabytes <= 1024 * 10:
            return 0.11 * num_gigabytes
        else:
            return 0.08 * num_gigabytes

    def is_same_cloud(self, other):
        return isinstance(other, GCP)

    @classmethod
    def get_default_instance_type(cls) -> str:
        # 8 vCpus, 52 GB RAM.  First-gen general purpose.
        return 'n1-highmem-8'

    @classmethod
    def _get_default_region(cls) -> clouds.Region:
        return cls.regions()[-1]

    def make_deploy_resources_variables(
            self, resources: 'resources.Resources',
            region: Optional['clouds.Region'],
            zones: Optional[List['clouds.Zone']]) -> Dict[str, str]:
        if region is None:
            assert zones is None, (
                'Set either both or neither for: region, zones.')
            region = self._get_default_region()
            zones = region.zones
        else:
            assert zones is not None, (
                'Set either both or neither for: region, zones.')

        region_name = region.name
        zones = [zones[0].name]

        image_id = _IMAGE_ID_PREFIX + 'common-cpu-v20220806'

        r = resources
        # Find GPU spec, if any.
        resources_vars = {
            'instance_type': r.instance_type,
            'region': region_name,
            'zones': ','.join(zones),
            'gpu': None,
            'gpu_count': None,
            'tpu': None,
            'tpu_vm': False,
            'custom_resources': None,
            'use_spot': r.use_spot,
        }
        accelerators = r.accelerators
        if accelerators is not None:
            assert len(accelerators) == 1, r
            acc, acc_count = list(accelerators.items())[0]
            resources_vars['custom_resources'] = json.dumps(accelerators,
                                                            separators=(',',
                                                                        ':'))
            if 'tpu' in acc:
                resources_vars['tpu_type'] = acc.replace('tpu-', '')
                assert r.accelerator_args is not None, r

                resources_vars['tpu_vm'] = r.accelerator_args.get('tpu_vm')
                resources_vars['runtime_version'] = r.accelerator_args[
                    'runtime_version']
                resources_vars['tpu_name'] = r.accelerator_args.get('tpu_name')
            else:
                # Convert to GCP names:
                # https://cloud.google.com/compute/docs/gpus
                resources_vars['gpu'] = 'nvidia-tesla-{}'.format(acc.lower())
                resources_vars['gpu_count'] = acc_count
                if acc == 'K80':
                    # CUDA driver version 470.57.02, CUDA Library 11.4
                    image_id = _IMAGE_ID_PREFIX + 'common-cu113-v20220701'
                else:
                    # CUDA driver version 510.47.03, CUDA Library 11.6
                    image_id = _IMAGE_ID_PREFIX + 'common-cu113-v20220806'

        if resources.image_id is not None:
            image_id = resources.image_id

        resources_vars['image_id'] = image_id

        return resources_vars

    def get_feasible_launchable_resources(self, resources):
        fuzzy_candidate_list = []
        if resources.instance_type is not None:
            assert resources.is_launchable(), resources
            return ([resources], fuzzy_candidate_list)

        # No other resources (cpu/mem) to filter for now, so just return a
        # default VM type.
        host_vm_type = GCP.get_default_instance_type()
        acc_dict = None
        # Find instance candidates to meet user's requirements
        if resources.accelerators is not None:
            assert len(resources.accelerators.items(
            )) == 1, 'cannot handle more than one accelerator candidates.'
            acc, acc_count = list(resources.accelerators.items())[0]
            (instance_list, fuzzy_candidate_list
            ) = service_catalog.get_instance_type_for_accelerator(acc,
                                                                  acc_count,
                                                                  clouds='gcp')

            if instance_list is None:
                return ([], fuzzy_candidate_list)
            assert len(
                instance_list
            ) == 1, f'More than one instance type matched, {instance_list}'

            host_vm_type = instance_list[0]
            acc_dict = {acc: acc_count}
            if resources.accelerator_args is not None:
                use_tpu_vm = resources.accelerator_args.get('tpu_vm', False)
                if use_tpu_vm:
                    host_vm_type = 'TPU-VM'
        r = resources.copy(
            cloud=GCP(),
            instance_type=host_vm_type,
            accelerators=acc_dict,
        )
        return ([r], fuzzy_candidate_list)

    @classmethod
    def get_accelerators_from_instance_type(
        cls,
        instance_type: str,
    ) -> Optional[Dict[str, int]]:
        # GCP handles accelerators separately from regular instance types,
        # hence return none here.
        return None

    @classmethod
    def get_vcpus_from_instance_type(
        cls,
        instance_type: str,
    ) -> float:
        return service_catalog.get_vcpus_from_instance_type(instance_type,
                                                            clouds='gcp')

    def check_credentials(self) -> Tuple[bool, Optional[str]]:
        """Checks if the user has access credentials to this cloud."""
        try:
            # These files are required because they will be synced to remote
            # VMs for `gsutil` to access private storage buckets.
            # `auth.default()` does not guarantee these files exist.
            for file in [
                    '~/.config/gcloud/access_tokens.db',
                    '~/.config/gcloud/credentials.db'
            ]:
                assert os.path.isfile(os.path.expanduser(file))
            # Check if application default credentials are set.
            self.get_project_id()
            # Calling `auth.default()` ensures the GCP client library works,
            # which is used by Ray Autoscaler to launch VMs.
            auth.default()
            # Check google-api-python-client installation.
            # pylint: disable=import-outside-toplevel,unused-import
            import googleapiclient

            # Check the installation of google-cloud-sdk.
            _run_output('gcloud --version')
        except (AssertionError, auth.exceptions.DefaultCredentialsError,
                subprocess.CalledProcessError, FileNotFoundError, KeyError,
                ImportError):
            # See also: https://stackoverflow.com/a/53307505/1165051
            return False, (
                'GCP tools are not installed or credentials are not set. '
                'Run the following commands:\n    '
                # Install the Google Cloud SDK:
                '  $ pip install google-api-python-client\n    '
                '  $ conda install -c conda-forge google-cloud-sdk\n    '
                # This authenticates the CLI to make `gsutil` work:
                '  $ gcloud init\n    '
                # This will generate
                # ~/.config/gcloud/application_default_credentials.json.
                '  $ gcloud auth application-default login\n    '
                'For more info: '
                'https://skypilot.readthedocs.io/en/latest/getting-started/installation.html'  # pylint: disable=line-too-long
            )
        return True, None

    def get_credential_file_mounts(self) -> Dict[str, str]:
        # Create a backup of the config_default file, as the original file can
        # be modified on the remote cluster by ray causing authentication
<<<<<<< HEAD
        # problems. The backup file should be updated whenever the original file
        # is not empty.
        if (os.path.exists(os.path.expanduser(GCP_CONFIGURE_PATH)) and
                os.path.getsize(os.path.expanduser(GCP_CONFIGURE_PATH)) > 0):
            subprocess.run(
                f'cp {GCP_CONFIGURE_PATH} {GCP_CONFIGURE_SKY_BACKUP_PATH}',
                shell=True,
                check=True)
        elif not os.path.exists(
                os.path.expanduser(GCP_CONFIGURE_SKY_BACKUP_PATH)):
=======
        # problems. The backup file will be updated to the remote cluster
        # whenever the original file is not empty and will be applied
        # appropriately on the remote cluster when neccessary.
        if (os.path.exists(os.path.expanduser(GCP_CONFIG_PATH)) and
                os.path.getsize(os.path.expanduser(GCP_CONFIG_PATH)) > 0):
            subprocess.run(f'cp {GCP_CONFIG_PATH} {GCP_CONFIG_SKY_BACKUP_PATH}',
                           shell=True,
                           check=True)
        elif not os.path.exists(os.path.expanduser(GCP_CONFIG_SKY_BACKUP_PATH)):
>>>>>>> cd81f25e
            raise RuntimeError(
                'GCP credential file is empty. Please make sure you '
                'have run: gcloud init')

        # Excluding the symlink to the python executable created by the gcp
        # credential, which causes problem for ray up multiple nodes, tracked
        # in #494, #496, #483.
        credentials = {
            f'~/.config/gcloud/{filename}': f'~/.config/gcloud/{filename}'
            for filename in _CREDENTIAL_FILES
        }
<<<<<<< HEAD
        credentials[
            GCP_CONFIGURE_SKY_BACKUP_PATH] = GCP_CONFIGURE_SKY_BACKUP_PATH
=======
        credentials[GCP_CONFIG_SKY_BACKUP_PATH] = GCP_CONFIG_SKY_BACKUP_PATH
>>>>>>> cd81f25e
        return credentials

    def instance_type_exists(self, instance_type):
        return service_catalog.instance_type_exists(instance_type, 'gcp')

    def validate_region_zone(self, region: Optional[str], zone: Optional[str]):
        return service_catalog.validate_region_zone(region, zone, clouds='gcp')

    def accelerator_in_region_or_zone(self,
                                      accelerator: str,
                                      acc_count: int,
                                      region: Optional[str] = None,
                                      zone: Optional[str] = None) -> bool:
        return service_catalog.accelerator_in_region_or_zone(
            accelerator, acc_count, region, zone, 'gcp')

    @classmethod
    def get_project_id(cls, dryrun: bool = False) -> str:
        # TODO(zhwu): change the project id fetching with the following command
        # `gcloud info --format='value(config.project)'`
        if dryrun:
            return 'dryrun-project-id'
        if 'GOOGLE_APPLICATION_CREDENTIALS' in os.environ:
            gcp_credential_path = os.environ['GOOGLE_APPLICATION_CREDENTIALS']
        else:
            gcp_credential_path = DEFAULT_GCP_APPLICATION_CREDENTIAL_PATH
        if not os.path.exists(gcp_credential_path):
            with ux_utils.print_exception_no_traceback():
                raise FileNotFoundError(
                    f'No GCP credentials found at '
                    f'{gcp_credential_path}. Please set the '
                    f'GOOGLE_APPLICATION_CREDENTIALS '
                    f'environment variable to point to '
                    f'the path of your credentials file.')

        with open(gcp_credential_path, 'r') as fp:
            gcp_credentials = json.load(fp)
        project_id = gcp_credentials.get('quota_project_id',
                                         None) or gcp_credentials['project_id']
        return project_id

    @staticmethod
    def check_host_accelerator_compatibility(
            instance_type: str, accelerators: Optional[Dict[str, int]]) -> None:
        service_catalog.check_host_accelerator_compatibility(
            instance_type, accelerators, 'gcp')

    @staticmethod
    def check_accelerator_attachable_to_host(
            instance_type: str,
            accelerators: Optional[Dict[str, int]],
            zone: Optional[str] = None) -> None:
        service_catalog.check_accelerator_attachable_to_host(
            instance_type, accelerators, zone, 'gcp')<|MERGE_RESOLUTION|>--- conflicted
+++ resolved
@@ -18,17 +18,10 @@
     '~/.config/gcloud/'
     'application_default_credentials.json')
 
-<<<<<<< HEAD
-GCP_CONFIGURE_PATH = '~/.config/gcloud/configurations/config_default'
-# Do not place the backup under the gcloud config directory, as ray
-# autoscaler can overwrite that directory on the remote nodes.
-GCP_CONFIGURE_SKY_BACKUP_PATH = '~/.sky/.sky_gcp_config_default'
-=======
 GCP_CONFIG_PATH = '~/.config/gcloud/configurations/config_default'
 # Do not place the backup under the gcloud config directory, as ray
 # autoscaler can overwrite that directory on the remote nodes.
 GCP_CONFIG_SKY_BACKUP_PATH = '~/.sky/.sky_gcp_config_default'
->>>>>>> cd81f25e
 
 # Minimum set of files under ~/.config/gcloud that grant GCP access.
 _CREDENTIAL_FILES = [
@@ -43,11 +36,8 @@
 
 _GCLOUD_INSTALLATION_LOG = '~/.sky/logs/gcloud_installation.log'
 # Need to be run with /bin/bash
-<<<<<<< HEAD
-=======
 # We factor out the installation logic to keep it align in both spot
 # controller and cloud stores.
->>>>>>> cd81f25e
 GCLOUD_INSTALLATION_COMMAND = f'pushd /tmp &>/dev/null && \
     gcloud --help > /dev/null 2>&1 || \
     {{ mkdir -p {os.path.dirname(_GCLOUD_INSTALLATION_LOG)} && \
@@ -58,11 +48,7 @@
     ~/google-cloud-sdk/install.sh -q >> {_GCLOUD_INSTALLATION_LOG} 2>&1 && \
     echo "source ~/google-cloud-sdk/path.bash.inc > /dev/null 2>&1" >> ~/.bashrc && \
     source ~/google-cloud-sdk/path.bash.inc >> {_GCLOUD_INSTALLATION_LOG} 2>&1; }} && \
-<<<<<<< HEAD
-    {{ cp {GCP_CONFIGURE_SKY_BACKUP_PATH} {GCP_CONFIGURE_PATH} > /dev/null 2>&1 || true; }} && \
-=======
     {{ cp {GCP_CONFIG_SKY_BACKUP_PATH} {GCP_CONFIG_PATH} > /dev/null 2>&1 || true; }} && \
->>>>>>> cd81f25e
     popd &>/dev/null'
 
 
@@ -366,18 +352,6 @@
     def get_credential_file_mounts(self) -> Dict[str, str]:
         # Create a backup of the config_default file, as the original file can
         # be modified on the remote cluster by ray causing authentication
-<<<<<<< HEAD
-        # problems. The backup file should be updated whenever the original file
-        # is not empty.
-        if (os.path.exists(os.path.expanduser(GCP_CONFIGURE_PATH)) and
-                os.path.getsize(os.path.expanduser(GCP_CONFIGURE_PATH)) > 0):
-            subprocess.run(
-                f'cp {GCP_CONFIGURE_PATH} {GCP_CONFIGURE_SKY_BACKUP_PATH}',
-                shell=True,
-                check=True)
-        elif not os.path.exists(
-                os.path.expanduser(GCP_CONFIGURE_SKY_BACKUP_PATH)):
-=======
         # problems. The backup file will be updated to the remote cluster
         # whenever the original file is not empty and will be applied
         # appropriately on the remote cluster when neccessary.
@@ -387,7 +361,6 @@
                            shell=True,
                            check=True)
         elif not os.path.exists(os.path.expanduser(GCP_CONFIG_SKY_BACKUP_PATH)):
->>>>>>> cd81f25e
             raise RuntimeError(
                 'GCP credential file is empty. Please make sure you '
                 'have run: gcloud init')
@@ -399,12 +372,7 @@
             f'~/.config/gcloud/{filename}': f'~/.config/gcloud/{filename}'
             for filename in _CREDENTIAL_FILES
         }
-<<<<<<< HEAD
-        credentials[
-            GCP_CONFIGURE_SKY_BACKUP_PATH] = GCP_CONFIGURE_SKY_BACKUP_PATH
-=======
         credentials[GCP_CONFIG_SKY_BACKUP_PATH] = GCP_CONFIG_SKY_BACKUP_PATH
->>>>>>> cd81f25e
         return credentials
 
     def instance_type_exists(self, instance_type):
