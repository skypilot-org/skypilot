--- conflicted
+++ resolved
@@ -632,17 +632,9 @@
             ('gcp', 'placement_policy'),
             None,
             override_configs=resources.cluster_config_overrides)
-<<<<<<< HEAD
-        resources_vars['user_data'] = None
         if enable_gpu_direct or network_tier == resources_utils.NetworkTier.BEST:
-            resources_vars['user_data'] = constants.GPU_DIRECT_TCPX_USER_DATA
-            resources_vars[
-                'docker_run_options'] = constants.GPU_DIRECT_TCPX_SPECIFIC_OPTIONS
-=======
-        if enable_gpu_direct:
             user_data += constants.GPU_DIRECT_TCPX_USER_DATA
             docker_run_options += constants.GPU_DIRECT_TCPX_SPECIFIC_OPTIONS
->>>>>>> ad244f96
             if placement_policy is None:
                 placement_policy = constants.COMPACT_GROUP_PLACEMENT_POLICY
         if user_data:
