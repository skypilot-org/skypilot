"""Google Cloud Platform."""
import enum
import json
import os
import re
import subprocess
import time
import typing
from typing import Any, Dict, Iterator, List, Optional, Set, Tuple, Union

import colorama

from sky import clouds
from sky import exceptions
from sky import sky_logging
from sky import skypilot_config
from sky.adaptors import gcp
from sky.clouds import service_catalog
from sky.clouds.utils import gcp_utils
from sky.provision.gcp import constants
from sky.provision.gcp import volume_utils
from sky.utils import annotations
from sky.utils import common_utils
from sky.utils import registry
from sky.utils import resources_utils
from sky.utils import subprocess_utils
from sky.utils import ux_utils

if typing.TYPE_CHECKING:
    from sky import resources
    from sky.utils import status_lib

logger = sky_logging.init_logger(__name__)

# Env var pointing to any service account key. If it exists, this path takes
# priority over the DEFAULT_GCP_APPLICATION_CREDENTIAL_PATH below, and will be
# used instead for SkyPilot-launched instances. This is the same behavior as
# gcloud:
# https://cloud.google.com/docs/authentication/provide-credentials-adc#local-key
_GCP_APPLICATION_CREDENTIAL_ENV = 'GOOGLE_APPLICATION_CREDENTIALS'
# NOTE: do not expanduser() on this path. It's used as a destination path on the
# remote cluster.
DEFAULT_GCP_APPLICATION_CREDENTIAL_PATH: str = (
    '~/.config/gcloud/'
    'application_default_credentials.json')

# TODO(wei-lin): config_default may not be the config in use.
# See: https://github.com/skypilot-org/skypilot/pull/1539
# NOTE: do not expanduser() on this path. It's used as a destination path on the
# remote cluster.
GCP_CONFIG_PATH = '~/.config/gcloud/configurations/config_default'

# Minimum set of files under ~/.config/gcloud that grant GCP access.
_CREDENTIAL_FILES = [
    'credentials.db',
    'access_tokens.db',
    'configurations',
    'legacy_credentials',
    'active_config',
]

# NOTE: do not expanduser() on this path. It's used as a destination path on the
# remote cluster.
_GCLOUD_INSTALLATION_LOG = '~/.sky/logs/gcloud_installation.log'
_GCLOUD_VERSION = '424.0.0'
# Need to be run with /bin/bash
# We factor out the installation logic to keep it align in both spot
# controller and cloud stores.
GOOGLE_SDK_INSTALLATION_COMMAND: str = f'pushd /tmp &>/dev/null && \
    {{ gcloud --help > /dev/null 2>&1 || \
    {{ mkdir -p {os.path.dirname(_GCLOUD_INSTALLATION_LOG)} && \
    ARCH=$(uname -m) && \
    if [ "$ARCH" = "x86_64" ]; then \
        echo "Installing Google Cloud SDK for $ARCH" > {_GCLOUD_INSTALLATION_LOG} && \
        ARCH_SUFFIX="x86_64"; \
    elif [ "$ARCH" = "aarch64" ] || [ "$ARCH" = "arm64" ]; then \
        echo "Installing Google Cloud SDK for $ARCH" > {_GCLOUD_INSTALLATION_LOG} && \
        ARCH_SUFFIX="arm"; \
    else \
        echo "Architecture $ARCH not supported by Google Cloud SDK. Defaulting to x86_64." > {_GCLOUD_INSTALLATION_LOG} && \
        ARCH_SUFFIX="x86_64"; \
    fi && \
    echo "Detected architecture: $ARCH, using package: $ARCH_SUFFIX" >> {_GCLOUD_INSTALLATION_LOG} && \
    wget --quiet https://dl.google.com/dl/cloudsdk/channels/rapid/downloads/google-cloud-sdk-{_GCLOUD_VERSION}-linux-${{ARCH_SUFFIX}}.tar.gz >> {_GCLOUD_INSTALLATION_LOG} && \
    tar xzf google-cloud-sdk-{_GCLOUD_VERSION}-linux-${{ARCH_SUFFIX}}.tar.gz >> {_GCLOUD_INSTALLATION_LOG} && \
    rm -rf ~/google-cloud-sdk >> {_GCLOUD_INSTALLATION_LOG}  && \
    mv google-cloud-sdk ~/ && \
    ~/google-cloud-sdk/install.sh -q >> {_GCLOUD_INSTALLATION_LOG} 2>&1 && \
    echo "source ~/google-cloud-sdk/path.bash.inc > /dev/null 2>&1" >> ~/.bashrc && \
    source ~/google-cloud-sdk/path.bash.inc >> {_GCLOUD_INSTALLATION_LOG} 2>&1; }}; }} && \
    popd &>/dev/null'

# TODO(zhwu): Move the default AMI size to the catalog instead.
DEFAULT_GCP_IMAGE_GB = 50

# Firewall rule name for user opened ports.
USER_PORTS_FIREWALL_RULE_NAME = 'sky-ports-{}'

# UX message when image not found in GCP.
# pylint: disable=line-too-long
_IMAGE_NOT_FOUND_UX_MESSAGE = (
    'Image {image_id!r} not found in GCP.\n'
    '\nTo find GCP images: https://cloud.google.com/compute/docs/images\n'
    f'Format: {colorama.Style.BRIGHT}projects/<project-id>/global/images/<image-name>{colorama.Style.RESET_ALL}\n'
    'Example: projects/deeplearning-platform-release/global/images/common-cpu-v20230615-debian-11-py310\n'
    '\nTo find machine images: https://cloud.google.com/compute/docs/machine-images\n'
    f'Format: {colorama.Style.BRIGHT}projects/<project-id>/global/machineImages/<machine-image-name>{colorama.Style.RESET_ALL}\n'
    f'\nYou can query image id using: {colorama.Style.BRIGHT}gcloud compute images list --project <project-id> --no-standard-images{colorama.Style.RESET_ALL}'
    f'\nTo query common AI images: {colorama.Style.BRIGHT}gcloud compute images list --project deeplearning-platform-release | less{colorama.Style.RESET_ALL}'
)

# Image ID tags
_DEFAULT_CPU_IMAGE_ID = 'skypilot:custom-cpu-ubuntu-2204'
# For GPU-related package version, see sky/clouds/service_catalog/images/provisioners/cuda.sh
_DEFAULT_GPU_IMAGE_ID = 'skypilot:custom-gpu-ubuntu-2204'
_DEFAULT_GPU_K80_IMAGE_ID = 'skypilot:k80-debian-10'
# Use COS image with GPU Direct support.
# Need to contact GCP support to build our own image for GPUDirect-TCPX support.
# Refer to https://github.com/GoogleCloudPlatform/cluster-toolkit/blob/main/examples/machine-learning/a3-highgpu-8g/README.md#before-starting
_DEFAULT_GPU_DIRECT_IMAGE_ID = 'skypilot:gpu-direct-cos'


def _run_output(cmd):
    proc = subprocess.run(cmd,
                          shell=True,
                          check=True,
                          stderr=subprocess.PIPE,
                          stdout=subprocess.PIPE)
    return proc.stdout.decode('ascii')


def is_api_disabled(endpoint: str, project_id: str) -> bool:
    # requires serviceusage.services.list
    proc = subprocess.run((f'gcloud services list --project {project_id} '
                           f' | grep {endpoint}.googleapis.com'),
                          check=False,
                          shell=True,
                          stderr=subprocess.PIPE,
                          stdout=subprocess.PIPE)
    return proc.returncode != 0


class GCPIdentityType(enum.Enum):
    """GCP identity type.

    The account type is determined by the current user identity, based on
    the identity email.
    """
    # Example of a service account email:
    #   skypilot-v1@xxxx.iam.gserviceaccount.com
    SERVICE_ACCOUNT = 'iam.gserviceaccount.com'

    SHARED_CREDENTIALS_FILE = ''

    def can_credential_expire(self) -> bool:
        return self == GCPIdentityType.SHARED_CREDENTIALS_FILE


@registry.CLOUD_REGISTRY.register
class GCP(clouds.Cloud):
    """Google Cloud Platform."""

    _REPR = 'GCP'

    # GCP has a 63 char limit; however, Ray autoscaler adds many
    # characters. Through testing, this is the maximum length for the Sky
    # cluster name on GCP.  Ref:
    # https://cloud.google.com/compute/docs/naming-resources#resource-name-format
    # NOTE: actually 37 is maximum for a single-node cluster which gets the
    # suffix '-head', but 35 for a multinode cluster because workers get the
    # suffix '-worker'. Here we do not distinguish these cases and take the
    # lower limit.
    _MAX_CLUSTER_NAME_LEN_LIMIT = 35

    _SUPPORTS_SERVICE_ACCOUNT_ON_REMOTE = True

    _INDENT_PREFIX = '    '
    _DEPENDENCY_HINT = (
        'GCP tools are not installed. Run the following commands:\n'
        # Install the Google Cloud SDK:
        f'{_INDENT_PREFIX}  $ pip install google-api-python-client\n'
        f'{_INDENT_PREFIX}  $ conda install -c conda-forge '
        'google-cloud-sdk -y\n'
        f'{_INDENT_PREFIX} If gcloud was recently installed with wget, API server'
        ' may need to be restarted with following commands:\n'
        f'{_INDENT_PREFIX}  $ sky api stop; sky api start')

    _CREDENTIAL_HINT = (
        'Run the following commands:\n'
        # This authenticates the CLI to make `gsutil` work:
        f'{_INDENT_PREFIX}  $ gcloud init\n'
        # This will generate
        # ~/.config/gcloud/application_default_credentials.json.
        f'{_INDENT_PREFIX}  $ gcloud auth application-default login\n'
        f'{_INDENT_PREFIX}For more info: '
        'https://docs.skypilot.co/en/latest/getting-started/installation.html#google-cloud-platform-gcp'  # pylint: disable=line-too-long
    )
    _APPLICATION_CREDENTIAL_HINT = (
        'Run the following commands:\n'
        f'{_INDENT_PREFIX}  $ gcloud auth application-default login\n'
        f'{_INDENT_PREFIX}Or set the environment variable GOOGLE_APPLICATION_CREDENTIALS '
        'to the path of your service account key file.\n'
        f'{_INDENT_PREFIX}For more info: '
        'https://docs.skypilot.co/en/latest/getting-started/installation.html#google-cloud-platform-gcp'  # pylint: disable=line-too-long
    )

    _SUPPORTED_DISK_TIERS = set(resources_utils.DiskTier)
    PROVISIONER_VERSION = clouds.ProvisionerVersion.SKYPILOT
    STATUS_VERSION = clouds.StatusVersion.SKYPILOT

    @classmethod
    def _unsupported_features_for_resources(
        cls, resources: 'resources.Resources'
    ) -> Dict[clouds.CloudImplementationFeatures, str]:
        unsupported = {}
        if gcp_utils.is_tpu_vm_pod(resources):
            unsupported = {
                clouds.CloudImplementationFeatures.STOP: (
                    'TPU VM pods cannot be stopped. Please refer to: '
                    'https://cloud.google.com/tpu/docs/managing-tpus-tpu-vm#stopping_your_resources'
                )
            }
        if gcp_utils.is_tpu(resources) and not gcp_utils.is_tpu_vm(resources):
            # TPU node does not support multi-node.
            unsupported[clouds.CloudImplementationFeatures.MULTI_NODE] = (
                'TPU node does not support multi-node. Please set '
                'num_nodes to 1.')
        # TODO(zhwu): We probably need to store the MIG requirement in resources
        # because `skypilot_config` may change for an existing cluster.
        # Clusters created with MIG (only GPU clusters) cannot be stopped.
        if (skypilot_config.get_nested(
            ('gcp', 'managed_instance_group'),
                None,
                override_configs=resources.cluster_config_overrides) is not None
                and resources.accelerators):
            unsupported[clouds.CloudImplementationFeatures.STOP] = (
                'Managed Instance Group (MIG) does not support stopping yet.')
            unsupported[clouds.CloudImplementationFeatures.SPOT_INSTANCE] = (
                'Managed Instance Group with DWS does not support '
                'spot instances.')

        unsupported[
            clouds.CloudImplementationFeatures.
            HIGH_AVAILABILITY_CONTROLLERS] = (
                f'High availability controllers are not supported on {cls._REPR}.'
            )

        return unsupported

    @classmethod
    def max_cluster_name_length(cls) -> Optional[int]:
        return cls._MAX_CLUSTER_NAME_LEN_LIMIT

    #### Regions/Zones ####
    @classmethod
    def regions_with_offering(cls, instance_type: str,
                              accelerators: Optional[Dict[str, int]],
                              use_spot: bool, region: Optional[str],
                              zone: Optional[str]) -> List[clouds.Region]:
        if accelerators is None:
            regions = service_catalog.get_region_zones_for_instance_type(
                instance_type, use_spot, clouds='gcp')
        else:
            assert len(accelerators) == 1, accelerators
            acc = list(accelerators.keys())[0]
            acc_count = list(accelerators.values())[0]
            acc_regions = service_catalog.get_region_zones_for_accelerators(
                acc, acc_count, use_spot, clouds='gcp')
            if instance_type is None:
                regions = acc_regions
            elif instance_type == 'TPU-VM':
                regions = acc_regions
            else:
                vm_regions = service_catalog.get_region_zones_for_instance_type(
                    instance_type, use_spot, clouds='gcp')
                # Find the intersection between `acc_regions` and `vm_regions`.
                regions = []
                for r1 in acc_regions:
                    for r2 in vm_regions:
                        if r1.name != r2.name:
                            continue
                        assert r1.zones is not None, r1
                        assert r2.zones is not None, r2
                        zones = []
                        for z1 in r1.zones:
                            for z2 in r2.zones:
                                if z1.name == z2.name:
                                    zones.append(z1)
                        if zones:
                            regions.append(r1.set_zones(zones))
                        break

        if region is not None:
            regions = [r for r in regions if r.name == region]
        if zone is not None:
            for r in regions:
                assert r.zones is not None, r
                r.set_zones([z for z in r.zones if z.name == zone])
            regions = [r for r in regions if r.zones]
        return regions

    @classmethod
    def optimize_by_zone(cls) -> bool:
        return True

    @classmethod
    def zones_provision_loop(
        cls,
        *,
        region: str,
        num_nodes: int,
        instance_type: str,
        accelerators: Optional[Dict[str, int]] = None,
        use_spot: bool = False,
    ) -> Iterator[List[clouds.Zone]]:
        del num_nodes  # Unused.
        regions = cls.regions_with_offering(instance_type,
                                            accelerators,
                                            use_spot,
                                            region=region,
                                            zone=None)
        # GCP provisioner currently takes 1 zone per request.
        for r in regions:
            assert r.zones is not None, r
            for zone in r.zones:
                yield [zone]

    @classmethod
    def get_zone_shell_cmd(cls) -> Optional[str]:
        # The command for getting the current zone is from:
        # https://cloud.google.com/compute/docs/metadata/querying-metadata
        command_str = (
            'curl -s http://metadata.google.internal/computeMetadata/v1/instance/zone'  # pylint: disable=line-too-long
            ' -H "Metadata-Flavor: Google" | awk -F/ \'{print $4}\'')
        return command_str

    #### Normal methods ####

    def instance_type_to_hourly_cost(self,
                                     instance_type: str,
                                     use_spot: bool,
                                     region: Optional[str] = None,
                                     zone: Optional[str] = None) -> float:
        return service_catalog.get_hourly_cost(instance_type,
                                               use_spot=use_spot,
                                               region=region,
                                               zone=zone,
                                               clouds='gcp')

    def accelerators_to_hourly_cost(self,
                                    accelerators: Dict[str, int],
                                    use_spot: bool,
                                    region: Optional[str] = None,
                                    zone: Optional[str] = None) -> float:
        assert len(accelerators) == 1, accelerators
        acc, acc_count = list(accelerators.items())[0]
        return service_catalog.get_accelerator_hourly_cost(acc,
                                                           acc_count,
                                                           use_spot=use_spot,
                                                           region=region,
                                                           zone=zone,
                                                           clouds='gcp')

    def get_egress_cost(self, num_gigabytes: float):
        # In general, query this from the cloud:
        #   https://cloud.google.com/storage/pricing#network-pricing
        # NOTE: egress to worldwide (excl. China, Australia).
        if num_gigabytes <= 1024:
            return 0.12 * num_gigabytes
        elif num_gigabytes <= 1024 * 10:
            return 0.11 * num_gigabytes
        else:
            return 0.08 * num_gigabytes

    @classmethod
    def _is_machine_image(cls, image_id: str) -> bool:
        find_machine = re.match(r'projects/.*/.*/machineImages/.*', image_id)
        return find_machine is not None

    @classmethod
    @annotations.lru_cache(scope='global', maxsize=1)
    def _get_image_size(cls, image_id: str) -> float:
        if image_id.startswith('skypilot:'):
            return DEFAULT_GCP_IMAGE_GB
        try:
            compute = gcp.build('compute',
                                'v1',
                                credentials=None,
                                cache_discovery=False)
        except gcp.credential_error_exception():
            return DEFAULT_GCP_IMAGE_GB
        try:
            image_attrs = image_id.split('/')
            if len(image_attrs) == 1:
                with ux_utils.print_exception_no_traceback():
                    raise ValueError(
                        _IMAGE_NOT_FOUND_UX_MESSAGE.format(image_id=image_id))
            project = image_attrs[1]
            image_name = image_attrs[-1]
            # We support both GCP's Machine Images and Custom Images, both
            # of which are specified with the image_id field. We will
            # distinguish them by checking if the image_id contains
            # 'machineImages'.
            if cls._is_machine_image(image_id):
                image_infos = compute.machineImages().get(
                    project=project, machineImage=image_name).execute()
                # The VM launching in a different region than the machine
                # image is supported by GCP, so we do not need to check the
                # storageLocations.
                return float(
                    image_infos['instanceProperties']['disks'][0]['diskSizeGb'])
            else:
                start = time.time()
                image_infos = compute.images().get(project=project,
                                                   image=image_name).execute()
                logger.debug(f'GCP image get took {time.time() - start:.2f}s')
                return float(image_infos['diskSizeGb'])
        except gcp.http_error_exception() as e:
            if e.resp.status == 403:
                with ux_utils.print_exception_no_traceback():
                    raise ValueError('Not able to access the image '
                                     f'{image_id!r}') from None
            if e.resp.status == 404:
                with ux_utils.print_exception_no_traceback():
                    raise ValueError(
                        _IMAGE_NOT_FOUND_UX_MESSAGE.format(
                            image_id=image_id)) from None
            raise

    @classmethod
    def get_image_size(cls, image_id: str, region: Optional[str]) -> float:
        del region  # Unused.
        return cls._get_image_size(image_id)

    @classmethod
    def get_default_instance_type(
            cls,
            cpus: Optional[str] = None,
            memory: Optional[str] = None,
            disk_tier: Optional[resources_utils.DiskTier] = None
    ) -> Optional[str]:
        return service_catalog.get_default_instance_type(cpus=cpus,
                                                         memory=memory,
                                                         disk_tier=disk_tier,
                                                         clouds='gcp')

    @classmethod
    def failover_disk_tier(
        cls, instance_type: Optional[str],
        disk_tier: Optional[resources_utils.DiskTier]
    ) -> Optional[resources_utils.DiskTier]:
        if (disk_tier is not None and
                disk_tier != resources_utils.DiskTier.BEST):
            return disk_tier
        # Failover disk tier from ultra to low.
        all_tiers = list(reversed(resources_utils.DiskTier))
        start_index = all_tiers.index(GCP._translate_disk_tier(disk_tier))
        while start_index < len(all_tiers):
            disk_tier = all_tiers[start_index]
            ok, _ = GCP.check_disk_tier(instance_type, disk_tier)
            if ok:
                return disk_tier
            start_index += 1
        assert False, 'Low disk tier should always be supported on GCP.'

    def make_deploy_resources_variables(
            self,
            resources: 'resources.Resources',
            cluster_name: resources_utils.ClusterName,
            region: 'clouds.Region',
            zones: Optional[List['clouds.Zone']],
            num_nodes: int,
            dryrun: bool = False) -> Dict[str, Optional[str]]:
        assert zones is not None, (region, zones)

        region_name = region.name
        zone_name = zones[0].name

        # gcloud compute images list \
        # --project deeplearning-platform-release \
        # --no-standard-images
        # We use the debian image, as the ubuntu image has some connectivity
        # issue when first booted.
        image_id = _DEFAULT_CPU_IMAGE_ID

        r = resources
        # Find GPU spec, if any.
        resources_vars = {
            'instance_type': r.instance_type,
            'region': region_name,
            'zones': zone_name,
            'gpu': None,
            'gpu_count': None,
            'tpu': None,
            'tpu_vm': False,
            'custom_resources': None,
            'use_spot': r.use_spot,
            'gcp_project_id': self.get_project_id(dryrun),
            **GCP._get_disk_specs(
                r.instance_type,
                GCP.failover_disk_tier(r.instance_type, r.disk_tier)),
        }
        enable_gpu_direct = skypilot_config.get_nested(
            ('gcp', 'enable_gpu_direct'),
            False,
            override_configs=resources.cluster_config_overrides)
        resources_vars['enable_gpu_direct'] = enable_gpu_direct
        accelerators = r.accelerators
        if accelerators is not None:
            assert len(accelerators) == 1, r
            acc, acc_count = list(accelerators.items())[0]
            resources_vars['custom_resources'] = json.dumps(accelerators,
                                                            separators=(',',
                                                                        ':'))
            if 'tpu' in acc:
                resources_vars['tpu_type'] = acc.replace('tpu-', '')
                assert r.accelerator_args is not None, r

                resources_vars['tpu_vm'] = r.accelerator_args.get(
                    'tpu_vm', True)
                resources_vars['runtime_version'] = r.accelerator_args[
                    'runtime_version']
                resources_vars['tpu_node_name'] = r.accelerator_args.get(
                    'tpu_name')
                # TPU VMs require privileged mode for docker containers to
                # access TPU devices.
                resources_vars['docker_run_options'] = ['--privileged']
            else:
                # Convert to GCP names:
                # https://cloud.google.com/compute/docs/gpus
                if acc in ('A100-80GB', 'L4', 'B200'):
                    # A100-80GB and L4 have a different name pattern.
                    resources_vars['gpu'] = f'nvidia-{acc.lower()}'
                elif acc in ('H100', 'H100-MEGA'):
                    resources_vars['gpu'] = f'nvidia-{acc.lower()}-80gb'
                elif acc in ('H200',):
                    resources_vars['gpu'] = f'nvidia-{acc.lower()}-141gb'
                else:
                    resources_vars['gpu'] = 'nvidia-tesla-{}'.format(
                        acc.lower())
                resources_vars['gpu_count'] = acc_count
                if enable_gpu_direct:
                    image_id = _DEFAULT_GPU_DIRECT_IMAGE_ID
                else:
                    if acc == 'K80':
                        # Though the image is called cu113, it actually has later
                        # versions of CUDA as noted below.
                        # CUDA driver version 470.57.02, CUDA Library 11.4
                        image_id = _DEFAULT_GPU_K80_IMAGE_ID
                    else:
                        # CUDA driver version 535.86.10, CUDA Library 12.2
                        image_id = _DEFAULT_GPU_IMAGE_ID

        if (resources.image_id is not None and
                resources.extract_docker_image() is None):
            if None in resources.image_id:
                image_id = resources.image_id[None]
            else:
                assert region_name in resources.image_id, resources.image_id
                image_id = resources.image_id[region_name]
        if image_id.startswith('skypilot:'):
            image_id = service_catalog.get_image_id_from_tag(image_id,
                                                             clouds='gcp')

        assert image_id is not None, (image_id, r)
        resources_vars['image_id'] = image_id
        resources_vars['machine_image'] = None

        if self._is_machine_image(image_id):
            resources_vars['machine_image'] = image_id
            resources_vars['image_id'] = None

        firewall_rule = None
        if resources.ports is not None:
            firewall_rule = (USER_PORTS_FIREWALL_RULE_NAME.format(
                cluster_name.name_on_cloud))
        resources_vars['firewall_rule'] = firewall_rule

        # For TPU nodes. TPU VMs do not need TPU_NAME.
        tpu_node_name = resources_vars.get('tpu_node_name')
        if gcp_utils.is_tpu(resources) and not gcp_utils.is_tpu_vm(resources):
            if tpu_node_name is None:
                tpu_node_name = cluster_name.name_on_cloud

        resources_vars['tpu_node_name'] = tpu_node_name

        managed_instance_group_config = skypilot_config.get_nested(
            ('gcp', 'managed_instance_group'),
            None,
            override_configs=resources.cluster_config_overrides)
        use_mig = managed_instance_group_config is not None
        resources_vars['gcp_use_managed_instance_group'] = use_mig
        # Convert boolean to 0 or 1 in string, as GCP does not support boolean
        # value in labels for TPU VM APIs.
        resources_vars['gcp_use_managed_instance_group_value'] = str(
            int(use_mig))
        if use_mig:
            resources_vars.update(managed_instance_group_config)
        resources_vars[
            'force_enable_external_ips'] = skypilot_config.get_nested(
                ('gcp', 'force_enable_external_ips'), False)

        volumes, device_mount_points = GCP._get_volumes_specs(
            region, zones, r.instance_type, r.volumes, use_mig,
            resources_vars['tpu_vm'])
        resources_vars['volumes'] = volumes

        resources_vars['user_data'] = None
        user_data = ''
        docker_run_options = []
        if device_mount_points:
            # Build the device_mounts array
            device_mounts_array = []
            for device_name, mount_point in device_mount_points.items():
                device_mounts_array.append(f'["{device_name}"]="{mount_point}"')
                docker_run_options.append(
                    f'--volume={mount_point}:{mount_point}')
            device_mounts_str = '\n        '.join(device_mounts_array)

            # Format the template with the device_mounts array
            user_data += constants.DISK_MOUNT_USER_DATA_TEMPLATE.format(
                device_mounts=device_mounts_str)

        # Add gVNIC from config
        resources_vars['enable_gvnic'] = skypilot_config.get_nested(
            ('gcp', 'enable_gvnic'),
            False,
            override_configs=resources.cluster_config_overrides)
        placement_policy = skypilot_config.get_nested(
            ('gcp', 'placement_policy'),
            None,
            override_configs=resources.cluster_config_overrides)
        if enable_gpu_direct:
            user_data += constants.GPU_DIRECT_TCPX_USER_DATA
            docker_run_options += constants.GPU_DIRECT_TCPX_SPECIFIC_OPTIONS
            if placement_policy is None:
                placement_policy = constants.COMPACT_GROUP_PLACEMENT_POLICY
        if user_data:
            resources_vars[
                'user_data'] = constants.BASH_SCRIPT_START + user_data
        if docker_run_options:
            resources_vars['docker_run_options'] = docker_run_options
        resources_vars['placement_policy'] = placement_policy

        return resources_vars

    def _get_feasible_launchable_resources(
        self, resources: 'resources.Resources'
    ) -> 'resources_utils.FeasibleResources':
        if resources.instance_type is not None:
            assert resources.is_launchable(), resources
            ok, _ = GCP.check_disk_tier(resources.instance_type,
                                        resources.disk_tier)
            if not ok:
                return resources_utils.FeasibleResources([], [], None)
            return resources_utils.FeasibleResources([resources], [], None)

        if resources.accelerators is None:
            # Return a default instance type with the given number of vCPUs.
            host_vm_type = GCP.get_default_instance_type(
                cpus=resources.cpus,
                memory=resources.memory,
                disk_tier=resources.disk_tier)
            if host_vm_type is None:
                # TODO: Add hints to all return values in this method to help
                #  users understand why the resources are not launchable.
                return resources_utils.FeasibleResources([], [], None)
            ok, _ = GCP.check_disk_tier(host_vm_type, resources.disk_tier)
            if not ok:
                return resources_utils.FeasibleResources([], [], None)
            r = resources.copy(
                cloud=GCP(),
                instance_type=host_vm_type,
                accelerators=None,
                cpus=None,
                memory=None,
            )
            return resources_utils.FeasibleResources([r], [], None)

        # Find instance candidates to meet user's requirements
        assert len(resources.accelerators.items()
                  ) == 1, 'cannot handle more than one accelerator candidates.'
        acc, acc_count = list(resources.accelerators.items())[0]
        use_tpu_vm = gcp_utils.is_tpu_vm(resources)

        # For TPU VMs, the instance type is fixed to 'TPU-VM'. However, we still
        # need to call the below function to get the fuzzy candidate list.
        (instance_list, fuzzy_candidate_list
        ) = service_catalog.get_instance_type_for_accelerator(
            acc,
            acc_count,
            cpus=resources.cpus if not use_tpu_vm else None,
            memory=resources.memory if not use_tpu_vm else None,
            use_spot=resources.use_spot,
            region=resources.region,
            zone=resources.zone,
            clouds='gcp')

        if instance_list is None:
            return resources_utils.FeasibleResources([], fuzzy_candidate_list,
                                                     None)
        assert len(
            instance_list
        ) == 1, f'More than one instance type matched, {instance_list}'

        if use_tpu_vm:
            host_vm_type = 'TPU-VM'
            # FIXME(woosuk, wei-lin): This leverages the fact that TPU VMs
            # have 96 vCPUs, and 240 vCPUs for tpu-v4. We need to move
            # this to service catalog, instead.
            num_cpus_in_tpu_vm = 240 if 'v4' in acc else 96
            if resources.cpus is not None:
                if resources.cpus.endswith('+'):
                    cpus = float(resources.cpus[:-1])
                    if cpus > num_cpus_in_tpu_vm:
                        return resources_utils.FeasibleResources(
                            [], fuzzy_candidate_list, None)
                else:
                    cpus = float(resources.cpus)
                    if cpus != num_cpus_in_tpu_vm:
                        return resources_utils.FeasibleResources(
                            [], fuzzy_candidate_list, None)
            # FIXME(woosuk, wei-lin): This leverages the fact that TPU VMs
            # have 334 GB RAM, and 400 GB RAM for tpu-v4. We need to move
            # this to service catalog, instead.
            memory_in_tpu_vm = 400 if 'v4' in acc else 334
            if resources.memory is not None:
                if resources.memory.endswith('+'):
                    memory = float(resources.memory[:-1])
                    if memory > memory_in_tpu_vm:
                        return resources_utils.FeasibleResources(
                            [], fuzzy_candidate_list, None)
                else:
                    memory = float(resources.memory)
                    if memory != memory_in_tpu_vm:
                        return resources_utils.FeasibleResources(
                            [], fuzzy_candidate_list, None)
        else:
            host_vm_type = instance_list[0]

        ok, _ = GCP.check_disk_tier(host_vm_type, resources.disk_tier)
        if not ok:
            return resources_utils.FeasibleResources([], fuzzy_candidate_list,
                                                     None)
        acc_dict = {acc: acc_count}
        r = resources.copy(
            cloud=GCP(),
            instance_type=host_vm_type,
            accelerators=acc_dict,
            cpus=None,
            memory=None,
        )
        return resources_utils.FeasibleResources([r], fuzzy_candidate_list,
                                                 None)

    @classmethod
    def get_accelerators_from_instance_type(
        cls,
        instance_type: str,
    ) -> Optional[Dict[str, Union[int, float]]]:
        # GCP handles accelerators separately from regular instance types.
        # This method supports automatically inferring the GPU type for
        # the instance type that come with GPUs pre-attached.
        return service_catalog.get_accelerators_from_instance_type(
            instance_type, clouds='gcp')

    @classmethod
    def get_vcpus_mem_from_instance_type(
        cls,
        instance_type: str,
    ) -> Tuple[Optional[float], Optional[float]]:
        return service_catalog.get_vcpus_mem_from_instance_type(instance_type,
                                                                clouds='gcp')

    @classmethod
    def _find_application_key_path(cls) -> str:
        # Check the application default credentials in the environment variable.
        # If the file does not exist, fallback to the default path.
        application_key_path = os.environ.get(_GCP_APPLICATION_CREDENTIAL_ENV,
                                              None)
        if application_key_path is not None:
            if not os.path.isfile(os.path.expanduser(application_key_path)):
                raise FileNotFoundError(
                    f'{_GCP_APPLICATION_CREDENTIAL_ENV}={application_key_path},'
                    ' but the file does not exist.')
            return application_key_path
        if (not os.path.isfile(
                os.path.expanduser(DEFAULT_GCP_APPLICATION_CREDENTIAL_PATH))):
            # Fallback to the default application credential path.
            raise FileNotFoundError(DEFAULT_GCP_APPLICATION_CREDENTIAL_PATH)
        return DEFAULT_GCP_APPLICATION_CREDENTIAL_PATH

    @classmethod
    def _check_compute_credentials(
            cls) -> Tuple[bool, Optional[Union[str, Dict[str, str]]]]:
        """Checks if the user has access credentials to this cloud's compute service."""
        return cls._check_credentials(
            [
                ('compute', 'Compute Engine'),
                ('cloudresourcemanager', 'Cloud Resource Manager'),
                ('iam', 'Identity and Access Management (IAM)'),
                ('tpu', 'Cloud TPU'),  # Keep as final element.
            ],
            gcp_utils.get_minimal_compute_permissions())

    @classmethod
    def _check_storage_credentials(
            cls) -> Tuple[bool, Optional[Union[str, Dict[str, str]]]]:
        """Checks if the user has access credentials to this cloud's storage service."""
        return cls._check_credentials(
            [('storage', 'Cloud Storage')],
            gcp_utils.get_minimal_storage_permissions())

    @classmethod
    def _check_credentials(
            cls, apis: List[Tuple[str, str]],
            gcp_minimal_permissions: List[str]) -> Tuple[bool, Optional[str]]:
        """Checks if the user has access credentials to this cloud."""
        try:
            # pylint: disable=import-outside-toplevel,unused-import
            # Check google-api-python-client installation.
            from google import auth  # type: ignore
            import googleapiclient

            # Check the installation of google-cloud-sdk.
            _run_output('gcloud --version')
        except (ImportError, subprocess.CalledProcessError) as e:
            return False, (
                f'{cls._DEPENDENCY_HINT}\n'
                f'{cls._INDENT_PREFIX}Credentials may also need to be set. '
                f'{cls._CREDENTIAL_HINT}\n'
                f'{cls._INDENT_PREFIX}Details: '
                f'{common_utils.format_exception(e, use_bracket=True)}')

        identity_type = cls._get_identity_type()
        if identity_type == GCPIdentityType.SHARED_CREDENTIALS_FILE:
            # This files are only required when using the shared credentials
            # to access GCP. They are not required when using service account.
            try:
                # These files are required because they will be synced to remote
                # VMs for `gsutil` to access private storage buckets.
                # `auth.default()` does not guarantee these files exist.
                for file in [
                        '~/.config/gcloud/access_tokens.db',
                        '~/.config/gcloud/credentials.db',
                ]:
                    if not os.path.isfile(os.path.expanduser(file)):
                        raise FileNotFoundError(file)
            except FileNotFoundError as e:
                return False, (
                    f'Credentials are not set. '
                    f'{cls._CREDENTIAL_HINT}\n'
                    f'{cls._INDENT_PREFIX}Details: '
                    f'{common_utils.format_exception(e, use_bracket=True)}')

            try:
                cls._find_application_key_path()
            except FileNotFoundError as e:
                return False, (
                    f'Application credentials are not set. '
                    f'{cls._APPLICATION_CREDENTIAL_HINT}\n'
                    f'{cls._INDENT_PREFIX}Details: '
                    f'{common_utils.format_exception(e, use_bracket=True)}')

        try:
            # Check if application default credentials are set.
            project_id = cls.get_project_id()

            # Check if the user is activated.
            identity = cls.get_active_user_identity()
        except (auth.exceptions.DefaultCredentialsError,
                exceptions.CloudUserIdentityError) as e:
            # See also: https://stackoverflow.com/a/53307505/1165051
            return False, (
                'Getting project ID or user identity failed. You can debug '
                'with `gcloud auth list`. To fix this, '
                f'{cls._CREDENTIAL_HINT[0].lower()}'
                f'{cls._CREDENTIAL_HINT[1:]}\n'
                f'{cls._INDENT_PREFIX}Details: '
                f'{common_utils.format_exception(e, use_bracket=True)}')

        # pylint: disable=import-outside-toplevel,unused-import
        import google.auth

        # This takes user's credential info from "~/.config/gcloud/application_default_credentials.json".  # pylint: disable=line-too-long
        credentials, project = google.auth.default()
        crm = gcp.build('cloudresourcemanager',
                        'v1',
                        credentials=credentials,
                        cache_discovery=False)
        permissions = {'permissions': gcp_minimal_permissions}
        request = crm.projects().testIamPermissions(resource=project,
                                                    body=permissions)
        try:
            ret_permissions = request.execute().get('permissions', [])
        except gcp.gcp_auth_refresh_error_exception() as e:
            return False, common_utils.format_exception(e, use_bracket=True)

        diffs = set(gcp_minimal_permissions).difference(set(ret_permissions))
        if diffs:
            identity_str = identity[0] if identity else None
            return False, (
                'The following permissions are not enabled for the current '
                f'GCP identity ({identity_str}):\n    '
                f'{diffs}\n    '
                'For more details, visit: https://docs.skypilot.co/en/latest/cloud-setup/cloud-permissions/gcp.html')  # pylint: disable=line-too-long

        # This code must be executed after the iam check above,
        # as the check below for api enablement itself needs:
        # - serviceusage.services.enable
        # - serviceusage.services.list
        # iam permissions.
        enabled_api = False
        for endpoint, display_name in apis:
            if is_api_disabled(endpoint, project_id):
                # For 'compute': ~55-60 seconds for the first run. If already
                # enabled, ~1s. Other API endpoints take ~1-5s to enable.
                if endpoint == 'compute':
                    suffix = ' (free of charge; this may take a minute)'
                else:
                    suffix = ' (free of charge)'
                print(f'\nEnabling {display_name} API{suffix}...')
                t1 = time.time()
                # requires serviceusage.services.enable
                proc = subprocess.run(
                    f'gcloud services enable {endpoint}.googleapis.com '
                    f'--project {project_id}',
                    check=False,
                    shell=True,
                    stdout=subprocess.PIPE,
                    stderr=subprocess.STDOUT)
                if proc.returncode == 0:
                    enabled_api = True
                    print(f'Done. Took {time.time() - t1:.1f} secs.')
                elif endpoint != 'tpu':
                    print('Failed. Detailed output:')
                    print(proc.stdout.decode())
                    return False, (
                        f'{display_name} API is disabled. Please retry '
                        '`sky check` in a few minutes, or manually enable it.')
                else:
                    # TPU API failed. Should still enable GCP.
                    print('Failed to enable Cloud TPU API. '
                          'This can be ignored if you do not use TPUs. '
                          'Otherwise, please enable it manually.\n'
                          'Detailed output:')
                    print(proc.stdout.decode())

        if enabled_api:
            print('\nHint: Enabled GCP API(s) may take a few minutes to take '
                  'effect. If any SkyPilot commands/calls failed, retry after '
                  'some time.')

        return True, None

    def get_credential_file_mounts(self) -> Dict[str, str]:
        # Excluding the symlink to the python executable created by the gcp
        # credential, which causes problem for ray up multiple nodes, tracked
        # in #494, #496, #483.
        # We only add the existing credential files. It should be safe to ignore
        # the missing files, as we have checked the cloud credentials in
        # `check_credentials()` when the user calls `sky check`.
        credentials = {
            f'~/.config/gcloud/{filename}': f'~/.config/gcloud/{filename}'
            for filename in _CREDENTIAL_FILES
            if os.path.exists(os.path.expanduser(
                f'~/.config/gcloud/{filename}'))
        }
        try:
            application_key_path = self._find_application_key_path()
            # Upload the application key path to the default path, so that
            # autostop and GCS can be accessed on the remote cluster.
            credentials[DEFAULT_GCP_APPLICATION_CREDENTIAL_PATH] = (
                application_key_path)
        except FileNotFoundError:
            # Skip if the application key path is not found.
            pass
        return credentials

    @annotations.lru_cache(scope='global', maxsize=1)
    def can_credential_expire(self) -> bool:
        identity_type = self._get_identity_type()
        return (identity_type is not None and
                identity_type.can_credential_expire())

    @classmethod
    def _get_identity_type(cls) -> Optional[GCPIdentityType]:
        try:
            account = cls.get_active_user_identity()
        except exceptions.CloudUserIdentityError:
            return None
        if account is None:
            return None
        assert account is not None
        if GCPIdentityType.SERVICE_ACCOUNT.value in account[0]:
            return GCPIdentityType.SERVICE_ACCOUNT
        return GCPIdentityType.SHARED_CREDENTIALS_FILE

    @classmethod
<<<<<<< HEAD
    # @annotations.lru_cache(scope='request',
    #                        maxsize=1)  # Cache since getting identity is slow.
    # We should not use cache GCP identity as the workspace may be able to
    # switch between different projects.
    # TODO(zhwu): figure out a better way to handle this, instead of getting rid
    # of the cache.
=======
>>>>>>> 9c8a6122
    def get_user_identities(cls) -> List[List[str]]:
        """Returns the email address + project id of the active user."""
        gcp_workspace_config = json.dumps(
            skypilot_config.get_workspace_cloud('gcp'), sort_keys=True)
        return cls._get_user_identities(gcp_workspace_config)

    @classmethod
    @annotations.lru_cache(scope='request', maxsize=5)
    def _get_user_identities(
            cls, workspace_config: Optional[str]) -> List[List[str]]:
        # We add workspace_config in args to avoid caching the GCP identity
        # for when different workspace configs are used. Use json.dumps to
        # ensure the config is hashable.
        del workspace_config  # Unused

        try:
            account = _run_output('gcloud auth list --filter=status:ACTIVE '
                                  '--format="value(account)"')
            account = account.strip()
        except subprocess.CalledProcessError as e:
            with ux_utils.print_exception_no_traceback():
                raise exceptions.CloudUserIdentityError(
                    f'Failed to get GCP user identity with unknown '
                    f'exception.\n'
                    '  Reason: '
                    f'{common_utils.format_exception(e, use_bracket=True)}'
                ) from e
        if not account:
            with ux_utils.print_exception_no_traceback():
                raise exceptions.CloudUserIdentityError(
                    'No GCP account is activated. Try running `gcloud '
                    'auth list --filter=status:ACTIVE '
                    '--format="value(account)"` and ensure it correctly '
                    'returns the current user.')
        try:
            project_id = cls.get_project_id()
        except Exception as e:  # pylint: disable=broad-except
            with ux_utils.print_exception_no_traceback():
                raise exceptions.CloudUserIdentityError(
                    f'Failed to get GCP user identity with unknown '
                    f'exception.\n'
                    '  Reason: '
                    f'{common_utils.format_exception(e, use_bracket=True)}'
                ) from e
        # TODO: Return a list of identities in the profile when we support
        # automatic switching for GCP. Currently we only support one
        # identity.
        return [[f'{account} [project_id={project_id}]']]

    @classmethod
    def get_active_user_identity_str(cls) -> Optional[str]:
        user_identity = cls.get_active_user_identity()
        if user_identity is None:
            return None
        return user_identity[0].replace('\n', '')

    def instance_type_exists(self, instance_type):
        return service_catalog.instance_type_exists(instance_type, 'gcp')

    def need_cleanup_after_preemption_or_failure(
            self, resources: 'resources.Resources') -> bool:
        """Whether a resource needs cleanup after preeemption or failure."""
        # Spot TPU VMs require manual cleanup after preemption.
        # "If your Cloud TPU is preempted,
        # you must delete it and create a new one ..."
        # See: https://cloud.google.com/tpu/docs/preemptible#tpu-vm
        # On-demand TPU VMs are likely to require manual cleanup as well.

        return gcp_utils.is_tpu_vm(resources)

    @classmethod
    def get_project_id(cls, dryrun: bool = False) -> str:
        if dryrun:
            return 'dryrun-project-id'
        # pylint: disable=import-outside-toplevel
        from google import auth  # type: ignore
        config_project_id = skypilot_config.get_workspace_cloud('gcp').get(
            'project_id', None)
        if config_project_id:
            return config_project_id
        _, project_id = auth.default()
        if project_id is None:
            raise exceptions.CloudUserIdentityError(
                'Failed to get GCP project id. Please make sure you have '
                'run the following: gcloud init; '
                'gcloud auth application-default login')
        return project_id

    @staticmethod
    def _check_instance_type_accelerators_combination(
            resources: 'resources.Resources') -> None:
        resources = resources.assert_launchable()
        service_catalog.check_accelerator_attachable_to_host(
            resources.instance_type, resources.accelerators, resources.zone,
            'gcp')

    @classmethod
    def check_disk_tier(
        cls,
        instance_type: Optional[str],  # pylint: disable=unused-argument
        disk_tier: Optional[resources_utils.DiskTier]  # pylint: disable=unused-argument
    ) -> Tuple[bool, str]:
        return True, ''

    @classmethod
    def check_disk_tier_enabled(cls, instance_type: Optional[str],
                                disk_tier: resources_utils.DiskTier) -> None:
        ok, msg = cls.check_disk_tier(instance_type, disk_tier)
        if not ok:
            with ux_utils.print_exception_no_traceback():
                raise exceptions.NotSupportedError(msg)

    @classmethod
    def _get_disk_type(
        cls,
        instance_type: Optional[str],
        disk_tier: Optional[resources_utils.DiskTier],
    ) -> str:

        def _propagate_disk_type(
            lowest: Optional[str] = None,
            highest: Optional[str] = None,
            # pylint: disable=redefined-builtin
            all: Optional[str] = None) -> None:
            if lowest is not None:
                tier2name[resources_utils.DiskTier.LOW] = lowest
            if highest is not None:
                tier2name[resources_utils.DiskTier.ULTRA] = highest
            if all is not None:
                for tier in tier2name:
                    tier2name[tier] = all

        tier = cls._translate_disk_tier(disk_tier)

        # Define the default mapping from disk tiers to disk types.
        tier2name = {
            resources_utils.DiskTier.ULTRA: 'pd-extreme',
            resources_utils.DiskTier.HIGH: 'pd-ssd',
            resources_utils.DiskTier.MEDIUM: 'pd-balanced',
            resources_utils.DiskTier.LOW: 'pd-standard',
        }

        # Remap series-specific disk types.
        # Reference: https://github.com/skypilot-org/skypilot/issues/4705
        assert instance_type is not None, (instance_type, disk_tier)
        series = instance_type.split('-')[0]

        # General handling of unsupported disk types
        if series in ['n1', 'a2', 'g2']:
            # These series don't support pd-extreme, use pd-ssd for ULTRA.
            _propagate_disk_type(
                highest=tier2name[resources_utils.DiskTier.HIGH])
        if series in ['a3', 'g2']:
            # These series don't support pd-standard, use pd-balanced for LOW.
            _propagate_disk_type(
                lowest=tier2name[resources_utils.DiskTier.MEDIUM])
        if instance_type.startswith('a3-ultragpu'):
            # a3-ultragpu instances only support hyperdisk-balanced.
            _propagate_disk_type(all='hyperdisk-balanced')

        # Series specific handling
        if series == 'n2':
            num_cpus = int(instance_type.split('-')[2])  # type: ignore
            if num_cpus < 64:
                # n2 series with less than 64 vCPUs doesn't support pd-extreme, use pd-ssd for ULTRA.
                _propagate_disk_type(
                    highest=tier2name[resources_utils.DiskTier.HIGH])
        elif series == 'a3':
            # LOW disk tier is already handled in general case, so in this branch
            # only the hyperdisk tier is addressed.
            tier2name[resources_utils.DiskTier.ULTRA] = 'hyperdisk-balanced'

        return tier2name[tier]

    @classmethod
    def _get_data_disk_type(
        cls,
        instance_type: Optional[str],
        disk_tier: Optional[resources_utils.DiskTier],
    ) -> str:

        tier = cls._translate_disk_tier(disk_tier)
        tier2name = volume_utils.get_data_disk_tier_mapping(instance_type)
        return tier2name[tier]

    @classmethod
    def _get_disk_specs(
            cls, instance_type: Optional[str],
            disk_tier: Optional[resources_utils.DiskTier]) -> Dict[str, Any]:
        specs: Dict[str, Any] = {
            'disk_tier': cls._get_disk_type(instance_type, disk_tier)
        }
        if (disk_tier == resources_utils.DiskTier.ULTRA and
                specs['disk_tier'] == 'pd-extreme'):
            # Only pd-extreme supports custom iops.
            # see https://cloud.google.com/compute/docs/disks#disk-types
            specs['disk_iops'] = constants.PD_EXTREME_IOPS
        return specs

    @classmethod
    def _get_volumes_specs(
        cls,
        region: 'clouds.Region',
        zones: Optional[List['clouds.Zone']],
        instance_type: Optional[str],
        volumes: Optional[List[Dict[str, Any]]],
        use_mig: bool,
        tpu_vm: bool,
    ) -> Tuple[List[Dict[str, Any]], Dict[str, str]]:
        if volumes is None:
            return [], {}

        project_id = cls.get_project_id()

        volume_utils.validate_instance_volumes(instance_type, volumes)

        volumes_specs: List[Dict[str, Any]] = []
        device_mount_points: Dict[str, str] = {}
        ssd_index = 0
        # TPU data disk index starts from 1, 0 is the boot disk
        tpu_disk_index = 1
        for i, volume in enumerate(volumes):
            volume_spec = {
                'device_name': f'sky-disk-{i}',
                'auto_delete': volume['auto_delete'],
            }
            if ('name' in volume and volume['storage_type']
                    == resources_utils.StorageType.NETWORK):
                volume_info = volume_utils.check_volume_name_exist_in_region(
                    project_id, region, use_mig, volume['name'])
                if volume_info is not None:
                    volume_utils.check_volume_zone_match(
                        volume['name'], zones, volume_info['available_zones'])
                    volume_spec['source'] = volume_info['selfLink']
                    volume_spec[
                        'attach_mode'] = volume_utils.translate_attach_mode(
                            volume['attach_mode'])
                    volume_spec['storage_type'] = constants.NETWORK_STORAGE_TYPE
                    volumes_specs.append(volume_spec)
                    device_name = f'{constants.DEVICE_NAME_PREFIX}sky-disk-{i}'
                    if tpu_vm:
                        # TPU VM does not support specifying the device name,
                        # so we use the default device name.
                        device_name = f'{constants.DEVICE_NAME_PREFIX}persistent-disk-{tpu_disk_index}'
                        tpu_disk_index += 1
                    device_mount_points[device_name] = volume['path']
                    continue
            if tpu_vm:
                # TODO(hailong): support creating block storage for TPU VM
                continue
            if volume['storage_type'] == resources_utils.StorageType.INSTANCE:
                device_name = f'{constants.INSTANCE_STORAGE_DEVICE_NAME_PREFIX}{ssd_index}'
                ssd_index += 1
                device_mount_points[device_name] = volume['path']

                if instance_type is not None and instance_type in constants.SSD_AUTO_ATTACH_MACHINE_TYPES:
                    # The instance storage will be attached automatically,
                    # so we skip the following steps.
                    continue

                volume_spec['disk_tier'] = constants.INSTANCE_STORAGE_DISK_TYPE
                volume_spec[
                    'interface_type'] = constants.INSTANCE_STORAGE_INTERFACE_TYPE
                volume_spec['storage_type'] = constants.INSTANCE_STORAGE_TYPE
                # Disk size of instance storage is fixed to 375GB
                volume_spec['disk_size'] = None
                volume_spec['auto_delete'] = True
            else:
                # TODO(hailong): this should be fixed when move the
                # disk creation out of the instance creation phase
                if not use_mig:
                    volume_spec['disk_name'] = volume['name']
                device_name = f'{constants.DEVICE_NAME_PREFIX}sky-disk-{i}'
                device_mount_points[device_name] = volume['path']

                volume_spec['storage_type'] = constants.NETWORK_STORAGE_TYPE
                if 'disk_size' in volume:
                    volume_spec['disk_size'] = volume['disk_size']
                else:
                    volume_spec['disk_size'] = constants.DEFAULT_DISK_SIZE
                disk_tier = cls.failover_disk_tier(instance_type,
                                                   volume['disk_tier'])
                volume_spec['disk_tier'] = cls._get_data_disk_type(
                    instance_type, disk_tier)
                if volume_spec['disk_tier'] == 'pd-extreme':
                    # Only pd-extreme supports custom iops.
                    # see https://cloud.google.com/compute/docs/disks#disk-types
                    volume_spec['disk_iops'] = constants.PD_EXTREME_IOPS
            volumes_specs.append(volume_spec)

        return volumes_specs, device_mount_points

    @classmethod
    def _label_filter_str(cls, tag_filters: Dict[str, str]) -> str:
        return ' '.join(f'labels.{k}={v}' for k, v in tag_filters.items())

    @classmethod
    def check_quota_available(cls, resources: 'resources.Resources') -> bool:
        """Check if GCP quota is available based on `resources`.

        GCP-specific implementation of check_quota_available. The function works by
        matching the `accelerator` to the a corresponding GCP keyword, and then using
        the GCP CLI commands to query for the specific quota (the `accelerator` as
        defined by `resources`).

        Returns:
            False if the quota is found to be zero, and True otherwise.
        Raises:
            CalledProcessError: error with the GCP CLI command.
        """

        if not resources.accelerators:
            # TODO(hriday): We currently only support checking quotas for GPUs.
            # For CPU-only instances, we need to try provisioning to check quotas.
            return True

        accelerator = list(resources.accelerators.keys())[0]
        use_spot = resources.use_spot
        region = resources.region

        # pylint: disable=import-outside-toplevel
        from sky.clouds.service_catalog import gcp_catalog

        quota_code = gcp_catalog.get_quota_code(accelerator, use_spot)

        if quota_code is None:
            # Quota code not found in the catalog for the chosen instance_type, try provisioning anyway
            return True

        command = f'gcloud compute regions describe {region} |grep -B 1 "{quota_code}" | awk \'/limit/ {{print; exit}}\''
        try:
            proc = subprocess_utils.run(cmd=command,
                                        stdout=subprocess.PIPE,
                                        stderr=subprocess.PIPE)

        except subprocess.CalledProcessError as e:
            logger.warning(f'Quota check command failed with error: '
                           f'{e.stderr.decode()}')
            return True

        # Extract quota from output
        # Example output:  "- limit: 16.0"
        out = proc.stdout.decode()
        try:
            quota = int(float(out.split('limit:')[-1].strip()))
        except (ValueError, IndexError, AttributeError) as e:
            logger.warning('Parsing the subprocess output failed '
                           f'with error: {e}')
            return True

        if quota == 0:
            return False
        # Quota found to be greater than zero, try provisioning
        return True

    def get_reservations_available_resources(
        self,
        instance_type: str,
        region: str,
        zone: Optional[str],
        specific_reservations: Set[str],
    ) -> Dict[str, int]:
        del region  # Unused
        if zone is None:
            # For backward compatibility, the cluster in INIT state launched
            # before #2352 may not have zone information. In this case, we
            # return 0 for all reservations.
            return {reservation: 0 for reservation in specific_reservations}
        reservations = gcp_utils.list_reservations_for_instance_type_in_zone(
            instance_type, zone)

        return {
            r.name: r.available_resources
            for r in reservations
            if r.is_consumable(specific_reservations)
        }

    @classmethod
    def query_status(cls, name: str, tag_filters: Dict[str, str],
                     region: Optional[str], zone: Optional[str],
                     **kwargs) -> List['status_lib.ClusterStatus']:
        """Query the status of a cluster."""
        # TODO(suquark): deprecate this method
        assert False, 'This code path should not be used.'

    @classmethod
    def create_image_from_cluster(cls,
                                  cluster_name: resources_utils.ClusterName,
                                  region: Optional[str],
                                  zone: Optional[str]) -> str:
        del region  # unused
        assert zone is not None
        # TODO(zhwu): This assumes the cluster is created with the
        # `ray-cluster-name` tag, which is guaranteed by the current `ray`
        # backend. Once the `provision.query_instances` is implemented for GCP,
        # we should be able to get rid of this assumption.
        tag_filters = {'ray-cluster-name': cluster_name.name_on_cloud}
        label_filter_str = cls._label_filter_str(tag_filters)
        instance_name_cmd = ('gcloud compute instances list '
                             f'--filter="({label_filter_str})" '
                             '--format="json(name)"')
        returncode, stdout, stderr = subprocess_utils.run_with_retries(
            instance_name_cmd,
            retry_returncode=[255],
        )
        subprocess_utils.handle_returncode(
            returncode,
            instance_name_cmd,
            error_msg=
            f'Failed to get instance name for {cluster_name.display_name!r}',
            stderr=stderr,
            stream_logs=True)
        instance_names = json.loads(stdout)
        if len(instance_names) != 1:
            with ux_utils.print_exception_no_traceback():
                raise exceptions.NotSupportedError(
                    'Only support creating image from single '
                    f'instance, but got: {instance_names}')
        instance_name = instance_names[0]['name']

        image_name = f'skypilot-{cluster_name.display_name}-{int(time.time())}'
        create_image_cmd = (f'gcloud compute images create {image_name} '
                            f'--source-disk  {instance_name} '
                            f'--source-disk-zone {zone}')
        logger.debug(create_image_cmd)
        subprocess_utils.run_with_retries(
            create_image_cmd,
            retry_returncode=[255],
        )
        subprocess_utils.handle_returncode(
            returncode,
            create_image_cmd,
            error_msg=
            f'Failed to create image for {cluster_name.display_name!r}',
            stderr=stderr,
            stream_logs=True)

        image_uri_cmd = (f'gcloud compute images describe {image_name} '
                         '--format="get(selfLink)"')
        returncode, stdout, stderr = subprocess_utils.run_with_retries(
            image_uri_cmd,
            retry_returncode=[255],
        )

        subprocess_utils.handle_returncode(
            returncode,
            image_uri_cmd,
            error_msg=
            f'Failed to get image uri for {cluster_name.display_name!r}',
            stderr=stderr,
            stream_logs=True)

        image_uri = stdout.strip()
        image_id = image_uri.partition('projects/')[2]
        image_id = 'projects/' + image_id
        return image_id

    @classmethod
    def maybe_move_image(cls, image_id: str, source_region: str,
                         target_region: str, source_zone: Optional[str],
                         target_zone: Optional[str]) -> str:
        del source_region, target_region, source_zone, target_zone  # Unused.
        # GCP images are global, so no need to move.
        return image_id

    @classmethod
    def delete_image(cls, image_id: str, region: Optional[str]) -> None:
        del region  # Unused.
        image_name = image_id.rpartition('/')[2]
        delete_image_cmd = f'gcloud compute images delete {image_name} --quiet'
        returncode, _, stderr = subprocess_utils.run_with_retries(
            delete_image_cmd,
            retry_returncode=[255],
        )
        subprocess_utils.handle_returncode(
            returncode,
            delete_image_cmd,
            error_msg=f'Failed to delete image {image_name!r}',
            stderr=stderr,
            stream_logs=True)

    @classmethod
    def is_label_valid(cls, label_key: str,
                       label_value: str) -> Tuple[bool, Optional[str]]:
        key_regex = re.compile(r'^[a-z]([a-z0-9_-]{0,62})?$')
        value_regex = re.compile(r'^[a-z0-9_-]{0,63}$')
        key_valid = bool(key_regex.match(label_key))
        value_valid = bool(value_regex.match(label_value))
        error_msg = None
        condition_msg = ('can include lowercase alphanumeric characters, '
                         'dashes, and underscores, with a total length of 63 '
                         'characters or less.')
        if not key_valid:
            error_msg = (f'Invalid label key {label_key} for GCP. '
                         f'Key must start with a lowercase letter '
                         f'and {condition_msg}')
        if not value_valid:
            error_msg = (f'Invalid label value {label_value} for GCP. Value '
                         f'{condition_msg}')
        if not key_valid or not value_valid:
            return False, error_msg
        return True, None<|MERGE_RESOLUTION|>--- conflicted
+++ resolved
@@ -997,15 +997,6 @@
         return GCPIdentityType.SHARED_CREDENTIALS_FILE
 
     @classmethod
-<<<<<<< HEAD
-    # @annotations.lru_cache(scope='request',
-    #                        maxsize=1)  # Cache since getting identity is slow.
-    # We should not use cache GCP identity as the workspace may be able to
-    # switch between different projects.
-    # TODO(zhwu): figure out a better way to handle this, instead of getting rid
-    # of the cache.
-=======
->>>>>>> 9c8a6122
     def get_user_identities(cls) -> List[List[str]]:
         """Returns the email address + project id of the active user."""
         gcp_workspace_config = json.dumps(
