--- conflicted
+++ resolved
@@ -162,16 +162,8 @@
         'https://skypilot.readthedocs.io/en/latest/getting-started/installation.html#google-cloud-platform-gcp'  # pylint: disable=line-too-long
     )
 
-<<<<<<< HEAD
     _SUPPORTED_DISK_TIERS = set(resources_utils.DiskTier)
 
-    def __init__(self):
-        super().__init__()
-
-        self._list_reservations_cache = None
-
-=======
->>>>>>> bc0c99c3
     @classmethod
     def _cloud_unsupported_features(
             cls) -> Dict[clouds.CloudImplementationFeatures, str]:
