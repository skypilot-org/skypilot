--- conflicted
+++ resolved
@@ -7,12 +7,9 @@
 from typing import Dict, Iterator, List, Optional, Tuple
 
 from sky import clouds
-<<<<<<< HEAD
 from sky import exceptions
-=======
 from sky import sky_logging
 from sky.adaptors import gcp
->>>>>>> 2835f116
 from sky.clouds import service_catalog
 from sky.utils import common_utils
 from sky.utils import ux_utils
