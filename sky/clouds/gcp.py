--- conflicted
+++ resolved
@@ -84,7 +84,7 @@
 # TODO(zhwu): Move the default AMI size to the catalog instead.
 DEFAULT_GCP_IMAGE_GB = 50
 
-<<<<<<< HEAD
+USER_PORTS_FIREWALL_RULE_NAME = 'sky-ports-{}'
 # pylint: disable=line-too-long
 _IMAGE_NOT_FOUND_UX_MESSAGE = (
     'Image {image_id!r} not found in GCP.\n'
@@ -96,9 +96,6 @@
     f'\nYou can query image id using: {colorama.Style.BRIGHT}gcloud compute images list --project <project-id> --no-standard-images{colorama.Style.RESET_ALL}'
     f'\nTo query common AI images: {colorama.Style.BRIGHT}gcloud compute images list --project deeplearning-platform-release | less{colorama.Style.RESET_ALL}'
 )
-=======
-USER_PORTS_FIREWALL_RULE_NAME = 'sky-ports-{}'
->>>>>>> fe510abb
 
 
 def _run_output(cmd):
