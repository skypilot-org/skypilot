--- conflicted
+++ resolved
@@ -298,14 +298,11 @@
     def check_credentials(cls) -> Tuple[bool, Optional[str]]:
         """Checks if the user has access credentials to this cloud."""
 
-<<<<<<< HEAD
-=======
         short_credential_help_str = (
             'For more details, refer to: '
             # pylint: disable=line-too-long
             'https://skypilot.readthedocs.io/en/latest/getting-started/installation.html#oracle-cloud-infrastructure-oci'
         )
->>>>>>> ab8bc66c
         credential_help_str = (
             'To configure credentials, go to: '
             'https://docs.oracle.com/en-us/iaas/Content/API/Concepts/'
@@ -318,13 +315,8 @@
             'following format:\n'
             f'{cls._INDENT_PREFIX}  [DEFAULT]\n'
             f'{cls._INDENT_PREFIX}  user=ocid1.user.oc1..aaaaaaaa\n'
-<<<<<<< HEAD
-            f'{cls._INDENT_PREFIX}  fingerprint=aa:bb:cc:dd:ee:ff:gg:hh:ii:jj:kk:'
-            'll:mm:nn:oo:pp\n'
-=======
             f'{cls._INDENT_PREFIX}  '
             'fingerprint=aa:bb:cc:dd:ee:ff:gg:hh:ii:jj:kk:ll:mm:nn:oo:pp\n'
->>>>>>> ab8bc66c
             f'{cls._INDENT_PREFIX}  tenancy=ocid1.tenancy.oc1..aaaaaaaa\n'
             f'{cls._INDENT_PREFIX}  region=us-sanjose-1\n'
             f'{cls._INDENT_PREFIX}  key_file=~/.oci/oci_api_key.pem')
@@ -335,20 +327,12 @@
         except ImportError:
             return False, ('`oci` is not installed. Install it with: '
                            'pip install oci\n'
-<<<<<<< HEAD
-                           f'{cls._INDENT_PREFIX}{credential_help_str}')
-=======
                            f'{cls._INDENT_PREFIX}{short_credential_help_str}')
->>>>>>> ab8bc66c
 
         conf_file = oci_adaptor.get_config_file()
 
         help_str = (f'Missing credential file at {conf_file}. '
-<<<<<<< HEAD
-                    f'{credential_help_str}')
-=======
                     f'{short_credential_help_str}')
->>>>>>> ab8bc66c
         if not os.path.isfile(os.path.expanduser(conf_file)):
             return (False, help_str)
 
