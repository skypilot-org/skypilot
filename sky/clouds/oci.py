"""Oracle Cloud Infrastructure (OCI)

History:
 - Hysun He (hysun.he@oracle.com) @ Apr, 2023: Initial implementation
 - Hysun He (hysun.he@oracle.com) @ May 4, 2023: Support use the default
   image_id (configurable) if no image_id specified in the task yaml.
 - Hysun He (hysun.he@oracle.com) @ Oct 12, 2024:
   get_credential_file_mounts(): bug fix for sky config
   file path resolution (by os.path.expanduser) when construct the file
   mounts. This bug will cause the created workder nodes located in different
   compartment and VCN than the header node if user specifies compartment_id
   in the sky config file, because the ~/.sky/config is not sync-ed to the
   remote machine.
   The workaround is set the sky config file path using ENV before running
   the sky launch: export SKYPILOT_CONFIG=/home/ubuntu/.sky/config.yaml
 - Hysun He (hysun.he@oracle.com) @ Oct 12, 2024:
   make_deploy_resources_variables(): Bug fix for specify the image_id as
   the ocid of the image in the task.yaml file, in this case the image_id
   for the node config should be set to the ocid instead of a dict.
 - Hysun He (hysun.he@oracle.com) @ Oct 13, 2024:
   Support more OS types additional to ubuntu for OCI resources.
"""
import logging
import os
import typing
from typing import Dict, Iterator, List, Optional, Tuple, Union

from sky import clouds
from sky import exceptions
from sky import status_lib
from sky.adaptors import oci as oci_adaptor
from sky.clouds import service_catalog
from sky.clouds.utils import oci_utils
from sky.provision.oci.query_utils import query_helper
from sky.utils import common_utils
from sky.utils import resources_utils
from sky.utils import ux_utils

if typing.TYPE_CHECKING:
    # Renaming to avoid shadowing variables.
    from sky import resources as resources_lib

logger = logging.getLogger(__name__)

_tenancy_prefix: Optional[str] = None


@clouds.CLOUD_REGISTRY.register
class OCI(clouds.Cloud):
    """OCI: Oracle Cloud Infrastructure """

    _REPR = 'OCI'

    _MAX_CLUSTER_NAME_LEN_LIMIT = 200

    _regions: List[clouds.Region] = []

    _INDENT_PREFIX = '    '

    _SUPPORTED_DISK_TIERS = (set(resources_utils.DiskTier) -
                             {resources_utils.DiskTier.ULTRA})
    _BEST_DISK_TIER = resources_utils.DiskTier.HIGH

    PROVISIONER_VERSION = clouds.ProvisionerVersion.SKYPILOT
    STATUS_VERSION = clouds.StatusVersion.SKYPILOT

    @classmethod
    def _unsupported_features_for_resources(
        cls, resources: 'resources_lib.Resources'
    ) -> Dict[clouds.CloudImplementationFeatures, str]:
        features = {
            clouds.CloudImplementationFeatures.CLONE_DISK_FROM_CLUSTER:
                (f'Migrating disk is currently not supported on {cls._REPR}.'),
            clouds.CloudImplementationFeatures.DOCKER_IMAGE:
                (f'Docker image is currently not supported on {cls._REPR}. '
                 'You can try running docker command inside the '
                 '`run` section in task.yaml.'),
<<<<<<< HEAD
            clouds.CloudImplementationFeatures.OPEN_PORTS:
                (f'Opening ports is currently not supported on {cls._REPR}.'),
            clouds.CloudImplementationFeatures.VPN:
                (f'VPN is currently not supported on {cls._REPR}.'),
=======
>>>>>>> 6c021970
        }
        if resources.use_spot:
            features[clouds.CloudImplementationFeatures.STOP] = (
                f'Stopping spot instances is currently not supported on '
                f'{cls._REPR}.')
        return features

    @classmethod
    def max_cluster_name_length(cls) -> Optional[int]:
        return cls._MAX_CLUSTER_NAME_LEN_LIMIT

    @classmethod
    def regions_with_offering(cls, instance_type: str,
                              accelerators: Optional[Dict[str, int]],
                              use_spot: bool, region: Optional[str],
                              zone: Optional[str]) -> List[clouds.Region]:
        del accelerators  # unused

        regions = service_catalog.get_region_zones_for_instance_type(
            instance_type, use_spot, 'oci')

        if region is not None:
            regions = [r for r in regions if r.name == region]
        if zone is not None:
            for r in regions:
                assert r.zones is not None, r
                r.set_zones([z for z in r.zones if z.name == zone])
            regions = [r for r in regions if r.zones]
        return regions

    @classmethod
    def get_vcpus_mem_from_instance_type(
        cls,
        instance_type: str,
    ) -> Tuple[Optional[float], Optional[float]]:
        return service_catalog.get_vcpus_mem_from_instance_type(instance_type,
                                                                clouds='oci')

    @classmethod
    def zones_provision_loop(
        cls,
        *,
        region: str,
        num_nodes: int,
        instance_type: str,
        accelerators: Optional[Dict[str, int]] = None,
        use_spot: bool = False,
    ) -> Iterator[List[clouds.Zone]]:
        del num_nodes  # unused
        regions = cls.regions_with_offering(instance_type,
                                            accelerators,
                                            use_spot,
                                            region=region,
                                            zone=None)
        for r in regions:
            assert r.zones is not None, r
            for zone in r.zones:
                yield [zone]

    def instance_type_to_hourly_cost(self,
                                     instance_type: str,
                                     use_spot: bool,
                                     region: Optional[str] = None,
                                     zone: Optional[str] = None) -> float:
        return service_catalog.get_hourly_cost(instance_type,
                                               use_spot=use_spot,
                                               region=region,
                                               zone=zone,
                                               clouds='oci')

    def accelerators_to_hourly_cost(self,
                                    accelerators: Dict[str, int],
                                    use_spot: bool,
                                    region: Optional[str] = None,
                                    zone: Optional[str] = None) -> float:
        del accelerators, use_spot, region, zone  # unused
        return 0.0

    def get_egress_cost(self, num_gigabytes: float) -> float:
        """Get the egress cost for the given number of gigabytes.

        Reference: https://www.oracle.com/cis/cloud/networking/pricing/
        """
        # Free for first 10T (per month)
        if num_gigabytes <= 10 * 1024:
            return 0.0

        # We need to calculate the egress cost by region.
        # Fortunately, most of time, this cost looks not a
        # big deal comparing to the price of GPU instances.
        # # Calculate cost for over 10T (per month)
        # logger.debug(f"* get_egress_cost. region {region}")
        # if region in REGIONS_NorthAmerica_Europe_UK:
        #     return (num_gigabytes - 10 * 1024) * 0.0085
        # elif region in REGIONS_JAPAC_SouthAmerica:
        #     return (num_gigabytes - 10 * 1024) * 0.025
        # elif region in REGIONS_MidEast_Africa:
        #     return (num_gigabytes - 10 * 1024) * 0.05
        # else:
        #     logger.debug(f"* ! Region {region} is not listed for cost calc!")
        #     return 0.0
        return (num_gigabytes - 10 * 1024) * 0.0085

    @classmethod
    def get_default_instance_type(
            cls,
            cpus: Optional[str] = None,
            memory: Optional[str] = None,
            disk_tier: Optional[resources_utils.DiskTier] = None
    ) -> Optional[str]:
        return service_catalog.get_default_instance_type(cpus=cpus,
                                                         memory=memory,
                                                         disk_tier=disk_tier,
                                                         clouds='oci')

    @classmethod
    def get_accelerators_from_instance_type(
        cls,
        instance_type: str,
    ) -> Optional[Dict[str, Union[int, float]]]:
        return service_catalog.get_accelerators_from_instance_type(
            instance_type, clouds='oci')

    @classmethod
    def get_zone_shell_cmd(cls) -> Optional[str]:
        return None

    def make_deploy_resources_variables(
            self,
            resources: 'resources_lib.Resources',
            cluster_name: resources_utils.ClusterName,
            region: Optional['clouds.Region'],
            zones: Optional[List['clouds.Zone']],
            dryrun: bool = False) -> Dict[str, Optional[str]]:
        del cluster_name, dryrun  # Unused.
        assert region is not None, resources

        acc_dict = self.get_accelerators_from_instance_type(
            resources.instance_type)
        custom_resources = resources_utils.make_ray_custom_resources_str(
            acc_dict)

        image_str = self._get_image_id(resources.image_id, region.name,
                                       resources.instance_type)
        image_cols = image_str.split(oci_utils.oci_config.IMAGE_TAG_SPERATOR)
        if len(image_cols) == 3:
            image_id = image_cols[0]
            listing_id = image_cols[1]
            res_ver = image_cols[2]
        else:
            # Oct.12,2024 by HysunHe: Bug fix - resources.image_id is an
            # dict. The image_id here should be the ocid format.
            image_id = image_str
            listing_id = None
            res_ver = None

        cpus = resources.cpus
        instance_type_arr = resources.instance_type.split(
            oci_utils.oci_config.INSTANCE_TYPE_RES_SPERATOR)
        instance_type = instance_type_arr[0]

        # Improvement:
        # Fault-tolerant to the catalog file: special shapes does
        # not need cpu/memory configuration, so ignore these info
        # from the catalog file to avoid inconsistence (mainly due
        # to the shape changed in future.)
        if len(instance_type_arr) < 2:
            cpus = None
        else:
            if cpus is None:
                cpus, mems = OCI.get_vcpus_mem_from_instance_type(
                    resources.instance_type)
                resources = resources.copy(
                    cpus=cpus,
                    memory=mems,
                )
            if cpus is None and resources.instance_type.startswith(
                    oci_utils.oci_config.VM_PREFIX):
                cpus = f'{oci_utils.oci_config.DEFAULT_NUM_VCPUS}'

        zone = resources.zone
        if zone is None:
            # If zone is not specified, try to get the first zone.
            if zones is None:
                regions = service_catalog.get_region_zones_for_instance_type(
                    instance_type=resources.instance_type,
                    use_spot=resources.use_spot,
                    clouds='oci')
                zones = [r for r in iter(regions) if r.name == region.name
                        ][0].zones

            if zones is not None:
                zone = zones[0].name

        global _tenancy_prefix
        if _tenancy_prefix is None:
            try:
                identity_client = oci_adaptor.get_identity_client(
                    region=region.name,
                    profile=oci_utils.oci_config.get_profile())

                ad_list = identity_client.list_availability_domains(
                    compartment_id=oci_adaptor.get_oci_config(
                        profile=oci_utils.oci_config.get_profile())
                    ['tenancy']).data

                first_ad = ad_list[0]
                _tenancy_prefix = str(first_ad.name).split(':', maxsplit=1)[0]
            except (oci_adaptor.oci.exceptions.ConfigFileNotFound,
                    oci_adaptor.oci.exceptions.InvalidConfig) as e:
                # This should only happen in testing where oci config is
                # monkeypatched. In real use, if the OCI config is not
                # valid, the 'sky check' would fail (OCI disabled).
                logger.debug(f'It is OK goes here when testing: {str(e)}')
                pass

        # Disk performane: Volume Performance Units.
        vpu = self.get_vpu_from_disktier(
            cpus=None if cpus is None else float(cpus),
            disk_tier=resources.disk_tier)

        image_str = self._get_image_str(image_id=resources.image_id,
                                        instance_type=resources.instance_type,
                                        region=region.name)

        # pylint: disable=import-outside-toplevel
        from sky.clouds.service_catalog import oci_catalog
        os_type = oci_catalog.get_image_os_from_tag(tag=image_str,
                                                    region=region.name)
        logger.debug(f'OS type for the image {image_str} is {os_type}')

        return {
            'instance_type': instance_type,
            'custom_resources': custom_resources,
            'region': region.name,
            'os_type': os_type,
            'cpus': str(cpus),
            'memory': resources.memory,
            'disk_size': resources.disk_size,
            'vpu': str(vpu),
            'zone': f'{_tenancy_prefix}:{zone}',
            'image': image_id,
            'app_catalog_listing_id': listing_id,
            'resource_version': res_ver,
            'use_spot': resources.use_spot
        }

    def _get_feasible_launchable_resources(
        self, resources: 'resources_lib.Resources'
    ) -> 'resources_utils.FeasibleResources':
        if resources.instance_type is not None:
            assert resources.is_launchable(), resources
            resources = resources.copy(accelerators=None)
            # TODO: Add hints to all return values in this method to help
            #  users understand why the resources are not launchable.
            return resources_utils.FeasibleResources([resources], [], None)

        def _make(instance_list):
            resource_list = []
            for instance_type in instance_list:
                r = resources.copy(
                    cloud=OCI(),
                    instance_type=instance_type,
                    # Setting this to None as OCI doesn't separately bill /
                    # attach the accelerators.  Billed as part of the VM type.
                    accelerators=None,
                    cpus=None,
                    memory=None,
                )
                resource_list.append(r)
            return resource_list

        # Currently, handle a filter on accelerators only.
        accelerators = resources.accelerators
        if accelerators is None:
            # Return a default instance type with the given number of vCPUs.
            default_instance_type = OCI.get_default_instance_type(
                cpus=resources.cpus,
                memory=resources.memory,
                disk_tier=resources.disk_tier)

            if default_instance_type is None:
                return resources_utils.FeasibleResources([], [], None)
            else:
                return resources_utils.FeasibleResources(
                    _make([default_instance_type]), [], None)

        assert len(accelerators) == 1, resources

        acc, acc_count = list(accelerators.items())[0]
        (instance_list, fuzzy_candidate_list
        ) = service_catalog.get_instance_type_for_accelerator(
            acc,
            acc_count,
            use_spot=resources.use_spot,
            cpus=resources.cpus,
            memory=resources.memory,
            region=resources.region,
            zone=resources.zone,
            clouds='oci')
        if instance_list is None:
            return resources_utils.FeasibleResources([], fuzzy_candidate_list,
                                                     None)

        return resources_utils.FeasibleResources(_make(instance_list),
                                                 fuzzy_candidate_list, None)

    @classmethod
    def check_credentials(cls) -> Tuple[bool, Optional[str]]:
        """Checks if the user has access credentials to this cloud."""

        short_credential_help_str = (
            'For more details, refer to: '
            # pylint: disable=line-too-long
            'https://skypilot.readthedocs.io/en/latest/getting-started/installation.html#oracle-cloud-infrastructure-oci'
        )
        credential_help_str = (
            'To configure credentials, go to: '
            'https://docs.oracle.com/en-us/iaas/Content/API/Concepts/'
            'apisigningkey.htm\n'
            f'{cls._INDENT_PREFIX}Please make sure the API keys and the config '
            'files are placed under ~/.oci:\n'
            f'{cls._INDENT_PREFIX}  ~/.oci/config\n'
            f'{cls._INDENT_PREFIX}  ~/.oci/oci_api_key.pem\n'
            f'{cls._INDENT_PREFIX}The ~/.oci/config file should have the '
            'following format:\n'
            f'{cls._INDENT_PREFIX}  [DEFAULT]\n'
            f'{cls._INDENT_PREFIX}  user=ocid1.user.oc1..aaaaaaaa\n'
            f'{cls._INDENT_PREFIX}  '
            'fingerprint=aa:bb:cc:dd:ee:ff:gg:hh:ii:jj:kk:ll:mm:nn:oo:pp\n'
            f'{cls._INDENT_PREFIX}  tenancy=ocid1.tenancy.oc1..aaaaaaaa\n'
            f'{cls._INDENT_PREFIX}  region=us-sanjose-1\n'
            f'{cls._INDENT_PREFIX}  key_file=~/.oci/oci_api_key.pem')

        try:
            # pylint: disable=import-outside-toplevel,unused-import
            import oci
        except ImportError:
            return False, ('`oci` is not installed. Install it with: '
                           'pip install oci\n'
                           f'{cls._INDENT_PREFIX}{short_credential_help_str}')

        conf_file = oci_adaptor.get_config_file()

        help_str = (f'Missing credential file at {conf_file}. '
                    f'{short_credential_help_str}')
        if not os.path.isfile(os.path.expanduser(conf_file)):
            return (False, help_str)

        try:
            user = oci_adaptor.get_identity_client(
                region=None,
                profile=oci_utils.oci_config.get_profile()).get_user(
                    oci_adaptor.get_oci_config(profile=oci_utils.oci_config.
                                               get_profile())['user']).data
            del user
            # TODO[Hysun]: More privilege check can be added
            return True, None
        except (oci_adaptor.oci.exceptions.ConfigFileNotFound,
                oci_adaptor.oci.exceptions.InvalidConfig,
                oci_adaptor.oci.exceptions.ServiceError) as e:
            return False, (
                f'OCI credential is not correctly set. '
                f'Check the credential file at {conf_file}\n'
                f'{cls._INDENT_PREFIX}{credential_help_str}\n'
                f'{cls._INDENT_PREFIX}Error details: '
                f'{common_utils.format_exception(e, use_bracket=True)}')

    @classmethod
    def check_disk_tier(
            cls, instance_type: Optional[str],
            disk_tier: Optional[resources_utils.DiskTier]) -> Tuple[bool, str]:
        del instance_type  # Unused.
        if disk_tier is None or disk_tier == resources_utils.DiskTier.BEST:
            return True, ''
        if disk_tier == resources_utils.DiskTier.ULTRA:
            return False, ('OCI disk_tier=ultra is not supported now. '
                           'Please use disk_tier={low, medium, high, best} '
                           'instead.')
        return True, ''

    def get_credential_file_mounts(self) -> Dict[str, str]:
        """Returns a dict of credential file paths to mount paths."""
        try:
            oci_cfg_file = oci_adaptor.get_config_file()
            # Pass-in a profile parameter so that multiple profile in oci
            # config file is supported (2023/06/09).
            oci_cfg = oci_adaptor.get_oci_config(
                profile=oci_utils.oci_config.get_profile())
            api_key_file = oci_cfg[
                'key_file'] if 'key_file' in oci_cfg else 'BadConf'
            sky_cfg_file = oci_utils.oci_config.get_sky_user_config_file()
        # Must catch ImportError before any oci_adaptor.oci.exceptions
        # because oci_adaptor.oci.exceptions can throw ImportError.
        except ImportError:
            return {}
        except oci_adaptor.oci.exceptions.ConfigFileNotFound:
            return {}

        # OCI config and API key file are mandatory
        credential_files = [oci_cfg_file, api_key_file]

        # Sky config file is optional
        if os.path.exists(os.path.expanduser(sky_cfg_file)):
            credential_files.append(sky_cfg_file)

        file_mounts = {
            f'{filename}': f'{filename}' for filename in credential_files
        }

        logger.debug(f'OCI credential file mounts: {file_mounts}')
        return file_mounts

    @classmethod
    def get_user_identities(cls) -> Optional[List[List[str]]]:
        # NOTE: used for very advanced SkyPilot functionality
        # Can implement later if desired
        # If the user switches the compartment_ocid, the existing clusters
        # might be leaked, as `sky status -r` will fail to find the original
        # clusters in the new compartment and the identity check is missing.
        return None

    def instance_type_exists(self, instance_type: str) -> bool:
        return service_catalog.instance_type_exists(instance_type, 'oci')

    def validate_region_zone(self, region: Optional[str], zone: Optional[str]):
        return service_catalog.validate_region_zone(region, zone, clouds='oci')

    @classmethod
    def get_image_size(cls, image_id: str, region: Optional[str]) -> float:
        # We ignore checking the image size because most of situations the
        # boot volume size is larger than the image size. For specific rare
        # situations, the configuration/setup commands should make sure the
        # correct size of the disk.
        return 0

    def _get_image_id(
        self,
        image_id: Optional[Dict[Optional[str], str]],
        region_name: str,
        instance_type: str,
    ) -> str:
        image_id_str = self._get_image_str(image_id=image_id,
                                           instance_type=instance_type,
                                           region=region_name)

        if image_id_str.startswith('skypilot:'):
            image_id_str = service_catalog.get_image_id_from_tag(image_id_str,
                                                                 region_name,
                                                                 clouds='oci')

        # Image_id should be impossible be None, except for the case when
        # user specify an image tag which does not exist in the image.csv
        # catalog file which only possible in "test" / "evaluation" phase.
        # Therefore, we use assert here.
        assert image_id_str is not None

        logger.debug(f'Got real image_id {image_id_str}')
        return image_id_str

    def _get_image_str(self, image_id: Optional[Dict[Optional[str], str]],
                       instance_type: str, region: str):
        if image_id is None:
            image_str = self._get_default_image_tag(instance_type)
        elif None in image_id:
            image_str = image_id[None]
        else:
            assert region in image_id, image_id
            image_str = image_id[region]
        return image_str

    def _get_default_image_tag(self, instance_type: str) -> str:
        acc = self.get_accelerators_from_instance_type(instance_type)

        if acc is None:
            image_tag = oci_utils.oci_config.get_default_image_tag()
        else:
            assert len(acc) == 1, acc
            image_tag = oci_utils.oci_config.get_default_gpu_image_tag()

        return image_tag

    def get_vpu_from_disktier(
            self, cpus: Optional[float],
            disk_tier: Optional[resources_utils.DiskTier]) -> int:
        # Only normalize the disk_tier if it is not None, since OCI have
        # different default disk tier according to #vCPU.
        if disk_tier is not None:
            disk_tier = OCI._translate_disk_tier(disk_tier)
        vpu = oci_utils.oci_config.BOOT_VOLUME_VPU[disk_tier]
        if cpus is None:
            return vpu

        if cpus <= 2:
            if disk_tier is None:
                vpu = oci_utils.oci_config.DISK_TIER_LOW
            if vpu > oci_utils.oci_config.DISK_TIER_LOW:
                # If only 1 OCPU is configured, best to use the OCI default
                # VPU (10) for the boot volume. Even if the VPU is configured
                # to higher value (no error to launch the instance), we cannot
                # fully achieve its IOPS/throughput performance.
                logger.warning(
                    'Automatically set the VPU to '
                    f'{oci_utils.oci_config.DISK_TIER_LOW} as only 2x vCPU is '
                    'configured.')
                vpu = oci_utils.oci_config.DISK_TIER_LOW
        elif cpus < 8:
            # If less than 4 OCPU is configured, best not to set the disk_tier
            # to 'high' (vpu=100). Even if the disk_tier is configured to high
            # (no error to launch the instance), we cannot fully achieve its
            # IOPS/throughput performance.
            if vpu > oci_utils.oci_config.DISK_TIER_MEDIUM:
                logger.warning(
                    'Automatically set the VPU to '
                    f'{oci_utils.oci_config.DISK_TIER_MEDIUM} as less than 8x '
                    'vCPU is configured.')
                vpu = oci_utils.oci_config.DISK_TIER_MEDIUM
        return vpu

    @classmethod
    def query_status(cls, name: str, tag_filters: Dict[str, str],
                     region: Optional[str], zone: Optional[str],
                     **kwargs) -> List[status_lib.ClusterStatus]:
        del zone, kwargs  # Unused.

        status_list = []
        try:
            vms = query_helper.query_instances_by_tags(tag_filters=tag_filters,
                                                       region=region)
        except Exception as e:  # pylint: disable=broad-except
            with ux_utils.print_exception_no_traceback():
                raise exceptions.ClusterStatusFetchingError(
                    f'Failed to query OCI cluster {name!r} status. '
                    'Details: '
                    f'{common_utils.format_exception(e, use_bracket=True)}')

        for node in vms:
            vm_status = node.lifecycle_state
            sky_status = oci_utils.oci_config.STATE_MAPPING_OCI_TO_SKY.get(
                vm_status, None)
            if sky_status is not None:
                status_list.append(sky_status)

        return status_list<|MERGE_RESOLUTION|>--- conflicted
+++ resolved
@@ -75,13 +75,8 @@
                 (f'Docker image is currently not supported on {cls._REPR}. '
                  'You can try running docker command inside the '
                  '`run` section in task.yaml.'),
-<<<<<<< HEAD
-            clouds.CloudImplementationFeatures.OPEN_PORTS:
-                (f'Opening ports is currently not supported on {cls._REPR}.'),
             clouds.CloudImplementationFeatures.VPN:
                 (f'VPN is currently not supported on {cls._REPR}.'),
-=======
->>>>>>> 6c021970
         }
         if resources.use_spot:
             features[clouds.CloudImplementationFeatures.STOP] = (
