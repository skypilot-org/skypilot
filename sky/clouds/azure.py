--- conflicted
+++ resolved
@@ -241,11 +241,10 @@
     def get_credential_file_mounts(self) -> Tuple[Dict[str, str], List[str]]:
         return {'~/.azure': '~/.azure'}, []
 
-<<<<<<< HEAD
     def validate_instance_type(self, instance_type):
         return service_catalog.validate_instance_type(instance_type,
                                                       clouds='azure')
-=======
+
     @classmethod
     def get_project_id(cls, dryrun: bool = False) -> str:
         if dryrun:
@@ -264,5 +263,4 @@
                 'Failed to get subscription id from azure cli. '
                 'Make sure you have logged in and run this Azure '
                 'cli command: "az account set -s <subscription_id>".') from e
-        return azure_subscription_id
->>>>>>> e1161efb
+        return azure_subscription_id