--- conflicted
+++ resolved
@@ -519,10 +519,6 @@
                     '\n\t' + table.get_string().replace('\n', '\n\t'))
 
     @classmethod
-<<<<<<< HEAD
-    def check_disk_tier_enabled(cls, instance_type: str,
-                                disk_tier: str) -> None:
-=======
     def _unsupported_features_for_resources(
         cls, resources: 'resources_lib.Resources'
     ) -> Dict[CloudImplementationFeatures, str]:
@@ -563,7 +559,6 @@
     @classmethod
     def check_disk_tier_enabled(cls, instance_type: Optional[str],
                                 disk_tier: resources_utils.DiskTier) -> None:
->>>>>>> 49bffa4c
         """Errors out if the disk tier is not supported by the cloud provider.
 
         Raises:
