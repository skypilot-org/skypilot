"""Interfaces: clouds, regions, and zones."""
import collections
from typing import Dict, Iterator, List, Optional, Tuple


class Region(collections.namedtuple('Region', ['name'])):
    """A region."""
    name: str
    zones: List['Zone'] = []

    def set_zones(self, zones: List['Zone']):
        self.zones = zones
        for zone in self.zones:
            zone.region = self
        return self


class Zone(collections.namedtuple('Zone', ['name'])):
    """A zone, typically grouped under a region."""
    name: str
    region: Region


class Cloud:
    """A cloud provider."""

    #### Regions/Zones ####

    @classmethod
    def regions(cls) -> List[Region]:
        raise NotImplementedError

    @classmethod
    def region_zones_provision_loop(
        cls,
        *,
        instance_type: Optional[str] = None,
        accelerators: Optional[Dict[str, int]] = None,
        use_spot: Optional[bool] = False,
    ) -> Iterator[Tuple[Region, List[Zone]]]:
        """Loops over (region, zones) to retry for provisioning.

        Certain clouds' provisioners may handle batched requests, retrying for
        itself a list of zones under a region.  Others may need a specific zone
        per provision request (in that case, yields (region, a one-element list
        for each zone)).
        Optionally, caller can filter the yielded region/zones by specifying the
        instance_type, accelerators, and use_spot.

        Args:
            instance_type: The instance type to provision.
            accelerators: The accelerators to provision.
            use_spot: Whether to use spot instances.

        Typical usage:

            for region, zones in cloud.region_zones_provision_loop(
                instance_type,
                accelerators,
                use_spot
            ):
                success = try_provision(region, zones, resources)
                if success:
                    break
        """
        raise NotImplementedError

    #### Normal methods ####

    # TODO: incorporate region/zone into the API.
    def instance_type_to_hourly_cost(self, instance_type, use_spot):
        """Returns the hourly on-demand/spot price for an instance type."""
        raise NotImplementedError

    def accelerators_to_hourly_cost(self, accelerators):
        """Returns the hourly on-demand price for accelerators."""
        raise NotImplementedError

    def get_egress_cost(self, num_gigabytes):
        """Returns the egress cost.

        TODO: takes into account "per month" accumulation per account.
        """
        raise NotImplementedError

    def is_same_cloud(self, other):
        raise NotImplementedError

    def make_deploy_resources_variables(self, resources):
        """Converts planned sky.Resources to cloud-specific resource variables.

        These variables are used to fill the node type section (instance type,
        any accelerators, etc.) in the cloud's deployment YAML template.

        Cloud-agnostic sections (e.g., commands to run) need not be returned by
        this function.

        Returns:
          A dictionary of cloud-specific node type variables.
        """
        raise NotImplementedError

    @classmethod
    def get_accelerators_from_instance_type(
        cls,
        instance_type: str,
    ) -> Optional[Dict[str, int]]:
        """Returns {acc: acc_count} held by 'instance_type', if any."""
        raise NotImplementedError

    @classmethod
    def get_default_instance_type(cls):
        raise NotImplementedError

    @classmethod
    def get_default_region(cls) -> Region:
        raise NotImplementedError

    def get_feasible_launchable_resources(self, resources):
        """Returns a list of feasible and launchable resources.

        Feasible resources refer to an offering respecting the resource
        requirements.  Currently, this function implements "filtering" the
        cloud's offerings only w.r.t. accelerators constraints.

        Launchable resources require a cloud and an instance type be assigned.
        """
        raise NotImplementedError

    def check_credentials(self) -> Tuple[bool, Optional[str]]:
        """Checks if the user has access credentials to this cloud.

        Returns a boolean of whether the user can access this cloud, and a
        string describing the reason if the user cannot access.
        """
        raise NotImplementedError

    def get_credential_file_mounts(self) -> Tuple[Dict[str, str], List[str]]:
        """Returns the files necessary to access this cloud.

        Returns a dictionary that will be added to a task's file mounts
        and a list of patterns that will be excluded (used as rsync_exclude).
        """
        raise NotImplementedError

<<<<<<< HEAD
    def validate_instance_type(self, instance_type: str):
        """Returns whether the instance type is valid for this cloud."""
        raise NotImplementedError

    def get_region_by_name(self, region: str) -> Optional[Region]:
        """Returns whether the region is valid for this cloud."""
=======
    def instance_type_exists(self, instance_type):
        """Returns whether the instance type exists for this cloud."""
>>>>>>> 78b6665b
        raise NotImplementedError<|MERGE_RESOLUTION|>--- conflicted
+++ resolved
@@ -143,15 +143,10 @@
         """
         raise NotImplementedError
 
-<<<<<<< HEAD
-    def validate_instance_type(self, instance_type: str):
-        """Returns whether the instance type is valid for this cloud."""
+    def instance_type_exists(self, instance_type):
+        """Returns whether the instance type exists for this cloud."""
         raise NotImplementedError
 
     def get_region_by_name(self, region: str) -> Optional[Region]:
         """Returns whether the region is valid for this cloud."""
-=======
-    def instance_type_exists(self, instance_type):
-        """Returns whether the instance type exists for this cloud."""
->>>>>>> 78b6665b
         raise NotImplementedError