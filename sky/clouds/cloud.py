"""Interfaces: clouds, regions, and zones."""
import collections
import enum
import re
import typing
from typing import Dict, Iterator, List, Optional, Set, Tuple, Type

from sky import exceptions
from sky.clouds import service_catalog
from sky.utils import log_utils
from sky.utils import ux_utils

if typing.TYPE_CHECKING:
    from sky import status_lib
    from sky import resources as resources_lib


class CloudImplementationFeatures(enum.Enum):
    """Features that might not be implemented for all clouds.

    Used by Cloud.check_features_are_supported().

    Note: If any new feature is added, please check and update
    _cloud_unsupported_features in all clouds to make sure the
    check_features_are_supported() works as expected.
    """
    STOP = 'stop'
    AUTOSTOP = 'autostop'
    MULTI_NODE = 'multi-node'
    CLONE_DISK_FROM_CLUSTER = 'clone_disk_from_cluster'


class Region(collections.namedtuple('Region', ['name'])):
    """A region."""
    name: str
    zones: Optional[List['Zone']] = None

    def set_zones(self, zones: List['Zone']):
        self.zones = zones
        for zone in self.zones:
            zone.region = self
        return self


class Zone(collections.namedtuple('Zone', ['name'])):
    """A zone, typically grouped under a region."""
    name: str
    region: Region


class _CloudRegistry(dict):
    """Registry of clouds."""

    def from_str(self, name: Optional[str]) -> Optional['Cloud']:
        if name is None:
            return None
        if name.lower() not in self:
            with ux_utils.print_exception_no_traceback():
                raise ValueError(f'Cloud {name!r} is not a valid cloud among '
                                 f'{list(self.keys())}')
        return self.get(name.lower())

    def register(self, cloud_cls: Type['Cloud']) -> Type['Cloud']:
        name = cloud_cls.__name__.lower()
        assert name not in self, f'{name} already registered'
        self[name] = cloud_cls()
        return cloud_cls


CLOUD_REGISTRY = _CloudRegistry()


class Cloud:
    """A cloud provider."""

    _REPR = '<Cloud>'
    _DEFAULT_DISK_TIER = 'medium'

    @classmethod
    def _cloud_unsupported_features(
            cls) -> Dict[CloudImplementationFeatures, str]:
        """The features not supported by the cloud implementation.

        This method is used by check_features_are_supported() to check if the
        cloud implementation supports all the requested features.

        Returns:
            A dict of {feature: reason} for the features not supported by the
            cloud implementation.
        """
        raise NotImplementedError

    @classmethod
    def _max_cluster_name_length(cls) -> Optional[int]:
        """Returns the maximum length limit of a cluster name.

        This method is used by check_cluster_name_is_valid() to check if the
        cluster name is too long.

        None means no limit.
        """
        return None

    #### Regions/Zones ####

    @classmethod
    def regions_with_offering(cls, instance_type: str,
                              accelerators: Optional[Dict[str, int]],
                              use_spot: bool, region: Optional[str],
                              zone: Optional[str]) -> List[Region]:
        """Returns the regions that offer the specified resources.

        The order of the regions follow the order of the regions returned by
        service_catalog/common.py#get_region_zones().
        When region or zone is not None, the returned value will be limited to
        the specified region/zone.

        Returns:
            A set of `Region`s that have the offerings for the specified
            resources.
            For each `Region` in the set, `region.zones` is the list of `Zone`s
            which have the offerings. For the clouds that do not expose `Zone`s,
            `region.zones` is an empty list.
        """
        raise NotImplementedError

    @classmethod
    def zones_provision_loop(
        cls,
        *,
        region: str,
        num_nodes: int,
        instance_type: str,
        accelerators: Optional[Dict[str, int]] = None,
        use_spot: bool = False,
    ) -> Iterator[Optional[List[Zone]]]:
        """Loops over zones to retry for provisioning in a given region.

        Certain clouds' provisioners may handle batched requests, retrying for
        itself a list of zones under a region.  Others may need a specific zone
        per provision request (in that case, yields a one-element list for each
        zone).
        Optionally, caller can filter the yielded region/zones by specifying the
        instance_type, accelerators, and use_spot.

        Args:
            region: The region to provision.
            num_nodes: The number of nodes to provision.
            instance_type: The instance type to provision.
            accelerators: The accelerators to provision.
            use_spot: Whether to use spot instances.

        Yields:
            A list of zones that offer the requested resources in the given
            region, in the order of price.
            (1) If there is no zone that offers the specified resources, nothing
                is yielded. For example, Azure does not support zone, and
                calling this method with non-existing instance_type in the given
                region, will yield nothing, i.e. raise StopIteration.
                ```
                for zone in Azure.zones_provision_loop(region=region,
                                           instance_type='non-existing'):
                    # Will not reach here.
                ```
            (2) If the cloud's provisioner does not support `Zone`s, `None` will
                be yielded.
                ```
                for zone in Azure.zones_provision_loop(region=region,
                                           instance_type='existing-instance'):
                    assert zone is None
                ```
            This means if something is yielded, either it's None (zones are not
            supported and the region offers the resources) or it's a non-empty
            list (zones are supported and they offer the resources).

        Typical usage:

            for zones in cloud.region_zones_provision_loop(
                region,
                num_nodes,
                instance_type,
                accelerators,
                use_spot
            ):
                success = try_provision(region, zones, resources)
                if success:
                    break
        """
        raise NotImplementedError

    @classmethod
    def get_zone_shell_cmd(cls) -> Optional[str]:
        """Returns the shell command to obtain the zone of instance."""
        raise NotImplementedError

    #### Normal methods ####

    def instance_type_to_hourly_cost(self, instance_type: str, use_spot: bool,
                                     region: Optional[str],
                                     zone: Optional[str]) -> float:
        """Returns the hourly on-demand/spot price for an instance type."""
        raise NotImplementedError

    def accelerators_to_hourly_cost(self, accelerators: Dict[str, int],
                                    use_spot: bool, region: Optional[str],
                                    zone: Optional[str]) -> float:
        """Returns the hourly on-demand price for accelerators."""
        raise NotImplementedError

    def get_egress_cost(self, num_gigabytes):
        """Returns the egress cost.

        TODO: takes into account "per month" accumulation per account.
        """
        raise NotImplementedError

    def is_same_cloud(self, other):
        raise NotImplementedError

    def make_deploy_resources_variables(
        self,
        resources: 'resources_lib.Resources',
        region: 'Region',
        zones: Optional[List['Zone']],
    ) -> Dict[str, Optional[str]]:
        """Converts planned sky.Resources to cloud-specific resource variables.

        These variables are used to fill the node type section (instance type,
        any accelerators, etc.) in the cloud's deployment YAML template.

        Cloud-agnostic sections (e.g., commands to run) need not be returned by
        this function.

        Returns:
          A dictionary of cloud-specific node type variables.
        """
        raise NotImplementedError

    @classmethod
    def get_vcpus_mem_from_instance_type(
            cls, instance_type: str) -> Tuple[Optional[float], Optional[float]]:
        """Returns the #vCPUs and memory that the instance type offers."""
        raise NotImplementedError

    @classmethod
    def get_accelerators_from_instance_type(
        cls,
        instance_type: str,
    ) -> Optional[Dict[str, int]]:
        """Returns {acc: acc_count} held by 'instance_type', if any."""
        raise NotImplementedError

    @classmethod
    def get_default_instance_type(
            cls,
            cpus: Optional[str] = None,
            memory: Optional[str] = None,
            disk_tier: Optional[str] = None) -> Optional[str]:
        """Returns the default instance type with the given #vCPUs, memory and
        disk tier.

        For example, if cpus='4', this method returns the default instance type
        with 4 vCPUs.  If cpus='4+', this method returns the default instance
        type with 4 or more vCPUs.

        If 'memory=4', this method returns the default instance type with 4GB
        memory.  If 'memory=4+', this method returns the default instance
        type with 4GB or more memory.

        If disk_rier='medium', this method returns the default instance type
        that support medium disk tier.

        When cpus is None, memory is None or disk tier is None, this method will
        never return None. This method may return None if the cloud's default
        instance family does not have a VM with the given number of vCPUs
        (e.g., when cpus='7') or does not have a VM with the give disk tier
        (e.g. Azure, disk_tier='high').
        """
        raise NotImplementedError

    @classmethod
    def is_image_tag_valid(cls, image_tag: str, region: Optional[str]) -> bool:
        """Validates that the image tag is valid for this cloud."""
        return service_catalog.is_image_tag_valid(image_tag,
                                                  region,
                                                  clouds=cls._REPR.lower())

    def get_feasible_launchable_resources(self, resources):
        """Returns a list of feasible and launchable resources.

        Feasible resources refer to an offering respecting the resource
        requirements.  Currently, this function implements "filtering" the
        cloud's offerings only w.r.t. accelerators constraints.

        Launchable resources require a cloud and an instance type be assigned.
        """
        if resources.is_launchable():
            self._check_instance_type_accelerators_combination(resources)
        return self._get_feasible_launchable_resources(resources)

    def _get_feasible_launchable_resources(self, resources):
        raise NotImplementedError

    @classmethod
    def check_credentials(cls) -> Tuple[bool, Optional[str]]:
        """Checks if the user has access credentials to this cloud.

        Returns a boolean of whether the user can access this cloud, and a
        string describing the reason if the user cannot access.
        """
        raise NotImplementedError

    # TODO(zhwu): Make the return type immutable.
    @classmethod
    def get_current_user_identity(cls) -> Optional[List[str]]:
        """(Advanced) Returns currently active user identity of this cloud.

        The user "identity" is associated with each SkyPilot cluster they
        creates. This is used in protecting cluster operations, such as
        provision, teardown and status refreshing, in a multi-identity
        scenario, where the same user/device can switch between different
        cloud identities. We check that the user identity matches before:
            - Provisioning/starting a cluster
            - Stopping/tearing down a cluster
            - Refreshing the status of a cluster

        Design choice: we allow the operations that can correctly work with
        a different user identity, as a user should have full control over
        all their clusters (no matter which identity it belongs to), e.g.,
        submitting jobs, viewing logs, auto-stopping, etc.

        The choice of what constitutes an identity is up to each cloud's
        implementation. In general, to suffice for the above purposes,
        ensure that different identities should imply different sets of
        resources are used when the user invoked each cloud's default
        CLI/API.

        The returned identity is a list of strings. The list is in the order of
        strictness, i.e., the first element is the most strict identity, and
        the last element is the least strict identity.
        When performing an identity check between the current active identity
        and the owner identity associated with a cluster, we compare the two
        lists in order: if a position does not match, we go to the next. To
        see an example, see the docstring of the AWS.get_current_user_identity.


        Example identities (see cloud implementations):
            - AWS: [UserId, AccountId]
            - GCP: [email address + project ID]
            - Azure: [email address + subscription ID]

        Returns:
            None if the cloud does not have a concept of user identity
            (access protection will be disabled for these clusters);
            otherwise the currently active user identity.
        Raises:
            exceptions.CloudUserIdentityError: If the user identity cannot be
                retrieved.
        """
        return None

    @classmethod
    def get_current_user_identity_str(cls) -> Optional[str]:
        """Returns a user friendly representation of the current identity."""
        user_identity = cls.get_current_user_identity()
        if user_identity is None:
            return None
        return ', '.join(user_identity)

    def get_credential_file_mounts(self) -> Dict[str, str]:
        """Returns the files necessary to access this cloud.

        Returns a dictionary that will be added to a task's file mounts.
        """
        raise NotImplementedError

    def get_image_size(self, image_id: str, region: Optional[str]) -> float:
        """Check the image size from the cloud.

        Returns: the image size in GB.
        Raises: ValueError if the image cannot be found.
        """
        raise NotImplementedError

    def instance_type_exists(self, instance_type):
        """Returns whether the instance type exists for this cloud."""
        raise NotImplementedError

    def validate_region_zone(self, region: Optional[str], zone: Optional[str]):
        """Validates the region and zone."""
        return service_catalog.validate_region_zone(region,
                                                    zone,
                                                    clouds=self._REPR.lower())

    def accelerator_in_region_or_zone(self,
                                      accelerator: str,
                                      acc_count: int,
                                      region: Optional[str] = None,
                                      zone: Optional[str] = None) -> bool:
        """Returns whether the accelerator is valid in the region or zone."""
        raise NotImplementedError

    def need_cleanup_after_preemption(
            self, resource: 'resources_lib.Resources') -> bool:
        """Returns whether a spot resource needs cleanup after preeemption.

        In most cases, spot resources do not need cleanup after preemption,
        as long as the cluster can be relaunched with the same name and tag,
        no matter the preemption behavior is to terminate or stop the cluster.
        The only exception by far is GCP's Spot TPU VM. We override this method
        in gcp.py.
        """
        del resource
        return False

    @classmethod
    def check_features_are_supported(
            cls, requested_features: Set[CloudImplementationFeatures]) -> None:
        """Errors out if the cloud does not support all requested features.

        For instance, Lambda Cloud does not support autostop, so
        Lambda.check_features_are_supported({
            CloudImplementationFeatures.AUTOSTOP
        }) raises the exception.

        Raises:
            exceptions.NotSupportedError: If the cloud does not support all the
            requested features.
        """
        unsupported_features2reason = cls._cloud_unsupported_features()
        unsupported_features = set(unsupported_features2reason.keys())
        unsupported_features = requested_features.intersection(
            unsupported_features)
        if unsupported_features:
            table = log_utils.create_table(['Feature', 'Reason'])
            for feature in unsupported_features:
                table.add_row(
                    [feature.value, unsupported_features2reason[feature]])
            with ux_utils.print_exception_no_traceback():
                raise exceptions.NotSupportedError(
                    f'The following features are not supported by {cls._REPR}:'
                    '\n\t' + table.get_string().replace('\n', '\n\t'))

    @classmethod
    def check_cluster_name_is_valid(cls, cluster_name: str) -> None:
        """Errors out on invalid cluster names not supported by cloud providers.

        Bans (including but not limited to) names that:
        - are digits-only
        - contain underscore (_)

        Raises:
            exceptions.InvalidClusterNameError: If the cluster name is invalid.
        """
        if cluster_name is None:
            return
        max_cluster_name_len_limit = cls._max_cluster_name_length()
        valid_regex = '[a-z]([-a-z0-9]*[a-z0-9])?'
        if re.fullmatch(valid_regex, cluster_name) is None:
            with ux_utils.print_exception_no_traceback():
                raise exceptions.InvalidClusterNameError(
                    f'Cluster name "{cluster_name}" is invalid; '
                    'ensure it is fully matched by regex (e.g., '
                    'only contains lower letters, numbers and dash): '
                    f'{valid_regex}')
        if (max_cluster_name_len_limit is not None and
                len(cluster_name) > max_cluster_name_len_limit):
            cloud_name = '' if cls is Cloud else f' on {cls._REPR}'
            with ux_utils.print_exception_no_traceback():
                raise exceptions.InvalidClusterNameError(
                    f'Cluster name {cluster_name!r} has {len(cluster_name)} '
                    'chars; maximum length is '
                    f'{max_cluster_name_len_limit} chars{cloud_name}.')

    @classmethod
    def check_disk_tier_enabled(cls, instance_type: str,
                                disk_tier: str) -> None:
        """Errors out if the disk tier is not supported by the cloud provider.

        Raises:
            exceptions.NotSupportedError: If the disk tier is not supported.
        """
        raise NotImplementedError

    @classmethod
<<<<<<< HEAD
    # pylint: disable=unused-argument
    def check_quota_available(cls, resources: 'resources.Resources') -> bool:
        """Check if quota is available based on `resources`.
=======
    def _check_instance_type_accelerators_combination(
            cls, resources: 'resources_lib.Resources') -> None:
        """Errors out if the accelerator is not supported by the instance type.

        This function is overridden by GCP for host-accelerator logic.

        Raises:
            ResourcesMismatchError: If the accelerator is not supported.
        """
        assert resources.is_launchable(), resources

        def _equal_accelerators(
                acc_requested: Optional[Dict[str, int]],
                acc_from_instance_type: Optional[Dict[str, int]]) -> bool:
            """Check the requested accelerators equals to the instance type

            Check the requested accelerators equals to the accelerators
            from the instance type (both the accelerator type and the
            count).
            """
            if acc_requested is None:
                return acc_from_instance_type is None
            if acc_from_instance_type is None:
                return False

            for acc in acc_requested:
                if acc not in acc_from_instance_type:
                    return False
                if acc_requested[acc] != acc_from_instance_type[acc]:
                    return False
            return True

        acc_from_instance_type = (cls.get_accelerators_from_instance_type(
            resources.instance_type))
        if not _equal_accelerators(resources.accelerators,
                                   acc_from_instance_type):
            with ux_utils.print_exception_no_traceback():
                raise exceptions.ResourcesMismatchError(
                    'Infeasible resource demands found:'
                    '\n  Instance type requested: '
                    f'{resources.instance_type}\n'
                    f'  Accelerators for {resources.instance_type}: '
                    f'{acc_from_instance_type}\n'
                    f'  Accelerators requested: {resources.accelerators}\n'
                    f'To fix: either only specify instance_type, or '
                    'change the accelerators field to be consistent.')

    @classmethod
    def check_quota_available(cls,
                              region: str,
                              instance_type: str,
                              use_spot: bool = False) -> bool:
        """Check if quota is available for `instance_type` in `region`.

        (Currently, check_quota_available is only implemented for AWS.)
>>>>>>> e924e44a

        The _retry_zones function in cloud_vm_ray_backend goes through different
        candidate regions and attempts to provision the requested
        `instance_type` or `accelerator` accelerators in the `region`
        (the `instance_type` or `accelerator`, and `region`, as defined in
        `resources`) until a successful provisioning happens or all regions
        with the requested accelerator have been looked at. Previously,
        SkyPilot would attempt to provision resources in all of these regions.
        However, many regions would have a zero quota or inadequate quota,
        meaning these attempted provisions were destined to fail from
        the get-go.

        Checking the quota is substantially faster than attempting a failed
        provision (~1 second vs 30+ seconds) so this function attempts to
        check the resource quota and return False if it is found to be zero,
        or True otherwise. If False is returned, _retry_zones will not attempt
        a provision in the region, saving time.

        We are only checking for a nonzero quota, instead of also factoring in
        quota utilization because many cloud providers' APIs don't have a
        built-in command for checking the real-time utilization. Checking
        real-time utilization is a more difficult endeavor that involves
        observability etc., so we are holding off on that for now.

        If for at any point the function fails, whether it's because we can't
        import the necessary dependencies or a query using a cloud provider's
        API fails, we will return True, because we cannot conclusively say the
        relevant quota is zero in these cases, and we don't want to
        preemptively exclude regions from an attempted provision if they may
        have an adequate quota.

        Design choice: We chose a just-in-time approach where
        check_quota_available is called immediately before a potential
        attempted provision, rather than checking all region quotas
        beforehand, storing them, and using those values on-demand. This is
        because, for example, _retry_zones may only need to go through one or
        a few regions before a successful region, and running a query to check
        *every* region's quota beforehand would cause an unnecessary delay.

        Returns:
            False if the quota is found to be zero, and true otherwise.
        """
        del region, instance_type, use_spot  # unused

        return True

    @classmethod
    def query_status(cls, name: str, tag_filters: Dict[str, str],
                     region: Optional[str], zone: Optional[str],
                     **kwargs) -> List['status_lib.ClusterStatus']:
        """Queries the latest status of the cluster from the cloud.

        The global_user_state caches the status of the clusters, but the
        actual status of the clusters may change on the cloud, e.g., the
        autostop happens, or the user manually stops the cluster. This
        method queries the cloud to get the latest cluster status.

        Returns:
            A list of ClusterStatus representing the status of all the
            alive nodes in the cluster.
        """
        raise NotImplementedError

    # === Image related methods ===
    # These three methods are used to create, move and delete images. They
    # are currently only used in `sky launch --clone-disk-from` to clone a
    # cluster's disk to launch a new cluster.
    # It is not required to implement these methods for clouds that do not
    # support `--clone-disk-from`. If not implemented,
    # CloudImplementationFeatures.CLONE_DISK_FROM should be added to the
    # cloud._cloud_unsupported_features().

    @classmethod
    def create_image_from_cluster(cls, cluster_name: str,
                                  tag_filters: Dict[str,
                                                    str], region: Optional[str],
                                  zone: Optional[str]) -> str:
        """Creates an image from the cluster.

        Returns: the image ID.
        """
        raise NotImplementedError

    @classmethod
    def maybe_move_image(cls, image_name: str, source_region: str,
                         target_region: str, source_zone: Optional[str],
                         target_zone: Optional[str]) -> str:
        """Move an image if required.

        If the image cannot be accessed in the target region, move the image
        from the source region to the target region.

        Returns: the image ID in the target region.
        """
        raise NotImplementedError

    @classmethod
    def delete_image(cls, image_id: str, region: Optional[str]) -> None:
        """Deletes the image with image_id in the region."""
        raise NotImplementedError

    # === End of image related methods ===

    def __repr__(self):
        return self._REPR<|MERGE_RESOLUTION|>--- conflicted
+++ resolved
@@ -481,13 +481,8 @@
             exceptions.NotSupportedError: If the disk tier is not supported.
         """
         raise NotImplementedError
-
-    @classmethod
-<<<<<<< HEAD
-    # pylint: disable=unused-argument
-    def check_quota_available(cls, resources: 'resources.Resources') -> bool:
-        """Check if quota is available based on `resources`.
-=======
+    
+    @classmethod
     def _check_instance_type_accelerators_combination(
             cls, resources: 'resources_lib.Resources') -> None:
         """Errors out if the accelerator is not supported by the instance type.
@@ -536,14 +531,9 @@
                     'change the accelerators field to be consistent.')
 
     @classmethod
-    def check_quota_available(cls,
-                              region: str,
-                              instance_type: str,
-                              use_spot: bool = False) -> bool:
-        """Check if quota is available for `instance_type` in `region`.
-
-        (Currently, check_quota_available is only implemented for AWS.)
->>>>>>> e924e44a
+    # pylint: disable=unused-argument
+    def check_quota_available(cls, resources: 'resources.Resources') -> bool:
+        """Check if quota is available based on `resources`.
 
         The _retry_zones function in cloud_vm_ray_backend goes through different
         candidate regions and attempts to provision the requested
