--- conflicted
+++ resolved
@@ -47,14 +47,11 @@
     OPEN_PORTS = 'open_ports'
     STORAGE_MOUNTING = 'storage_mounting'
     HOST_CONTROLLERS = 'host_controllers'  # Can run jobs/serve controllers
-<<<<<<< HEAD
     HIGH_AVAILABILITY_CONTROLLERS = ('high_availability_controllers'
                                     )  # Controller can auto-restart
     AUTO_TERMINATE = 'auto_terminate'  # Pod/VM can stop or down itself
-=======
     AUTOSTOP = 'autostop'  # Pod/VM can stop itself
     AUTODOWN = 'autodown'  # Pod/VM can down itself
->>>>>>> ea8fa1a7
 
 
 # Use str, enum.Enum to allow CloudCapability to be used as a string.
