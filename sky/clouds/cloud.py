"""Interfaces: clouds, regions, and zones."""
import collections
import enum
import re
import typing
from typing import Dict, Iterator, List, Optional, Set, Tuple, Type

from sky import exceptions
from sky.clouds import service_catalog
from sky.utils import log_utils
from sky.utils import ux_utils

if typing.TYPE_CHECKING:
    from sky import status_lib
    from sky import resources as resources_lib


class CloudImplementationFeatures(enum.Enum):
    """Features that might not be implemented for all clouds.

    Used by Cloud.check_features_are_supported().

    Note: If any new feature is added, please check and update
    _cloud_unsupported_features in all clouds to make sure the
    check_features_are_supported() works as expected.
    """
    STOP = 'stop'
    AUTOSTOP = 'autostop'
    MULTI_NODE = 'multi-node'
    CLONE_DISK_FROM_CLUSTER = 'clone_disk_from_cluster'
    SPOT_INSTANCE = 'spot_instance'
<<<<<<< HEAD
    CUSTOM_DOSK_TIER = 'custom_disk_tier'
    OPEN_PORTS = 'open_ports'
=======
    CUSTOM_DISK_TIER = 'custom_disk_tier'
>>>>>>> 24a56225


class Region(collections.namedtuple('Region', ['name'])):
    """A region."""
    name: str
    zones: Optional[List['Zone']] = None

    def set_zones(self, zones: List['Zone']):
        self.zones = zones
        for zone in self.zones:
            zone.region = self
        return self


class Zone(collections.namedtuple('Zone', ['name'])):
    """A zone, typically grouped under a region."""
    name: str
    region: Region


class _CloudRegistry(dict):
    """Registry of clouds."""

    def from_str(self, name: Optional[str]) -> Optional['Cloud']:
        if name is None:
            return None
        if name.lower() not in self:
            with ux_utils.print_exception_no_traceback():
                raise ValueError(f'Cloud {name!r} is not a valid cloud among '
                                 f'{list(self.keys())}')
        return self.get(name.lower())

    def register(self, cloud_cls: Type['Cloud']) -> Type['Cloud']:
        name = cloud_cls.__name__.lower()
        assert name not in self, f'{name} already registered'
        self[name] = cloud_cls()
        return cloud_cls


CLOUD_REGISTRY = _CloudRegistry()


class Cloud:
    """A cloud provider."""

    _REPR = '<Cloud>'
    _DEFAULT_DISK_TIER = 'medium'

    @classmethod
    def _cloud_unsupported_features(
            cls) -> Dict[CloudImplementationFeatures, str]:
        """The features not supported by the cloud implementation.

        This method is used by check_features_are_supported() to check if the
        cloud implementation supports all the requested features.

        Returns:
            A dict of {feature: reason} for the features not supported by the
            cloud implementation.
        """
        raise NotImplementedError

    @classmethod
    def _max_cluster_name_length(cls) -> Optional[int]:
        """Returns the maximum length limit of a cluster name.

        This method is used by check_cluster_name_is_valid() to check if the
        cluster name is too long.

        None means no limit.
        """
        return None

    #### Regions/Zones ####

    @classmethod
    def regions_with_offering(cls, instance_type: str,
                              accelerators: Optional[Dict[str, int]],
                              use_spot: bool, region: Optional[str],
                              zone: Optional[str]) -> List[Region]:
        """Returns the regions that offer the specified resources.

        The order of the regions follow the order of the regions returned by
        service_catalog/common.py#get_region_zones().
        When region or zone is not None, the returned value will be limited to
        the specified region/zone.

        Returns:
            A set of `Region`s that have the offerings for the specified
            resources.
            For each `Region` in the set, `region.zones` is the list of `Zone`s
            which have the offerings. For the clouds that do not expose `Zone`s,
            `region.zones` is an empty list.
        """
        raise NotImplementedError

    @classmethod
    def zones_provision_loop(
        cls,
        *,
        region: str,
        num_nodes: int,
        instance_type: str,
        accelerators: Optional[Dict[str, int]] = None,
        use_spot: bool = False,
    ) -> Iterator[Optional[List[Zone]]]:
        """Loops over zones to retry for provisioning in a given region.

        Certain clouds' provisioners may handle batched requests, retrying for
        itself a list of zones under a region.  Others may need a specific zone
        per provision request (in that case, yields a one-element list for each
        zone).
        Optionally, caller can filter the yielded region/zones by specifying the
        instance_type, accelerators, and use_spot.

        Args:
            region: The region to provision.
            num_nodes: The number of nodes to provision.
            instance_type: The instance type to provision.
            accelerators: The accelerators to provision.
            use_spot: Whether to use spot instances.

        Yields:
            A list of zones that offer the requested resources in the given
            region, in the order of price.
            (1) If there is no zone that offers the specified resources, nothing
                is yielded. For example, Azure does not support zone, and
                calling this method with non-existing instance_type in the given
                region, will yield nothing, i.e. raise StopIteration.
                ```
                for zone in Azure.zones_provision_loop(region=region,
                                           instance_type='non-existing'):
                    # Will not reach here.
                ```
            (2) If the cloud's provisioner does not support `Zone`s, `None` will
                be yielded.
                ```
                for zone in Azure.zones_provision_loop(region=region,
                                           instance_type='existing-instance'):
                    assert zone is None
                ```
            This means if something is yielded, either it's None (zones are not
            supported and the region offers the resources) or it's a non-empty
            list (zones are supported and they offer the resources).

        Typical usage:

            for zones in cloud.region_zones_provision_loop(
                region,
                num_nodes,
                instance_type,
                accelerators,
                use_spot
            ):
                success = try_provision(region, zones, resources)
                if success:
                    break
        """
        raise NotImplementedError

    @classmethod
    def get_zone_shell_cmd(cls) -> Optional[str]:
        """Returns the shell command to obtain the zone of instance."""
        raise NotImplementedError

    #### Normal methods ####

    def instance_type_to_hourly_cost(self, instance_type: str, use_spot: bool,
                                     region: Optional[str],
                                     zone: Optional[str]) -> float:
        """Returns the hourly on-demand/spot price for an instance type."""
        raise NotImplementedError

    def accelerators_to_hourly_cost(self, accelerators: Dict[str, int],
                                    use_spot: bool, region: Optional[str],
                                    zone: Optional[str]) -> float:
        """Returns the hourly on-demand price for accelerators."""
        raise NotImplementedError

    def get_egress_cost(self, num_gigabytes):
        """Returns the egress cost.

        TODO: takes into account "per month" accumulation per account.
        """
        raise NotImplementedError

    def is_same_cloud(self, other):
        raise NotImplementedError

    def make_deploy_resources_variables(
        self,
        resources: 'resources_lib.Resources',
        region: 'Region',
        zones: Optional[List['Zone']],
    ) -> Dict[str, Optional[str]]:
        """Converts planned sky.Resources to cloud-specific resource variables.

        These variables are used to fill the node type section (instance type,
        any accelerators, etc.) in the cloud's deployment YAML template.

        Cloud-agnostic sections (e.g., commands to run) need not be returned by
        this function.

        Returns:
          A dictionary of cloud-specific node type variables.
        """
        raise NotImplementedError

    @classmethod
    def get_vcpus_mem_from_instance_type(
            cls, instance_type: str) -> Tuple[Optional[float], Optional[float]]:
        """Returns the #vCPUs and memory that the instance type offers."""
        raise NotImplementedError

    @classmethod
    def get_accelerators_from_instance_type(
        cls,
        instance_type: str,
    ) -> Optional[Dict[str, int]]:
        """Returns {acc: acc_count} held by 'instance_type', if any."""
        raise NotImplementedError

    @classmethod
    def get_default_instance_type(
            cls,
            cpus: Optional[str] = None,
            memory: Optional[str] = None,
            disk_tier: Optional[str] = None) -> Optional[str]:
        """Returns the default instance type with the given #vCPUs, memory and
        disk tier.

        For example, if cpus='4', this method returns the default instance type
        with 4 vCPUs.  If cpus='4+', this method returns the default instance
        type with 4 or more vCPUs.

        If 'memory=4', this method returns the default instance type with 4GB
        memory.  If 'memory=4+', this method returns the default instance
        type with 4GB or more memory.

        If disk_rier='medium', this method returns the default instance type
        that support medium disk tier.

        When cpus is None, memory is None or disk tier is None, this method will
        never return None. This method may return None if the cloud's default
        instance family does not have a VM with the given number of vCPUs
        (e.g., when cpus='7') or does not have a VM with the give disk tier
        (e.g. Azure, disk_tier='high').
        """
        raise NotImplementedError

    @classmethod
    def is_image_tag_valid(cls, image_tag: str, region: Optional[str]) -> bool:
        """Validates that the image tag is valid for this cloud."""
        return service_catalog.is_image_tag_valid(image_tag,
                                                  region,
                                                  clouds=cls._REPR.lower())

    def get_feasible_launchable_resources(self, resources):
        """Returns a list of feasible and launchable resources.

        Feasible resources refer to an offering respecting the resource
        requirements.  Currently, this function implements "filtering" the
        cloud's offerings only w.r.t. accelerators constraints.

        Launchable resources require a cloud and an instance type be assigned.
        """
        if resources.is_launchable():
            self._check_instance_type_accelerators_combination(resources)
        resources_required_features = resources.get_required_cloud_features()
        try:
            self.check_features_are_supported(resources_required_features)
        except exceptions.NotSupportedError:
            return ([], [])
        return self._get_feasible_launchable_resources(resources)

    def _get_feasible_launchable_resources(self, resources):
        raise NotImplementedError

    @classmethod
    def check_credentials(cls) -> Tuple[bool, Optional[str]]:
        """Checks if the user has access credentials to this cloud.

        Returns a boolean of whether the user can access this cloud, and a
        string describing the reason if the user cannot access.
        """
        raise NotImplementedError

    # TODO(zhwu): Make the return type immutable.
    @classmethod
    def get_current_user_identity(cls) -> Optional[List[str]]:
        """(Advanced) Returns currently active user identity of this cloud.

        The user "identity" is associated with each SkyPilot cluster they
        creates. This is used in protecting cluster operations, such as
        provision, teardown and status refreshing, in a multi-identity
        scenario, where the same user/device can switch between different
        cloud identities. We check that the user identity matches before:
            - Provisioning/starting a cluster
            - Stopping/tearing down a cluster
            - Refreshing the status of a cluster

        Design choice: we allow the operations that can correctly work with
        a different user identity, as a user should have full control over
        all their clusters (no matter which identity it belongs to), e.g.,
        submitting jobs, viewing logs, auto-stopping, etc.

        The choice of what constitutes an identity is up to each cloud's
        implementation. In general, to suffice for the above purposes,
        ensure that different identities should imply different sets of
        resources are used when the user invoked each cloud's default
        CLI/API.

        The returned identity is a list of strings. The list is in the order of
        strictness, i.e., the first element is the most strict identity, and
        the last element is the least strict identity.
        When performing an identity check between the current active identity
        and the owner identity associated with a cluster, we compare the two
        lists in order: if a position does not match, we go to the next. To
        see an example, see the docstring of the AWS.get_current_user_identity.


        Example identities (see cloud implementations):
            - AWS: [UserId, AccountId]
            - GCP: [email address + project ID]
            - Azure: [email address + subscription ID]

        Returns:
            None if the cloud does not have a concept of user identity
            (access protection will be disabled for these clusters);
            otherwise the currently active user identity.
        Raises:
            exceptions.CloudUserIdentityError: If the user identity cannot be
                retrieved.
        """
        return None

    @classmethod
    def get_current_user_identity_str(cls) -> Optional[str]:
        """Returns a user friendly representation of the current identity."""
        user_identity = cls.get_current_user_identity()
        if user_identity is None:
            return None
        return ', '.join(user_identity)

    def get_credential_file_mounts(self) -> Dict[str, str]:
        """Returns the files necessary to access this cloud.

        Returns a dictionary that will be added to a task's file mounts.
        """
        raise NotImplementedError

    def get_image_size(self, image_id: str, region: Optional[str]) -> float:
        """Check the image size from the cloud.

        Returns: the image size in GB.
        Raises: ValueError if the image cannot be found.
        """
        raise NotImplementedError

    def instance_type_exists(self, instance_type):
        """Returns whether the instance type exists for this cloud."""
        raise NotImplementedError

    def validate_region_zone(self, region: Optional[str], zone: Optional[str]):
        """Validates the region and zone."""
        return service_catalog.validate_region_zone(region,
                                                    zone,
                                                    clouds=self._REPR.lower())

    def accelerator_in_region_or_zone(self,
                                      accelerator: str,
                                      acc_count: int,
                                      region: Optional[str] = None,
                                      zone: Optional[str] = None) -> bool:
        """Returns whether the accelerator is valid in the region or zone."""
        raise NotImplementedError

    def need_cleanup_after_preemption(
            self, resource: 'resources_lib.Resources') -> bool:
        """Returns whether a spot resource needs cleanup after preeemption.

        In most cases, spot resources do not need cleanup after preemption,
        as long as the cluster can be relaunched with the same name and tag,
        no matter the preemption behavior is to terminate or stop the cluster.
        The only exception by far is GCP's Spot TPU VM. We override this method
        in gcp.py.
        """
        del resource
        return False

    @classmethod
    def check_features_are_supported(
            cls, requested_features: Set[CloudImplementationFeatures]) -> None:
        """Errors out if the cloud does not support all requested features.

        For instance, Lambda Cloud does not support autostop, so
        Lambda.check_features_are_supported({
            CloudImplementationFeatures.AUTOSTOP
        }) raises the exception.

        Raises:
            exceptions.NotSupportedError: If the cloud does not support all the
            requested features.
        """
        unsupported_features2reason = cls._cloud_unsupported_features()
        unsupported_features = set(unsupported_features2reason.keys())
        unsupported_features = requested_features.intersection(
            unsupported_features)
        if unsupported_features:
            table = log_utils.create_table(['Feature', 'Reason'])
            for feature in unsupported_features:
                table.add_row(
                    [feature.value, unsupported_features2reason[feature]])
            with ux_utils.print_exception_no_traceback():
                raise exceptions.NotSupportedError(
                    f'The following features are not supported by {cls._REPR}:'
                    '\n\t' + table.get_string().replace('\n', '\n\t'))

    @classmethod
    def check_cluster_name_is_valid(cls, cluster_name: str) -> None:
        """Errors out on invalid cluster names not supported by cloud providers.

        Bans (including but not limited to) names that:
        - are digits-only
        - contain underscore (_)

        Raises:
            exceptions.InvalidClusterNameError: If the cluster name is invalid.
        """
        if cluster_name is None:
            return
        max_cluster_name_len_limit = cls._max_cluster_name_length()
        valid_regex = '[a-z]([-a-z0-9]*[a-z0-9])?'
        if re.fullmatch(valid_regex, cluster_name) is None:
            with ux_utils.print_exception_no_traceback():
                raise exceptions.InvalidClusterNameError(
                    f'Cluster name "{cluster_name}" is invalid; '
                    'ensure it is fully matched by regex (e.g., '
                    'only contains lower letters, numbers and dash): '
                    f'{valid_regex}')
        if (max_cluster_name_len_limit is not None and
                len(cluster_name) > max_cluster_name_len_limit):
            cloud_name = '' if cls is Cloud else f' on {cls._REPR}'
            with ux_utils.print_exception_no_traceback():
                raise exceptions.InvalidClusterNameError(
                    f'Cluster name {cluster_name!r} has {len(cluster_name)} '
                    'chars; maximum length is '
                    f'{max_cluster_name_len_limit} chars{cloud_name}.')

    @classmethod
    def check_disk_tier_enabled(cls, instance_type: str,
                                disk_tier: str) -> None:
        """Errors out if the disk tier is not supported by the cloud provider.

        Raises:
            exceptions.NotSupportedError: If the disk tier is not supported.
        """
        raise NotImplementedError

    @classmethod
    def _check_instance_type_accelerators_combination(
            cls, resources: 'resources_lib.Resources') -> None:
        """Errors out if the accelerator is not supported by the instance type.

        This function is overridden by GCP for host-accelerator logic.

        Raises:
            ResourcesMismatchError: If the accelerator is not supported.
        """
        assert resources.is_launchable(), resources

        def _equal_accelerators(
                acc_requested: Optional[Dict[str, int]],
                acc_from_instance_type: Optional[Dict[str, int]]) -> bool:
            """Check the requested accelerators equals to the instance type

            Check the requested accelerators equals to the accelerators
            from the instance type (both the accelerator type and the
            count).
            """
            if acc_requested is None:
                return acc_from_instance_type is None
            if acc_from_instance_type is None:
                return False

            for acc in acc_requested:
                if acc not in acc_from_instance_type:
                    return False
                if acc_requested[acc] != acc_from_instance_type[acc]:
                    return False
            return True

        acc_from_instance_type = (cls.get_accelerators_from_instance_type(
            resources.instance_type))
        if not _equal_accelerators(resources.accelerators,
                                   acc_from_instance_type):
            with ux_utils.print_exception_no_traceback():
                raise exceptions.ResourcesMismatchError(
                    'Infeasible resource demands found:'
                    '\n  Instance type requested: '
                    f'{resources.instance_type}\n'
                    f'  Accelerators for {resources.instance_type}: '
                    f'{acc_from_instance_type}\n'
                    f'  Accelerators requested: {resources.accelerators}\n'
                    f'To fix: either only specify instance_type, or '
                    'change the accelerators field to be consistent.')

    @classmethod
    def check_quota_available(cls,
                              resources: 'resources_lib.Resources') -> bool:
        """Check if quota is available based on `resources`.

        The _retry_zones function in cloud_vm_ray_backend goes through different
        candidate regions and attempts to provision the requested
        `instance_type` or `accelerator` accelerators in the `region`
        (the `instance_type` or `accelerator`, and `region`, as defined in
        `resources`) until a successful provisioning happens or all regions
        with the requested accelerator have been looked at. Previously,
        SkyPilot would attempt to provision resources in all of these regions.
        However, many regions would have a zero quota or inadequate quota,
        meaning these attempted provisions were destined to fail from
        the get-go.

        Checking the quota is substantially faster than attempting a failed
        provision (~1 second vs 30+ seconds) so this function attempts to
        check the resource quota and return False if it is found to be zero,
        or True otherwise. If False is returned, _retry_zones will not attempt
        a provision in the region, saving time.

        We are only checking for a nonzero quota, instead of also factoring in
        quota utilization because many cloud providers' APIs don't have a
        built-in command for checking the real-time utilization. Checking
        real-time utilization is a more difficult endeavor that involves
        observability etc., so we are holding off on that for now.

        If for at any point the function fails, whether it's because we can't
        import the necessary dependencies or a query using a cloud provider's
        API fails, we will return True, because we cannot conclusively say the
        relevant quota is zero in these cases, and we don't want to
        preemptively exclude regions from an attempted provision if they may
        have an adequate quota.

        Design choice: We chose a just-in-time approach where
        check_quota_available is called immediately before a potential
        attempted provision, rather than checking all region quotas
        beforehand, storing them, and using those values on-demand. This is
        because, for example, _retry_zones may only need to go through one or
        a few regions before a successful region, and running a query to check
        *every* region's quota beforehand would cause an unnecessary delay.

        Returns:
            False if the quota is found to be zero, and true otherwise.
        """
        del resources  # unused

        return True

    @classmethod
    def query_status(cls, name: str, tag_filters: Dict[str, str],
                     region: Optional[str], zone: Optional[str],
                     **kwargs) -> List['status_lib.ClusterStatus']:
        """Queries the latest status of the cluster from the cloud.

        The global_user_state caches the status of the clusters, but the
        actual status of the clusters may change on the cloud, e.g., the
        autostop happens, or the user manually stops the cluster. This
        method queries the cloud to get the latest cluster status.

        Returns:
            A list of ClusterStatus representing the status of all the
            alive nodes in the cluster.
        """
        raise NotImplementedError

    # === Image related methods ===
    # These three methods are used to create, move and delete images. They
    # are currently only used in `sky launch --clone-disk-from` to clone a
    # cluster's disk to launch a new cluster.
    # It is not required to implement these methods for clouds that do not
    # support `--clone-disk-from`. If not implemented,
    # CloudImplementationFeatures.CLONE_DISK_FROM should be added to the
    # cloud._cloud_unsupported_features().

    @classmethod
    def create_image_from_cluster(cls, cluster_name: str,
                                  tag_filters: Dict[str,
                                                    str], region: Optional[str],
                                  zone: Optional[str]) -> str:
        """Creates an image from the cluster.

        Returns: the image ID.
        """
        raise NotImplementedError

    @classmethod
    def maybe_move_image(cls, image_name: str, source_region: str,
                         target_region: str, source_zone: Optional[str],
                         target_zone: Optional[str]) -> str:
        """Move an image if required.

        If the image cannot be accessed in the target region, move the image
        from the source region to the target region.

        Returns: the image ID in the target region.
        """
        raise NotImplementedError

    @classmethod
    def delete_image(cls, image_id: str, region: Optional[str]) -> None:
        """Deletes the image with image_id in the region."""
        raise NotImplementedError

    # === End of image related methods ===

    def __repr__(self):
        return self._REPR<|MERGE_RESOLUTION|>--- conflicted
+++ resolved
@@ -29,12 +29,8 @@
     MULTI_NODE = 'multi-node'
     CLONE_DISK_FROM_CLUSTER = 'clone_disk_from_cluster'
     SPOT_INSTANCE = 'spot_instance'
-<<<<<<< HEAD
-    CUSTOM_DOSK_TIER = 'custom_disk_tier'
+    CUSTOM_DISK_TIER = 'custom_disk_tier'
     OPEN_PORTS = 'open_ports'
-=======
-    CUSTOM_DISK_TIER = 'custom_disk_tier'
->>>>>>> 24a56225
 
 
 class Region(collections.namedtuple('Region', ['name'])):
