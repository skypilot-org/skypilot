--- conflicted
+++ resolved
@@ -28,12 +28,9 @@
     AUTOSTOP = 'autostop'
     MULTI_NODE = 'multi-node'
     CLONE_DISK_FROM_CLUSTER = 'clone_disk_from_cluster'
-<<<<<<< HEAD
     NATIVE_DOCKER_SUPPORT = 'native_docker_support'
-=======
     SPOT_INSTANCE = 'spot_instance'
     CUSTOM_DOSK_TIER = 'custom_disk_tier'
->>>>>>> 3a8ae215
 
 
 class Region(collections.namedtuple('Region', ['name'])):
