--- conflicted
+++ resolved
@@ -99,30 +99,13 @@
     _DEFAULT_DISK_TIER = resources_utils.DiskTier.MEDIUM
     _BEST_DISK_TIER = resources_utils.DiskTier.HIGH
     _SUPPORTED_DISK_TIERS = {resources_utils.DiskTier.BEST}
-
-<<<<<<< HEAD
     _REQUIRE_CREDENTIAL_ON_REMOTE = True
 
-    @classmethod
-    def _cloud_unsupported_features(
-            cls) -> Dict[CloudImplementationFeatures, str]:
-        """The features not supported by the cloud implementation.
-
-        This method is used by check_features_are_supported() to check if the
-        cloud implementation supports all the requested features.
-
-        Returns:
-            A dict of {feature: reason} for the features not supported by the
-            cloud implementation.
-        """
-        raise NotImplementedError
-=======
     # The version of provisioner and status query. This is used to determine
     # the code path to use for each cloud in the backend.
     # NOTE: new clouds being added should use the latest version, i.e. SKYPILOT.
     PROVISIONER_VERSION = ProvisionerVersion.RAY_AUTOSCALER
     STATUS_VERSION = StatusVersion.CLOUD_CLI
->>>>>>> 872d9698
 
     @classmethod
     def max_cluster_name_length(cls) -> Optional[int]:
