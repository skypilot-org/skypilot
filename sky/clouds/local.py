"""Local/On-premise."""
import typing
from typing import Dict, Iterator, List, Optional, Tuple

from sky import clouds
from sky import exceptions

if typing.TYPE_CHECKING:
    # Renaming to avoid shadowing variables.
    from sky import resources as resources_lib


@clouds.CLOUD_REGISTRY.register
class Local(clouds.Cloud):
    """Local/on-premise cloud.

    This Cloud has the following special treatment of Cloud concepts:

    - Catalog: Does not have service catalog.
    - Region: Only one region ('Local' region).
    - Cost: Treats all compute/egress as free.
    - Instance types: Only one instance type ('on-prem' instance type).
    - Cluster: All local clusters are part of the local cloud.
    - Credentials: No checking is done (in `sky check`) and users must
        provide their own credentials instead of Sky autogenerating
        cluster credentials.
    """
    _DEFAULT_INSTANCE_TYPE = 'on-prem'
    LOCAL_REGION = clouds.Region('Local')
    _CLOUD_UNSUPPORTED_FEATURES = {
        clouds.CloudImplementationFeatures.STOP:
            ('Local cloud does not support stopping instances.'),
        clouds.CloudImplementationFeatures.AUTOSTOP:
            ('Local cloud does not support stopping instances.'),
        clouds.CloudImplementationFeatures.CLONE_DISK_FROM_CLUSTER:
            ('Migrating disk is not supported for Local.'),
<<<<<<< HEAD
        clouds.CloudImplementationFeatures.NATIVE_DOCKER_SUPPORT:
            ('Native docker is not supported in Local. '
             'You can try running docker command inside the '
             '`run` section in task.yaml.'),
=======
        clouds.CloudImplementationFeatures.OPEN_PORTS:
            ('Opening ports is not supported for Local.'),
>>>>>>> 4d51a89d
    }

    @classmethod
    def _cloud_unsupported_features(
            cls) -> Dict[clouds.CloudImplementationFeatures, str]:
        return cls._CLOUD_UNSUPPORTED_FEATURES

    @classmethod
    def _max_cluster_name_length(cls) -> Optional[int]:
        return None

    @classmethod
    def regions_with_offering(cls, instance_type: str,
                              accelerators: Optional[Dict[str, int]],
                              use_spot: bool, region: Optional[str],
                              zone: Optional[str]) -> List[clouds.Region]:
        """Local cloud resources are placed in only one region."""
        del instance_type, accelerators, use_spot, region, zone
        return [cls.LOCAL_REGION]

    @classmethod
    def zones_provision_loop(
        cls,
        *,
        region: str,
        num_nodes: int,
        instance_type: str,
        accelerators: Optional[Dict[str, int]] = None,
        use_spot: bool = False,
    ) -> Iterator[None]:
        del num_nodes  # Unused.
        regions = cls.regions_with_offering(instance_type,
                                            accelerators,
                                            use_spot=use_spot,
                                            region=region,
                                            zone=None)
        for r in regions:
            assert r.zones is None, r
            yield r.zones

    #### Normal methods ####

    def instance_type_to_hourly_cost(self, instance_type: str, use_spot: bool,
                                     region: Optional[str],
                                     zone: Optional[str]) -> float:
        # On-prem machines on Sky are assumed free
        # (minus electricity/utility bills).
        return 0.0

    def accelerators_to_hourly_cost(self, accelerators, use_spot: bool,
                                    region: Optional[str],
                                    zone: Optional[str]) -> float:
        # Hourly cost of accelerators is 0 for local cloud.
        return 0.0

    def get_egress_cost(self, num_gigabytes: float) -> float:
        # Egress cost from a local cluster is assumed to be 0.
        return 0.0

    def __repr__(self):
        return 'Local'

    def is_same_cloud(self, other: clouds.Cloud) -> bool:
        # Returns true if the two clouds are the same cloud type.
        return isinstance(other, Local)

    @classmethod
    def get_default_instance_type(cls,
                                  cpus: Optional[str] = None,
                                  memory: Optional[str] = None,
                                  disk_tier: Optional[str] = None) -> str:
        # There is only "1" instance type for local cloud: on-prem
        del cpus, memory, disk_tier  # Unused.
        return Local._DEFAULT_INSTANCE_TYPE

    @classmethod
    def get_vcpus_mem_from_instance_type(
            cls, instance_type: str) -> Tuple[Optional[float], Optional[float]]:
        return None, None

    @classmethod
    def get_accelerators_from_instance_type(
        cls,
        instance_type: str,
    ) -> Optional[Dict[str, int]]:
        # This function is called, as the instance_type is `on-prem`.
        # Local cloud will return no accelerators. This is deferred to
        # the ResourceHandle, which calculates the accelerators in the cluster.
        return None

    @classmethod
    def regions(cls) -> List[clouds.Region]:
        return [Local.LOCAL_REGION]

    def make_deploy_resources_variables(
            self, resources: 'resources_lib.Resources',
            region: Optional['clouds.Region'],
            zones: Optional[List['clouds.Zone']]) -> Dict[str, Optional[str]]:
        return {}

    def _get_feasible_launchable_resources(
            self, resources: 'resources_lib.Resources'):
        if resources.disk_tier is not None:
            return ([], [])
        # The entire local cluster's resources is considered launchable, as the
        # check for task resources is deferred later.
        # The check for task resources meeting cluster resources is run in
        # cloud_vm_ray_backend._check_task_resources_smaller_than_cluster.
        resources = resources.copy(
            instance_type=Local.get_default_instance_type(),
            # Setting this to None as AWS doesn't separately bill /
            # attach the accelerators.  Billed as part of the VM type.
            accelerators=None,
        )
        return [resources], []

    def accelerator_in_region_or_zone(self,
                                      accelerator: str,
                                      acc_count: int,
                                      region: Optional[str] = None,
                                      zone: Optional[str] = None) -> bool:
        # In the public cloud case, an accelerator may not be in a region/zone.
        # in the local cloud case, however, the region/zone is defined to be the
        # location of the local cluster. This means that the local cluster's
        # accelerators are guaranteed to be found within the region.
        return True

    @classmethod
    def get_zone_shell_cmd(cls) -> Optional[str]:
        return None

    @classmethod
    def check_credentials(cls) -> Tuple[bool, Optional[str]]:
        # This method is called in `sky check`.
        # As credentials are not generated by Sky (supplied by user instead),
        # this method will always return True.
        return True, None

    def get_credential_file_mounts(self) -> Dict[str, str]:
        # There are no credentials to upload to remote in Local mode.
        return {}

    def instance_type_exists(self, instance_type: str) -> bool:
        # Checks if instance_type matches on-prem, the only instance type for
        # local cloud.
        return instance_type == self.get_default_instance_type()

    def validate_region_zone(self, region: Optional[str], zone: Optional[str]):
        # Returns true if the region name is same as Local cloud's
        # one and only region: 'Local'.
        assert zone is None
        if region is None or region != Local.LOCAL_REGION.name:
            raise ValueError(f'Region {region!r} does not match the Local'
                             ' cloud region {Local.LOCAL_REGION.name!r}.')
        return region, zone

    @classmethod
    def check_disk_tier_enabled(cls, instance_type: str,
                                disk_tier: str) -> None:
        raise exceptions.NotSupportedError(
            'Local cloud does not support disk tiers.')<|MERGE_RESOLUTION|>--- conflicted
+++ resolved
@@ -34,15 +34,12 @@
             ('Local cloud does not support stopping instances.'),
         clouds.CloudImplementationFeatures.CLONE_DISK_FROM_CLUSTER:
             ('Migrating disk is not supported for Local.'),
-<<<<<<< HEAD
         clouds.CloudImplementationFeatures.NATIVE_DOCKER_SUPPORT:
             ('Native docker is not supported in Local. '
              'You can try running docker command inside the '
              '`run` section in task.yaml.'),
-=======
         clouds.CloudImplementationFeatures.OPEN_PORTS:
             ('Opening ports is not supported for Local.'),
->>>>>>> 4d51a89d
     }
 
     @classmethod
