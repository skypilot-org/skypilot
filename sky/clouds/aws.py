"""Amazon Web Services."""
import enum
import functools
import json
import os
import re
import subprocess
import time
import typing
from typing import Dict, Iterator, List, Optional, Tuple, Any

from sky import clouds
from sky import exceptions
from sky import sky_logging
from sky import status_lib
from sky.adaptors import aws
from sky.clouds import service_catalog
from sky.utils import common_utils
from sky.utils import log_utils
from sky.utils import subprocess_utils
from sky.utils import ux_utils

if typing.TYPE_CHECKING:
    # renaming to avoid shadowing variables
    from sky import resources as resources_lib

logger = sky_logging.init_logger(__name__)

# This local file (under ~/.aws/) will be uploaded to remote nodes (any
# cloud), if all of the following conditions hold:
#   - the current user identity is not using AWS SSO
#   - this file exists
# It has the following purposes:
#   - make all nodes (any cloud) able to access private S3 buckets
#   - make some remote nodes able to launch new nodes on AWS (i.e., makes
#     AWS head node able to launch AWS workers, or any-cloud spot controller
#     able to launch spot clusters on AWS).
#
# If we detect the current user identity is AWS SSO, we will not upload this
# file to any remote nodes (any cloud). Instead, a SkyPilot IAM role is
# assigned to both AWS head and workers.
# TODO(skypilot): This also means we leave open a bug for AWS SSO users that
# use multiple clouds. The non-AWS nodes will have neither the credential
# file nor the ability to understand AWS IAM.
_CREDENTIAL_FILES = [
    'credentials',
]

DEFAULT_AMI_GB = 45


class AWSIdentityType(enum.Enum):
    """AWS identity type.

    The account type is determined by the current user identity, based on `aws
    configure list`. We will check the existence of the value in the output of
    `aws configure list` to determine the account type.
    """
    #       Name                    Value             Type    Location
    #       ----                    -----             ----    --------
    #    profile                     1234              env    ...
    # access_key     ****************abcd              sso
    # secret_key     ****************abcd              sso
    #     region                <not set>             None    None
    SSO = 'sso'

    ENV = 'env'

    IAM_ROLE = 'iam-role'

    #       Name                    Value             Type    Location
    #       ----                    -----             ----    --------
    #    profile                <not set>             None    None
    # access_key     ****************abcd shared-credentials-file
    # secret_key     ****************abcd shared-credentials-file
    #     region                us-east-1      config-file    ~/.aws/config
    SHARED_CREDENTIALS_FILE = 'shared-credentials-file'


@clouds.CLOUD_REGISTRY.register
class AWS(clouds.Cloud):
    """Amazon Web Services."""

    _REPR = 'AWS'

    # AWS has a limit of the tag value length to 256 characters.
    # By testing, the actual limit is 256 - 12 = 244 characters
    # (ray adds additional `ray-` and `-worker`), due to the
    # maximum length of DescribeInstances API filter value.
    # Reference: https://docs.aws.amazon.com/AWSEC2/latest/UserGuide/Using_Tags.html # pylint: disable=line-too-long
    _MAX_CLUSTER_NAME_LEN_LIMIT = 244

    _regions: List[clouds.Region] = []

    _INDENT_PREFIX = '    '
    _STATIC_CREDENTIAL_HELP_STR = (
        'Run the following commands:'
        f'\n{_INDENT_PREFIX}  $ pip install boto3'
        f'\n{_INDENT_PREFIX}  $ aws configure'
        f'\n{_INDENT_PREFIX}  $ aws configure list  # Ensure that this shows identity is set.'
        f'\n{_INDENT_PREFIX}For more info: '
        'https://docs.aws.amazon.com/cli/latest/userguide/cli-configure-quickstart.html'  # pylint: disable=line-too-long
    )

    @classmethod
    def _cloud_unsupported_features(
            cls) -> Dict[clouds.CloudImplementationFeatures, str]:
        return dict()

    @classmethod
    def _max_cluster_name_length(cls) -> Optional[int]:
        return cls._MAX_CLUSTER_NAME_LEN_LIMIT

    @classmethod
    def _sso_credentials_help_str(cls, expired: bool = False) -> str:
        help_str = 'Run the following commands (must use AWS CLI v2):'
        if not expired:
            help_str += f'\n{cls._INDENT_PREFIX}  $ aws configure sso'
        help_str += (
            f'\n{cls._INDENT_PREFIX}  $ aws sso login --profile <profile_name>'
            f'\n{cls._INDENT_PREFIX}For more info: '
            'https://docs.aws.amazon.com/cli/latest/userguide/cli-configure-sso.html'  # pylint: disable=line-too-long
        )
        return help_str

    _MAX_AWSCLI_MAJOR_VERSION = 1

    #### Regions/Zones ####

    @classmethod
    def regions_with_offering(cls, instance_type: str,
                              accelerators: Optional[Dict[str, int]],
                              use_spot: bool, region: Optional[str],
                              zone: Optional[str]) -> List[clouds.Region]:
        del accelerators  # unused
        regions = service_catalog.get_region_zones_for_instance_type(
            instance_type, use_spot, 'aws')

        if region is not None:
            regions = [r for r in regions if r.name == region]
        if zone is not None:
            for r in regions:
                assert r.zones is not None, r
                r.set_zones([z for z in r.zones if z.name == zone])
        regions = [r for r in regions if r.zones]
        return regions

    @classmethod
    def zones_provision_loop(
        cls,
        *,
        region: str,
        num_nodes: int,
        instance_type: str,
        accelerators: Optional[Dict[str, int]] = None,
        use_spot: bool = False,
    ) -> Iterator[List[clouds.Zone]]:
        # AWS provisioner can handle batched requests, so yield all zones under
        # each region.
        regions = cls.regions_with_offering(instance_type,
                                            accelerators,
                                            use_spot,
                                            region=region,
                                            zone=None)
        for r in regions:
            assert r.zones is not None, r
            if num_nodes > 1:
                # When num_nodes > 1, we shouldn't pass a list of zones to the
                # AWS NodeProvider to try, because it may then place the nodes of
                # the same cluster in different zones. This is an artifact of the
                # current AWS NodeProvider implementation.
                for z in r.zones:
                    yield [z]
            else:
                yield r.zones

    @classmethod
    def _get_default_ami(cls, region_name: str, instance_type: str) -> str:
        acc = cls.get_accelerators_from_instance_type(instance_type)
        image_id = service_catalog.get_image_id_from_tag(
            'skypilot:gpu-ubuntu-2004', region_name, clouds='aws')
        if acc is not None:
            assert len(acc) == 1, acc
            acc_name = list(acc.keys())[0]
            if acc_name == 'K80':
                image_id = service_catalog.get_image_id_from_tag(
                    'skypilot:k80-ubuntu-2004', region_name, clouds='aws')
        if image_id is not None:
            return image_id
        # Raise ResourcesUnavailableError to make sure the failover in
        # CloudVMRayBackend will be correctly triggered.
        # TODO(zhwu): This is a information leakage to the cloud implementor,
        # we need to find a better way to handle this.
        raise exceptions.ResourcesUnavailableError(
            'No image found in catalog for region '
            f'{region_name}. Try setting a valid image_id.')

    @classmethod
    def _get_image_id(
        cls,
        image_id: Optional[Dict[Optional[str], str]],
        region_name: str,
        instance_type: str,
    ) -> str:
        if image_id is None:
            return cls._get_default_ami(region_name, instance_type)
        if None in image_id:
            image_id_str = image_id[None]
        else:
            assert region_name in image_id, image_id
            image_id_str = image_id[region_name]
        if image_id_str.startswith('skypilot:'):
            image_id_str = service_catalog.get_image_id_from_tag(image_id_str,
                                                                 region_name,
                                                                 clouds='aws')
            if image_id_str is None:
                # Raise ResourcesUnavailableError to make sure the failover
                # in CloudVMRayBackend will be correctly triggered.
                # TODO(zhwu): This is a information leakage to the cloud
                # implementor, we need to find a better way to handle this.
                raise exceptions.ResourcesUnavailableError(
                    f'No image found for region {region_name}')
        return image_id_str

    def get_image_size(self, image_id: str, region: Optional[str]) -> float:
        if image_id.startswith('skypilot:'):
            return DEFAULT_AMI_GB
        assert region is not None, (image_id, region)
        client = aws.client('ec2', region_name=region)
        try:
            image_info = client.describe_images(ImageIds=[image_id])
            image_info = image_info['Images'][0]
            image_size = image_info['BlockDeviceMappings'][0]['Ebs'][
                'VolumeSize']
        except aws.botocore_exceptions().NoCredentialsError:
            # Fallback to default image size if no credentials are available.
            # The credentials issue will be caught when actually provisioning
            # the instance and appropriate errors will be raised there.
            return DEFAULT_AMI_GB
        except aws.botocore_exceptions().ClientError:
            with ux_utils.print_exception_no_traceback():
                raise ValueError(f'Image {image_id!r} not found in '
                                 f'AWS region {region}') from None
        return image_size

    @classmethod
    def get_zone_shell_cmd(cls) -> Optional[str]:
        # The command for getting the current zone is from:
        # https://docs.aws.amazon.com/AWSEC2/latest/UserGuide/instance-identity-documents.html  # pylint: disable=line-too-long
        command_str = (
            'curl -s http://169.254.169.254/latest/dynamic/instance-identity/document'  # pylint: disable=line-too-long
            ' | python3 -u -c "import sys, json; '
            'print(json.load(sys.stdin)[\'availabilityZone\'])"')
        return command_str

    #### Normal methods ####

    def instance_type_to_hourly_cost(self,
                                     instance_type: str,
                                     use_spot: bool,
                                     region: Optional[str] = None,
                                     zone: Optional[str] = None) -> float:
        return service_catalog.get_hourly_cost(instance_type,
                                               use_spot=use_spot,
                                               region=region,
                                               zone=zone,
                                               clouds='aws')

    def accelerators_to_hourly_cost(self,
                                    accelerators: Dict[str, int],
                                    use_spot: bool,
                                    region: Optional[str] = None,
                                    zone: Optional[str] = None) -> float:
        del accelerators, use_spot, region, zone  # unused
        # AWS includes accelerators as part of the instance type.  Implementing
        # this is also necessary for e.g., the instance may have 4 GPUs, while
        # the task specifies to use 1 GPU.
        return 0

    def get_egress_cost(self, num_gigabytes: float):
        # In general, query this from the cloud:
        #   https://aws.amazon.com/s3/pricing/
        # NOTE: egress from US East (Ohio).
        # NOTE: Not accurate as the pricing tier is based on cumulative monthly
        # usage.
        if num_gigabytes > 150 * 1024:
            return 0.05 * num_gigabytes
        cost = 0.0
        if num_gigabytes >= 50 * 1024:
            cost += (num_gigabytes - 50 * 1024) * 0.07
            num_gigabytes -= 50 * 1024

        if num_gigabytes >= 10 * 1024:
            cost += (num_gigabytes - 10 * 1024) * 0.085
            num_gigabytes -= 10 * 1024

        if num_gigabytes > 1:
            cost += (num_gigabytes - 1) * 0.09

        cost += 0.0
        return cost

    def is_same_cloud(self, other: clouds.Cloud):
        return isinstance(other, AWS)

    @classmethod
    def get_default_instance_type(
            cls,
            cpus: Optional[str] = None,
            memory: Optional[str] = None,
            disk_tier: Optional[str] = None) -> Optional[str]:
        return service_catalog.get_default_instance_type(cpus=cpus,
                                                         memory=memory,
                                                         disk_tier=disk_tier,
                                                         clouds='aws')

    # TODO: factor the following three methods, as they are the same logic
    # between Azure and AWS.
    @classmethod
    def get_accelerators_from_instance_type(
        cls,
        instance_type: str,
    ) -> Optional[Dict[str, int]]:
        return service_catalog.get_accelerators_from_instance_type(
            instance_type, clouds='aws')

    @classmethod
    def get_vcpus_mem_from_instance_type(
        cls,
        instance_type: str,
    ) -> Tuple[Optional[float], Optional[float]]:
        return service_catalog.get_vcpus_mem_from_instance_type(instance_type,
                                                                clouds='aws')

    def make_deploy_resources_variables(
            self, resources: 'resources_lib.Resources', region: 'clouds.Region',
            zones: Optional[List['clouds.Zone']]) -> Dict[str, Any]:
        assert zones is not None, (region, zones)

        region_name = region.name
        zone_names = [zone.name for zone in zones]

        r = resources
        # r.accelerators is cleared but .instance_type encodes the info.
        acc_dict = self.get_accelerators_from_instance_type(r.instance_type)
        if acc_dict is not None:
            custom_resources = json.dumps(acc_dict, separators=(',', ':'))
        else:
            custom_resources = None

        image_id = self._get_image_id(r.image_id, region_name, r.instance_type)

        return {
            'instance_type': r.instance_type,
            'custom_resources': custom_resources,
            'use_spot': r.use_spot,
            'region': region_name,
            'zones': ','.join(zone_names),
            'image_id': image_id,
            **AWS._get_disk_specs(r.disk_tier)
        }

    def get_feasible_launchable_resources(self,
                                          resources: 'resources_lib.Resources'):
        if resources.instance_type is not None:
            assert resources.is_launchable(), resources
            # Treat Resources(AWS, p3.2x, V100) as Resources(AWS, p3.2x).
            resources = resources.copy(accelerators=None)
            return ([resources], [])

        def _make(instance_list):
            resource_list = []
            for instance_type in instance_list:
                r = resources.copy(
                    cloud=AWS(),
                    instance_type=instance_type,
                    # Setting this to None as AWS doesn't separately bill /
                    # attach the accelerators.  Billed as part of the VM type.
                    accelerators=None,
                    cpus=None,
                    memory=None,
                )
                resource_list.append(r)
            return resource_list

        # Currently, handle a filter on accelerators only.
        accelerators = resources.accelerators
        if accelerators is None:
            # Return a default instance type with the given number of vCPUs.
            default_instance_type = AWS.get_default_instance_type(
                cpus=resources.cpus,
                memory=resources.memory,
                disk_tier=resources.disk_tier)
            if default_instance_type is None:
                return ([], [])
            else:
                return (_make([default_instance_type]), [])

        assert len(accelerators) == 1, resources
        acc, acc_count = list(accelerators.items())[0]
        (instance_list, fuzzy_candidate_list
        ) = service_catalog.get_instance_type_for_accelerator(
            acc,
            acc_count,
            use_spot=resources.use_spot,
            cpus=resources.cpus,
            memory=resources.memory,
            region=resources.region,
            zone=resources.zone,
            clouds='aws')
        if instance_list is None:
            return ([], fuzzy_candidate_list)
        return (_make(instance_list), fuzzy_candidate_list)

    @classmethod
    @functools.lru_cache(maxsize=1)  # Cache since getting identity is slow.
    def check_credentials(cls) -> Tuple[bool, Optional[str]]:
        """Checks if the user has access credentials to this cloud."""

        # Checks if the AWS CLI is installed properly
        proc = subprocess.run('aws --version',
                              shell=True,
                              check=False,
                              stdout=subprocess.PIPE,
                              stderr=subprocess.PIPE)
        if proc.returncode != 0:
            return False, (
                'AWS CLI is not installed properly. '
                'Run the following commands:'
                f'\n{cls._INDENT_PREFIX}  $ pip install skypilot[aws]'
                f'{cls._INDENT_PREFIX}Credentials may also need to be set. '
                f'{cls._STATIC_CREDENTIAL_HELP_STR}')

        # Checks if AWS credentials 1) exist and 2) are valid.
        # https://stackoverflow.com/questions/53548737/verify-aws-credentials-with-boto3
        try:
            cls.get_current_user_identity()
        except exceptions.CloudUserIdentityError as e:
            return False, str(e)

        static_credential_exists = os.path.isfile(
            os.path.expanduser('~/.aws/credentials'))
        hints = None
        identity_type = cls._current_identity_type()
        single_cloud_hint = (
            ' It will work if you use AWS only, but will cause problems '
            'if you want to use multiple clouds. To set up static credentials, '
            'try: aws configure')
        if identity_type == AWSIdentityType.SSO:
            hints = 'AWS SSO is set.'
            if static_credential_exists:
                hints += (
                    ' To ensure multiple clouds work correctly, please use SkyPilot '
                    'with static credentials (e.g., ~/.aws/credentials) by unsetting '
                    'the AWS_PROFILE environment variable.')
            else:
                hints += single_cloud_hint
        elif identity_type == AWSIdentityType.IAM_ROLE:
            # When using an IAM role, the credentials may not exist in the
            # ~/.aws/credentials file. So we don't check for the existence of the
            # file. This will happen when the user is on a VM (or spot-controller)
            # created by an SSO account, i.e. the VM will be assigned the IAM
            # role: skypilot-v1.
            hints = f'AWS IAM role is set.{single_cloud_hint}'
        else:
            # This file is required because it is required by the VMs launched on
            # other clouds to access private s3 buckets and resources like EC2.
            # `get_current_user_identity` does not guarantee this file exists.
            if not static_credential_exists:
                return (False, '~/.aws/credentials does not exist. ' +
                        cls._STATIC_CREDENTIAL_HELP_STR)

        # Fetch the AWS catalogs
        from sky.clouds.service_catalog import aws_catalog  # pylint: disable=import-outside-toplevel
        # Trigger the fetch of the availability zones mapping.
        aws_catalog.get_default_instance_type()
        return True, hints

    @classmethod
    def _current_identity_type(cls) -> Optional[AWSIdentityType]:
        proc = subprocess.run('aws configure list',
                              shell=True,
                              check=False,
                              stdout=subprocess.PIPE,
                              stderr=subprocess.PIPE)
        if proc.returncode != 0:
            return None
        stdout = proc.stdout.decode()

        # We determine the identity type by looking at the output of
        # `aws configure list`. The output looks like:
        #   Name                   Value         Type    Location
        #   ----                   -----         ----    --------
        #   profile                <not set>     None    None
        #   access_key     *       <not set>     sso     None
        #   secret_key     *       <not set>     sso     None
        #   region                 <not set>     None    None
        # We try to determine the identity type by looking for the
        # string "sso"/"iam-role" in the output, i.e. the "Type" column.

        def _is_access_key_of_type(type_str: str) -> bool:
            # The dot (.) does not match line separators.
            results = re.findall(fr'access_key.*{type_str}', stdout)
            if len(results) > 1:
                raise RuntimeError(
                    f'Unexpected `aws configure list` output:\n{stdout}')
            return len(results) == 1

        if _is_access_key_of_type(AWSIdentityType.SSO.value):
            return AWSIdentityType.SSO
        elif _is_access_key_of_type(AWSIdentityType.IAM_ROLE.value):
            return AWSIdentityType.IAM_ROLE
        elif _is_access_key_of_type(AWSIdentityType.ENV.value):
            return AWSIdentityType.ENV
        else:
            return AWSIdentityType.SHARED_CREDENTIALS_FILE

    @classmethod
    def get_current_user_identity(cls) -> Optional[List[str]]:
        """Returns a [UserId, Account] list that uniquely identifies the user.

        These fields come from `aws sts get-caller-identity`. We permit the same
        actual user to:

          - switch between different root accounts (after which both elements
            of the list will be different) and have their clusters owned by
            each account be protected; or

          - within the same root account, switch between different IAM
            users, and treat [user_id=1234, account=A] and
            [user_id=4567, account=A] to be the *same*. Namely, switching
            between these IAM roles within the same root account will cause
            the first element of the returned list to differ, and will allow
            the same actual user to continue to interact with their clusters.
            Note: this is not 100% safe, since the IAM users can have very
            specific permissions, that disallow them to access the clusters
            but it is a reasonable compromise as that could be rare.

        Returns:
            A list of strings that uniquely identifies the user on this cloud.
            For identity check, we will fallback through the list of strings
            until we find a match, and print a warning if we fail for the
            first string.

        Raises:
            exceptions.CloudUserIdentityError: if the user identity cannot be
                retrieved.
        """
        try:
            sts = aws.client('sts')
            # The caller identity contains 3 fields: UserId, Account, Arn.
            # 1. 'UserId' is unique across all AWS entity, which looks like
            # "AROADBQP57FF2AEXAMPLE:role-session-name"
            # 2. 'Account' can be shared by multiple users under the same
            # organization
            # 3. 'Arn' is the full path to the user, which can be reused when
            # the user is deleted and recreated.
            # Refer to https://docs.aws.amazon.com/cli/latest/reference/sts/get-caller-identity.html # pylint: disable=line-too-long
            # and https://docs.aws.amazon.com/IAM/latest/UserGuide/reference_policies_variables.html#principaltable # pylint: disable=line-too-long
            user_info = sts.get_caller_identity()
            # Allow fallback to AccountId if UserId does not match, because:
            # 1. In the case where multiple IAM users belong a single root account,
            # those users normally share the visibility of the VMs, so we do not
            # need to identity them with each other. (There can be some cases,
            # when an IAM user is given a limited permission by the admin, we may
            # ignore that case for now, or print out a warning if the underlying
            # userid changed for a cluster).
            # 2. In the case where the multiple users belong to an organization,
            # those users will have different account id, so fallback works.
            user_ids = [user_info['UserId'], user_info['Account']]
        except aws.botocore_exceptions().NoCredentialsError as e:
            with ux_utils.print_exception_no_traceback():
                raise exceptions.CloudUserIdentityError(
                    'AWS credentials are not set. '
                    f'{cls._STATIC_CREDENTIAL_HELP_STR}\n'
                    f'{cls._INDENT_PREFIX}Details: `aws sts '
                    'get-caller-identity` failed with error:'
                    f' {common_utils.format_exception(e, use_bracket=True)}.'
                ) from None
        except aws.botocore_exceptions().ClientError as e:
            with ux_utils.print_exception_no_traceback():
                raise exceptions.CloudUserIdentityError(
                    'Failed to access AWS services with credentials. '
                    'Make sure that the access and secret keys are correct.'
                    f' {cls._STATIC_CREDENTIAL_HELP_STR}\n'
                    f'{cls._INDENT_PREFIX}Details: `aws sts '
                    'get-caller-identity` failed with error:'
                    f' {common_utils.format_exception(e, use_bracket=True)}.'
                ) from None
        except aws.botocore_exceptions().InvalidConfigError as e:
            # pylint: disable=import-outside-toplevel
            import awscli
            from packaging import version
            awscli_version = version.parse(awscli.__version__)
            if (awscli_version < version.parse('1.27.10') and
                    'configured to use SSO' in str(e)):
                with ux_utils.print_exception_no_traceback():
                    raise exceptions.CloudUserIdentityError(
                        'awscli is too old to use SSO. Run the following command to upgrade:'
                        f'\n{cls._INDENT_PREFIX}  $ pip install awscli>=1.27.10'
                        f'\n{cls._INDENT_PREFIX}You may need to log into SSO again after '
                        f'upgrading. {cls._sso_credentials_help_str()}'
                    ) from None
            with ux_utils.print_exception_no_traceback():
                raise exceptions.CloudUserIdentityError(
                    f'Invalid AWS configuration.\n'
                    f'  Reason: {common_utils.format_exception(e, use_bracket=True)}.'
                ) from None
        except aws.botocore_exceptions().TokenRetrievalError:
            # This is raised when the access token is expired, which mainly
            # happens when the user is using temporary credentials or SSO
            # login.
            with ux_utils.print_exception_no_traceback():
                raise exceptions.CloudUserIdentityError(
                    'AWS access token is expired.'
                    f' {cls._sso_credentials_help_str(expired=True)}') from None
        except Exception as e:  # pylint: disable=broad-except
            with ux_utils.print_exception_no_traceback():
                raise exceptions.CloudUserIdentityError(
                    f'Failed to get AWS user.\n'
                    f'  Reason: {common_utils.format_exception(e, use_bracket=True)}.'
                ) from None
        return user_ids

    def get_credential_file_mounts(self) -> Dict[str, str]:
        # The credentials file should not be uploaded if the user identity is
        # not SHARED_CREDENTIALS_FILE, since we cannot be sure if the currently
        # active user identity is the same as the one encoded in the credentials
        # file.  If they are indeed different identities, then uploading the
        # credential file to a launched node will make autostop/autodown/spot
        # controller misbehave.
        #
        # TODO(skypilot): ~/.aws/credentials is required for users using
        # multiple clouds.  If this file does not exist, users can launch on AWS
        # via AWS SSO or assumed IAM role (only when the user is on an AWS
        # cluster) and assign IAM role to the cluster.  However, if users launch
        # clusters in a non-AWS cloud, those clusters do not understand AWS IAM
        # role so will not be able to access private AWS EC2 resources and S3
        # buckets.
        #
        # TODO(zhwu/zongheng): We can also avoid uploading the credential file
        # for the cluster launched on AWS even if the user is using static
        # credentials. We need to define a mechanism to find out the cloud
        # provider of the cluster to be launched in this function and make sure
        # the cluster will not be used for launching clusters in other clouds,
        # e.g. spot controller.
        if self._current_identity_type(
        ) != AWSIdentityType.SHARED_CREDENTIALS_FILE:
            return {}
        return {
            f'~/.aws/{filename}': f'~/.aws/{filename}'
            for filename in _CREDENTIAL_FILES
            if os.path.exists(os.path.expanduser(f'~/.aws/{filename}'))
        }

    def instance_type_exists(self, instance_type):
        return service_catalog.instance_type_exists(instance_type, clouds='aws')

    def accelerator_in_region_or_zone(self,
                                      accelerator: str,
                                      acc_count: int,
                                      region: Optional[str] = None,
                                      zone: Optional[str] = None) -> bool:
        return service_catalog.accelerator_in_region_or_zone(
            accelerator, acc_count, region, zone, 'aws')

    @classmethod
    def check_disk_tier_enabled(cls, instance_type: str,
                                disk_tier: str) -> None:
        del instance_type, disk_tier  # unused

    @classmethod
    def _get_disk_type(cls, disk_tier: str) -> str:
        return 'standard' if disk_tier == 'low' else 'gp3'

    @classmethod
    def _get_disk_specs(cls, disk_tier: Optional[str]) -> Dict[str, Any]:
        tier = disk_tier or cls._DEFAULT_DISK_TIER
        tier2iops = {
            'high': 7000,
            'medium': 3500,
            'low': 0,  # only gp3 is required to set iops
        }
        return {
            'disk_tier': cls._get_disk_type(tier),
            'disk_iops': tier2iops[tier],
            'disk_throughput': tier2iops[tier] // 16,
            'custom_disk_perf': tier != 'low',
        }

    @classmethod
<<<<<<< HEAD
    def _query_instance_property_with_retries(
        cls,
        tag_filters: Dict[str, str],
        region: str,
        query: str,
    ) -> Tuple[int, str, str]:
        filter_str = ' '.join(f'Name=tag:{key},Values={value}'
                              for key, value in tag_filters.items())
        query_cmd = (f'aws ec2 describe-instances --filters {filter_str} '
                     f'--region {region} --query "{query}" --output json')
        returncode, stdout, stderr = subprocess_utils.run_with_retries(
            query_cmd,
            retry_returncode=[255],
            retry_stderrs=[
                'Unable to locate credentials. You can configure credentials by '
                'running "aws configure"'
            ])
        return returncode, stdout, stderr
=======
    def check_quota_available(cls,
                              region: str,
                              instance_type: str,
                              use_spot: bool = False) -> bool:
        """Check if AWS quota is available for `instance_type` in `region`.

        AWS-specific implementation of check_quota_available. The function works by
        matching the instance_type to the corresponding AWS quota code, and then using
        the boto3 Python API to query the region for the specific quota code.

        Returns:
            False if the quota is found to be zero, and True otherwise.
        Raises:
            ImportError: if the dependencies for AWS are not able to be installed.
            botocore.exceptions.ClientError: error in Boto3 client request.
        """

        from sky.clouds.service_catalog import aws_catalog  # pylint: disable=import-outside-toplevel,unused-import

        quota_code = aws_catalog.get_quota_code(instance_type, use_spot)

        if quota_code is None:
            # Quota code not found in the catalog for the chosen instance_type, try provisioning anyway
            return True

        client = aws.client('service-quotas', region_name=region)
        try:
            response = client.get_service_quota(ServiceCode='ec2',
                                                QuotaCode=quota_code)
        except aws.botocore_exceptions().ClientError:
            # Botocore client connection not established, try provisioning anyways
            return True

        if response['Quota']['Value'] == 0:
            # Quota found to be zero, do not try provisioning
            return False

        # Quota found to be greater than zero, try provisioning
        return True
>>>>>>> a9a9ab12

    @classmethod
    def query_status(cls, name: str, tag_filters: Dict[str, str],
                     region: Optional[str], zone: Optional[str],
                     **kwargs) -> List['status_lib.ClusterStatus']:
        del zone  # unused
        status_map = {
            'pending': status_lib.ClusterStatus.INIT,
            'running': status_lib.ClusterStatus.UP,
            # TODO(zhwu): stopping and shutting-down could occasionally fail
            # due to internal errors of AWS. We should cover that case.
            'stopping': status_lib.ClusterStatus.STOPPED,
            'stopped': status_lib.ClusterStatus.STOPPED,
            'shutting-down': None,
            'terminated': None,
        }

        assert region is not None, (tag_filters, region)
        returncode, stdout, stderr = cls._query_instance_property_with_retries(
            tag_filters, region, query='Reservations[].Instances[].State.Name')

        if returncode != 0:
            with ux_utils.print_exception_no_traceback():
                raise exceptions.ClusterStatusFetchingError(
                    f'Failed to query AWS cluster {name!r} status: '
                    f'{stdout + stderr}')

        original_statuses = json.loads(stdout.strip())

        statuses = []
        for s in original_statuses:
            node_status = status_map[s]
            if node_status is not None:
                statuses.append(node_status)
        return statuses

    @classmethod
    def create_image_from_cluster(cls, cluster_name: str,
                                  tag_filters: Dict[str,
                                                    str], region: Optional[str],
                                  zone: Optional[str]) -> str:
        del zone  # unused
        assert region is not None, (tag_filters, region)
        image_name = f'skypilot-{cluster_name}-{int(time.time())}'
        returncode, stdout, stderr = cls._query_instance_property_with_retries(
            tag_filters, region, query='Reservations[].Instances[].InstanceId')

        subprocess_utils.handle_returncode(
            returncode,
            '',
            error_msg='Failed to find the source cluster on AWS.',
            stderr=stderr,
            stream_logs=False)

        instance_ids = json.loads(stdout.strip())
        if len(instance_ids) != 1:
            with ux_utils.print_exception_no_traceback():
                raise exceptions.NotSupportedError(
                    'Only support creating image from single '
                    f'instance, but got: {instance_ids}')

        instance_id = instance_ids[0]
        create_image_cmd = (
            f'aws ec2 create-image --region {region} --instance-id {instance_id} '
            f'--name {image_name} --output text')
        returncode, image_id, stderr = subprocess_utils.run_with_retries(
            create_image_cmd,
            retry_returncode=[255],
        )
        image_id = image_id.strip()
        subprocess_utils.handle_returncode(
            returncode,
            create_image_cmd,
            error_msg=
            f'Failed to create image from the source instance {instance_id}.',
            stderr=stderr,
            stream_logs=True)

        log_utils.force_update_rich_status(
            f'Waiting for the source image {cluster_name!r} from {region} to be available on AWS.'
        )
        # Wait for the image to be available
        wait_image_cmd = (
            f'aws ec2 wait image-available --region {region} --image-ids {image_id}'
        )
        returncode, stdout, stderr = subprocess_utils.run_with_retries(
            wait_image_cmd,
            retry_returncode=[255],
        )
        subprocess_utils.handle_returncode(
            returncode,
            wait_image_cmd,
            error_msg=
            f'The source image {image_id!r} creation fails to complete.',
            stderr=stderr,
            stream_logs=True)
        sky_logging.print(
            f'The source image {image_id!r} is created successfully.')
        return image_id

    @classmethod
    def maybe_move_image(cls, image_id: str, source_region: str,
                         target_region: str, source_zone: Optional[str],
                         target_zone: Optional[str]) -> str:
        del source_zone, target_zone  # unused
        if source_region == target_region:
            return image_id
        image_name = f'skypilot-cloned-from-{source_region}-{image_id}'
        copy_image_cmd = (f'aws ec2 copy-image --name {image_name} '
                          f'--source-image-id {image_id} '
                          f'--source-region {source_region} '
                          f'--region {target_region} --output text')
        returncode, target_image_id, stderr = subprocess_utils.run_with_retries(
            copy_image_cmd,
            retry_returncode=[255],
        )
        target_image_id = target_image_id.strip()
        subprocess_utils.handle_returncode(
            returncode,
            copy_image_cmd,
            error_msg=
            f'Failed to copy image {image_id!r} from {source_region} to {target_region}.',
            stderr=stderr,
            stream_logs=True)

        log_utils.force_update_rich_status(
            f'Waiting for the target image {target_image_id!r} on {target_region} to be '
            'available on AWS.')
        wait_image_cmd = (
            f'aws ec2 wait image-available --region {target_region} '
            f'--image-ids {target_image_id}')
        subprocess_utils.run_with_retries(
            wait_image_cmd,
            max_retry=5,
            retry_returncode=[255],
        )
        subprocess_utils.handle_returncode(
            returncode,
            wait_image_cmd,
            error_msg=
            f'The target image {target_image_id!r} creation fails to complete.',
            stderr=stderr,
            stream_logs=True)

        sky_logging.print(
            f'The target image {target_image_id!r} is created successfully.')

        log_utils.force_update_rich_status('Deleting the source image.')
        cls.delete_image(image_id, source_region)
        return target_image_id

    @classmethod
    def delete_image(cls, image_id: str, region: Optional[str]) -> None:
        assert region is not None, (image_id, region)
        delete_image_cmd = (f'aws ec2 deregister-image --region {region} '
                            f'--image-id {image_id}')
        returncode, _, stderr = subprocess_utils.run_with_retries(
            delete_image_cmd,
            retry_returncode=[255],
        )
        subprocess_utils.handle_returncode(
            returncode,
            delete_image_cmd,
            error_msg=f'Failed to delete image {image_id!r} on {region}.',
            stderr=stderr,
            stream_logs=True)<|MERGE_RESOLUTION|>--- conflicted
+++ resolved
@@ -689,7 +689,47 @@
         }
 
     @classmethod
-<<<<<<< HEAD
+    def check_quota_available(cls,
+                              region: str,
+                              instance_type: str,
+                              use_spot: bool = False) -> bool:
+        """Check if AWS quota is available for `instance_type` in `region`.
+
+        AWS-specific implementation of check_quota_available. The function works by
+        matching the instance_type to the corresponding AWS quota code, and then using
+        the boto3 Python API to query the region for the specific quota code.
+
+        Returns:
+            False if the quota is found to be zero, and True otherwise.
+        Raises:
+            ImportError: if the dependencies for AWS are not able to be installed.
+            botocore.exceptions.ClientError: error in Boto3 client request.
+        """
+
+        from sky.clouds.service_catalog import aws_catalog  # pylint: disable=import-outside-toplevel,unused-import
+
+        quota_code = aws_catalog.get_quota_code(instance_type, use_spot)
+
+        if quota_code is None:
+            # Quota code not found in the catalog for the chosen instance_type, try provisioning anyway
+            return True
+
+        client = aws.client('service-quotas', region_name=region)
+        try:
+            response = client.get_service_quota(ServiceCode='ec2',
+                                                QuotaCode=quota_code)
+        except aws.botocore_exceptions().ClientError:
+            # Botocore client connection not established, try provisioning anyways
+            return True
+
+        if response['Quota']['Value'] == 0:
+            # Quota found to be zero, do not try provisioning
+            return False
+
+        # Quota found to be greater than zero, try provisioning
+        return True
+
+    @classmethod
     def _query_instance_property_with_retries(
         cls,
         tag_filters: Dict[str, str],
@@ -708,47 +748,6 @@
                 'running "aws configure"'
             ])
         return returncode, stdout, stderr
-=======
-    def check_quota_available(cls,
-                              region: str,
-                              instance_type: str,
-                              use_spot: bool = False) -> bool:
-        """Check if AWS quota is available for `instance_type` in `region`.
-
-        AWS-specific implementation of check_quota_available. The function works by
-        matching the instance_type to the corresponding AWS quota code, and then using
-        the boto3 Python API to query the region for the specific quota code.
-
-        Returns:
-            False if the quota is found to be zero, and True otherwise.
-        Raises:
-            ImportError: if the dependencies for AWS are not able to be installed.
-            botocore.exceptions.ClientError: error in Boto3 client request.
-        """
-
-        from sky.clouds.service_catalog import aws_catalog  # pylint: disable=import-outside-toplevel,unused-import
-
-        quota_code = aws_catalog.get_quota_code(instance_type, use_spot)
-
-        if quota_code is None:
-            # Quota code not found in the catalog for the chosen instance_type, try provisioning anyway
-            return True
-
-        client = aws.client('service-quotas', region_name=region)
-        try:
-            response = client.get_service_quota(ServiceCode='ec2',
-                                                QuotaCode=quota_code)
-        except aws.botocore_exceptions().ClientError:
-            # Botocore client connection not established, try provisioning anyways
-            return True
-
-        if response['Quota']['Value'] == 0:
-            # Quota found to be zero, do not try provisioning
-            return False
-
-        # Quota found to be greater than zero, try provisioning
-        return True
->>>>>>> a9a9ab12
 
     @classmethod
     def query_status(cls, name: str, tag_filters: Dict[str, str],
