"""Amazon Web Services."""
import functools
import json
import os
import subprocess
import typing
from typing import Dict, Iterator, List, Optional, Tuple

from sky import clouds
from sky import exceptions
from sky.adaptors import aws
from sky.clouds import service_catalog
from sky.utils import common_utils
from sky.utils import ux_utils

if typing.TYPE_CHECKING:
    # renaming to avoid shadowing variables
    from sky import resources as resources_lib

# This local file (under ~/.aws/) will be uploaded to remote nodes (any
# cloud), if all of the following conditions hold:
#   - the current user identity is not using AWS SSO
#   - this file exists
# It has the following purposes:
#   - make all nodes (any cloud) able to access private S3 buckets
#   - make some remote nodes able to launch new nodes on AWS (i.e., makes
#     AWS head node able to launch AWS workers, or any-cloud spot controller
#     able to launch spot clusters on AWS).
#
# If we detect the current user identity is AWS SSO, we will not upload this
# file to any remote nodes (any cloud). Instead, a SkyPilot IAM role is
# assigned to both AWS head and workers.
# TODO(skypilot): This also means we leave open a bug for AWS SSO users that
# use multiple clouds. The non-AWS nodes will have neither the credential
# file nor the ability to understand AWS IAM.
_CREDENTIAL_FILES = [
    'credentials',
]

DEFAULT_AMI_GB = 45


@clouds.CLOUD_REGISTRY.register
class AWS(clouds.Cloud):
    """Amazon Web Services."""

    _REPR = 'AWS'

    # AWS has a limit of the tag value length to 256 characters.
    # By testing, the actual limit is 256 - 12 = 244 characters
    # (ray adds additional `ray-` and `-worker`), due to the
    # maximum length of DescribeInstances API filter value.
    # Reference: https://docs.aws.amazon.com/AWSEC2/latest/UserGuide/Using_Tags.html # pylint: disable=line-too-long
    _MAX_CLUSTER_NAME_LEN_LIMIT = 244

    _regions: List[clouds.Region] = []

    _INDENT_PREFIX = '    '
    _STATIC_CREDENTIAL_HELP_STR = (
        'Run the following commands:'
        f'\n{_INDENT_PREFIX}  $ pip install boto3'
        f'\n{_INDENT_PREFIX}  $ aws configure'
        f'\n{_INDENT_PREFIX}For more info: '
        'https://docs.aws.amazon.com/cli/latest/userguide/cli-configure-quickstart.html'  # pylint: disable=line-too-long
    )

    @classmethod
    def _cloud_unsupported_features(
            cls) -> Dict[clouds.CloudImplementationFeatures, str]:
        return dict()

    @classmethod
    def _max_cluster_name_length(cls) -> Optional[int]:
        return cls._MAX_CLUSTER_NAME_LEN_LIMIT

    @classmethod
    def _sso_credentials_help_str(cls, expired: bool = False) -> str:
        help_str = 'Run the following commands (must use aws v2 CLI):'
        if not expired:
            help_str += f'\n{cls._INDENT_PREFIX}  $ aws configure sso'
        help_str += (
            f'\n{cls._INDENT_PREFIX}  $ aws sso login --profile <profile_name>'
            f'\n{cls._INDENT_PREFIX}For more info: '
            'https://docs.aws.amazon.com/cli/latest/userguide/cli-configure-sso.html'  # pylint: disable=line-too-long
        )
        return help_str

    _MAX_AWSCLI_MAJOR_VERSION = 1

    #### Regions/Zones ####

    @classmethod
    def regions(cls):
        if not cls._regions:
            # https://aws.amazon.com/premiumsupport/knowledge-center/vpc-find-availability-zone-options/
            cls._regions = [
                clouds.Region('us-west-1').set_zones([
                    clouds.Zone('us-west-1a'),
                    clouds.Zone('us-west-1b'),
                ]),
                clouds.Region('us-west-2').set_zones([
                    clouds.Zone('us-west-2a'),
                    clouds.Zone('us-west-2b'),
                    clouds.Zone('us-west-2c'),
                    clouds.Zone('us-west-2d'),
                ]),
                clouds.Region('us-east-2').set_zones([
                    clouds.Zone('us-east-2a'),
                    clouds.Zone('us-east-2b'),
                    clouds.Zone('us-east-2c'),
                ]),
                clouds.Region('us-east-1').set_zones([
                    clouds.Zone('us-east-1a'),
                    clouds.Zone('us-east-1b'),
                    clouds.Zone('us-east-1c'),
                    clouds.Zone('us-east-1d'),
                    clouds.Zone('us-east-1e'),
                    clouds.Zone('us-east-1f'),
                ]),
            ]
        return cls._regions

    @classmethod
    def regions_with_offering(cls, instance_type: Optional[str],
                              accelerators: Optional[Dict[str, int]],
                              use_spot: bool, region: Optional[str],
                              zone: Optional[str]) -> List[clouds.Region]:
        del accelerators  # unused
        if instance_type is None:
            # Fall back to default regions
            regions = cls.regions()
        else:
            regions = service_catalog.get_region_zones_for_instance_type(
                instance_type, use_spot, 'aws')

        if region is not None:
            regions = [r for r in regions if r.name == region]
        if zone is not None:
            for r in regions:
                r.set_zones([z for z in r.zones if z.name == zone])
            regions = [r for r in regions if r.zones]
        return regions

    @classmethod
    def zones_provision_loop(
        cls,
        *,
        region: str,
<<<<<<< HEAD
        instance_type: Optional[str] = None,
        accelerators: Optional[Dict[str, int]] = None,
        use_spot: bool = False,
    ) -> Iterator[Optional[List[clouds.Zone]]]:
=======
        num_nodes: int,
        instance_type: Optional[str] = None,
        accelerators: Optional[Dict[str, int]] = None,
        use_spot: bool = False,
    ) -> Iterator[List[clouds.Zone]]:
>>>>>>> 07ff922f
        # AWS provisioner can handle batched requests, so yield all zones under
        # each region.
        regions = cls.regions_with_offering(instance_type,
                                            accelerators,
                                            use_spot,
                                            region=region,
                                            zone=None)
        for r in regions:
<<<<<<< HEAD
            yield r.zones
=======
            assert r.zones is not None, r
            if num_nodes > 1:
                # When num_nodes > 1, we shouldn't pass a list of zones to the
                # AWS NodeProvider to try, because it may then place the nodes of
                # the same cluster in different zones. This is an artifact of the
                # current AWS NodeProvider implementation.
                for z in r.zones:
                    yield [z]
            else:
                yield r.zones
>>>>>>> 07ff922f

    @classmethod
    def _get_default_ami(cls, region_name: str, instance_type: str) -> str:
        acc = cls.get_accelerators_from_instance_type(instance_type)
        image_id = service_catalog.get_image_id_from_tag(
            'skypilot:gpu-ubuntu-2004', region_name, clouds='aws')
        if acc is not None:
            assert len(acc) == 1, acc
            acc_name = list(acc.keys())[0]
            if acc_name == 'K80':
                image_id = service_catalog.get_image_id_from_tag(
                    'skypilot:k80-ubuntu-2004', region_name, clouds='aws')
        if image_id is not None:
            return image_id
        # Raise ResourcesUnavailableError to make sure the failover in
        # CloudVMRayBackend will be correctly triggered.
        # TODO(zhwu): This is a information leakage to the cloud implementor,
        # we need to find a better way to handle this.
        raise exceptions.ResourcesUnavailableError(
            'No image found in catalog for region '
            f'{region_name}. Try setting a valid image_id.')

    @classmethod
    def _get_image_id(
        cls,
        image_id: Optional[Dict[Optional[str], str]],
        region_name: str,
        instance_type: str,
    ) -> str:
        if image_id is None:
            return cls._get_default_ami(region_name, instance_type)
        if None in image_id:
            image_id_str = image_id[None]
        else:
            assert region_name in image_id, image_id
            image_id_str = image_id[region_name]
        if image_id_str.startswith('skypilot:'):
            image_id_str = service_catalog.get_image_id_from_tag(image_id_str,
                                                                 region_name,
                                                                 clouds='aws')
            if image_id_str is None:
                # Raise ResourcesUnavailableError to make sure the failover
                # in CloudVMRayBackend will be correctly triggered.
                # TODO(zhwu): This is a information leakage to the cloud
                # implementor, we need to find a better way to handle this.
                raise exceptions.ResourcesUnavailableError(
                    f'No image found for region {region_name}')
        return image_id_str

    def get_image_size(self, image_id: str, region: Optional[str]) -> float:
        if image_id.startswith('skypilot:'):
            return DEFAULT_AMI_GB
        assert region is not None, (image_id, region)
        client = aws.client('ec2', region_name=region)
        try:
            image_info = client.describe_images(ImageIds=[image_id])
            image_info = image_info['Images'][0]
            image_size = image_info['BlockDeviceMappings'][0]['Ebs'][
                'VolumeSize']
        except aws.botocore_exceptions().NoCredentialsError:
            # Fallback to default image size if no credentials are available.
            # The credentials issue will be caught when actually provisioning
            # the instance and appropriate errors will be raised there.
            return DEFAULT_AMI_GB
        except aws.botocore_exceptions().ClientError:
            with ux_utils.print_exception_no_traceback():
                raise ValueError(f'Image {image_id!r} not found in '
                                 f'AWS region {region}') from None
        return image_size

    @classmethod
    def get_zone_shell_cmd(cls) -> Optional[str]:
        # The command for getting the current zone is from:
        # https://docs.aws.amazon.com/AWSEC2/latest/UserGuide/instance-identity-documents.html  # pylint: disable=line-too-long
        command_str = (
            'curl -s http://169.254.169.254/latest/dynamic/instance-identity/document'  # pylint: disable=line-too-long
            ' | python3 -u -c "import sys, json; '
            'print(json.load(sys.stdin)[\'availabilityZone\'])"')
        return command_str

    #### Normal methods ####

    def instance_type_to_hourly_cost(self,
                                     instance_type: str,
                                     use_spot: bool,
                                     region: Optional[str] = None,
                                     zone: Optional[str] = None) -> float:
        return service_catalog.get_hourly_cost(instance_type,
                                               use_spot=use_spot,
                                               region=region,
                                               zone=zone,
                                               clouds='aws')

    def accelerators_to_hourly_cost(self,
                                    accelerators: Dict[str, int],
                                    use_spot: bool,
                                    region: Optional[str] = None,
                                    zone: Optional[str] = None) -> float:
        del accelerators, use_spot, region, zone  # unused
        # AWS includes accelerators as part of the instance type.  Implementing
        # this is also necessary for e.g., the instance may have 4 GPUs, while
        # the task specifies to use 1 GPU.
        return 0

    def get_egress_cost(self, num_gigabytes: float):
        # In general, query this from the cloud:
        #   https://aws.amazon.com/s3/pricing/
        # NOTE: egress from US East (Ohio).
        # NOTE: Not accurate as the pricing tier is based on cumulative monthly
        # usage.
        if num_gigabytes > 150 * 1024:
            return 0.05 * num_gigabytes
        cost = 0.0
        if num_gigabytes >= 50 * 1024:
            cost += (num_gigabytes - 50 * 1024) * 0.07
            num_gigabytes -= 50 * 1024

        if num_gigabytes >= 10 * 1024:
            cost += (num_gigabytes - 10 * 1024) * 0.085
            num_gigabytes -= 10 * 1024

        if num_gigabytes > 1:
            cost += (num_gigabytes - 1) * 0.09

        cost += 0.0
        return cost

    def is_same_cloud(self, other: clouds.Cloud):
        return isinstance(other, AWS)

    @classmethod
    def get_default_instance_type(cls,
                                  cpus: Optional[str] = None) -> Optional[str]:
        return service_catalog.get_default_instance_type(cpus=cpus,
                                                         clouds='aws')

    # TODO: factor the following three methods, as they are the same logic
    # between Azure and AWS.
    @classmethod
    def get_accelerators_from_instance_type(
        cls,
        instance_type: str,
    ) -> Optional[Dict[str, int]]:
        return service_catalog.get_accelerators_from_instance_type(
            instance_type, clouds='aws')

    @classmethod
    def get_vcpus_from_instance_type(
        cls,
        instance_type: str,
    ) -> Optional[float]:
        return service_catalog.get_vcpus_from_instance_type(instance_type,
                                                            clouds='aws')

    def make_deploy_resources_variables(
            self, resources: 'resources_lib.Resources',
            region: Optional['clouds.Region'],
            zones: Optional[List['clouds.Zone']]) -> Dict[str, Optional[str]]:
        if region is None:
            assert zones is None, (
                'Set either both or neither for: region, zones.')
            region = self._get_default_region()
            zones = region.zones
        assert zones is not None, (region, zones)

        region_name = region.name
        zone_names = [zone.name for zone in zones]

        r = resources
        # r.accelerators is cleared but .instance_type encodes the info.
        acc_dict = self.get_accelerators_from_instance_type(r.instance_type)
        if acc_dict is not None:
            custom_resources = json.dumps(acc_dict, separators=(',', ':'))
        else:
            custom_resources = None

        image_id = self._get_image_id(r.image_id, region_name, r.instance_type)

        return {
            'instance_type': r.instance_type,
            'custom_resources': custom_resources,
            'use_spot': r.use_spot,
            'region': region_name,
            'zones': ','.join(zone_names),
            'image_id': image_id,
        }

    def get_feasible_launchable_resources(self,
                                          resources: 'resources_lib.Resources'):
        if resources.instance_type is not None:
            assert resources.is_launchable(), resources
            # Treat Resources(AWS, p3.2x, V100) as Resources(AWS, p3.2x).
            resources = resources.copy(accelerators=None)
            return ([resources], [])

        def _make(instance_list):
            resource_list = []
            for instance_type in instance_list:
                r = resources.copy(
                    cloud=AWS(),
                    instance_type=instance_type,
                    # Setting this to None as AWS doesn't separately bill /
                    # attach the accelerators.  Billed as part of the VM type.
                    accelerators=None,
                    cpus=None,
                )
                resource_list.append(r)
            return resource_list

        # Currently, handle a filter on accelerators only.
        accelerators = resources.accelerators
        if accelerators is None:
            # Return a default instance type with the given number of vCPUs.
            default_instance_type = AWS.get_default_instance_type(
                cpus=resources.cpus)
            if default_instance_type is None:
                return ([], [])
            else:
                return (_make([default_instance_type]), [])

        assert len(accelerators) == 1, resources
        acc, acc_count = list(accelerators.items())[0]
        (instance_list, fuzzy_candidate_list
        ) = service_catalog.get_instance_type_for_accelerator(
            acc,
            acc_count,
            use_spot=resources.use_spot,
            cpus=resources.cpus,
            region=resources.region,
            zone=resources.zone,
            clouds='aws')
        if instance_list is None:
            return ([], fuzzy_candidate_list)
        return (_make(instance_list), fuzzy_candidate_list)

    @classmethod
    @functools.lru_cache(maxsize=1)  # Cache since getting identity is slow.
    def check_credentials(cls) -> Tuple[bool, Optional[str]]:
        """Checks if the user has access credentials to this cloud."""
        try:
            # pylint: disable=import-outside-toplevel,unused-import
            import boto3
            import botocore
        except ImportError:
            raise ImportError('Fail to import dependencies for AWS.'
                              'Try pip install "skypilot[aws]"') from None

        # Checks if the AWS CLI is installed properly
        proc = subprocess.run('aws --version',
                              shell=True,
                              check=False,
                              stdout=subprocess.PIPE,
                              stderr=subprocess.PIPE)
        if proc.returncode != 0:
            return False, (
                'AWS CLI is not installed properly. '
                'Run the following commands:'
                f'\n{cls._INDENT_PREFIX}  $ pip install skypilot[aws]'
                f'{cls._INDENT_PREFIX}Credentials may also need to be set. '
                f'{cls._STATIC_CREDENTIAL_HELP_STR}')

        # Checks if AWS credentials 1) exist and 2) are valid.
        # https://stackoverflow.com/questions/53548737/verify-aws-credentials-with-boto3
        try:
            cls.get_current_user_identity()
        except exceptions.CloudUserIdentityError as e:
            return False, str(e)

        static_credential_exists = os.path.isfile(
            os.path.expanduser('~/.aws/credentials'))
        hints = None
        if cls._is_current_identity_sso():
            hints = 'AWS SSO is set. '
            if static_credential_exists:
                hints += (
                    ' To ensure multiple clouds work correctly, please use SkyPilot '
                    'with static credentials (e.g., ~/.aws/credentials) by unsetting '
                    'the AWS_PROFILE environment variable.')
            else:
                hints += (
                    ' It will work if you use AWS only, but will cause problems '
                    'if you want to use multiple clouds. To set up static credentials, '
                    'try: aws configure')

        else:
            # This file is required because it is required by the VMs launched on
            # other clouds to access private s3 buckets and resources like EC2.
            # `get_current_user_identity` does not guarantee this file exists.
            if not static_credential_exists:
                return (False, '~/.aws/credentials does not exist. ' +
                        cls._STATIC_CREDENTIAL_HELP_STR)

        # Fetch the AWS catalogs
        from sky.clouds.service_catalog import aws_catalog  # pylint: disable=import-outside-toplevel,unused-import
        # Trigger the fetch of the availability zones mapping.
        aws_catalog.get_default_instance_type()
        return True, hints

    @classmethod
    def _is_current_identity_sso(cls) -> bool:
        proc = subprocess.run('aws configure list',
                              shell=True,
                              check=False,
                              stdout=subprocess.PIPE,
                              stderr=subprocess.PIPE)
        if proc.returncode != 0:
            return False
        return 'sso' in proc.stdout.decode().split()

    @classmethod
    def get_current_user_identity(cls) -> Optional[str]:
        """Returns the identity of the user on this cloud.

        Raises:
            exceptions.CloudUserIdentityError: if the user identity cannot be
                retrieved.
        """
        try:
            sts = aws.client('sts')
            # The caller identity contains 3 fields: UserId, AccountId, Arn.
            # 'UserId' is unique across all AWS entity, which looks like
            # "AROADBQP57FF2AEXAMPLE:role-session-name"
            # 'AccountId' can be shared by multiple users under the same
            # organization
            # 'Arn' is the full path to the user, which can be reused when
            # the user is deleted and recreated.
            # Refer to https://docs.aws.amazon.com/cli/latest/reference/sts/get-caller-identity.html # pylint: disable=line-too-long
            # and https://docs.aws.amazon.com/IAM/latest/UserGuide/reference_policies_variables.html#principaltable # pylint: disable=line-too-long
            user_id = sts.get_caller_identity()['UserId']
        except aws.botocore_exceptions().NoCredentialsError:
            with ux_utils.print_exception_no_traceback():
                raise exceptions.CloudUserIdentityError(
                    f'AWS credentials are not set. {cls._STATIC_CREDENTIAL_HELP_STR}'
                ) from None
        except aws.botocore_exceptions().ClientError:
            with ux_utils.print_exception_no_traceback():
                raise exceptions.CloudUserIdentityError(
                    'Failed to access AWS services with credentials. '
                    'Make sure that the access and secret keys are correct.'
                    f' {cls._STATIC_CREDENTIAL_HELP_STR}') from None
        except aws.botocore_exceptions().InvalidConfigError as e:
            # pylint: disable=import-outside-toplevel
            import awscli
            from packaging import version
            awscli_version = version.parse(awscli.__version__)
            if (awscli_version < version.parse('1.27.10') and
                    'configured to use SSO' in str(e)):
                with ux_utils.print_exception_no_traceback():
                    raise exceptions.CloudUserIdentityError(
                        'awscli is too old to use SSO. Run the following command to upgrade:'
                        f'\n{cls._INDENT_PREFIX}  $ pip install awscli>=1.27.10'
                        f'\n{cls._INDENT_PREFIX}You may need to log into SSO again after '
                        f'upgrading. {cls._sso_credentials_help_str()}'
                    ) from None
            with ux_utils.print_exception_no_traceback():
                raise exceptions.CloudUserIdentityError(
                    f'Invalid AWS configuration.\n'
                    f'  Reason: {common_utils.format_exception(e, use_bracket=True)}.'
                ) from None
        except aws.botocore_exceptions().TokenRetrievalError:
            # This is raised when the access token is expired, which mainly
            # happens when the user is using temporary credentials or SSO
            # login.
            with ux_utils.print_exception_no_traceback():
                raise exceptions.CloudUserIdentityError(
                    'AWS access token is expired.'
                    f' {cls._sso_credentials_help_str(expired=True)}') from None
        except Exception as e:  # pylint: disable=broad-except
            with ux_utils.print_exception_no_traceback():
                raise exceptions.CloudUserIdentityError(
                    f'Failed to get AWS user.\n'
                    f'  Reason: {common_utils.format_exception(e, use_bracket=True)}.'
                ) from None
        return user_id

    def get_credential_file_mounts(self) -> Dict[str, str]:
        # TODO(skypilot): ~/.aws/credentials is required for users using multiple clouds.
        # If this file does not exist, users can launch on AWS via AWS SSO and assign
        # IAM role to the cluster.
        # However, if users launch clusters in a non-AWS cloud, those clusters do not
        # understand AWS IAM role so will not be able to access private AWS EC2 resources
        # and S3 buckets.

        # The file should not be uploaded if the user is using SSO, as the credential
        # file can be from a different account, and will make autopstop/autodown/spot
        # controller misbehave.

        # TODO(zhwu/zongheng): We can also avoid uploading the credential file for the
        # cluster launched on AWS even if the user is using static credentials. We need
        # to define a mechanism to find out the cloud provider of the cluster to be
        # launched in this function and make sure the cluster will not be used for
        # launching clusters in other clouds, e.g. spot controller.
        if self._is_current_identity_sso():
            return {}
        return {
            f'~/.aws/{filename}': f'~/.aws/{filename}'
            for filename in _CREDENTIAL_FILES
            if os.path.exists(os.path.expanduser(f'~/.aws/{filename}'))
        }

    def instance_type_exists(self, instance_type):
        return service_catalog.instance_type_exists(instance_type, clouds='aws')

    def accelerator_in_region_or_zone(self,
                                      accelerator: str,
                                      acc_count: int,
                                      region: Optional[str] = None,
                                      zone: Optional[str] = None) -> bool:
        return service_catalog.accelerator_in_region_or_zone(
            accelerator, acc_count, region, zone, 'aws')<|MERGE_RESOLUTION|>--- conflicted
+++ resolved
@@ -146,18 +146,11 @@
         cls,
         *,
         region: str,
-<<<<<<< HEAD
-        instance_type: Optional[str] = None,
-        accelerators: Optional[Dict[str, int]] = None,
-        use_spot: bool = False,
-    ) -> Iterator[Optional[List[clouds.Zone]]]:
-=======
         num_nodes: int,
         instance_type: Optional[str] = None,
         accelerators: Optional[Dict[str, int]] = None,
         use_spot: bool = False,
     ) -> Iterator[List[clouds.Zone]]:
->>>>>>> 07ff922f
         # AWS provisioner can handle batched requests, so yield all zones under
         # each region.
         regions = cls.regions_with_offering(instance_type,
@@ -166,9 +159,6 @@
                                             region=region,
                                             zone=None)
         for r in regions:
-<<<<<<< HEAD
-            yield r.zones
-=======
             assert r.zones is not None, r
             if num_nodes > 1:
                 # When num_nodes > 1, we shouldn't pass a list of zones to the
@@ -179,7 +169,6 @@
                     yield [z]
             else:
                 yield r.zones
->>>>>>> 07ff922f
 
     @classmethod
     def _get_default_ami(cls, region_name: str, instance_type: str) -> str:
