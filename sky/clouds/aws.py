"""Amazon Web Services."""

# pylint: disable=import-outside-toplevel

import json
import os
import subprocess
import typing
from typing import Dict, Iterator, List, Optional, Tuple

from sky import clouds
from sky import exceptions
from sky.adaptors import aws
from sky.clouds import service_catalog
from sky.utils import common_utils
from sky.utils import ux_utils

if typing.TYPE_CHECKING:
    # renaming to avoid shadowing variables
    from sky import resources as resources_lib

# This local file (under ~/.aws/) will be uploaded to remote nodes (any
# cloud), if all of the following conditions hold:
#   - the current user identity is not using AWS SSO
#   - this file exists
# It has the following purposes:
#   - make all nodes (any cloud) able to access private S3 buckets
#   - make some remote nodes able to launch new nodes on AWS (i.e., makes
#     AWS head node able to launch AWS workers, or any-cloud spot controller
#     able to launch spot clusters on AWS).
#
# If we detect the current user identity is AWS SSO, we will not upload this
# file to any remote nodes (any cloud). Instead, a SkyPilot IAM role is
# assigned to both AWS head and workers.
# TODO(skypilot): This also means we leave open a bug for AWS SSO users that
# use multiple clouds. The non-AWS nodes will have neither the credential
# file nor the ability to understand AWS IAM.
_CREDENTIAL_FILES = [
    'credentials',
]

DEFAULT_AMI_GB = 45


@clouds.CLOUD_REGISTRY.register
class AWS(clouds.Cloud):
    """Amazon Web Services."""

    _REPR = 'AWS'
    _regions: List[clouds.Region] = []

    _INDENT_PREFIX = '    '
    _STATIC_CREDENTIAL_HELP_STR = (
        'Run the following commands:'
        f'\n{_INDENT_PREFIX}  $ pip install boto3'
        f'\n{_INDENT_PREFIX}  $ aws configure'
        f'\n{_INDENT_PREFIX}For more info: '
        'https://docs.aws.amazon.com/cli/latest/userguide/cli-configure-quickstart.html'  # pylint: disable=line-too-long
    )

    @classmethod
    def _sso_credentials_help_str(cls, expired: bool = False) -> str:
        help_str = 'Run the following commands (must use aws v2 CLI):'
        if not expired:
            help_str += f'\n{cls._INDENT_PREFIX}  $ aws configure sso'
        help_str += (
            f'\n{cls._INDENT_PREFIX}  $ aws sso login --profile <profile_name>'
            f'\n{cls._INDENT_PREFIX}For more info: '
            'https://docs.aws.amazon.com/cli/latest/userguide/cli-configure-sso.html'  # pylint: disable=line-too-long
        )
        return help_str

    _MAX_AWSCLI_MAJOR_VERSION = 1

    #### Regions/Zones ####

    @classmethod
    def regions(cls):
        if not cls._regions:
            # https://aws.amazon.com/premiumsupport/knowledge-center/vpc-find-availability-zone-options/
            cls._regions = [
                clouds.Region('us-west-1').set_zones([
                    clouds.Zone('us-west-1a'),
                    clouds.Zone('us-west-1b'),
                ]),
                clouds.Region('us-west-2').set_zones([
                    clouds.Zone('us-west-2a'),
                    clouds.Zone('us-west-2b'),
                    clouds.Zone('us-west-2c'),
                    clouds.Zone('us-west-2d'),
                ]),
                clouds.Region('us-east-2').set_zones([
                    clouds.Zone('us-east-2a'),
                    clouds.Zone('us-east-2b'),
                    clouds.Zone('us-east-2c'),
                ]),
                clouds.Region('us-east-1').set_zones([
                    clouds.Zone('us-east-1a'),
                    clouds.Zone('us-east-1b'),
                    clouds.Zone('us-east-1c'),
                    clouds.Zone('us-east-1d'),
                    clouds.Zone('us-east-1e'),
                    clouds.Zone('us-east-1f'),
                ]),
            ]
        return cls._regions

    @classmethod
    def region_zones_provision_loop(
        cls,
        *,
        instance_type: Optional[str] = None,
        accelerators: Optional[Dict[str, int]] = None,
        use_spot: bool = False,
    ) -> Iterator[Tuple[clouds.Region, List[clouds.Zone]]]:
        # AWS provisioner can handle batched requests, so yield all zones under
        # each region.
        del accelerators  # unused

        if instance_type is None:
            # fallback to manually specified region/zones
            regions = cls.regions()
        else:
            regions = service_catalog.get_region_zones_for_instance_type(
                instance_type, use_spot, 'aws')
        for region in regions:
            yield region, region.zones

    @classmethod
    def _get_default_ami(cls, region_name: str, instance_type: str) -> str:
        acc = cls.get_accelerators_from_instance_type(instance_type)
        image_id = service_catalog.get_image_id_from_tag(
            'skypilot:gpu-ubuntu-2004', region_name, clouds='aws')
        if acc is not None:
            assert len(acc) == 1, acc
            acc_name = list(acc.keys())[0]
            if acc_name == 'K80':
                image_id = service_catalog.get_image_id_from_tag(
                    'skypilot:k80-ubuntu-2004', region_name, clouds='aws')
        if image_id is not None:
            return image_id
        # Raise ResourcesUnavailableError to make sure the failover in
        # CloudVMRayBackend will be correctly triggered.
        # TODO(zhwu): This is a information leakage to the cloud implementor,
        # we need to find a better way to handle this.
        raise exceptions.ResourcesUnavailableError(
            'No image found in catalog for region '
            f'{region_name}. Try setting a valid image_id.')

    @classmethod
    def _get_image_id(
        cls,
        image_id: Optional[Dict[Optional[str], str]],
        region_name: str,
<<<<<<< HEAD
        instance_type: str,
    ) -> str:
=======
    ) -> Optional[str]:
>>>>>>> d2e58adf
        if image_id is None:
            return cls._get_default_ami(region_name, instance_type)
        if None in image_id:
            image_id_str = image_id[None]
        else:
            assert region_name in image_id, image_id
            image_id_str = image_id[region_name]
        if image_id_str.startswith('skypilot:'):
            image_id_str = service_catalog.get_image_id_from_tag(image_id_str,
                                                                 region_name,
                                                                 clouds='aws')
            if image_id_str is None:
                # Raise ResourcesUnavailableError to make sure the failover
                # in CloudVMRayBackend will be correctly triggered.
                # TODO(zhwu): This is a information leakage to the cloud
                # implementor, we need to find a better way to handle this.
                raise exceptions.ResourcesUnavailableError(
                    f'No image found for region {region_name}')
        return image_id_str

    def get_image_size(self, image_id: str, region: Optional[str]) -> float:
        if image_id.startswith('skypilot:'):
            return DEFAULT_AMI_GB
        assert region is not None, (image_id, region)
        client = aws.client('ec2', region_name=region)
        try:
            image_info = client.describe_images(ImageIds=[image_id])
            image_info = image_info['Images'][0]
            image_size = image_info['BlockDeviceMappings'][0]['Ebs'][
                'VolumeSize']
        except aws.botocore_exceptions().NoCredentialsError:
            # Fallback to default image size if no credentials are available.
            # The credentials issue will be caught when actually provisioning
            # the instance and appropriate errors will be raised there.
            return DEFAULT_AMI_GB
        except aws.botocore_exceptions().ClientError:
            with ux_utils.print_exception_no_traceback():
                raise ValueError(f'Image {image_id!r} not found in '
                                 f'AWS region {region}') from None
        return image_size

    @classmethod
    def get_zone_shell_cmd(cls) -> Optional[str]:
        # The command for getting the current zone is from:
        # https://docs.aws.amazon.com/AWSEC2/latest/UserGuide/instance-identity-documents.html  # pylint: disable=line-too-long
        command_str = (
            'curl -s http://169.254.169.254/latest/dynamic/instance-identity/document'  # pylint: disable=line-too-long
            ' | python3 -u -c "import sys, json; '
            'print(json.load(sys.stdin)[\'availabilityZone\'])"')
        return command_str

    #### Normal methods ####

    def instance_type_to_hourly_cost(self, instance_type: str, use_spot: bool):
        return service_catalog.get_hourly_cost(instance_type,
                                               region=None,
                                               use_spot=use_spot,
                                               clouds='aws')

    def accelerators_to_hourly_cost(self, accelerators,
                                    use_spot: bool) -> float:
        # AWS includes accelerators as part of the instance type.  Implementing
        # this is also necessary for e.g., the instance may have 4 GPUs, while
        # the task specifies to use 1 GPU.
        return 0

    def get_egress_cost(self, num_gigabytes: float):
        # In general, query this from the cloud:
        #   https://aws.amazon.com/s3/pricing/
        # NOTE: egress from US East (Ohio).
        # NOTE: Not accurate as the pricing tier is based on cumulative monthly
        # usage.
        if num_gigabytes > 150 * 1024:
            return 0.05 * num_gigabytes
        cost = 0.0
        if num_gigabytes >= 50 * 1024:
            cost += (num_gigabytes - 50 * 1024) * 0.07
            num_gigabytes -= 50 * 1024

        if num_gigabytes >= 10 * 1024:
            cost += (num_gigabytes - 10 * 1024) * 0.085
            num_gigabytes -= 10 * 1024

        if num_gigabytes > 1:
            cost += (num_gigabytes - 1) * 0.09

        cost += 0.0
        return cost

    def is_same_cloud(self, other: clouds.Cloud):
        return isinstance(other, AWS)

    @classmethod
    def get_default_instance_type(cls) -> str:
        # 8 vCpus, 32 GB RAM. 3rd generation Intel Xeon. General Purpose.
        return 'm6i.2xlarge'

    # TODO: factor the following three methods, as they are the same logic
    # between Azure and AWS.
    @classmethod
    def get_accelerators_from_instance_type(
        cls,
        instance_type: str,
    ) -> Optional[Dict[str, int]]:
        return service_catalog.get_accelerators_from_instance_type(
            instance_type, clouds='aws')

    @classmethod
    def get_vcpus_from_instance_type(
        cls,
        instance_type: str,
    ) -> Optional[float]:
        return service_catalog.get_vcpus_from_instance_type(instance_type,
                                                            clouds='aws')

    def make_deploy_resources_variables(
            self, resources: 'resources_lib.Resources',
            region: Optional['clouds.Region'],
            zones: Optional[List['clouds.Zone']]) -> Dict[str, Optional[str]]:
        if region is None:
            assert zones is None, (
                'Set either both or neither for: region, zones.')
            region = self._get_default_region()
            zones = region.zones
        else:
            assert zones is not None, (
                'Set either both or neither for: region, zones.')

        region_name = region.name
        zone_names = [zone.name for zone in zones]

        r = resources
        # r.accelerators is cleared but .instance_type encodes the info.
        acc_dict = self.get_accelerators_from_instance_type(r.instance_type)
        if acc_dict is not None:
            custom_resources = json.dumps(acc_dict, separators=(',', ':'))
        else:
            custom_resources = None

        image_id = self._get_image_id(r.image_id, region_name, r.instance_type)

        return {
            'instance_type': r.instance_type,
            'custom_resources': custom_resources,
            'use_spot': r.use_spot,
            'region': region_name,
            'zones': ','.join(zone_names),
            'image_id': image_id,
        }

    def get_feasible_launchable_resources(self,
                                          resources: 'resources_lib.Resources'):
        fuzzy_candidate_list: List[str] = []
        if resources.instance_type is not None:
            assert resources.is_launchable(), resources
            # Treat Resources(AWS, p3.2x, V100) as Resources(AWS, p3.2x).
            resources = resources.copy(accelerators=None)
            return ([resources], fuzzy_candidate_list)

        def _make(instance_list):
            resource_list = []
            for instance_type in instance_list:
                r = resources.copy(
                    cloud=AWS(),
                    instance_type=instance_type,
                    # Setting this to None as AWS doesn't separately bill /
                    # attach the accelerators.  Billed as part of the VM type.
                    accelerators=None,
                )
                resource_list.append(r)
            return resource_list

        # Currently, handle a filter on accelerators only.
        accelerators = resources.accelerators
        if accelerators is None:
            # No requirements to filter, so just return a default VM type.
            return (_make([AWS.get_default_instance_type()]),
                    fuzzy_candidate_list)

        assert len(accelerators) == 1, resources
        acc, acc_count = list(accelerators.items())[0]
        (instance_list, fuzzy_candidate_list
        ) = service_catalog.get_instance_type_for_accelerator(acc,
                                                              acc_count,
                                                              clouds='aws')
        if instance_list is None:
            return ([], fuzzy_candidate_list)
        return (_make(instance_list), fuzzy_candidate_list)

    def check_credentials(self) -> Tuple[bool, Optional[str]]:
        """Checks if the user has access credentials to this cloud."""
        try:
            # pylint: disable=top-level-import-outside-toplevel,unused-import
            import boto3
            import botocore
        except ImportError:
            raise ImportError('Fail to import dependencies for AWS.'
                              'Try pip install "skypilot[aws]"') from None

        # Checks if the AWS CLI is installed properly
        proc = subprocess.run('aws --version',
                              shell=True,
                              check=False,
                              stdout=subprocess.PIPE,
                              stderr=subprocess.PIPE)
        if proc.returncode != 0:
            return False, (
                'AWS CLI is not installed properly. '
                'Run the following commands:'
                f'\n{self._INDENT_PREFIX}  $ pip install skypilot[aws]'
                f'{self._INDENT_PREFIX}Credentials may also need to be set. '
                f'{self._STATIC_CREDENTIAL_HELP_STR}')

        # Checks if AWS credentials 1) exist and 2) are valid.
        # https://stackoverflow.com/questions/53548737/verify-aws-credentials-with-boto3
        try:
            self.get_current_user_identity()
        except exceptions.CloudUserIdentityError as e:
            return False, str(e)

        static_credential_exists = os.path.isfile(
            os.path.expanduser('~/.aws/credentials'))
        hints = None
        if self._is_current_identity_sso():
            hints = 'AWS SSO is set. '
            if static_credential_exists:
                hints += (
                    ' To ensure multiple clouds work correctly, please use SkyPilot '
                    'with static credentials (e.g., ~/.aws/credentials) by unsetting '
                    'the AWS_PROFILE environment variable.')
            else:
                hints += (
                    ' It will work if you use AWS only, but will cause problems '
                    'if you want to use multiple clouds. To set up static credentials, '
                    'try: aws configure')

        else:
            # This file is required because it is required by the VMs launched on
            # other clouds to access private s3 buckets and resources like EC2.
            # `get_current_user_identity` does not guarantee this file exists.
            if not static_credential_exists:
                return (False, '~/.aws/credentials does not exist. ' +
                        self._STATIC_CREDENTIAL_HELP_STR)

        # Fetch the AWS availability zones mapping from ID to name.
        from sky.clouds.service_catalog import aws_catalog  # pylint: disable=import-outside-toplevel,unused-import
        return True, hints

    def _is_current_identity_sso(self) -> bool:
        proc = subprocess.run('aws configure list',
                              shell=True,
                              check=False,
                              stdout=subprocess.PIPE,
                              stderr=subprocess.PIPE)
        if proc.returncode != 0:
            return False
        return 'sso' in proc.stdout.decode().split()

    def get_current_user_identity(self) -> Optional[str]:
        """Returns the identity of the user on this cloud."""
        try:
            sts = aws.client('sts')
            # The caller identity contains 3 fields: UserId, AccountId, Arn.
            # 'UserId' is unique across all AWS entity, which looks like
            # "AROADBQP57FF2AEXAMPLE:role-session-name"
            # 'AccountId' can be shared by multiple users under the same
            # organization
            # 'Arn' is the full path to the user, which can be reused when
            # the user is deleted and recreated.
            # Refer to https://docs.aws.amazon.com/cli/latest/reference/sts/get-caller-identity.html # pylint: disable=line-too-long
            # and https://docs.aws.amazon.com/IAM/latest/UserGuide/reference_policies_variables.html#principaltable # pylint: disable=line-too-long
            user_id = sts.get_caller_identity()['UserId']
        except aws.botocore_exceptions().NoCredentialsError:
            with ux_utils.print_exception_no_traceback():
                raise exceptions.CloudUserIdentityError(
                    f'AWS credentials are not set. {self._STATIC_CREDENTIAL_HELP_STR}'
                ) from None
        except aws.botocore_exceptions().ClientError:
            with ux_utils.print_exception_no_traceback():
                raise exceptions.CloudUserIdentityError(
                    'Failed to access AWS services with credentials. '
                    'Make sure that the access and secret keys are correct.'
                    f' {self._STATIC_CREDENTIAL_HELP_STR}') from None
        except aws.botocore_exceptions().InvalidConfigError as e:
            import awscli
            from packaging import version
            awscli_version = version.parse(awscli.__version__)
            if (awscli_version < version.parse('1.27.10') and
                    'configured to use SSO' in str(e)):
                with ux_utils.print_exception_no_traceback():
                    raise exceptions.CloudUserIdentityError(
                        'awscli is too old to use SSO. Run the following command to upgrade:'
                        f'\n{self._INDENT_PREFIX}  $ pip install awscli>=1.27.10'
                        f'\n{self._INDENT_PREFIX}You may need to log into SSO again after '
                        f'upgrading. {self._sso_credentials_help_str()}'
                    ) from None
            with ux_utils.print_exception_no_traceback():
                raise exceptions.CloudUserIdentityError(
                    f'Invalid AWS configuration.\n'
                    f'  Reason: {common_utils.format_exception(e, use_bracket=True)}.'
                ) from None
        except aws.botocore_exceptions().TokenRetrievalError:
            # This is raised when the access token is expired, which mainly
            # happens when the user is using temporary credentials or SSO
            # login.
            with ux_utils.print_exception_no_traceback():
                raise exceptions.CloudUserIdentityError(
                    'AWS access token is expired.'
                    f' {self._sso_credentials_help_str(expired=True)}'
                ) from None
        except Exception as e:  # pylint: disable=broad-except
            with ux_utils.print_exception_no_traceback():
                raise exceptions.CloudUserIdentityError(
                    f'Failed to get AWS user.\n'
                    f'  Reason: {common_utils.format_exception(e, use_bracket=True)}.'
                ) from None
        return user_id

    def get_credential_file_mounts(self) -> Dict[str, str]:
        # TODO(skypilot): ~/.aws/credentials is required for users using multiple clouds.
        # If this file does not exist, users can launch on AWS via AWS SSO and assign
        # IAM role to the cluster.
        # However, if users launch clusters in a non-AWS cloud, those clusters do not
        # understand AWS IAM role so will not be able to access private AWS EC2 resources
        # and S3 buckets.

        # The file should not be uploaded if the user is using SSO, as the credential
        # file can be from a different account, and will make autopstop/autodown/spot
        # controller misbehave.

        # TODO(zhwu/zongheng): We can also avoid uploading the credential file for the
        # cluster launched on AWS even if the user is using static credentials. We need
        # to define a mechanism to find out the cloud provider of the cluster to be
        # launched in this function and make sure the cluster will not be used for
        # launching clusters in other clouds, e.g. spot controller.
        if self._is_current_identity_sso():
            return {}
        return {
            f'~/.aws/{filename}': f'~/.aws/{filename}'
            for filename in _CREDENTIAL_FILES
            if os.path.exists(os.path.expanduser(f'~/.aws/{filename}'))
        }

    def instance_type_exists(self, instance_type):
        return service_catalog.instance_type_exists(instance_type, clouds='aws')

    def accelerator_in_region_or_zone(self,
                                      accelerator: str,
                                      acc_count: int,
                                      region: Optional[str] = None,
                                      zone: Optional[str] = None) -> bool:
        return service_catalog.accelerator_in_region_or_zone(
            accelerator, acc_count, region, zone, 'aws')<|MERGE_RESOLUTION|>--- conflicted
+++ resolved
@@ -152,12 +152,8 @@
         cls,
         image_id: Optional[Dict[Optional[str], str]],
         region_name: str,
-<<<<<<< HEAD
         instance_type: str,
     ) -> str:
-=======
-    ) -> Optional[str]:
->>>>>>> d2e58adf
         if image_id is None:
             return cls._get_default_ami(region_name, instance_type)
         if None in image_id:
