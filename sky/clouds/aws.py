"""Amazon Web Services."""
import enum
import functools
import json
import os
import re
import subprocess
import time
import typing
from typing import Any, Dict, Iterator, List, Optional, Tuple

from sky import clouds
from sky import exceptions
from sky import provision as provision_lib
from sky import sky_logging
from sky import skypilot_config
from sky.adaptors import aws
from sky.clouds import service_catalog
from sky.utils import common_utils
from sky.utils import resources_utils
from sky.utils import rich_utils
from sky.utils import subprocess_utils
from sky.utils import ux_utils

if typing.TYPE_CHECKING:
    # renaming to avoid shadowing variables
    from sky import resources as resources_lib
    from sky import status_lib

logger = sky_logging.init_logger(__name__)

# This local file (under ~/.aws/) will be uploaded to remote nodes (any
# cloud), if all of the following conditions hold:
#   - the current user identity is not using AWS SSO
#   - this file exists
# It has the following purposes:
#   - make all nodes (any cloud) able to access private S3 buckets
#   - make some remote nodes able to launch new nodes on AWS (i.e., makes
#     AWS head node able to launch AWS workers, or any-cloud spot controller
#     able to launch spot clusters on AWS).
#
# If we detect the current user identity is AWS SSO, we will not upload this
# file to any remote nodes (any cloud). Instead, a SkyPilot IAM role is
# assigned to both AWS head and workers.
# TODO(skypilot): This also means we leave open a bug for AWS SSO users that
# use multiple clouds. The non-AWS nodes will have neither the credential
# file nor the ability to understand AWS IAM.
_CREDENTIAL_FILES = [
    'credentials',
]

DEFAULT_AMI_GB = 45

# Temporary measure, as deleting per-cluster SGs is too slow.
# See https://github.com/skypilot-org/skypilot/pull/742.
# Generate the name of the security group we're looking for.
# (username, last 4 chars of hash of hostname): for uniquefying
# users on shared-account scenarios.
DEFAULT_SECURITY_GROUP_NAME = f'sky-sg-{common_utils.user_and_hostname_hash()}'
# Security group to use when user specified ports in their resources.
USER_PORTS_SECURITY_GROUP_NAME = 'sky-sg-{}'


class AWSIdentityType(enum.Enum):
    """AWS identity type.

    The account type is determined by the current user identity, based on `aws
    configure list`. We will check the existence of the value in the output of
    `aws configure list` to determine the account type.
    """
    #       Name                    Value             Type    Location
    #       ----                    -----             ----    --------
    #    profile                     1234              env    ...
    # access_key     ****************abcd              sso
    # secret_key     ****************abcd              sso
    #     region                <not set>             None    None
    SSO = 'sso'

    ENV = 'env'

    IAM_ROLE = 'iam-role'

    #       Name                    Value             Type    Location
    #       ----                    -----             ----    --------
    #    profile                <not set>             None    None
    # access_key     ****************abcd shared-credentials-file
    # secret_key     ****************abcd shared-credentials-file
    #     region                us-east-1      config-file    ~/.aws/config
    SHARED_CREDENTIALS_FILE = 'shared-credentials-file'


@clouds.CLOUD_REGISTRY.register
class AWS(clouds.Cloud):
    """Amazon Web Services."""

    _REPR = 'AWS'

    # AWS has a limit of the tag value length to 256 characters.
    # By testing, the actual limit is 256 - 8 = 248 characters
    # (our provisioner adds additional `-worker`), due to the
    # maximum length of DescribeInstances API filter value.
    # Reference: https://docs.aws.amazon.com/AWSEC2/latest/UserGuide/Using_Tags.html # pylint: disable=line-too-long
    _MAX_CLUSTER_NAME_LEN_LIMIT = 248

    _regions: List[clouds.Region] = []

    _INDENT_PREFIX = '    '
    _STATIC_CREDENTIAL_HELP_STR = (
        'Run the following commands:'
        f'\n{_INDENT_PREFIX}  $ aws configure'
        f'\n{_INDENT_PREFIX}  $ aws configure list  # Ensure that this shows identity is set.'
        f'\n{_INDENT_PREFIX}For more info: '
        'https://docs.aws.amazon.com/cli/latest/userguide/cli-configure-quickstart.html'  # pylint: disable=line-too-long
    )

<<<<<<< HEAD
    _SUPPORTED_DISK_TIERS = set(resources_utils.DiskTier)
=======
    PROVISIONER_VERSION = clouds.ProvisionerVersion.SKYPILOT
    STATUS_VERSION = clouds.StatusVersion.SKYPILOT
>>>>>>> 1e53317b

    @classmethod
    def _unsupported_features_for_resources(
        cls, resources: 'resources_lib.Resources'
    ) -> Dict[clouds.CloudImplementationFeatures, str]:
        if resources.use_spot:
            return {
                clouds.CloudImplementationFeatures.STOP:
                    ('Stopping spot instances is currently not supported on'
                     f' {cls._REPR}.'),
            }
        return {}

    @classmethod
    def max_cluster_name_length(cls) -> Optional[int]:
        return cls._MAX_CLUSTER_NAME_LEN_LIMIT

    @classmethod
    def _sso_credentials_help_str(cls, expired: bool = False) -> str:
        help_str = 'Run the following commands (must use AWS CLI v2):'
        if not expired:
            help_str += f'\n{cls._INDENT_PREFIX}  $ aws configure sso'
        help_str += (
            f'\n{cls._INDENT_PREFIX}  $ aws sso login --profile <profile_name>'
            f'\n{cls._INDENT_PREFIX}For more info: '
            'https://docs.aws.amazon.com/cli/latest/userguide/cli-configure-sso.html'  # pylint: disable=line-too-long
        )
        return help_str

    _MAX_AWSCLI_MAJOR_VERSION = 1

    #### Regions/Zones ####

    @classmethod
    def regions_with_offering(cls, instance_type: str,
                              accelerators: Optional[Dict[str, int]],
                              use_spot: bool, region: Optional[str],
                              zone: Optional[str]) -> List[clouds.Region]:
        del accelerators  # unused
        regions = service_catalog.get_region_zones_for_instance_type(
            instance_type, use_spot, 'aws')

        if region is not None:
            regions = [r for r in regions if r.name == region]
        if zone is not None:
            for r in regions:
                assert r.zones is not None, r
                r.set_zones([z for z in r.zones if z.name == zone])
            regions = [r for r in regions if r.zones]
        return regions

    @classmethod
    def zones_provision_loop(
        cls,
        *,
        region: str,
        num_nodes: int,
        instance_type: str,
        accelerators: Optional[Dict[str, int]] = None,
        use_spot: bool = False,
    ) -> Iterator[List[clouds.Zone]]:
        # AWS provisioner can handle batched requests, so yield all zones under
        # each region.
        regions = cls.regions_with_offering(instance_type,
                                            accelerators,
                                            use_spot,
                                            region=region,
                                            zone=None)
        for r in regions:
            assert r.zones is not None, r
            if num_nodes > 1:
                # When num_nodes > 1, we shouldn't pass a list of zones to the
                # AWS NodeProvider to try, because it may then place the nodes of
                # the same cluster in different zones. This is an artifact of the
                # current AWS NodeProvider implementation.
                for z in r.zones:
                    yield [z]
            else:
                yield r.zones

    @classmethod
    def _get_default_ami(cls, region_name: str, instance_type: str) -> str:
        acc = cls.get_accelerators_from_instance_type(instance_type)
        image_id = service_catalog.get_image_id_from_tag(
            'skypilot:gpu-ubuntu-2004', region_name, clouds='aws')
        if acc is not None:
            assert len(acc) == 1, acc
            acc_name = list(acc.keys())[0]
            if acc_name == 'K80':
                image_id = service_catalog.get_image_id_from_tag(
                    'skypilot:k80-ubuntu-2004', region_name, clouds='aws')
        if image_id is not None:
            return image_id
        # Raise ResourcesUnavailableError to make sure the failover in
        # CloudVMRayBackend will be correctly triggered.
        # TODO(zhwu): This is a information leakage to the cloud implementor,
        # we need to find a better way to handle this.
        raise exceptions.ResourcesUnavailableError(
            'No image found in catalog for region '
            f'{region_name}. Try setting a valid image_id.')

    @classmethod
    def _get_image_id(
        cls,
        image_id: Optional[Dict[Optional[str], str]],
        region_name: str,
        instance_type: str,
    ) -> str:
        if image_id is None:
            return cls._get_default_ami(region_name, instance_type)
        if None in image_id:
            image_id_str = image_id[None]
        else:
            assert region_name in image_id, image_id
            image_id_str = image_id[region_name]
        if image_id_str.startswith('skypilot:'):
            image_id_str = service_catalog.get_image_id_from_tag(image_id_str,
                                                                 region_name,
                                                                 clouds='aws')
            if image_id_str is None:
                # Raise ResourcesUnavailableError to make sure the failover
                # in CloudVMRayBackend will be correctly triggered.
                # TODO(zhwu): This is a information leakage to the cloud
                # implementor, we need to find a better way to handle this.
                raise exceptions.ResourcesUnavailableError(
                    f'No image found for region {region_name}')
        return image_id_str

    @classmethod
    def get_image_size(cls, image_id: str, region: Optional[str]) -> float:
        if image_id.startswith('skypilot:'):
            return DEFAULT_AMI_GB
        assert region is not None, (image_id, region)
        client = aws.client('ec2', region_name=region)
        try:
            image_info = client.describe_images(ImageIds=[image_id])
            image_info = image_info['Images'][0]
            image_size = image_info['BlockDeviceMappings'][0]['Ebs'][
                'VolumeSize']
        except aws.botocore_exceptions().NoCredentialsError:
            # Fallback to default image size if no credentials are available.
            # The credentials issue will be caught when actually provisioning
            # the instance and appropriate errors will be raised there.
            return DEFAULT_AMI_GB
        except aws.botocore_exceptions().ClientError:
            with ux_utils.print_exception_no_traceback():
                raise ValueError(
                    f'Image {image_id!r} not found in AWS region {region}.\n'
                    f'\nTo find AWS AMI IDs: https://docs.aws.amazon.com/cli/latest/reference/ec2/describe-images.html#examples\n'  # pylint: disable=line-too-long
                    'Example: ami-0729d913a335efca7') from None
        return image_size

    @classmethod
    def get_zone_shell_cmd(cls) -> Optional[str]:
        # The command for getting the current zone is from:
        # https://docs.aws.amazon.com/AWSEC2/latest/UserGuide/instance-identity-documents.html  # pylint: disable=line-too-long
        command_str = (
            'curl -s http://169.254.169.254/latest/dynamic/instance-identity/document'  # pylint: disable=line-too-long
            ' | python3 -u -c "import sys, json; '
            'print(json.load(sys.stdin)[\'availabilityZone\'])"')
        return command_str

    #### Normal methods ####

    def instance_type_to_hourly_cost(self,
                                     instance_type: str,
                                     use_spot: bool,
                                     region: Optional[str] = None,
                                     zone: Optional[str] = None) -> float:
        return service_catalog.get_hourly_cost(instance_type,
                                               use_spot=use_spot,
                                               region=region,
                                               zone=zone,
                                               clouds='aws')

    def accelerators_to_hourly_cost(self,
                                    accelerators: Dict[str, int],
                                    use_spot: bool,
                                    region: Optional[str] = None,
                                    zone: Optional[str] = None) -> float:
        del accelerators, use_spot, region, zone  # unused
        # AWS includes accelerators as part of the instance type.  Implementing
        # this is also necessary for e.g., the instance may have 4 GPUs, while
        # the task specifies to use 1 GPU.
        return 0

    def get_egress_cost(self, num_gigabytes: float):
        # In general, query this from the cloud:
        #   https://aws.amazon.com/s3/pricing/
        # NOTE: egress from US East (Ohio).
        # NOTE: Not accurate as the pricing tier is based on cumulative monthly
        # usage.
        if num_gigabytes > 150 * 1024:
            return 0.05 * num_gigabytes
        cost = 0.0
        if num_gigabytes >= 50 * 1024:
            cost += (num_gigabytes - 50 * 1024) * 0.07
            num_gigabytes -= 50 * 1024

        if num_gigabytes >= 10 * 1024:
            cost += (num_gigabytes - 10 * 1024) * 0.085
            num_gigabytes -= 10 * 1024

        if num_gigabytes > 1:
            cost += (num_gigabytes - 1) * 0.09

        cost += 0.0
        return cost

    def is_same_cloud(self, other: clouds.Cloud):
        return isinstance(other, AWS)

    @classmethod
    def get_default_instance_type(
            cls,
            cpus: Optional[str] = None,
            memory: Optional[str] = None,
            disk_tier: Optional[resources_utils.DiskTier] = None
    ) -> Optional[str]:
        return service_catalog.get_default_instance_type(cpus=cpus,
                                                         memory=memory,
                                                         disk_tier=disk_tier,
                                                         clouds='aws')

    # TODO: factor the following three methods, as they are the same logic
    # between Azure and AWS.
    @classmethod
    def get_accelerators_from_instance_type(
        cls,
        instance_type: str,
    ) -> Optional[Dict[str, int]]:
        return service_catalog.get_accelerators_from_instance_type(
            instance_type, clouds='aws')

    @classmethod
    def get_vcpus_mem_from_instance_type(
        cls,
        instance_type: str,
    ) -> Tuple[Optional[float], Optional[float]]:
        return service_catalog.get_vcpus_mem_from_instance_type(instance_type,
                                                                clouds='aws')

    def make_deploy_resources_variables(
            self, resources: 'resources_lib.Resources',
            cluster_name_on_cloud: str, region: 'clouds.Region',
            zones: Optional[List['clouds.Zone']]) -> Dict[str, Any]:
        assert zones is not None, (region, zones)

        region_name = region.name
        zone_names = [zone.name for zone in zones]

        r = resources
        # r.accelerators is cleared but .instance_type encodes the info.
        acc_dict = self.get_accelerators_from_instance_type(r.instance_type)
        if acc_dict is not None:
            custom_resources = json.dumps(acc_dict, separators=(',', ':'))
        else:
            custom_resources = None

        if r.extract_docker_image() is not None:
            image_id_to_use = None
        else:
            image_id_to_use = r.image_id
        image_id = self._get_image_id(image_id_to_use, region_name,
                                      r.instance_type)

        user_security_group = skypilot_config.get_nested(
            ('aws', 'security_group_name'), None)
        if resources.ports is not None:
            # Already checked in Resources._try_validate_ports
            assert user_security_group is None
            security_group = USER_PORTS_SECURITY_GROUP_NAME.format(
                cluster_name_on_cloud)
        elif user_security_group is not None:
            assert resources.ports is None
            security_group = user_security_group
        else:
            security_group = DEFAULT_SECURITY_GROUP_NAME

        return {
            'instance_type': r.instance_type,
            'custom_resources': custom_resources,
            'use_spot': r.use_spot,
            'region': region_name,
            'zones': ','.join(zone_names),
            'image_id': image_id,
            'security_group': security_group,
            **AWS._get_disk_specs(r.disk_tier)
        }

    def _get_feasible_launchable_resources(
        self, resources: 'resources_lib.Resources'
    ) -> Tuple[List['resources_lib.Resources'], List[str]]:
        if resources.instance_type is not None:
            assert resources.is_launchable(), resources
            # Treat Resources(AWS, p3.2x, V100) as Resources(AWS, p3.2x).
            resources = resources.copy(accelerators=None)
            return ([resources], [])

        def _make(instance_list):
            resource_list = []
            for instance_type in instance_list:
                r = resources.copy(
                    cloud=AWS(),
                    instance_type=instance_type,
                    # Setting this to None as AWS doesn't separately bill /
                    # attach the accelerators.  Billed as part of the VM type.
                    accelerators=None,
                    cpus=None,
                    memory=None,
                )
                resource_list.append(r)
            return resource_list

        # Currently, handle a filter on accelerators only.
        accelerators = resources.accelerators
        if accelerators is None:
            # Return a default instance type with the given number of vCPUs.
            default_instance_type = AWS.get_default_instance_type(
                cpus=resources.cpus,
                memory=resources.memory,
                disk_tier=resources.disk_tier)
            if default_instance_type is None:
                return ([], [])
            else:
                return (_make([default_instance_type]), [])

        assert len(accelerators) == 1, resources
        acc, acc_count = list(accelerators.items())[0]
        (instance_list, fuzzy_candidate_list
        ) = service_catalog.get_instance_type_for_accelerator(
            acc,
            acc_count,
            use_spot=resources.use_spot,
            cpus=resources.cpus,
            memory=resources.memory,
            region=resources.region,
            zone=resources.zone,
            clouds='aws')
        if instance_list is None:
            return ([], fuzzy_candidate_list)
        return (_make(instance_list), fuzzy_candidate_list)

    @classmethod
    @functools.lru_cache(maxsize=1)  # Cache since getting identity is slow.
    def check_credentials(cls) -> Tuple[bool, Optional[str]]:
        """Checks if the user has access credentials to this cloud."""

        dependency_installation_hints = (
            'AWS dependencies are not installed. '
            'Run the following commands:'
            f'\n{cls._INDENT_PREFIX}  $ pip install skypilot[aws]'
            f'\n{cls._INDENT_PREFIX}Credentials may also need to be set. '
            f'{cls._STATIC_CREDENTIAL_HELP_STR}')

        # Checks if the AWS CLI is installed properly
        proc = subprocess.run('aws --version',
                              shell=True,
                              check=False,
                              stdout=subprocess.PIPE,
                              stderr=subprocess.PIPE)
        if proc.returncode != 0:
            return False, dependency_installation_hints
        try:
            # Checks if aws boto is installed properly
            # pylint: disable=import-outside-toplevel, unused-import
            import boto3
            import botocore
        except ImportError:
            return False, dependency_installation_hints

        # Checks if AWS credentials 1) exist and 2) are valid.
        # https://stackoverflow.com/questions/53548737/verify-aws-credentials-with-boto3
        try:
            identity_str = cls.get_current_user_identity_str()
        except exceptions.CloudUserIdentityError as e:
            return False, str(e)

        static_credential_exists = os.path.isfile(
            os.path.expanduser('~/.aws/credentials'))
        hints = None
        identity_type = cls._current_identity_type()
        single_cloud_hint = (
            ' It will work if you use AWS only, but will cause problems '
            'if you want to use multiple clouds. To set up static credentials, '
            'try: aws configure')
        if identity_type == AWSIdentityType.SSO:
            hints = 'AWS SSO is set.'
            if static_credential_exists:
                hints += (
                    ' To ensure multiple clouds work correctly, please use SkyPilot '
                    'with static credentials (e.g., ~/.aws/credentials) by unsetting '
                    'the AWS_PROFILE environment variable.')
            else:
                hints += single_cloud_hint
        elif identity_type == AWSIdentityType.IAM_ROLE:
            # When using an IAM role, the credentials may not exist in the
            # ~/.aws/credentials file. So we don't check for the existence of the
            # file. This will happen when the user is on a VM (or spot-controller)
            # created by an SSO account, i.e. the VM will be assigned the IAM
            # role: skypilot-v1.
            hints = f'AWS IAM role is set.{single_cloud_hint}'
        else:
            # This file is required because it is required by the VMs launched on
            # other clouds to access private s3 buckets and resources like EC2.
            # `get_current_user_identity` does not guarantee this file exists.
            if not static_credential_exists:
                return (False, '~/.aws/credentials does not exist. ' +
                        cls._STATIC_CREDENTIAL_HELP_STR)

        # Fetch the AWS catalogs
        # pylint: disable=import-outside-toplevel
        from sky.clouds.service_catalog import aws_catalog

        # Trigger the fetch of the availability zones mapping.
        try:
            aws_catalog.get_default_instance_type()
        except RuntimeError as e:
            return False, (
                'Failed to fetch the availability zones for the account '
                f'{identity_str}. It is likely due to permission issues, please'
                ' check the minimal permission required for AWS: '
                'https://skypilot.readthedocs.io/en/latest/cloud-setup/cloud-permissions/aws.html'  # pylint: disable=
                f'\n{cls._INDENT_PREFIX}Details: '
                f'{common_utils.format_exception(e, use_bracket=True)}')
        return True, hints

    @classmethod
    def _current_identity_type(cls) -> Optional[AWSIdentityType]:
        proc = subprocess.run('aws configure list',
                              shell=True,
                              check=False,
                              stdout=subprocess.PIPE,
                              stderr=subprocess.PIPE)
        if proc.returncode != 0:
            return None
        stdout = proc.stdout.decode()

        # We determine the identity type by looking at the output of
        # `aws configure list`. The output looks like:
        #   Name                   Value         Type    Location
        #   ----                   -----         ----    --------
        #   profile                <not set>     None    None
        #   access_key     *       <not set>     sso     None
        #   secret_key     *       <not set>     sso     None
        #   region                 <not set>     None    None
        # We try to determine the identity type by looking for the
        # string "sso"/"iam-role" in the output, i.e. the "Type" column.

        def _is_access_key_of_type(type_str: str) -> bool:
            # The dot (.) does not match line separators.
            results = re.findall(fr'access_key.*{type_str}', stdout)
            if len(results) > 1:
                raise RuntimeError(
                    f'Unexpected `aws configure list` output:\n{stdout}')
            return len(results) == 1

        if _is_access_key_of_type(AWSIdentityType.SSO.value):
            return AWSIdentityType.SSO
        elif _is_access_key_of_type(AWSIdentityType.IAM_ROLE.value):
            return AWSIdentityType.IAM_ROLE
        elif _is_access_key_of_type(AWSIdentityType.ENV.value):
            return AWSIdentityType.ENV
        else:
            return AWSIdentityType.SHARED_CREDENTIALS_FILE

    @classmethod
    def get_current_user_identity(cls) -> Optional[List[str]]:
        """Returns a [UserId, Account] list that uniquely identifies the user.

        These fields come from `aws sts get-caller-identity`. We permit the same
        actual user to:

          - switch between different root accounts (after which both elements
            of the list will be different) and have their clusters owned by
            each account be protected; or

          - within the same root account, switch between different IAM
            users, and treat [user_id=1234, account=A] and
            [user_id=4567, account=A] to be the *same*. Namely, switching
            between these IAM roles within the same root account will cause
            the first element of the returned list to differ, and will allow
            the same actual user to continue to interact with their clusters.
            Note: this is not 100% safe, since the IAM users can have very
            specific permissions, that disallow them to access the clusters
            but it is a reasonable compromise as that could be rare.

        Returns:
            A list of strings that uniquely identifies the user on this cloud.
            For identity check, we will fallback through the list of strings
            until we find a match, and print a warning if we fail for the
            first string.

        Raises:
            exceptions.CloudUserIdentityError: if the user identity cannot be
                retrieved.
        """
        try:
            sts = aws.client('sts')
            # The caller identity contains 3 fields: UserId, Account, Arn.
            # 1. 'UserId' is unique across all AWS entity, which looks like
            # "AROADBQP57FF2AEXAMPLE:role-session-name"
            # 2. 'Account' can be shared by multiple users under the same
            # organization
            # 3. 'Arn' is the full path to the user, which can be reused when
            # the user is deleted and recreated.
            # Refer to https://docs.aws.amazon.com/cli/latest/reference/sts/get-caller-identity.html # pylint: disable=line-too-long
            # and https://docs.aws.amazon.com/IAM/latest/UserGuide/reference_policies_variables.html#principaltable # pylint: disable=line-too-long
            user_info = sts.get_caller_identity()
            # Allow fallback to AccountId if UserId does not match, because:
            # 1. In the case where multiple IAM users belong a single root account,
            # those users normally share the visibility of the VMs, so we do not
            # need to identity them with each other. (There can be some cases,
            # when an IAM user is given a limited permission by the admin, we may
            # ignore that case for now, or print out a warning if the underlying
            # userid changed for a cluster).
            # 2. In the case where the multiple users belong to an organization,
            # those users will have different account id, so fallback works.
            user_ids = [user_info['UserId'], user_info['Account']]
        except aws.botocore_exceptions().NoCredentialsError as e:
            with ux_utils.print_exception_no_traceback():
                raise exceptions.CloudUserIdentityError(
                    'AWS credentials are not set. '
                    f'{cls._STATIC_CREDENTIAL_HELP_STR}\n'
                    f'{cls._INDENT_PREFIX}Details: `aws sts '
                    'get-caller-identity` failed with error:'
                    f' {common_utils.format_exception(e, use_bracket=True)}.'
                ) from None
        except aws.botocore_exceptions().ClientError as e:
            with ux_utils.print_exception_no_traceback():
                raise exceptions.CloudUserIdentityError(
                    'Failed to access AWS services with credentials. '
                    'Make sure that the access and secret keys are correct.'
                    f' {cls._STATIC_CREDENTIAL_HELP_STR}\n'
                    f'{cls._INDENT_PREFIX}Details: `aws sts '
                    'get-caller-identity` failed with error:'
                    f' {common_utils.format_exception(e, use_bracket=True)}.'
                ) from None
        except aws.botocore_exceptions().InvalidConfigError as e:
            # pylint: disable=import-outside-toplevel
            import awscli
            from packaging import version
            awscli_version = version.parse(awscli.__version__)
            if (awscli_version < version.parse('1.27.10') and
                    'configured to use SSO' in str(e)):
                with ux_utils.print_exception_no_traceback():
                    raise exceptions.CloudUserIdentityError(
                        'awscli is too old to use SSO. Run the following command to upgrade:'
                        f'\n{cls._INDENT_PREFIX}  $ pip install awscli>=1.27.10'
                        f'\n{cls._INDENT_PREFIX}You may need to log into SSO again after '
                        f'upgrading. {cls._sso_credentials_help_str()}'
                    ) from None
            with ux_utils.print_exception_no_traceback():
                raise exceptions.CloudUserIdentityError(
                    f'Invalid AWS configuration.\n'
                    f'  Reason: {common_utils.format_exception(e, use_bracket=True)}.'
                ) from None
        except aws.botocore_exceptions().TokenRetrievalError:
            # This is raised when the access token is expired, which mainly
            # happens when the user is using temporary credentials or SSO
            # login.
            with ux_utils.print_exception_no_traceback():
                raise exceptions.CloudUserIdentityError(
                    'AWS access token is expired.'
                    f' {cls._sso_credentials_help_str(expired=True)}') from None
        except Exception as e:  # pylint: disable=broad-except
            with ux_utils.print_exception_no_traceback():
                raise exceptions.CloudUserIdentityError(
                    f'Failed to get AWS user.\n'
                    f'  Reason: {common_utils.format_exception(e, use_bracket=True)}.'
                ) from None
        return user_ids

    @classmethod
    def get_current_user_identity_str(cls) -> Optional[str]:
        user_identity = cls.get_current_user_identity()
        if user_identity is None:
            return None
        identity_str = f'{user_identity[0]} [account={user_identity[1]}]'
        return identity_str

    def get_credential_file_mounts(self) -> Dict[str, str]:
        # The credentials file should not be uploaded if the user identity is
        # not SHARED_CREDENTIALS_FILE, since we cannot be sure if the currently
        # active user identity is the same as the one encoded in the credentials
        # file.  If they are indeed different identities, then uploading the
        # credential file to a launched node will make autostop/autodown/spot
        # controller misbehave.
        #
        # TODO(skypilot): ~/.aws/credentials is required for users using
        # multiple clouds.  If this file does not exist, users can launch on AWS
        # via AWS SSO or assumed IAM role (only when the user is on an AWS
        # cluster) and assign IAM role to the cluster.  However, if users launch
        # clusters in a non-AWS cloud, those clusters do not understand AWS IAM
        # role so will not be able to access private AWS EC2 resources and S3
        # buckets.
        #
        # TODO(zhwu/zongheng): We can also avoid uploading the credential file
        # for the cluster launched on AWS even if the user is using static
        # credentials. We need to define a mechanism to find out the cloud
        # provider of the cluster to be launched in this function and make sure
        # the cluster will not be used for launching clusters in other clouds,
        # e.g. spot controller.
        if self._current_identity_type(
        ) != AWSIdentityType.SHARED_CREDENTIALS_FILE:
            return {}
        return {
            f'~/.aws/{filename}': f'~/.aws/{filename}'
            for filename in _CREDENTIAL_FILES
            if os.path.exists(os.path.expanduser(f'~/.aws/{filename}'))
        }

    def instance_type_exists(self, instance_type):
        return service_catalog.instance_type_exists(instance_type, clouds='aws')

    def accelerator_in_region_or_zone(self,
                                      accelerator: str,
                                      acc_count: int,
                                      region: Optional[str] = None,
                                      zone: Optional[str] = None) -> bool:
        return service_catalog.accelerator_in_region_or_zone(
            accelerator, acc_count, region, zone, 'aws')

    @classmethod
    def _get_disk_type(cls, disk_tier: resources_utils.DiskTier) -> str:
        return 'standard' if disk_tier == resources_utils.DiskTier.LOW else 'gp3'

    @classmethod
    def _get_disk_specs(
            cls,
            disk_tier: Optional[resources_utils.DiskTier]) -> Dict[str, Any]:
        tier = cls._translate_disk_tier(disk_tier)
        tier2iops = {
            resources_utils.DiskTier.HIGH: 7000,
            resources_utils.DiskTier.MEDIUM: 3500,
            resources_utils.DiskTier.LOW: 0,  # only gp3 is required to set iops
        }
        return {
            'disk_tier': cls._get_disk_type(tier),
            'disk_iops': tier2iops[tier],
            'disk_throughput': tier2iops[tier] // 16,
            'custom_disk_perf': tier != resources_utils.DiskTier.LOW,
        }

    @classmethod
    def check_quota_available(cls,
                              resources: 'resources_lib.Resources') -> bool:
        """Check if AWS quota is available based on `resources`.

        AWS-specific implementation of check_quota_available. The function
        works by matching the `instance_type` to the corresponding AWS quota
        code, and then using the boto3 Python API to query the `region` for
        the specific quota code (the `instance_type` and `region` as defined
        by `resources`).

        Returns:
            False if the quota is found to be zero, and True otherwise.
        Raises:
            ImportError: if the dependencies for AWS are not able to be installed.
            botocore.exceptions.ClientError: error in Boto3 client request.
        """

        instance_type = resources.instance_type
        region = resources.region
        use_spot = resources.use_spot

        # pylint: disable=import-outside-toplevel,unused-import
        from sky.clouds.service_catalog import aws_catalog

        quota_code = aws_catalog.get_quota_code(instance_type, use_spot)

        if quota_code is None:
            # Quota code not found in the catalog for the chosen instance_type, try provisioning anyway
            return True

        client = aws.client('service-quotas', region_name=region)
        try:
            response = client.get_service_quota(ServiceCode='ec2',
                                                QuotaCode=quota_code)
        except aws.botocore_exceptions().ClientError:
            # Botocore client connection not established, try provisioning anyways
            return True

        if response['Quota']['Value'] == 0:
            # Quota found to be zero, do not try provisioning
            return False

        # Quota found to be greater than zero, try provisioning
        return True

    @classmethod
    def query_status(cls, name: str, tag_filters: Dict[str, str],
                     region: Optional[str], zone: Optional[str],
                     **kwargs) -> List['status_lib.ClusterStatus']:
        # TODO(suquark): deprecate this method
        assert False, 'This code path should not be used.'

    @classmethod
    def create_image_from_cluster(cls, cluster_name: str,
                                  cluster_name_on_cloud: str,
                                  region: Optional[str],
                                  zone: Optional[str]) -> str:
        assert region is not None, (cluster_name, cluster_name_on_cloud, region)
        del zone  # unused

        image_name = f'skypilot-{cluster_name}-{int(time.time())}'

        status = provision_lib.query_instances('AWS', cluster_name_on_cloud,
                                               {'region': region})
        instance_ids = list(status.keys())
        if not instance_ids:
            with ux_utils.print_exception_no_traceback():
                raise RuntimeError(
                    f'Failed to find the source cluster {cluster_name!r} on '
                    'AWS.')

        if len(instance_ids) != 1:
            with ux_utils.print_exception_no_traceback():
                raise exceptions.NotSupportedError(
                    'Only support creating image from single '
                    f'instance, but got: {instance_ids}')

        instance_id = instance_ids[0]
        create_image_cmd = (
            f'aws ec2 create-image --region {region} --instance-id {instance_id} '
            f'--name {image_name} --output text')
        returncode, image_id, stderr = subprocess_utils.run_with_retries(
            create_image_cmd,
            retry_returncode=[255],
        )
        image_id = image_id.strip()
        subprocess_utils.handle_returncode(
            returncode,
            create_image_cmd,
            error_msg=
            f'Failed to create image from the source instance {instance_id}.',
            stderr=stderr,
            stream_logs=True)

        rich_utils.force_update_status(
            f'Waiting for the source image {cluster_name!r} from {region} to be available on AWS.'
        )
        # Wait for the image to be available
        wait_image_cmd = (
            f'aws ec2 wait image-available --region {region} --image-ids {image_id}'
        )
        returncode, _, stderr = subprocess_utils.run_with_retries(
            wait_image_cmd,
            retry_returncode=[255],
        )
        subprocess_utils.handle_returncode(
            returncode,
            wait_image_cmd,
            error_msg=
            f'The source image {image_id!r} creation fails to complete.',
            stderr=stderr,
            stream_logs=True)
        sky_logging.print(
            f'The source image {image_id!r} is created successfully.')
        return image_id

    @classmethod
    def maybe_move_image(cls, image_id: str, source_region: str,
                         target_region: str, source_zone: Optional[str],
                         target_zone: Optional[str]) -> str:
        del source_zone, target_zone  # unused
        if source_region == target_region:
            return image_id
        image_name = f'skypilot-cloned-from-{source_region}-{image_id}'
        copy_image_cmd = (f'aws ec2 copy-image --name {image_name} '
                          f'--source-image-id {image_id} '
                          f'--source-region {source_region} '
                          f'--region {target_region} --output text')
        returncode, target_image_id, stderr = subprocess_utils.run_with_retries(
            copy_image_cmd,
            retry_returncode=[255],
        )
        target_image_id = target_image_id.strip()
        subprocess_utils.handle_returncode(
            returncode,
            copy_image_cmd,
            error_msg=
            f'Failed to copy image {image_id!r} from {source_region} to {target_region}.',
            stderr=stderr,
            stream_logs=True)

        rich_utils.force_update_status(
            f'Waiting for the target image {target_image_id!r} on {target_region} to be '
            'available on AWS.')
        wait_image_cmd = (
            f'aws ec2 wait image-available --region {target_region} '
            f'--image-ids {target_image_id}')
        subprocess_utils.run_with_retries(
            wait_image_cmd,
            max_retry=5,
            retry_returncode=[255],
        )
        subprocess_utils.handle_returncode(
            returncode,
            wait_image_cmd,
            error_msg=
            f'The target image {target_image_id!r} creation fails to complete.',
            stderr=stderr,
            stream_logs=True)

        sky_logging.print(
            f'The target image {target_image_id!r} is created successfully.')

        rich_utils.force_update_status('Deleting the source image.')
        cls.delete_image(image_id, source_region)
        return target_image_id

    @classmethod
    def delete_image(cls, image_id: str, region: Optional[str]) -> None:
        assert region is not None, (image_id, region)
        delete_image_cmd = (f'aws ec2 deregister-image --region {region} '
                            f'--image-id {image_id}')
        returncode, _, stderr = subprocess_utils.run_with_retries(
            delete_image_cmd,
            retry_returncode=[255],
        )
        subprocess_utils.handle_returncode(
            returncode,
            delete_image_cmd,
            error_msg=f'Failed to delete image {image_id!r} on {region}.',
            stderr=stderr,
            stream_logs=True)<|MERGE_RESOLUTION|>--- conflicted
+++ resolved
@@ -113,12 +113,9 @@
         'https://docs.aws.amazon.com/cli/latest/userguide/cli-configure-quickstart.html'  # pylint: disable=line-too-long
     )
 
-<<<<<<< HEAD
     _SUPPORTED_DISK_TIERS = set(resources_utils.DiskTier)
-=======
     PROVISIONER_VERSION = clouds.ProvisionerVersion.SKYPILOT
     STATUS_VERSION = clouds.StatusVersion.SKYPILOT
->>>>>>> 1e53317b
 
     @classmethod
     def _unsupported_features_for_resources(
