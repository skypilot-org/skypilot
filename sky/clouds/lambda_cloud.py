--- conflicted
+++ resolved
@@ -38,12 +38,8 @@
         clouds.CloudImplementationFeatures.AUTOSTOP: 'Lambda cloud does not support stopping VMs.',
         clouds.CloudImplementationFeatures.CLONE_DISK_FROM_CLUSTER: f'Migrating disk is not supported in {_REPR}.',
         clouds.CloudImplementationFeatures.SPOT_INSTANCE: f'Spot instances are not supported in {_REPR}.',
-<<<<<<< HEAD
-        clouds.CloudImplementationFeatures.CUSTOM_DOSK_TIER: f'Custom disk tiers are not supported in {_REPR}.',
+        clouds.CloudImplementationFeatures.CUSTOM_DISK_TIER: f'Custom disk tiers are not supported in {_REPR}.',
         clouds.CloudImplementationFeatures.OPEN_PORTS: f'Opening ports is not supported in {_REPR}.',
-=======
-        clouds.CloudImplementationFeatures.CUSTOM_DISK_TIER: f'Custom disk tiers are not supported in {_REPR}.',
->>>>>>> 24a56225
     }
 
     @classmethod
