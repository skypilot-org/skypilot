--- conflicted
+++ resolved
@@ -9,12 +9,8 @@
 from sky import exceptions
 from sky import status_lib
 from sky.clouds import service_catalog
-<<<<<<< HEAD
-from sky.skylet.providers.lambda_cloud import lambda_utils
+from sky.clouds.utils import lambda_utils
 from sky.utils import resources_utils
-=======
-from sky.clouds.utils import lambda_utils
->>>>>>> 0f539ddb
 
 if typing.TYPE_CHECKING:
     # Renaming to avoid shadowing variables.
