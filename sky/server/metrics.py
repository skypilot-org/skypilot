"""Instrumentation for the API server."""

import contextlib
import functools
import multiprocessing
import os
import time

import fastapi
from prometheus_client import generate_latest
from prometheus_client import multiprocess
import prometheus_client as prom
import psutil
import starlette.middleware.base
import uvicorn

from sky import sky_logging
from sky.skylet import constants

# Whether the metrics are enabled, cannot be changed at runtime.
METRICS_ENABLED = os.environ.get(constants.ENV_VAR_SERVER_METRICS_ENABLED,
                                 'false').lower() == 'true'

logger = sky_logging.init_logger(__name__)

# Total number of API server requests, grouped by path, method, and status.
SKY_APISERVER_REQUESTS_TOTAL = prom.Counter(
    'sky_apiserver_requests_total',
    'Total number of API server requests',
    ['path', 'method', 'status'],
)

# Time spent processing API server requests, grouped by path, method, and
# status.
SKY_APISERVER_REQUEST_DURATION_SECONDS = prom.Histogram(
    'sky_apiserver_request_duration_seconds',
    'Time spent processing API server requests',
    ['path', 'method', 'status'],
    buckets=(0.01, 0.025, 0.05, 0.1, 0.25, 0.5, 1.0, 2.5, 5.0, 10.0, 20.0, 30.0,
             60.0, 120.0, float('inf')),
)

# Time spent processing a piece of code, refer to time_it().
SKY_APISERVER_CODE_DURATION_SECONDS = prom.Histogram(
    'sky_apiserver_code_duration_seconds',
    'Time spent processing code',
    ['name', 'group'],
    buckets=(0.01, 0.025, 0.05, 0.1, 0.25, 0.5, 1.0, 2.5, 5.0, 10.0, 20.0, 30.0,
             60.0, 120.0, float('inf')),
)

SKY_APISERVER_EVENT_LOOP_LAG_SECONDS = prom.Histogram(
    'sky_apiserver_event_loop_lag_seconds',
    'Scheduling delay of the server event loop',
    ['pid'],
    buckets=(0.001, 0.005, 0.01, 0.025, 0.05, 0.1, 0.25, 0.5, 1, 2, 5, 20.0,
             60.0, float('inf')),
)

<<<<<<< HEAD
SKY_APISERVER_WEBSOCKET_CONNECTIONS = prom.Gauge(
    'sky_apiserver_websocket_connections',
    'Number of websocket connections',
    ['pid'],
    multiprocess_mode='livesum',
)

SKY_APISERVER_WEBSOCKET_CLOSED_TOTAL = prom.Counter(
    'sky_apiserver_websocket_closed_total',
    'Number of websocket closed',
    ['pid', 'reason'],
=======
# The number of execution starts in each worker process, we do not record
# histogram here as the duration has been measured in
# SKY_APISERVER_CODE_DURATION_SECONDS without the worker label (process id).
# Recording histogram WITH worker label will cause high cardinality.
SKY_APISERVER_PROCESS_EXECUTION_START_TOTAL = prom.Counter(
    'sky_apiserver_process_execution_start_total',
    'Total number of execution starts in each worker process',
    ['request', 'pid'],
)

SKY_APISERVER_PROCESS_PEAK_RSS = prom.Gauge(
    'sky_apiserver_process_peak_rss',
    'Peak RSS we saw in each process in last 30 seconds',
    ['pid', 'type'],
)

SKY_APISERVER_PROCESS_CPU_TOTAL = prom.Gauge(
    'sky_apiserver_process_cpu_total',
    'Total CPU times a worker process has been running',
    ['pid', 'type', 'mode'],
>>>>>>> 7dc9b49d
)

metrics_app = fastapi.FastAPI()


@metrics_app.get('/metrics')
async def metrics() -> fastapi.Response:
    """Expose aggregated Prometheus metrics from all worker processes."""
    if os.environ.get('PROMETHEUS_MULTIPROC_DIR'):
        # In multiprocess mode, we need to collect metrics from all processes.
        registry = prom.CollectorRegistry()
        multiprocess.MultiProcessCollector(registry)
        data = generate_latest(registry)
    else:
        data = generate_latest()
    return fastapi.Response(content=data,
                            media_type=prom.CONTENT_TYPE_LATEST,
                            headers={'Cache-Control': 'no-cache'})


def build_metrics_server(host: str, port: int) -> uvicorn.Server:
    metrics_config = uvicorn.Config(
        'sky.server.metrics:metrics_app',
        host=host,
        port=port,
        workers=1,
    )
    metrics_server_instance = uvicorn.Server(metrics_config)
    return metrics_server_instance


def _get_status_code_group(status_code: int) -> str:
    """Group status codes into classes (2xx, 5xx) to reduce cardinality."""
    return f'{status_code // 100}xx'


def _is_streaming_api(path: str) -> bool:
    """Check if the path is a streaming API."""
    path = path.rstrip('/')
    return path.endswith('/logs') or path.endswith('/api/stream')


class PrometheusMiddleware(starlette.middleware.base.BaseHTTPMiddleware):
    """Middleware to collect Prometheus metrics for HTTP requests."""

    async def dispatch(self, request: fastapi.Request, call_next):
        path = request.url.path
        logger.debug(f'PROM Middleware Request: {request}, {request.url.path}')
        streaming = _is_streaming_api(path)
        if not streaming:
            # Exclude streaming APIs, the duration is not meaningful.
            # TODO(aylei): measure the duration of async execution instead.
            start_time = time.time()
        method = request.method
        status_code_group = ''

        try:
            response = await call_next(request)
            status_code_group = _get_status_code_group(response.status_code)
        except Exception:  # pylint: disable=broad-except
            status_code_group = '5xx'
            raise
        finally:
            SKY_APISERVER_REQUESTS_TOTAL.labels(path=path,
                                                method=method,
                                                status=status_code_group).inc()
            if not streaming:
                duration = time.time() - start_time
                SKY_APISERVER_REQUEST_DURATION_SECONDS.labels(
                    path=path, method=method,
                    status=status_code_group).observe(duration)

        return response


@contextlib.contextmanager
def time_it(name: str, group: str = 'default'):
    """Context manager to measure and record code execution duration."""
    if not METRICS_ENABLED:
        yield
    else:
        start_time = time.time()
        try:
            yield
        finally:
            duration = time.time() - start_time
            SKY_APISERVER_CODE_DURATION_SECONDS.labels(
                name=name, group=group).observe(duration)


def time_me(func):
    """Measure the duration of decorated function."""

    @functools.wraps(func)
    def wrapper(*args, **kwargs):
        if not METRICS_ENABLED:
            return func(*args, **kwargs)
        name = f'{func.__module__}/{func.__name__}'
        with time_it(name, group='function'):
            return func(*args, **kwargs)

    return wrapper


def time_me_async(func):
    """Measure the duration of decorated async function."""

    @functools.wraps(func)
    async def async_wrapper(*args, **kwargs):
        if not METRICS_ENABLED:
            return await func(*args, **kwargs)
        name = f'{func.__module__}/{func.__name__}'
        with time_it(name, group='function'):
            return await func(*args, **kwargs)

    return async_wrapper


def process_monitor(process_type: str):
    pid = multiprocessing.current_process().pid
    proc = psutil.Process(pid)
    peak_rss = 0
    last_bucket_end = time.time()
    while True:
        if time.time() - last_bucket_end >= 30:
            # Reset peak RSS every 30 seconds.
            last_bucket_end = time.time()
            peak_rss = 0
        peak_rss = max(peak_rss, proc.memory_info().rss)
        SKY_APISERVER_PROCESS_PEAK_RSS.labels(pid=pid,
                                              type=process_type).set(peak_rss)
        ctimes = proc.cpu_times()
        SKY_APISERVER_PROCESS_CPU_TOTAL.labels(pid=pid,
                                               type=process_type,
                                               mode='user').set(ctimes.user)
        SKY_APISERVER_PROCESS_CPU_TOTAL.labels(pid=pid,
                                               type=process_type,
                                               mode='system').set(ctimes.system)
        time.sleep(1)<|MERGE_RESOLUTION|>--- conflicted
+++ resolved
@@ -57,7 +57,6 @@
              60.0, float('inf')),
 )
 
-<<<<<<< HEAD
 SKY_APISERVER_WEBSOCKET_CONNECTIONS = prom.Gauge(
     'sky_apiserver_websocket_connections',
     'Number of websocket connections',
@@ -69,7 +68,8 @@
     'sky_apiserver_websocket_closed_total',
     'Number of websocket closed',
     ['pid', 'reason'],
-=======
+)
+
 # The number of execution starts in each worker process, we do not record
 # histogram here as the duration has been measured in
 # SKY_APISERVER_CODE_DURATION_SECONDS without the worker label (process id).
@@ -90,7 +90,6 @@
     'sky_apiserver_process_cpu_total',
     'Total CPU times a worker process has been running',
     ['pid', 'type', 'mode'],
->>>>>>> 7dc9b49d
 )
 
 metrics_app = fastapi.FastAPI()
