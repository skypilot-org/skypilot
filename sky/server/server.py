--- conflicted
+++ resolved
@@ -335,7 +335,6 @@
     )
 
 
-<<<<<<< HEAD
 @app.put('/workspaces/{workspace_name}')
 async def update_workspace(
         request: fastapi.Request, workspace_name: str,
@@ -380,8 +379,6 @@
     )
 
 
-=======
->>>>>>> a5958f14
 @app.post('/realtime_kubernetes_gpu_availability')
 async def realtime_kubernetes_gpu_availability(
     request: fastapi.Request,
