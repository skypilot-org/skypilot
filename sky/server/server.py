--- conflicted
+++ resolved
@@ -1902,6 +1902,10 @@
 ) -> 'backends.CloudVmRayResourceHandle':
     """Fetch cluster status and validate it's UP and correct cloud type."""
     # Run core.status in another thread to avoid blocking the event loop.
+    # TODO(aylei): core.status() will be called with server user, which has
+    # permission to all workspaces, this will break workspace isolation.
+    # It is ok for now, as users with limited access will not get the ssh config
+    # for the clusters in non-accessible workspaces.
     with ThreadPoolExecutor(max_workers=1) as thread_pool_executor:
         cluster_records = await context_utils.to_thread_with_executor(
             thread_pool_executor, core.status, cluster_name, all_users=True)
@@ -2036,30 +2040,7 @@
     logger.info(f'Websocket timestamps supported: {timestamps_supported}, \
         client_version = {client_version}')
 
-<<<<<<< HEAD
     handle = await _get_cluster_and_validate(cluster_name, clouds.Kubernetes)
-=======
-    # Run core.status in another thread to avoid blocking the event loop.
-    # TODO(aylei): core.status() will be called with server user, which has
-    # permission to all workspaces, this will break workspace isolation.
-    # It is ok for now, as users with limited access will not get the ssh config
-    # for the clusters in non-accessible workspaces.
-    with ThreadPoolExecutor(max_workers=1) as thread_pool_executor:
-        cluster_records = await context_utils.to_thread_with_executor(
-            thread_pool_executor, core.status, cluster_name, all_users=True)
-    cluster_record = cluster_records[0]
-    if cluster_record['status'] != status_lib.ClusterStatus.UP:
-        raise fastapi.HTTPException(
-            status_code=400, detail=f'Cluster {cluster_name} is not running')
-
-    handle = cluster_record['handle']
-    assert handle is not None, 'Cluster handle is None'
-    if not isinstance(handle.launched_resources.cloud, clouds.Kubernetes):
-        raise fastapi.HTTPException(
-            status_code=400,
-            detail=f'Cluster {cluster_name} is not a Kubernetes cluster'
-            'Use ssh to connect to the cluster instead.')
->>>>>>> e905b279
 
     kubectl_cmd = handle.get_command_runners()[0].port_forward_command(
         port_forward=[(None, 22)])
@@ -2132,7 +2113,6 @@
             pid=os.getpid(), reason=reason).inc()
 
 
-<<<<<<< HEAD
 @app.websocket('/slurm-job-ssh-proxy')
 async def slurm_job_ssh_proxy(websocket: fastapi.WebSocket,
                               cluster_name: str,
@@ -2264,7 +2244,8 @@
                 await stderr_task
             except asyncio.CancelledError:
                 pass
-=======
+
+
 @app.websocket('/ssh-interactive-auth')
 async def ssh_interactive_auth(websocket: fastapi.WebSocket,
                                session_id: str) -> None:
@@ -2353,7 +2334,6 @@
                 pass
         fd_sock.close()
         logger.debug(f'SSH interactive auth session {session_id} completed')
->>>>>>> e905b279
 
 
 @app.get('/all_contexts')
