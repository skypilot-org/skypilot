"""SkyPilot API Server exposing RESTful APIs."""

import argparse
import asyncio
import base64
import contextlib
import dataclasses
import datetime
import hashlib
import json
import logging
import multiprocessing
import os
import pathlib
import posixpath
import re
import shutil
import sys
import threading
from typing import Any, Dict, List, Literal, Optional, Set, Tuple
import uuid
import zipfile

import aiofiles
import fastapi
from fastapi.middleware import cors
from passlib.hash import apr_md5_crypt
import starlette.middleware.base

import sky
from sky import catalog
from sky import check as sky_check
from sky import clouds
from sky import core
from sky import exceptions
from sky import execution
from sky import global_user_state
from sky import models
from sky import sky_logging
from sky.data import storage_utils
from sky.jobs.server import server as jobs_rest
from sky.provision.kubernetes import utils as kubernetes_utils
from sky.serve.server import server as serve_rest
from sky.server import common
from sky.server import config as server_config
from sky.server import constants as server_constants
from sky.server import metrics
from sky.server import state
from sky.server import stream_utils
from sky.server.requests import executor
from sky.server.requests import payloads
from sky.server.requests import preconditions
from sky.server.requests import requests as requests_lib
from sky.skylet import constants
from sky.ssh_node_pools import server as ssh_node_pools_rest
from sky.usage import usage_lib
from sky.users import permission
from sky.users import server as users_rest
from sky.utils import admin_policy_utils
from sky.utils import common as common_lib
from sky.utils import common_utils
from sky.utils import context
from sky.utils import context_utils
from sky.utils import dag_utils
from sky.utils import env_options
from sky.utils import status_lib
from sky.utils import subprocess_utils
from sky.volumes.server import server as volumes_rest
from sky.workspaces import server as workspaces_rest

# pylint: disable=ungrouped-imports
if sys.version_info >= (3, 10):
    from typing import ParamSpec
else:
    from typing_extensions import ParamSpec

P = ParamSpec('P')


def _add_timestamp_prefix_for_server_logs() -> None:
    server_logger = sky_logging.init_logger('sky.server')
    # Clear existing handlers first to prevent duplicates
    server_logger.handlers.clear()
    # Disable propagation to avoid the root logger of SkyPilot being affected
    server_logger.propagate = False
    # Add date prefix to the log message printed by loggers under
    # server.
    stream_handler = logging.StreamHandler(sys.stdout)
    if env_options.Options.SHOW_DEBUG_INFO.get():
        stream_handler.setLevel(logging.DEBUG)
    else:
        stream_handler.setLevel(logging.INFO)
    stream_handler.flush = sys.stdout.flush  # type: ignore
    stream_handler.setFormatter(sky_logging.FORMATTER)
    server_logger.addHandler(stream_handler)
    # Add date prefix to the log message printed by uvicorn.
    for name in ['uvicorn', 'uvicorn.access']:
        uvicorn_logger = logging.getLogger(name)
        uvicorn_logger.handlers.clear()
        uvicorn_logger.addHandler(stream_handler)


_add_timestamp_prefix_for_server_logs()
logger = sky_logging.init_logger(__name__)

# TODO(zhwu): Streaming requests, such log tailing after sky launch or sky logs,
# need to be detached from the main requests queue. Otherwise, the streaming
# response will block other requests from being processed.


def _basic_auth_401_response(content: str):
    """Return a 401 response with basic auth realm."""
    return fastapi.responses.JSONResponse(
        status_code=401,
        headers={'WWW-Authenticate': 'Basic realm=\"SkyPilot\"'},
        content=content)


# TODO(hailong): Remove this function and use request.state.auth_user instead.
async def _override_user_info_in_request_body(request: fastapi.Request,
                                              auth_user: Optional[models.User]):
    body = await request.body()
    if auth_user and body:
        try:
            original_json = await request.json()
        except json.JSONDecodeError as e:
            logger.error(f'Error parsing request JSON: {e}')
        else:
            logger.debug(f'Overriding user for {request.state.request_id}: '
                         f'{auth_user.name}, {auth_user.id}')
            if 'env_vars' in original_json:
                if isinstance(original_json.get('env_vars'), dict):
                    original_json['env_vars'][
                        constants.USER_ID_ENV_VAR] = auth_user.id
                    original_json['env_vars'][
                        constants.USER_ENV_VAR] = auth_user.name
                else:
                    logger.warning(
                        f'"env_vars" in request body is not a dictionary '
                        f'for request {request.state.request_id}. '
                        'Skipping user info injection into body.')
            else:
                original_json['env_vars'] = {}
                original_json['env_vars'][
                    constants.USER_ID_ENV_VAR] = auth_user.id
                original_json['env_vars'][
                    constants.USER_ENV_VAR] = auth_user.name
            request._body = json.dumps(original_json).encode('utf-8')  # pylint: disable=protected-access


def _try_set_basic_auth_user(request: fastapi.Request):
    auth_header = request.headers.get('authorization')
    if not auth_header or not auth_header.lower().startswith('basic '):
        return

    # Check username and password
    encoded = auth_header.split(' ', 1)[1]
    try:
        decoded = base64.b64decode(encoded).decode()
        username, password = decoded.split(':', 1)
    except Exception:  # pylint: disable=broad-except
        return

    users = global_user_state.get_user_by_name(username)
    if not users:
        return

    for user in users:
        if not user.name or not user.password:
            continue
        username_encoded = username.encode('utf8')
        db_username_encoded = user.name.encode('utf8')
        if (username_encoded == db_username_encoded and
                apr_md5_crypt.verify(password, user.password)):
            request.state.auth_user = user
            break


class RBACMiddleware(starlette.middleware.base.BaseHTTPMiddleware):
    """Middleware to handle RBAC."""

    async def dispatch(self, request: fastapi.Request, call_next):
        # TODO(hailong): should have a list of paths
        # that are not checked for RBAC
        if (request.url.path.startswith('/dashboard/') or
                request.url.path.startswith('/api/')):
            return await call_next(request)

        auth_user = request.state.auth_user
        if auth_user is None:
            return await call_next(request)

        permission_service = permission.permission_service
        # Check the role permission
        if permission_service.check_endpoint_permission(auth_user.id,
                                                        request.url.path,
                                                        request.method):
            return fastapi.responses.JSONResponse(
                status_code=403, content={'detail': 'Forbidden'})

        return await call_next(request)


class RequestIDMiddleware(starlette.middleware.base.BaseHTTPMiddleware):
    """Middleware to add a request ID to each request."""

    async def dispatch(self, request: fastapi.Request, call_next):
        request_id = str(uuid.uuid4())
        request.state.request_id = request_id
        response = await call_next(request)
        # TODO(syang): remove X-Request-ID when v0.10.0 is released.
        response.headers['X-Request-ID'] = request_id
        response.headers['X-Skypilot-Request-ID'] = request_id
        return response


def _get_auth_user_header(request: fastapi.Request) -> Optional[models.User]:
    if 'X-Auth-Request-Email' not in request.headers:
        return None
    user_name = request.headers['X-Auth-Request-Email']
    user_hash = hashlib.md5(
        user_name.encode()).hexdigest()[:common_utils.USER_HASH_LENGTH]
    return models.User(id=user_hash, name=user_name)


class BasicAuthMiddleware(starlette.middleware.base.BaseHTTPMiddleware):
    """Middleware to handle HTTP Basic Auth."""

    async def dispatch(self, request: fastapi.Request, call_next):
        if request.url.path.startswith('/api/'):
            # Try to set the auth user from the basic auth header so the
            # following endpoint handlers can leverage the auth_user info
            _try_set_basic_auth_user(request)
            return await call_next(request)

        auth_header = request.headers.get('authorization')
        if not auth_header or not auth_header.lower().startswith('basic '):
            return _basic_auth_401_response('Invalid basic auth')

        # Check username and password
        encoded = auth_header.split(' ', 1)[1]
        try:
            decoded = base64.b64decode(encoded).decode()
            username, password = decoded.split(':', 1)
        except Exception:  # pylint: disable=broad-except
            return _basic_auth_401_response('Invalid basic auth')

        users = global_user_state.get_user_by_name(username)
        if not users:
            return _basic_auth_401_response('Invalid credentials')

        valid_user = False
        for user in users:
            if not user.name or not user.password:
                continue
            username_encoded = username.encode('utf8')
            db_username_encoded = user.name.encode('utf8')
            if (username_encoded == db_username_encoded and
                    apr_md5_crypt.verify(password, user.password)):
                valid_user = True
                request.state.auth_user = user
                await _override_user_info_in_request_body(request, user)
                break
        if not valid_user:
            return _basic_auth_401_response('Invalid credentials')

        return await call_next(request)


class AuthProxyMiddleware(starlette.middleware.base.BaseHTTPMiddleware):
    """Middleware to handle auth proxy."""

    async def dispatch(self, request: fastapi.Request, call_next):
        auth_user = _get_auth_user_header(request)

        # Add user to database if auth_user is present
        if auth_user is not None:
            newly_added = global_user_state.add_or_update_user(auth_user)
            if newly_added:
                permission.permission_service.add_user_if_not_exists(
                    auth_user.id)

        # Store user info in request.state for access by GET endpoints
        if auth_user is not None:
            request.state.auth_user = auth_user
        else:
            request.state.auth_user = None

        await _override_user_info_in_request_body(request, auth_user)
        return await call_next(request)


# Default expiration time for upload ids before cleanup.
_DEFAULT_UPLOAD_EXPIRATION_TIME = datetime.timedelta(hours=1)
# Key: (upload_id, user_hash), Value: the time when the upload id needs to be
# cleaned up.
upload_ids_to_cleanup: Dict[Tuple[str, str], datetime.datetime] = {}


async def cleanup_upload_ids():
    """Cleans up the temporary chunks uploaded by the client after a delay."""
    # Clean up the temporary chunks uploaded by the client after an hour. This
    # is to prevent stale chunks taking up space on the API server.
    while True:
        await asyncio.sleep(3600)
        current_time = datetime.datetime.now()
        # We use list() to avoid modifying the dict while iterating over it.
        upload_ids_to_cleanup_list = list(upload_ids_to_cleanup.items())
        for (upload_id, user_hash), expire_time in upload_ids_to_cleanup_list:
            if current_time > expire_time:
                logger.info(f'Cleaning up upload id: {upload_id}')
                client_file_mounts_dir = (
                    common.API_SERVER_CLIENT_DIR.expanduser().resolve() /
                    user_hash / 'file_mounts')
                shutil.rmtree(client_file_mounts_dir / upload_id,
                              ignore_errors=True)
                (client_file_mounts_dir /
                 upload_id).with_suffix('.zip').unlink(missing_ok=True)
                upload_ids_to_cleanup.pop((upload_id, user_hash))


@contextlib.asynccontextmanager
async def lifespan(app: fastapi.FastAPI):  # pylint: disable=redefined-outer-name
    """FastAPI lifespan context manager."""
    del app  # unused
    # Startup: Run background tasks
    for event in requests_lib.INTERNAL_REQUEST_DAEMONS:
        try:
            executor.schedule_request(
                request_id=event.id,
                request_name=event.name,
                request_body=payloads.RequestBody(),
                func=event.event_fn,
                schedule_type=requests_lib.ScheduleType.SHORT,
                is_skypilot_system=True,
            )
        except exceptions.RequestAlreadyExistsError:
            # Lifespan will be executed in each uvicorn worker process, we
            # can safely ignore the error if the task is already scheduled.
            logger.debug(f'Request {event.id} already exists.')
    asyncio.create_task(cleanup_upload_ids())
    yield
    # Shutdown: Add any cleanup code here if needed


# Add a new middleware class to handle /internal/dashboard prefix
class InternalDashboardPrefixMiddleware(
        starlette.middleware.base.BaseHTTPMiddleware):
    """Middleware to handle /internal/dashboard prefix in requests."""

    async def dispatch(self, request: fastapi.Request, call_next):
        path = request.url.path
        if path.startswith('/internal/dashboard/'):
            # Remove /internal/dashboard prefix and update request scope
            request.scope['path'] = path.replace('/internal/dashboard/', '/', 1)
        return await call_next(request)


class CacheControlStaticMiddleware(starlette.middleware.base.BaseHTTPMiddleware
                                  ):
    """Middleware to add cache control headers to static files."""

    async def dispatch(self, request: fastapi.Request, call_next):
        if request.url.path.startswith('/dashboard/_next'):
            response = await call_next(request)
            response.headers['Cache-Control'] = 'max-age=3600'
            return response
        return await call_next(request)


class PathCleanMiddleware(starlette.middleware.base.BaseHTTPMiddleware):
    """Middleware to check the path of requests."""

    async def dispatch(self, request: fastapi.Request, call_next):
        if request.url.path.startswith('/dashboard/'):
            # If the requested path is not relative to the expected directory,
            # then the user is attempting path traversal, so deny the request.
            parent = pathlib.Path('/dashboard')
            request_path = pathlib.Path(posixpath.normpath(request.url.path))
            if not _is_relative_to(request_path, parent):
                return fastapi.responses.JSONResponse(
                    status_code=403, content={'detail': 'Forbidden'})
        return await call_next(request)


class GracefulShutdownMiddleware(starlette.middleware.base.BaseHTTPMiddleware):
    """Middleware to control requests when server is shutting down."""

    async def dispatch(self, request: fastapi.Request, call_next):
        if state.get_block_requests():
            # Allow /api/ paths to continue, which are critical to operate
            # on-going requests but will not submit new requests.
            if not request.url.path.startswith('/api/'):
                # Client will retry on 503 error.
                return fastapi.responses.JSONResponse(
                    status_code=503,
                    content={
                        'detail': 'Server is shutting down, '
                                  'please try again later.'
                    })

        return await call_next(request)


app = fastapi.FastAPI(prefix='/api/v1', debug=True, lifespan=lifespan)
# Use environment variable to make the metrics middleware optional.
if os.environ.get(constants.ENV_VAR_SERVER_METRICS_ENABLED):
    app.add_middleware(metrics.PrometheusMiddleware)
app.add_middleware(RBACMiddleware)
app.add_middleware(InternalDashboardPrefixMiddleware)
app.add_middleware(GracefulShutdownMiddleware)
app.add_middleware(PathCleanMiddleware)
app.add_middleware(CacheControlStaticMiddleware)
app.add_middleware(
    cors.CORSMiddleware,
    # TODO(zhwu): in production deployment, we should restrict the allowed
    # origins to the domains that are allowed to access the API server.
    allow_origins=['*'],  # Specify the correct domains for production
    allow_credentials=True,
    allow_methods=['*'],
    allow_headers=['*'],
    # TODO(syang): remove X-Request-ID when v0.10.0 is released.
    expose_headers=['X-Request-ID', 'X-Skypilot-Request-ID'])
enable_basic_auth = os.environ.get(constants.ENV_VAR_ENABLE_BASIC_AUTH, 'false')
if str(enable_basic_auth).lower() == 'true':
    app.add_middleware(BasicAuthMiddleware)
app.add_middleware(AuthProxyMiddleware)
app.add_middleware(RequestIDMiddleware)
app.include_router(jobs_rest.router, prefix='/jobs', tags=['jobs'])
app.include_router(serve_rest.router, prefix='/serve', tags=['serve'])
app.include_router(users_rest.router, prefix='/users', tags=['users'])
app.include_router(workspaces_rest.router,
                   prefix='/workspaces',
                   tags=['workspaces'])
<<<<<<< HEAD
app.include_router(ssh_node_pools_rest.router,
                   prefix='/ssh_node_pools',
                   tags=['ssh_node_pools'])
=======
app.include_router(volumes_rest.router, prefix='/volumes', tags=['volumes'])
>>>>>>> cc8dbb73


@app.get('/token')
async def token(request: fastapi.Request,
                local_port: Optional[int] = None) -> fastapi.responses.Response:
    del local_port  # local_port is used by the served js, but ignored by server
    user = _get_auth_user_header(request)

    token_data = {
        'v': 1,  # Token version number, bump for backwards incompatible.
        'user': user.id if user is not None else None,
        'cookies': request.cookies,
    }
    # Use base64 encoding to avoid having to escape anything in the HTML.
    json_bytes = json.dumps(token_data).encode('utf-8')
    base64_str = base64.b64encode(json_bytes).decode('utf-8')

    html_dir = pathlib.Path(__file__).parent / 'html'
    token_page_path = html_dir / 'token_page.html'
    try:
        with open(token_page_path, 'r', encoding='utf-8') as f:
            html_content = f.read()
    except FileNotFoundError as e:
        raise fastapi.HTTPException(
            status_code=500, detail='Token page template not found.') from e

    user_info_string = f'Logged in as {user.name}' if user is not None else ''
    html_content = html_content.replace(
        'SKYPILOT_API_SERVER_USER_TOKEN_PLACEHOLDER',
        base64_str).replace('USER_PLACEHOLDER', user_info_string)

    return fastapi.responses.HTMLResponse(
        content=html_content,
        headers={
            'Cache-Control': 'no-cache, no-transform',
            # X-Accel-Buffering: no is useful for preventing buffering issues
            # with some reverse proxies.
            'X-Accel-Buffering': 'no'
        })


@app.post('/check')
async def check(request: fastapi.Request,
                check_body: payloads.CheckBody) -> None:
    """Checks enabled clouds."""
    executor.schedule_request(
        request_id=request.state.request_id,
        request_name='check',
        request_body=check_body,
        func=sky_check.check,
        schedule_type=requests_lib.ScheduleType.SHORT,
    )


@app.get('/enabled_clouds')
async def enabled_clouds(request: fastapi.Request,
                         workspace: Optional[str] = None,
                         expand: bool = False) -> None:
    """Gets enabled clouds on the server."""
    executor.schedule_request(
        request_id=request.state.request_id,
        request_name='enabled_clouds',
        request_body=payloads.EnabledCloudsBody(workspace=workspace,
                                                expand=expand),
        func=core.enabled_clouds,
        schedule_type=requests_lib.ScheduleType.SHORT,
    )


@app.post('/realtime_kubernetes_gpu_availability')
async def realtime_kubernetes_gpu_availability(
    request: fastapi.Request,
    realtime_gpu_availability_body: payloads.RealtimeGpuAvailabilityRequestBody
) -> None:
    """Gets real-time Kubernetes GPU availability."""
    executor.schedule_request(
        request_id=request.state.request_id,
        request_name='realtime_kubernetes_gpu_availability',
        request_body=realtime_gpu_availability_body,
        func=core.realtime_kubernetes_gpu_availability,
        schedule_type=requests_lib.ScheduleType.SHORT,
    )


@app.post('/kubernetes_node_info')
async def kubernetes_node_info(
        request: fastapi.Request,
        kubernetes_node_info_body: payloads.KubernetesNodeInfoRequestBody
) -> None:
    """Gets Kubernetes nodes information and hints."""
    executor.schedule_request(
        request_id=request.state.request_id,
        request_name='kubernetes_node_info',
        request_body=kubernetes_node_info_body,
        func=kubernetes_utils.get_kubernetes_node_info,
        schedule_type=requests_lib.ScheduleType.SHORT,
    )


@app.get('/status_kubernetes')
async def status_kubernetes(request: fastapi.Request) -> None:
    """Gets Kubernetes status."""
    executor.schedule_request(
        request_id=request.state.request_id,
        request_name='status_kubernetes',
        request_body=payloads.RequestBody(),
        func=core.status_kubernetes,
        schedule_type=requests_lib.ScheduleType.SHORT,
    )


@app.post('/list_accelerators')
async def list_accelerators(
        request: fastapi.Request,
        list_accelerator_counts_body: payloads.ListAcceleratorsBody) -> None:
    """Gets list of accelerators from cloud catalog."""
    executor.schedule_request(
        request_id=request.state.request_id,
        request_name='list_accelerators',
        request_body=list_accelerator_counts_body,
        func=catalog.list_accelerators,
        schedule_type=requests_lib.ScheduleType.SHORT,
    )


@app.post('/list_accelerator_counts')
async def list_accelerator_counts(
        request: fastapi.Request,
        list_accelerator_counts_body: payloads.ListAcceleratorCountsBody
) -> None:
    """Gets list of accelerator counts from cloud catalog."""
    executor.schedule_request(
        request_id=request.state.request_id,
        request_name='list_accelerator_counts',
        request_body=list_accelerator_counts_body,
        func=catalog.list_accelerator_counts,
        schedule_type=requests_lib.ScheduleType.SHORT,
    )


@app.post('/validate')
async def validate(validate_body: payloads.ValidateBody) -> None:
    """Validates the user's DAG."""
    # TODO(SKY-1035): validate if existing cluster satisfies the requested
    # resources, e.g. sky exec --gpus V100:8 existing-cluster-with-no-gpus

    # TODO: Our current launch process is split into three calls:
    # validate, optimize, and launch. This requires us to apply the admin policy
    # in each step, which may be an expensive operation. We should consolidate
    # these into a single call or have a TTL cache for (task, admin_policy)
    # pairs.
    logger.debug(f'Validating tasks: {validate_body.dag}')

    context.initialize()
    ctx = context.get()
    assert ctx is not None
    # TODO(aylei): generalize this to all requests without a db record.
    ctx.override_envs(validate_body.env_vars)

    def validate_dag(dag: dag_utils.dag_lib.Dag):
        # Resolve the volumes before admin policy and validation.
        dag.resolve_and_validate_volumes()
        # TODO: Admin policy may contain arbitrary code, which may be expensive
        # to run and may block the server thread. However, moving it into the
        # executor adds a ~150ms penalty on the local API server because of
        # added RTTs. For now, we stick to doing the validation inline in the
        # server thread.
        with admin_policy_utils.apply_and_use_config_in_current_request(
                dag, request_options=validate_body.request_options) as dag:
            # Skip validating workdir and file_mounts, as those need to be
            # validated after the files are uploaded to the SkyPilot API server
            # with `upload_mounts_to_api_server`.
            dag.validate(skip_file_mounts=True, skip_workdir=True)

    try:
        dag = dag_utils.load_chain_dag_from_yaml_str(validate_body.dag)
        # Apply admin policy and validate DAG is blocking, run it in a separate
        # thread executor to avoid blocking the uvicorn event loop.
        await context_utils.to_thread(validate_dag, dag)
    except Exception as e:  # pylint: disable=broad-except
        raise fastapi.HTTPException(
            status_code=400, detail=exceptions.serialize_exception(e)) from e


@app.post('/optimize')
async def optimize(optimize_body: payloads.OptimizeBody,
                   request: fastapi.Request) -> None:
    """Optimizes the user's DAG."""
    executor.schedule_request(
        request_id=request.state.request_id,
        request_name='optimize',
        request_body=optimize_body,
        ignore_return_value=True,
        func=core.optimize,
        schedule_type=requests_lib.ScheduleType.SHORT,
    )


@app.post('/upload')
async def upload_zip_file(request: fastapi.Request, user_hash: str,
                          upload_id: str, chunk_index: int,
                          total_chunks: int) -> payloads.UploadZipFileResponse:
    """Uploads a zip file to the API server.

    This endpoints can be called multiple times for the same upload_id with
    different chunk_index. The server will merge the chunks and unzip the file
    when all chunks are uploaded.

    This implementation is simplified and may need to be improved in the future,
    e.g., adopting S3-style multipart upload.

    Args:
        user_hash: The user hash.
        upload_id: The upload id, a valid SkyPilot run_timestamp appended with 8
            hex characters, e.g. 'sky-2025-01-17-09-10-13-933602-35d31c22'.
        chunk_index: The chunk index, starting from 0.
        total_chunks: The total number of chunks.
    """
    # Add the upload id to the cleanup list.
    upload_ids_to_cleanup[(upload_id,
                           user_hash)] = (datetime.datetime.now() +
                                          _DEFAULT_UPLOAD_EXPIRATION_TIME)

    # TODO(SKY-1271): We need to double check security of uploading zip file.
    client_file_mounts_dir = (
        common.API_SERVER_CLIENT_DIR.expanduser().resolve() / user_hash /
        'file_mounts')
    client_file_mounts_dir.mkdir(parents=True, exist_ok=True)

    # Check upload_id to be a valid SkyPilot run_timestamp appended with 8 hex
    # characters, e.g. 'sky-2025-01-17-09-10-13-933602-35d31c22'.
    if not re.match(
            r'sky-[0-9]{4}-[0-9]{2}-[0-9]{2}-[0-9]{2}-[0-9]{2}-'
            r'[0-9]{2}-[0-9]{6}-[0-9a-f]{8}$', upload_id):
        raise ValueError(
            f'Invalid upload_id: {upload_id}. Please use a valid uuid.')
    # Check chunk_index to be a valid integer
    if chunk_index < 0 or chunk_index >= total_chunks:
        raise ValueError(
            f'Invalid chunk_index: {chunk_index}. Please use a valid integer.')
    # Check total_chunks to be a valid integer
    if total_chunks < 1:
        raise ValueError(
            f'Invalid total_chunks: {total_chunks}. Please use a valid integer.'
        )

    if total_chunks == 1:
        zip_file_path = client_file_mounts_dir / f'{upload_id}.zip'
    else:
        chunk_dir = client_file_mounts_dir / upload_id
        chunk_dir.mkdir(parents=True, exist_ok=True)
        zip_file_path = chunk_dir / f'part{chunk_index}.incomplete'

    try:
        async with aiofiles.open(zip_file_path, 'wb') as f:
            async for chunk in request.stream():
                await f.write(chunk)
    except starlette.requests.ClientDisconnect as e:
        # Client disconnected, remove the zip file.
        zip_file_path.unlink(missing_ok=True)
        raise fastapi.HTTPException(
            status_code=400,
            detail='Client disconnected, please try again.') from e
    except Exception as e:
        logger.error(f'Error uploading zip file: {zip_file_path}')
        # Client disconnected, remove the zip file.
        zip_file_path.unlink(missing_ok=True)
        raise fastapi.HTTPException(
            status_code=500,
            detail=('Error uploading zip file: '
                    f'{common_utils.format_exception(e)}'))

    def get_missing_chunks(total_chunks: int) -> Set[str]:
        return set(f'part{i}' for i in range(total_chunks)) - set(
            p.name for p in chunk_dir.glob('part*'))

    if total_chunks > 1:
        zip_file_path.rename(zip_file_path.with_suffix(''))
        missing_chunks = get_missing_chunks(total_chunks)
        if missing_chunks:
            return payloads.UploadZipFileResponse(status='uploading',
                                                  missing_chunks=missing_chunks)
        zip_file_path = client_file_mounts_dir / f'{upload_id}.zip'
        async with aiofiles.open(zip_file_path, 'wb') as zip_file:
            for chunk in range(total_chunks):
                async with aiofiles.open(chunk_dir / f'part{chunk}', 'rb') as f:
                    while True:
                        # Use 64KB buffer to avoid memory overflow, same size as
                        # shutil.copyfileobj.
                        data = await f.read(64 * 1024)
                        if not data:
                            break
                        await zip_file.write(data)

    logger.info(f'Uploaded zip file: {zip_file_path}')
    unzip_file(zip_file_path, client_file_mounts_dir)
    if total_chunks > 1:
        shutil.rmtree(chunk_dir)
    return payloads.UploadZipFileResponse(status='completed')


def _is_relative_to(path: pathlib.Path, parent: pathlib.Path) -> bool:
    """Checks if path is a subpath of parent."""
    try:
        # We cannot use is_relative_to, as it is only added after 3.9.
        path.relative_to(parent)
        return True
    except ValueError:
        return False


def unzip_file(zip_file_path: pathlib.Path,
               client_file_mounts_dir: pathlib.Path) -> None:
    """Unzips a zip file."""
    try:
        with zipfile.ZipFile(zip_file_path, 'r') as zipf:
            for member in zipf.infolist():
                # Determine the new path
                original_path = os.path.normpath(member.filename)
                new_path = client_file_mounts_dir / original_path.lstrip('/')

                if (member.external_attr >> 28) == 0xA:
                    # Symlink. Read the target path and create a symlink.
                    new_path.parent.mkdir(parents=True, exist_ok=True)
                    target = zipf.read(member).decode()
                    assert not os.path.isabs(target), target
                    # Since target is a relative path, we need to check that it
                    # is under `client_file_mounts_dir` for security.
                    full_target_path = (new_path.parent / target).resolve()
                    if not _is_relative_to(full_target_path,
                                           client_file_mounts_dir):
                        raise ValueError(f'Symlink target {target} leads to a '
                                         'file not in userspace. Aborted.')

                    if new_path.exists() or new_path.is_symlink():
                        new_path.unlink(missing_ok=True)
                    new_path.symlink_to(
                        target,
                        target_is_directory=member.filename.endswith('/'))
                    continue

                # Handle directories
                if member.filename.endswith('/'):
                    new_path.mkdir(parents=True, exist_ok=True)
                    continue

                # Handle files
                new_path.parent.mkdir(parents=True, exist_ok=True)
                with zipf.open(member) as member_file, new_path.open('wb') as f:
                    # Use shutil.copyfileobj to copy files in chunks, so it does
                    # not load the entire file into memory.
                    shutil.copyfileobj(member_file, f)
    except zipfile.BadZipFile as e:
        logger.error(f'Bad zip file: {zip_file_path}')
        raise fastapi.HTTPException(
            status_code=400,
            detail=f'Invalid zip file: {common_utils.format_exception(e)}')
    except Exception as e:
        logger.error(f'Error unzipping file: {zip_file_path}')
        raise fastapi.HTTPException(
            status_code=500,
            detail=(f'Error unzipping file: '
                    f'{common_utils.format_exception(e)}'))

    # Cleanup the temporary file
    zip_file_path.unlink()


@app.post('/launch')
async def launch(launch_body: payloads.LaunchBody,
                 request: fastapi.Request) -> None:
    """Launches a cluster or task."""
    request_id = request.state.request_id
    logger.info(f'Launching request: {request_id}')
    executor.schedule_request(
        request_id,
        request_name='launch',
        request_body=launch_body,
        func=execution.launch,
        schedule_type=requests_lib.ScheduleType.LONG,
        request_cluster_name=launch_body.cluster_name,
        retryable=launch_body.retry_until_up,
    )


@app.post('/exec')
# pylint: disable=redefined-builtin
async def exec(request: fastapi.Request, exec_body: payloads.ExecBody) -> None:
    """Executes a task on an existing cluster."""
    cluster_name = exec_body.cluster_name
    executor.schedule_request(
        request_id=request.state.request_id,
        request_name='exec',
        request_body=exec_body,
        func=execution.exec,
        precondition=preconditions.ClusterStartCompletePrecondition(
            request_id=request.state.request_id,
            cluster_name=cluster_name,
        ),
        schedule_type=requests_lib.ScheduleType.LONG,
        request_cluster_name=cluster_name,
    )


@app.post('/stop')
async def stop(request: fastapi.Request,
               stop_body: payloads.StopOrDownBody) -> None:
    """Stops a cluster."""
    executor.schedule_request(
        request_id=request.state.request_id,
        request_name='stop',
        request_body=stop_body,
        func=core.stop,
        schedule_type=requests_lib.ScheduleType.SHORT,
        request_cluster_name=stop_body.cluster_name,
    )


@app.post('/status')
async def status(
    request: fastapi.Request,
    status_body: payloads.StatusBody = payloads.StatusBody()
) -> None:
    """Gets cluster statuses."""
    if state.get_block_requests():
        raise fastapi.HTTPException(
            status_code=503,
            detail='Server is shutting down, please try again later.')
    executor.schedule_request(
        request_id=request.state.request_id,
        request_name='status',
        request_body=status_body,
        func=core.status,
        schedule_type=(requests_lib.ScheduleType.LONG if
                       status_body.refresh != common_lib.StatusRefreshMode.NONE
                       else requests_lib.ScheduleType.SHORT),
    )


@app.post('/endpoints')
async def endpoints(request: fastapi.Request,
                    endpoint_body: payloads.EndpointsBody) -> None:
    """Gets the endpoint for a given cluster and port number (endpoint)."""
    executor.schedule_request(
        request_id=request.state.request_id,
        request_name='endpoints',
        request_body=endpoint_body,
        func=core.endpoints,
        schedule_type=requests_lib.ScheduleType.SHORT,
        request_cluster_name=endpoint_body.cluster,
    )


@app.post('/down')
async def down(request: fastapi.Request,
               down_body: payloads.StopOrDownBody) -> None:
    """Tears down a cluster."""
    executor.schedule_request(
        request_id=request.state.request_id,
        request_name='down',
        request_body=down_body,
        func=core.down,
        schedule_type=requests_lib.ScheduleType.SHORT,
        request_cluster_name=down_body.cluster_name,
    )


@app.post('/start')
async def start(request: fastapi.Request,
                start_body: payloads.StartBody) -> None:
    """Restarts a cluster."""
    executor.schedule_request(
        request_id=request.state.request_id,
        request_name='start',
        request_body=start_body,
        func=core.start,
        schedule_type=requests_lib.ScheduleType.LONG,
        request_cluster_name=start_body.cluster_name,
    )


@app.post('/autostop')
async def autostop(request: fastapi.Request,
                   autostop_body: payloads.AutostopBody) -> None:
    """Schedules an autostop/autodown for a cluster."""
    executor.schedule_request(
        request_id=request.state.request_id,
        request_name='autostop',
        request_body=autostop_body,
        func=core.autostop,
        schedule_type=requests_lib.ScheduleType.SHORT,
        request_cluster_name=autostop_body.cluster_name,
    )


@app.post('/queue')
async def queue(request: fastapi.Request,
                queue_body: payloads.QueueBody) -> None:
    """Gets the job queue of a cluster."""
    executor.schedule_request(
        request_id=request.state.request_id,
        request_name='queue',
        request_body=queue_body,
        func=core.queue,
        schedule_type=requests_lib.ScheduleType.SHORT,
        request_cluster_name=queue_body.cluster_name,
    )


@app.post('/job_status')
async def job_status(request: fastapi.Request,
                     job_status_body: payloads.JobStatusBody) -> None:
    """Gets the status of a job."""
    executor.schedule_request(
        request_id=request.state.request_id,
        request_name='job_status',
        request_body=job_status_body,
        func=core.job_status,
        schedule_type=requests_lib.ScheduleType.SHORT,
        request_cluster_name=job_status_body.cluster_name,
    )


@app.post('/cancel')
async def cancel(request: fastapi.Request,
                 cancel_body: payloads.CancelBody) -> None:
    """Cancels jobs on a cluster."""
    executor.schedule_request(
        request_id=request.state.request_id,
        request_name='cancel',
        request_body=cancel_body,
        func=core.cancel,
        schedule_type=requests_lib.ScheduleType.SHORT,
        request_cluster_name=cancel_body.cluster_name,
    )


@app.post('/logs')
async def logs(
    request: fastapi.Request, cluster_job_body: payloads.ClusterJobBody,
    background_tasks: fastapi.BackgroundTasks
) -> fastapi.responses.StreamingResponse:
    """Tails the logs of a job."""
    # TODO(zhwu): This should wait for the request on the cluster, e.g., async
    # launch, to finish, so that a user does not need to manually pull the
    # request status.
    # Only initialize the context in logs handler to limit the scope of this
    # experimental change.
    # TODO(aylei): init in lifespan() to enable SkyPilot context in all APIs.
    context.initialize()
    request_task = executor.prepare_request(
        request_id=request.state.request_id,
        request_name='logs',
        request_body=cluster_job_body,
        func=core.tail_logs,
        schedule_type=requests_lib.ScheduleType.SHORT,
    )
    task = asyncio.create_task(executor.execute_request_coroutine(request_task))

    def cancel_task():
        task.cancel()

    # Cancel the task after the request is done or client disconnects
    background_tasks.add_task(cancel_task)
    # TODO(zhwu): This makes viewing logs in browser impossible. We should adopt
    # the same approach as /stream.
    return stream_utils.stream_response(
        request_id=request.state.request_id,
        logs_path=request_task.log_path,
        background_tasks=background_tasks,
    )


@app.post('/download_logs')
async def download_logs(
        request: fastapi.Request,
        cluster_jobs_body: payloads.ClusterJobsDownloadLogsBody) -> None:
    """Downloads the logs of a job."""
    user_hash = cluster_jobs_body.env_vars[constants.USER_ID_ENV_VAR]
    logs_dir_on_api_server = common.api_server_user_logs_dir_prefix(user_hash)
    logs_dir_on_api_server.expanduser().mkdir(parents=True, exist_ok=True)
    # We should reuse the original request body, so that the env vars, such as
    # user hash, are kept the same.
    cluster_jobs_body.local_dir = str(logs_dir_on_api_server)
    executor.schedule_request(
        request_id=request.state.request_id,
        request_name='download_logs',
        request_body=cluster_jobs_body,
        func=core.download_logs,
        schedule_type=requests_lib.ScheduleType.SHORT,
        request_cluster_name=cluster_jobs_body.cluster_name,
    )


@app.post('/download')
async def download(download_body: payloads.DownloadBody) -> None:
    """Downloads a folder from the cluster to the local machine."""
    folder_paths = [
        pathlib.Path(folder_path) for folder_path in download_body.folder_paths
    ]
    user_hash = download_body.env_vars[constants.USER_ID_ENV_VAR]
    logs_dir_on_api_server = common.api_server_user_logs_dir_prefix(user_hash)
    for folder_path in folder_paths:
        if not str(folder_path).startswith(str(logs_dir_on_api_server)):
            raise fastapi.HTTPException(
                status_code=400,
                detail=
                f'Invalid folder path: {folder_path}; {logs_dir_on_api_server}')

        if not folder_path.expanduser().resolve().exists():
            raise fastapi.HTTPException(
                status_code=404, detail=f'Folder not found: {folder_path}')

    # Create a temporary zip file
    log_id = str(uuid.uuid4().hex)
    zip_filename = f'folder_{log_id}.zip'
    zip_path = pathlib.Path(
        logs_dir_on_api_server).expanduser().resolve() / zip_filename

    try:
        folders = [
            str(folder_path.expanduser().resolve())
            for folder_path in folder_paths
        ]
        storage_utils.zip_files_and_folders(folders, zip_path)

        # Add home path to the response headers, so that the client can replace
        # the remote path in the zip file to the local path.
        headers = {
            'Content-Disposition': f'attachment; filename="{zip_filename}"',
            'X-Home-Path': str(pathlib.Path.home())
        }

        # Return the zip file as a download
        return fastapi.responses.FileResponse(
            path=zip_path,
            filename=zip_filename,
            media_type='application/zip',
            headers=headers,
            background=fastapi.BackgroundTasks().add_task(
                lambda: zip_path.unlink(missing_ok=True)))
    except Exception as e:
        raise fastapi.HTTPException(status_code=500,
                                    detail=f'Error creating zip file: {str(e)}')


@app.post('/cost_report')
async def cost_report(request: fastapi.Request,
                      cost_report_body: payloads.CostReportBody) -> None:
    """Gets the cost report of a cluster."""
    executor.schedule_request(
        request_id=request.state.request_id,
        request_name='cost_report',
        request_body=cost_report_body,
        func=core.cost_report,
        schedule_type=requests_lib.ScheduleType.SHORT,
    )


@app.get('/storage/ls')
async def storage_ls(request: fastapi.Request) -> None:
    """Gets the storages."""
    executor.schedule_request(
        request_id=request.state.request_id,
        request_name='storage_ls',
        request_body=payloads.RequestBody(),
        func=core.storage_ls,
        schedule_type=requests_lib.ScheduleType.SHORT,
    )


@app.post('/storage/delete')
async def storage_delete(request: fastapi.Request,
                         storage_body: payloads.StorageBody) -> None:
    """Deletes a storage."""
    executor.schedule_request(
        request_id=request.state.request_id,
        request_name='storage_delete',
        request_body=storage_body,
        func=core.storage_delete,
        schedule_type=requests_lib.ScheduleType.LONG,
    )


@app.post('/local_up')
async def local_up(request: fastapi.Request,
                   local_up_body: payloads.LocalUpBody) -> None:
    """Launches a Kubernetes cluster on API server."""
    executor.schedule_request(
        request_id=request.state.request_id,
        request_name='local_up',
        request_body=local_up_body,
        func=core.local_up,
        schedule_type=requests_lib.ScheduleType.LONG,
    )


@app.post('/local_down')
async def local_down(request: fastapi.Request) -> None:
    """Tears down the Kubernetes cluster started by local_up."""
    executor.schedule_request(
        request_id=request.state.request_id,
        request_name='local_down',
        request_body=payloads.RequestBody(),
        func=core.local_down,
        schedule_type=requests_lib.ScheduleType.LONG,
    )


# === API server related APIs ===
@app.get('/api/get')
async def api_get(request_id: str) -> requests_lib.RequestPayload:
    """Gets a request with a given request ID prefix."""
    while True:
        request_task = requests_lib.get_request(request_id)
        if request_task is None:
            print(f'No task with request ID {request_id}', flush=True)
            raise fastapi.HTTPException(
                status_code=404, detail=f'Request {request_id!r} not found')
        if request_task.status > requests_lib.RequestStatus.RUNNING:
            if request_task.should_retry:
                raise fastapi.HTTPException(
                    status_code=503,
                    detail=f'Request {request_id!r} should be retried')
            request_error = request_task.get_error()
            if request_error is not None:
                raise fastapi.HTTPException(status_code=500,
                                            detail=dataclasses.asdict(
                                                request_task.encode()))
            return request_task.encode()
        # yield control to allow other coroutines to run, sleep shortly
        # to avoid storming the DB and CPU in the meantime
        await asyncio.sleep(0.1)


@app.get('/api/stream')
async def stream(
    request: fastapi.Request,
    request_id: Optional[str] = None,
    log_path: Optional[str] = None,
    tail: Optional[int] = None,
    follow: bool = True,
    # Choices: 'auto', 'plain', 'html', 'console'
    # 'auto': automatically choose between HTML and plain text
    #         based on the request source
    # 'plain': plain text for HTML clients
    # 'html': HTML for browsers
    # 'console': console for CLI/API clients
    # pylint: disable=redefined-builtin
    format: Literal['auto', 'plain', 'html', 'console'] = 'auto',
) -> fastapi.responses.Response:
    """Streams the logs of a request.

    When format is 'auto' and the request is coming from a browser, the response
    is a HTML page with JavaScript to handle streaming, which will request the
    API server again with format='plain' to get the actual log content.

    Args:
        request_id: Request ID to stream logs for.
        log_path: Log path to stream logs for.
        tail: Number of lines to stream from the end of the log file.
        follow: Whether to follow the log file.
        format: Response format - 'auto' (HTML for browsers, plain for HTML
            clients, console for CLI/API clients), 'plain' (force plain text),
            'html' (force HTML), or 'console' (force console)
    """
    if request_id is not None and log_path is not None:
        raise fastapi.HTTPException(
            status_code=400,
            detail='Only one of request_id and log_path can be provided')

    if request_id is None and log_path is None:
        request_id = requests_lib.get_latest_request_id()
        if request_id is None:
            raise fastapi.HTTPException(status_code=404,
                                        detail='No request found')

    # Determine if we should use HTML format
    if format == 'auto':
        # Check if request is coming from a browser
        user_agent = request.headers.get('user-agent', '').lower()
        use_html = any(browser in user_agent
                       for browser in ['mozilla', 'chrome', 'safari', 'edge'])
    else:
        use_html = format == 'html'

    if use_html:
        # Return HTML page with JavaScript to handle streaming
        stream_url = request.url.include_query_params(format='plain')
        html_dir = pathlib.Path(__file__).parent / 'html'
        with open(html_dir / 'log.html', 'r', encoding='utf-8') as file:
            html_content = file.read()
        return fastapi.responses.HTMLResponse(
            html_content.replace('{stream_url}', str(stream_url)),
            headers={
                'Cache-Control': 'no-cache, no-transform',
                'X-Accel-Buffering': 'no'
            })

    # Original plain text streaming logic
    if request_id is not None:
        request_task = requests_lib.get_request(request_id)
        if request_task is None:
            print(f'No task with request ID {request_id}')
            raise fastapi.HTTPException(
                status_code=404, detail=f'Request {request_id!r} not found')
        log_path_to_stream = request_task.log_path
    else:
        assert log_path is not None, (request_id, log_path)
        if log_path == constants.API_SERVER_LOGS:
            resolved_log_path = pathlib.Path(
                constants.API_SERVER_LOGS).expanduser()
        else:
            # This should be a log path under ~/sky_logs.
            resolved_logs_directory = pathlib.Path(
                constants.SKY_LOGS_DIRECTORY).expanduser().resolve()
            resolved_log_path = resolved_logs_directory.joinpath(
                log_path).resolve()
            # Make sure the log path is under ~/sky_logs. We calculate the
            # common path to check if the log path is under ~/sky_logs.
            # This prevents path traversal using '..'
            if os.path.commonpath([resolved_log_path, resolved_logs_directory
                                  ]) != str(resolved_logs_directory):
                raise fastapi.HTTPException(
                    status_code=400,
                    detail=f'Unauthorized log path: {log_path!r}')
            elif not resolved_log_path.exists():
                raise fastapi.HTTPException(
                    status_code=404,
                    detail=f'Log path {log_path!r} does not exist')

        log_path_to_stream = resolved_log_path
    return fastapi.responses.StreamingResponse(
        content=stream_utils.log_streamer(request_id,
                                          log_path_to_stream,
                                          plain_logs=format == 'plain',
                                          tail=tail,
                                          follow=follow),
        media_type='text/plain',
        headers={
            'Cache-Control': 'no-cache, no-transform',
            'X-Accel-Buffering': 'no',
            'Transfer-Encoding': 'chunked'
        },
    )


@app.post('/api/cancel')
async def api_cancel(request: fastapi.Request,
                     request_cancel_body: payloads.RequestCancelBody) -> None:
    """Cancels requests."""
    executor.schedule_request(
        request_id=request.state.request_id,
        request_name='api_cancel',
        request_body=request_cancel_body,
        func=requests_lib.kill_requests,
        schedule_type=requests_lib.ScheduleType.SHORT,
    )


@app.get('/api/status')
async def api_status(
    request_ids: Optional[List[str]] = fastapi.Query(
        None, description='Request IDs to get status for.'),
    all_status: bool = fastapi.Query(
        False, description='Get finished requests as well.'),
) -> List[requests_lib.RequestPayload]:
    """Gets the list of requests."""
    if request_ids is None:
        statuses = None
        if not all_status:
            statuses = [
                requests_lib.RequestStatus.PENDING,
                requests_lib.RequestStatus.RUNNING,
            ]
        return [
            request_task.readable_encode()
            for request_task in requests_lib.get_request_tasks(status=statuses)
        ]
    else:
        encoded_request_tasks = []
        for request_id in request_ids:
            request_task = requests_lib.get_request(request_id)
            if request_task is None:
                continue
            encoded_request_tasks.append(request_task.readable_encode())
        return encoded_request_tasks


@app.get('/api/health')
async def health(request: fastapi.Request) -> Dict[str, Any]:
    """Checks the health of the API server.

    Returns:
        A dictionary with the following keys:
        - status: str; The status of the API server.
        - api_version: str; The API version of the API server.
        - version: str; The version of SkyPilot used for API server.
        - version_on_disk: str; The version of the SkyPilot installation on
          disk, which can be used to warn about restarting the API server
        - commit: str; The commit hash of SkyPilot used for API server.
    """
    user = request.state.auth_user
    return {
        'status': common.ApiServerStatus.HEALTHY.value,
        'api_version': server_constants.API_VERSION,
        'version': sky.__version__,
        'version_on_disk': common.get_skypilot_version_on_disk(),
        'commit': sky.__commit__,
        'user': user.to_dict() if user is not None else None,
        'basic_auth_enabled': os.environ.get(
            constants.ENV_VAR_ENABLE_BASIC_AUTH, 'false').lower() == 'true',
    }


@app.websocket('/kubernetes-pod-ssh-proxy')
async def kubernetes_pod_ssh_proxy(websocket: fastapi.WebSocket,
                                   cluster_name: str) -> None:
    """Proxies SSH to the Kubernetes pod with websocket."""
    await websocket.accept()
    logger.info(f'WebSocket connection accepted for cluster: {cluster_name}')

    cluster_records = core.status(cluster_name, all_users=True)
    cluster_record = cluster_records[0]
    if cluster_record['status'] != status_lib.ClusterStatus.UP:
        raise fastapi.HTTPException(
            status_code=400, detail=f'Cluster {cluster_name} is not running')

    handle = cluster_record['handle']
    assert handle is not None, 'Cluster handle is None'
    if not isinstance(handle.launched_resources.cloud, clouds.Kubernetes):
        raise fastapi.HTTPException(
            status_code=400,
            detail=f'Cluster {cluster_name} is not a Kubernetes cluster'
            'Use ssh to connect to the cluster instead.')

    kubectl_cmd = handle.get_command_runners()[0].port_forward_command(
        port_forward=[(None, 22)])
    proc = await asyncio.create_subprocess_exec(
        *kubectl_cmd,
        stdout=asyncio.subprocess.PIPE,
        stderr=asyncio.subprocess.STDOUT)
    logger.info(f'Started kubectl port-forward with command: {kubectl_cmd}')

    # Wait for port-forward to be ready and get the local port
    local_port = None
    assert proc.stdout is not None
    while True:
        stdout_line = await proc.stdout.readline()
        if stdout_line:
            decoded_line = stdout_line.decode()
            logger.info(f'kubectl port-forward stdout: {decoded_line}')
            if 'Forwarding from 127.0.0.1' in decoded_line:
                port_str = decoded_line.split(':')[-1]
                local_port = int(port_str.replace(' -> ', ':').split(':')[0])
                break
        else:
            await websocket.close()
            return

    logger.info(f'Starting port-forward to local port: {local_port}')
    try:
        # Connect to the local port
        reader, writer = await asyncio.open_connection('127.0.0.1', local_port)

        async def websocket_to_ssh():
            try:
                async for message in websocket.iter_bytes():
                    writer.write(message)
                    await writer.drain()
            except fastapi.WebSocketDisconnect:
                pass
            writer.close()

        async def ssh_to_websocket():
            try:
                while True:
                    data = await reader.read(1024)
                    if not data:
                        break
                    await websocket.send_bytes(data)
            except Exception:  # pylint: disable=broad-except
                pass
            await websocket.close()

        await asyncio.gather(websocket_to_ssh(), ssh_to_websocket())
    finally:
        proc.terminate()


@app.get('/all_contexts')
async def all_contexts(request: fastapi.Request) -> None:
    """Gets all Kubernetes and SSH node pool contexts."""

    executor.schedule_request(
        request_id=request.state.request_id,
        request_name='all_contexts',
        request_body=payloads.RequestBody(),
        func=core.get_all_contexts,
        schedule_type=requests_lib.ScheduleType.SHORT,
    )


# === Internal APIs ===
@app.get('/api/completion/cluster_name')
async def complete_cluster_name(incomplete: str,) -> List[str]:
    return global_user_state.get_cluster_names_start_with(incomplete)


@app.get('/api/completion/storage_name')
async def complete_storage_name(incomplete: str,) -> List[str]:
    return global_user_state.get_storage_names_start_with(incomplete)


@app.get('/api/completion/volume_name')
async def complete_volume_name(incomplete: str,) -> List[str]:
    return global_user_state.get_volume_names_start_with(incomplete)


@app.get('/dashboard/{full_path:path}')
async def serve_dashboard(full_path: str):
    """Serves the Next.js dashboard application.

    Args:
        full_path: The path requested by the client.
        e.g. /clusters, /jobs

    Returns:
        FileResponse for static files or index.html for client-side routing.

    Raises:
        HTTPException: If the path is invalid or file not found.
    """
    # Try to serve the staticfile directly e.g. /skypilot.svg,
    # /favicon.ico, and /_next/, etc.
    file_path = os.path.join(server_constants.DASHBOARD_DIR, full_path)
    if os.path.isfile(file_path):
        return fastapi.responses.FileResponse(file_path)

    # Serve index.html for client-side routing
    # e.g. /clusters, /jobs
    index_path = os.path.join(server_constants.DASHBOARD_DIR, 'index.html')
    try:
        with open(index_path, 'r', encoding='utf-8') as f:
            content = f.read()

        return fastapi.responses.HTMLResponse(content=content)
    except Exception as e:
        logger.error(f'Error serving dashboard: {e}')
        raise fastapi.HTTPException(status_code=500, detail=str(e))


# Redirect the root path to dashboard
@app.get('/')
async def root():
    return fastapi.responses.RedirectResponse(url='/dashboard/')


if __name__ == '__main__':
    import uvicorn

    from sky.server import uvicorn as skyuvicorn

    requests_lib.reset_db_and_logs()

    parser = argparse.ArgumentParser()
    parser.add_argument('--host', default='127.0.0.1')
    parser.add_argument('--port', default=46580, type=int)
    parser.add_argument('--deploy', action='store_true')
    # Serve metrics on a separate port to isolate it from the application APIs:
    # metrics port will not be exposed to the public network typically.
    parser.add_argument('--metrics-port', default=9090, type=int)
    cmd_args = parser.parse_args()
    if cmd_args.port == cmd_args.metrics_port:
        raise ValueError('port and metrics-port cannot be the same')

    # Show the privacy policy if it is not already shown. We place it here so
    # that it is shown only when the API server is started.
    usage_lib.maybe_show_privacy_policy()

    config = server_config.compute_server_config(cmd_args.deploy)
    num_workers = config.num_server_workers

    queue_server: Optional[multiprocessing.Process] = None
    workers: List[executor.RequestWorker] = []
    try:
        if os.environ.get(constants.ENV_VAR_SERVER_METRICS_ENABLED):
            metrics_thread = threading.Thread(target=metrics.run_metrics_server,
                                              args=(cmd_args.host,
                                                    cmd_args.metrics_port),
                                              daemon=True)
            metrics_thread.start()
        queue_server, workers = executor.start(config)

        logger.info(f'Starting SkyPilot API server, workers={num_workers}')
        # We don't support reload for now, since it may cause leakage of request
        # workers or interrupt running requests.
        config = uvicorn.Config('sky.server.server:app',
                                host=cmd_args.host,
                                port=cmd_args.port,
                                workers=num_workers)
        skyuvicorn.run(config)
    except Exception as exc:  # pylint: disable=broad-except
        logger.error(f'Failed to start SkyPilot API server: '
                     f'{common_utils.format_exception(exc, use_bracket=True)}')
        raise
    finally:
        logger.info('Shutting down SkyPilot API server...')

        subprocess_utils.run_in_parallel(lambda worker: worker.cancel(),
                                         workers,
                                         num_threads=len(workers))
        if queue_server is not None:
            queue_server.kill()
            queue_server.join()<|MERGE_RESOLUTION|>--- conflicted
+++ resolved
@@ -432,13 +432,10 @@
 app.include_router(workspaces_rest.router,
                    prefix='/workspaces',
                    tags=['workspaces'])
-<<<<<<< HEAD
+app.include_router(volumes_rest.router, prefix='/volumes', tags=['volumes'])
 app.include_router(ssh_node_pools_rest.router,
                    prefix='/ssh_node_pools',
                    tags=['ssh_node_pools'])
-=======
-app.include_router(volumes_rest.router, prefix='/volumes', tags=['volumes'])
->>>>>>> cc8dbb73
 
 
 @app.get('/token')
