"""SkyPilot API Server exposing RESTful APIs."""

import argparse
import asyncio
import base64
import contextlib
import datetime
import hashlib
import json
import multiprocessing
import os
import pathlib
import posixpath
import re
import resource
import shutil
import sys
import threading
from typing import Dict, List, Literal, Optional, Set, Tuple
import uuid
import zipfile

import aiofiles
import anyio
import fastapi
from fastapi.middleware import cors
import starlette.middleware.base
import uvloop

import sky
from sky import catalog
from sky import check as sky_check
from sky import clouds
from sky import core
from sky import exceptions
from sky import execution
from sky import global_user_state
from sky import models
from sky import sky_logging
from sky.data import storage_utils
from sky.jobs import utils as managed_job_utils
from sky.jobs.server import server as jobs_rest
from sky.metrics import utils as metrics_utils
from sky.provision.kubernetes import utils as kubernetes_utils
from sky.schemas.api import responses
from sky.serve.server import server as serve_rest
from sky.server import common
from sky.server import config as server_config
from sky.server import constants as server_constants
from sky.server import daemons
from sky.server import metrics
from sky.server import state
from sky.server import stream_utils
from sky.server import versions
from sky.server.auth import authn
from sky.server.auth import loopback
from sky.server.auth import oauth2_proxy
from sky.server.requests import executor
from sky.server.requests import payloads
from sky.server.requests import preconditions
from sky.server.requests import requests as requests_lib
from sky.skylet import constants
from sky.ssh_node_pools import server as ssh_node_pools_rest
from sky.usage import usage_lib
from sky.users import permission
from sky.users import server as users_rest
from sky.utils import admin_policy_utils
from sky.utils import common as common_lib
from sky.utils import common_utils
from sky.utils import context
from sky.utils import context_utils
from sky.utils import controller_utils
from sky.utils import dag_utils
from sky.utils import perf_utils
from sky.utils import status_lib
from sky.utils import subprocess_utils
from sky.utils.db import db_utils
from sky.volumes.server import server as volumes_rest
from sky.workspaces import server as workspaces_rest

# pylint: disable=ungrouped-imports
if sys.version_info >= (3, 10):
    from typing import ParamSpec
else:
    from typing_extensions import ParamSpec

P = ParamSpec('P')

_SERVER_USER_HASH_KEY = 'server_user_hash'

logger = sky_logging.init_logger(__name__)

# TODO(zhwu): Streaming requests, such log tailing after sky launch or sky logs,
# need to be detached from the main requests queue. Otherwise, the streaming
# response will block other requests from being processed.


def _basic_auth_401_response(content: str):
    """Return a 401 response with basic auth realm."""
    return fastapi.responses.JSONResponse(
        status_code=401,
        headers={'WWW-Authenticate': 'Basic realm=\"SkyPilot\"'},
        content=content)


def _try_set_basic_auth_user(request: fastapi.Request):
    auth_header = request.headers.get('authorization')
    if not auth_header or not auth_header.lower().startswith('basic '):
        return

    # Check username and password
    encoded = auth_header.split(' ', 1)[1]
    try:
        decoded = base64.b64decode(encoded).decode()
        username, password = decoded.split(':', 1)
    except Exception:  # pylint: disable=broad-except
        return

    users = global_user_state.get_user_by_name(username)
    if not users:
        return

    for user in users:
        if not user.name or not user.password:
            continue
        username_encoded = username.encode('utf8')
        db_username_encoded = user.name.encode('utf8')
        if (username_encoded == db_username_encoded and
                common.crypt_ctx.verify(password, user.password)):
            request.state.auth_user = user
            break


class RBACMiddleware(starlette.middleware.base.BaseHTTPMiddleware):
    """Middleware to handle RBAC."""

    async def dispatch(self, request: fastapi.Request, call_next):
        # TODO(hailong): should have a list of paths
        # that are not checked for RBAC
        if (request.url.path.startswith('/dashboard/') or
                request.url.path.startswith('/api/')):
            return await call_next(request)

        auth_user = request.state.auth_user
        if auth_user is None:
            return await call_next(request)

        permission_service = permission.permission_service
        # Check the role permission
        if permission_service.check_endpoint_permission(auth_user.id,
                                                        request.url.path,
                                                        request.method):
            return fastapi.responses.JSONResponse(
                status_code=403, content={'detail': 'Forbidden'})

        return await call_next(request)


class RequestIDMiddleware(starlette.middleware.base.BaseHTTPMiddleware):
    """Middleware to add a request ID to each request."""

    async def dispatch(self, request: fastapi.Request, call_next):
        request_id = str(uuid.uuid4())
        request.state.request_id = request_id
        response = await call_next(request)
        # TODO(syang): remove X-Request-ID when v0.10.0 is released.
        response.headers['X-Request-ID'] = request_id
        response.headers['X-Skypilot-Request-ID'] = request_id
        return response


def _get_auth_user_header(request: fastapi.Request) -> Optional[models.User]:
    header_name = os.environ.get(constants.ENV_VAR_SERVER_AUTH_USER_HEADER,
                                 'X-Auth-Request-Email')
    if header_name not in request.headers:
        return None
    user_name = request.headers[header_name]
    user_hash = hashlib.md5(
        user_name.encode()).hexdigest()[:common_utils.USER_HASH_LENGTH]
    return models.User(id=user_hash, name=user_name)


class InitializeRequestAuthUserMiddleware(
        starlette.middleware.base.BaseHTTPMiddleware):

    async def dispatch(self, request: fastapi.Request, call_next):
        # Make sure that request.state.auth_user is set. Otherwise, we may get a
        # KeyError while trying to read it.
        request.state.auth_user = None
        return await call_next(request)


class BasicAuthMiddleware(starlette.middleware.base.BaseHTTPMiddleware):
    """Middleware to handle HTTP Basic Auth."""

    async def dispatch(self, request: fastapi.Request, call_next):
        if managed_job_utils.is_consolidation_mode(
        ) and loopback.is_loopback_request(request):
            return await call_next(request)

        if request.url.path.startswith('/api/health'):
            # Try to set the auth user from basic auth
            _try_set_basic_auth_user(request)
            return await call_next(request)

        auth_header = request.headers.get('authorization')
        if not auth_header:
            return _basic_auth_401_response('Authentication required')

        # Only handle basic auth
        if not auth_header.lower().startswith('basic '):
            return _basic_auth_401_response('Invalid authentication method')

        # Check username and password
        encoded = auth_header.split(' ', 1)[1]
        try:
            decoded = base64.b64decode(encoded).decode()
            username, password = decoded.split(':', 1)
        except Exception:  # pylint: disable=broad-except
            return _basic_auth_401_response('Invalid basic auth')

        users = global_user_state.get_user_by_name(username)
        if not users:
            return _basic_auth_401_response('Invalid credentials')

        valid_user = False
        for user in users:
            if not user.name or not user.password:
                continue
            username_encoded = username.encode('utf8')
            db_username_encoded = user.name.encode('utf8')
            if (username_encoded == db_username_encoded and
                    common.crypt_ctx.verify(password, user.password)):
                valid_user = True
                request.state.auth_user = user
                await authn.override_user_info_in_request_body(request, user)
                break
        if not valid_user:
            return _basic_auth_401_response('Invalid credentials')

        return await call_next(request)


class BearerTokenMiddleware(starlette.middleware.base.BaseHTTPMiddleware):
    """Middleware to handle Bearer Token Auth (Service Accounts)."""

    async def dispatch(self, request: fastapi.Request, call_next):
        """Make sure correct bearer token auth is present.

        1. If the request has the X-Skypilot-Auth-Mode: token header, it must
           have a valid bearer token.
        2. For backwards compatibility, if the request has a Bearer token
           beginning with "sky_" (even if X-Skypilot-Auth-Mode is not present),
           it must be a valid token.
        3. If X-Skypilot-Auth-Mode is not set to "token", and there is no Bearer
           token beginning with "sky_", allow the request to continue.

        In conjunction with an auth proxy, the idea is to make the auth proxy
        bypass requests with bearer tokens, instead setting the
        X-Skypilot-Auth-Mode header. The auth proxy should either validate the
        auth or set the header X-Skypilot-Auth-Mode: token.
        """
        has_skypilot_auth_header = (
            request.headers.get('X-Skypilot-Auth-Mode') == 'token')
        auth_header = request.headers.get('authorization')
        has_bearer_token_starting_with_sky = (
            auth_header and auth_header.lower().startswith('bearer ') and
            auth_header.split(' ', 1)[1].startswith('sky_'))

        if (not has_skypilot_auth_header and
                not has_bearer_token_starting_with_sky):
            # This is case #3 above. We do not need to validate the request.
            # No Bearer token, continue with normal processing (OAuth2 cookies,
            # etc.)
            return await call_next(request)
        # After this point, all requests must be validated.

        if auth_header is None:
            return fastapi.responses.JSONResponse(
                status_code=401, content={'detail': 'Authentication required'})

        # Extract token
        split_header = auth_header.split(' ', 1)
        if split_header[0].lower() != 'bearer':
            return fastapi.responses.JSONResponse(
                status_code=401,
                content={'detail': 'Invalid authentication method'})
        sa_token = split_header[1]

        # Handle SkyPilot service account tokens
        return await self._handle_service_account_token(request, sa_token,
                                                        call_next)

    async def _handle_service_account_token(self, request: fastapi.Request,
                                            sa_token: str, call_next):
        """Handle SkyPilot service account tokens."""
        # Check if service account tokens are enabled
        sa_enabled = os.environ.get(constants.ENV_VAR_ENABLE_SERVICE_ACCOUNTS,
                                    'false').lower()
        if sa_enabled != 'true':
            return fastapi.responses.JSONResponse(
                status_code=401,
                content={'detail': 'Service account authentication disabled'})

        try:
            # Import here to avoid circular imports
            # pylint: disable=import-outside-toplevel
            from sky.users.token_service import token_service

            # Verify and decode JWT token
            payload = token_service.verify_token(sa_token)

            if payload is None:
                logger.warning('Service account token verification failed')
                return fastapi.responses.JSONResponse(
                    status_code=401,
                    content={
                        'detail': 'Invalid or expired service account token'
                    })

            # Extract user information from JWT payload
            user_id = payload.get('sub')
            user_name = payload.get('name')
            token_id = payload.get('token_id')

            if not user_id or not token_id:
                logger.warning(
                    'Invalid token payload: missing user_id or token_id')
                return fastapi.responses.JSONResponse(
                    status_code=401,
                    content={'detail': 'Invalid token payload'})

            # Verify user still exists in database
            user_info = global_user_state.get_user(user_id)
            if user_info is None:
                logger.warning(
                    f'Service account user {user_id} no longer exists')
                return fastapi.responses.JSONResponse(
                    status_code=401,
                    content={'detail': 'Service account user no longer exists'})

            # Update last used timestamp for token tracking
            try:
                global_user_state.update_service_account_token_last_used(
                    token_id)
            except Exception as e:  # pylint: disable=broad-except
                logger.debug(f'Failed to update token last used time: {e}')

            # Set the authenticated user
            auth_user = models.User(id=user_id,
                                    name=user_name or user_info.name)
            request.state.auth_user = auth_user

            # Override user info in request body for service account requests
            await authn.override_user_info_in_request_body(request, auth_user)

            logger.debug(f'Authenticated service account: {user_id}')

        except Exception as e:  # pylint: disable=broad-except
            logger.error(f'Service account authentication failed: {e}',
                         exc_info=True)
            return fastapi.responses.JSONResponse(
                status_code=401,
                content={
                    'detail': f'Service account authentication failed: {str(e)}'
                })

        return await call_next(request)


class AuthProxyMiddleware(starlette.middleware.base.BaseHTTPMiddleware):
    """Middleware to handle auth proxy."""

    async def dispatch(self, request: fastapi.Request, call_next):
        auth_user = _get_auth_user_header(request)

        if request.state.auth_user is not None:
            # Previous middleware is trusted more than this middleware.  For
            # instance, a client could set the Authorization and the
            # X-Auth-Request-Email header. In that case, the auth proxy will be
            # skipped and we should rely on the Bearer token to authenticate the
            # user - but that means the user could set X-Auth-Request-Email to
            # whatever the user wants. We should thus ignore it.
            if auth_user is not None:
                logger.debug('Warning: ignoring auth proxy header since the '
                             'auth user was already set.')
            return await call_next(request)

        # Add user to database if auth_user is present
        if auth_user is not None:
            newly_added = global_user_state.add_or_update_user(auth_user)
            if newly_added:
                permission.permission_service.add_user_if_not_exists(
                    auth_user.id)

        # Store user info in request.state for access by GET endpoints
        if auth_user is not None:
            request.state.auth_user = auth_user

        await authn.override_user_info_in_request_body(request, auth_user)
        return await call_next(request)


# Default expiration time for upload ids before cleanup.
_DEFAULT_UPLOAD_EXPIRATION_TIME = datetime.timedelta(hours=1)
# Key: (upload_id, user_hash), Value: the time when the upload id needs to be
# cleaned up.
upload_ids_to_cleanup: Dict[Tuple[str, str], datetime.datetime] = {}


async def cleanup_upload_ids():
    """Cleans up the temporary chunks uploaded by the client after a delay."""
    # Clean up the temporary chunks uploaded by the client after an hour. This
    # is to prevent stale chunks taking up space on the API server.
    while True:
        await asyncio.sleep(3600)
        current_time = datetime.datetime.now()
        # We use list() to avoid modifying the dict while iterating over it.
        upload_ids_to_cleanup_list = list(upload_ids_to_cleanup.items())
        for (upload_id, user_hash), expire_time in upload_ids_to_cleanup_list:
            if current_time > expire_time:
                logger.info(f'Cleaning up upload id: {upload_id}')
                client_file_mounts_dir = (
                    common.API_SERVER_CLIENT_DIR.expanduser().resolve() /
                    user_hash / 'file_mounts')
                shutil.rmtree(client_file_mounts_dir / upload_id,
                              ignore_errors=True)
                (client_file_mounts_dir /
                 upload_id).with_suffix('.zip').unlink(missing_ok=True)
                upload_ids_to_cleanup.pop((upload_id, user_hash))


async def loop_lag_monitor(loop: asyncio.AbstractEventLoop,
                           interval: float = 0.1) -> None:
    target = loop.time() + interval

    pid = str(os.getpid())
    lag_threshold = perf_utils.get_loop_lag_threshold()

    def tick():
        nonlocal target
        now = loop.time()
        lag = max(0.0, now - target)
        if lag_threshold is not None and lag > lag_threshold:
            logger.warning(f'Event loop lag {lag} seconds exceeds threshold '
                           f'{lag_threshold} seconds.')
        metrics_utils.SKY_APISERVER_EVENT_LOOP_LAG_SECONDS.labels(
            pid=pid).observe(lag)
        target = now + interval
        loop.call_at(target, tick)

    loop.call_at(target, tick)


def schedule_on_boot_check():
    try:
        executor.schedule_request(
            request_id='skypilot-server-on-boot-check',
            request_name='check',
            request_body=payloads.CheckBody(),
            func=sky_check.check,
            schedule_type=requests_lib.ScheduleType.SHORT,
            is_skypilot_system=True,
        )
    except exceptions.RequestAlreadyExistsError:
        # Lifespan will be executed in each uvicorn worker process, we
        # can safely ignore the error if the task is already scheduled.
        logger.debug('Request skypilot-server-on-boot-check already exists.')


@contextlib.asynccontextmanager
async def lifespan(app: fastapi.FastAPI):  # pylint: disable=redefined-outer-name
    """FastAPI lifespan context manager."""
    del app  # unused
    # Startup: Run background tasks
    for event in daemons.INTERNAL_REQUEST_DAEMONS:
        if event.should_skip():
            continue
        try:
            executor.schedule_request(
                request_id=event.id,
                request_name=event.name,
                request_body=payloads.RequestBody(),
                func=event.run_event,
                schedule_type=requests_lib.ScheduleType.SHORT,
                is_skypilot_system=True,
                # Request deamon should be retried if the process pool is
                # broken.
                retryable=True,
            )
        except exceptions.RequestAlreadyExistsError:
            # Lifespan will be executed in each uvicorn worker process, we
            # can safely ignore the error if the task is already scheduled.
            logger.debug(f'Request {event.id} already exists.')
    schedule_on_boot_check()
    asyncio.create_task(cleanup_upload_ids())
    if metrics_utils.METRICS_ENABLED:
        # Start monitoring the event loop lag in each server worker
        # event loop (process).
        asyncio.create_task(loop_lag_monitor(asyncio.get_event_loop()))
    yield
    # Shutdown: Add any cleanup code here if needed


# Add a new middleware class to handle /internal/dashboard prefix
class InternalDashboardPrefixMiddleware(
        starlette.middleware.base.BaseHTTPMiddleware):
    """Middleware to handle /internal/dashboard prefix in requests."""

    async def dispatch(self, request: fastapi.Request, call_next):
        path = request.url.path
        if path.startswith('/internal/dashboard/'):
            # Remove /internal/dashboard prefix and update request scope
            request.scope['path'] = path.replace('/internal/dashboard/', '/', 1)
        return await call_next(request)


class CacheControlStaticMiddleware(starlette.middleware.base.BaseHTTPMiddleware
                                  ):
    """Middleware to add cache control headers to static files."""

    async def dispatch(self, request: fastapi.Request, call_next):
        if request.url.path.startswith('/dashboard/_next'):
            response = await call_next(request)
            response.headers['Cache-Control'] = 'max-age=3600'
            return response
        return await call_next(request)


class PathCleanMiddleware(starlette.middleware.base.BaseHTTPMiddleware):
    """Middleware to check the path of requests."""

    async def dispatch(self, request: fastapi.Request, call_next):
        if request.url.path.startswith('/dashboard/'):
            # If the requested path is not relative to the expected directory,
            # then the user is attempting path traversal, so deny the request.
            parent = pathlib.Path('/dashboard')
            request_path = pathlib.Path(posixpath.normpath(request.url.path))
            if not _is_relative_to(request_path, parent):
                return fastapi.responses.JSONResponse(
                    status_code=403, content={'detail': 'Forbidden'})
        return await call_next(request)


class GracefulShutdownMiddleware(starlette.middleware.base.BaseHTTPMiddleware):
    """Middleware to control requests when server is shutting down."""

    async def dispatch(self, request: fastapi.Request, call_next):
        if state.get_block_requests():
            # Allow /api/ paths to continue, which are critical to operate
            # on-going requests but will not submit new requests.
            if not request.url.path.startswith('/api/'):
                # Client will retry on 503 error.
                return fastapi.responses.JSONResponse(
                    status_code=503,
                    content={
                        'detail': 'Server is shutting down, '
                                  'please try again later.'
                    })

        return await call_next(request)


class APIVersionMiddleware(starlette.middleware.base.BaseHTTPMiddleware):
    """Middleware to add API version to the request."""

    async def dispatch(self, request: fastapi.Request, call_next):
        version_info = versions.check_compatibility_at_server(request.headers)
        # Bypass version handling for backward compatibility with clients prior
        # to v0.11.0, the client will check the version in the body of
        # /api/health response and hint an upgrade.
        # TODO(aylei): remove this after v0.13.0 is released.
        if version_info is None:
            return await call_next(request)
        if version_info.error is None:
            versions.set_remote_api_version(version_info.api_version)
            versions.set_remote_version(version_info.version)
            response = await call_next(request)
        else:
            response = fastapi.responses.JSONResponse(
                status_code=400,
                content={
                    'error': common.ApiServerStatus.VERSION_MISMATCH.value,
                    'message': version_info.error,
                })
        response.headers[server_constants.API_VERSION_HEADER] = str(
            server_constants.API_VERSION)
        response.headers[server_constants.VERSION_HEADER] = \
            versions.get_local_readable_version()
        return response


app = fastapi.FastAPI(prefix='/api/v1', debug=True, lifespan=lifespan)
# Middleware wraps in the order defined here. E.g., given
#   app.add_middleware(Middleware1)
#   app.add_middleware(Middleware2)
#   app.add_middleware(Middleware3)
# The effect will be like:
#   Middleware3(Middleware2(Middleware1(request)))
# If MiddlewareN does something like print(n); call_next(); print(n), you'll get
#   3; 2; 1; <request>; 1; 2; 3
# Use environment variable to make the metrics middleware optional.
if os.environ.get(constants.ENV_VAR_SERVER_METRICS_ENABLED):
    app.add_middleware(metrics.PrometheusMiddleware)
app.add_middleware(APIVersionMiddleware)
app.add_middleware(RBACMiddleware)
app.add_middleware(InternalDashboardPrefixMiddleware)
app.add_middleware(GracefulShutdownMiddleware)
app.add_middleware(PathCleanMiddleware)
app.add_middleware(CacheControlStaticMiddleware)
app.add_middleware(
    cors.CORSMiddleware,
    # TODO(zhwu): in production deployment, we should restrict the allowed
    # origins to the domains that are allowed to access the API server.
    allow_origins=['*'],  # Specify the correct domains for production
    allow_credentials=True,
    allow_methods=['*'],
    allow_headers=['*'],
    # TODO(syang): remove X-Request-ID \when v0.10.0 is released.
    expose_headers=['X-Request-ID', 'X-Skypilot-Request-ID'])
# The order of all the authentication-related middleware is important.
# RBACMiddleware must precede all the auth middleware, so it can access
# request.state.auth_user.
app.add_middleware(RBACMiddleware)
# Authentication based on oauth2-proxy.
app.add_middleware(oauth2_proxy.OAuth2ProxyMiddleware)
# AuthProxyMiddleware should precede BasicAuthMiddleware and
# BearerTokenMiddleware, since it should be skipped if either of those set the
# auth user.
app.add_middleware(AuthProxyMiddleware)
enable_basic_auth = os.environ.get(constants.ENV_VAR_ENABLE_BASIC_AUTH, 'false')
if str(enable_basic_auth).lower() == 'true':
    app.add_middleware(BasicAuthMiddleware)
# Bearer token middleware should always be present to handle service account
# authentication
app.add_middleware(BearerTokenMiddleware)
# InitializeRequestAuthUserMiddleware must be the last added middleware so that
# request.state.auth_user is always set, but can be overridden by the auth
# middleware above.
app.add_middleware(InitializeRequestAuthUserMiddleware)
app.add_middleware(RequestIDMiddleware)
app.include_router(jobs_rest.router, prefix='/jobs', tags=['jobs'])
app.include_router(serve_rest.router, prefix='/serve', tags=['serve'])
app.include_router(users_rest.router, prefix='/users', tags=['users'])
app.include_router(workspaces_rest.router,
                   prefix='/workspaces',
                   tags=['workspaces'])
app.include_router(volumes_rest.router, prefix='/volumes', tags=['volumes'])
app.include_router(ssh_node_pools_rest.router,
                   prefix='/ssh_node_pools',
                   tags=['ssh_node_pools'])
# increase the resource limit for the server
soft, hard = resource.getrlimit(resource.RLIMIT_NOFILE)
resource.setrlimit(resource.RLIMIT_NOFILE, (hard, hard))

# Increase the limit of files we can open to our hard limit. This fixes bugs
# where we can not aquire file locks or open enough logs and the API server
# crashes. On Mac, the hard limit is 9,223,372,036,854,775,807.
# TODO(luca) figure out what to do if we need to open more than 2^63 files.
try:
    soft, hard = resource.getrlimit(resource.RLIMIT_NOFILE)
    resource.setrlimit(resource.RLIMIT_NOFILE, (hard, hard))
except Exception:  # pylint: disable=broad-except
    pass  # no issue, we will warn the user later if its too low


@app.get('/token')
async def token(request: fastapi.Request,
                local_port: Optional[int] = None) -> fastapi.responses.Response:
    del local_port  # local_port is used by the served js, but ignored by server
    user = _get_auth_user_header(request)

    token_data = {
        'v': 1,  # Token version number, bump for backwards incompatible.
        'user': user.id if user is not None else None,
        'cookies': request.cookies,
    }
    # Use base64 encoding to avoid having to escape anything in the HTML.
    json_bytes = json.dumps(token_data).encode('utf-8')
    base64_str = base64.b64encode(json_bytes).decode('utf-8')

    html_dir = pathlib.Path(__file__).parent / 'html'
    token_page_path = html_dir / 'token_page.html'
    try:
        with open(token_page_path, 'r', encoding='utf-8') as f:
            html_content = f.read()
    except FileNotFoundError as e:
        raise fastapi.HTTPException(
            status_code=500, detail='Token page template not found.') from e

    user_info_string = f'Logged in as {user.name}' if user is not None else ''
    html_content = html_content.replace(
        'SKYPILOT_API_SERVER_USER_TOKEN_PLACEHOLDER',
        base64_str).replace('USER_PLACEHOLDER', user_info_string)

    return fastapi.responses.HTMLResponse(
        content=html_content,
        headers={
            'Cache-Control': 'no-cache, no-transform',
            # X-Accel-Buffering: no is useful for preventing buffering issues
            # with some reverse proxies.
            'X-Accel-Buffering': 'no'
        })


@app.post('/check')
async def check(request: fastapi.Request,
                check_body: payloads.CheckBody) -> None:
    """Checks enabled clouds."""
    executor.schedule_request(
        request_id=request.state.request_id,
        request_name='check',
        request_body=check_body,
        func=sky_check.check,
        schedule_type=requests_lib.ScheduleType.SHORT,
    )


@app.get('/enabled_clouds')
async def enabled_clouds(request: fastapi.Request,
                         workspace: Optional[str] = None,
                         expand: bool = False) -> None:
    """Gets enabled clouds on the server."""
    executor.schedule_request(
        request_id=request.state.request_id,
        request_name='enabled_clouds',
        request_body=payloads.EnabledCloudsBody(workspace=workspace,
                                                expand=expand),
        func=core.enabled_clouds,
        schedule_type=requests_lib.ScheduleType.SHORT,
    )


@app.post('/realtime_kubernetes_gpu_availability')
async def realtime_kubernetes_gpu_availability(
    request: fastapi.Request,
    realtime_gpu_availability_body: payloads.RealtimeGpuAvailabilityRequestBody
) -> None:
    """Gets real-time Kubernetes GPU availability."""
    executor.schedule_request(
        request_id=request.state.request_id,
        request_name='realtime_kubernetes_gpu_availability',
        request_body=realtime_gpu_availability_body,
        func=core.realtime_kubernetes_gpu_availability,
        schedule_type=requests_lib.ScheduleType.SHORT,
    )


@app.post('/kubernetes_node_info')
async def kubernetes_node_info(
        request: fastapi.Request,
        kubernetes_node_info_body: payloads.KubernetesNodeInfoRequestBody
) -> None:
    """Gets Kubernetes nodes information and hints."""
    executor.schedule_request(
        request_id=request.state.request_id,
        request_name='kubernetes_node_info',
        request_body=kubernetes_node_info_body,
        func=kubernetes_utils.get_kubernetes_node_info,
        schedule_type=requests_lib.ScheduleType.SHORT,
    )


@app.get('/status_kubernetes')
async def status_kubernetes(request: fastapi.Request) -> None:
    """Gets Kubernetes status."""
    executor.schedule_request(
        request_id=request.state.request_id,
        request_name='status_kubernetes',
        request_body=payloads.RequestBody(),
        func=core.status_kubernetes,
        schedule_type=requests_lib.ScheduleType.SHORT,
    )


@app.post('/list_accelerators')
async def list_accelerators(
        request: fastapi.Request,
        list_accelerator_counts_body: payloads.ListAcceleratorsBody) -> None:
    """Gets list of accelerators from cloud catalog."""
    executor.schedule_request(
        request_id=request.state.request_id,
        request_name='list_accelerators',
        request_body=list_accelerator_counts_body,
        func=catalog.list_accelerators,
        schedule_type=requests_lib.ScheduleType.SHORT,
    )


@app.post('/list_accelerator_counts')
async def list_accelerator_counts(
        request: fastapi.Request,
        list_accelerator_counts_body: payloads.ListAcceleratorCountsBody
) -> None:
    """Gets list of accelerator counts from cloud catalog."""
    executor.schedule_request(
        request_id=request.state.request_id,
        request_name='list_accelerator_counts',
        request_body=list_accelerator_counts_body,
        func=catalog.list_accelerator_counts,
        schedule_type=requests_lib.ScheduleType.SHORT,
    )


@app.post('/validate')
async def validate(validate_body: payloads.ValidateBody) -> None:
    """Validates the user's DAG."""
    # TODO(SKY-1035): validate if existing cluster satisfies the requested
    # resources, e.g. sky exec --gpus V100:8 existing-cluster-with-no-gpus

    # TODO: Our current launch process is split into three calls:
    # validate, optimize, and launch. This requires us to apply the admin policy
    # in each step, which may be an expensive operation. We should consolidate
    # these into a single call or have a TTL cache for (task, admin_policy)
    # pairs.
    logger.debug(f'Validating tasks: {validate_body.dag}')

    context.initialize()
    ctx = context.get()
    assert ctx is not None
    # TODO(aylei): generalize this to all requests without a db record.
    ctx.override_envs(validate_body.env_vars)

    def validate_dag(dag: dag_utils.dag_lib.Dag):
        # TODO: Admin policy may contain arbitrary code, which may be expensive
        # to run and may block the server thread. However, moving it into the
        # executor adds a ~150ms penalty on the local API server because of
        # added RTTs. For now, we stick to doing the validation inline in the
        # server thread.
        with admin_policy_utils.apply_and_use_config_in_current_request(
                dag,
                request_options=validate_body.get_request_options()) as dag:
            dag.resolve_and_validate_volumes()
            # Skip validating workdir and file_mounts, as those need to be
            # validated after the files are uploaded to the SkyPilot API server
            # with `upload_mounts_to_api_server`.
            dag.validate(skip_file_mounts=True, skip_workdir=True)

    try:
        dag = dag_utils.load_chain_dag_from_yaml_str(validate_body.dag)
        # Apply admin policy and validate DAG is blocking, run it in a separate
        # thread executor to avoid blocking the uvicorn event loop.
        await context_utils.to_thread(validate_dag, dag)
    except Exception as e:  # pylint: disable=broad-except
        raise fastapi.HTTPException(
            status_code=400, detail=exceptions.serialize_exception(e)) from e


@app.post('/optimize')
async def optimize(optimize_body: payloads.OptimizeBody,
                   request: fastapi.Request) -> None:
    """Optimizes the user's DAG."""
    executor.schedule_request(
        request_id=request.state.request_id,
        request_name='optimize',
        request_body=optimize_body,
        ignore_return_value=True,
        func=core.optimize,
        schedule_type=requests_lib.ScheduleType.SHORT,
    )


@app.post('/upload')
async def upload_zip_file(request: fastapi.Request, user_hash: str,
                          upload_id: str, chunk_index: int,
                          total_chunks: int) -> payloads.UploadZipFileResponse:
    """Uploads a zip file to the API server.

    This endpoints can be called multiple times for the same upload_id with
    different chunk_index. The server will merge the chunks and unzip the file
    when all chunks are uploaded.

    This implementation is simplified and may need to be improved in the future,
    e.g., adopting S3-style multipart upload.

    Args:
        user_hash: The user hash.
        upload_id: The upload id, a valid SkyPilot run_timestamp appended with 8
            hex characters, e.g. 'sky-2025-01-17-09-10-13-933602-35d31c22'.
        chunk_index: The chunk index, starting from 0.
        total_chunks: The total number of chunks.
    """
    # Field _body would be set if the request body has been received, fail fast
    # to surface potential memory issues, i.e. catch the issue in our smoke
    # test.
    # pylint: disable=protected-access
    if hasattr(request, '_body'):
        raise fastapi.HTTPException(
            status_code=500,
            detail='Upload request body should not be received before streaming'
        )
    # Add the upload id to the cleanup list.
    upload_ids_to_cleanup[(upload_id,
                           user_hash)] = (datetime.datetime.now() +
                                          _DEFAULT_UPLOAD_EXPIRATION_TIME)
    # For anonymous access, use the user hash from client
    user_id = user_hash
    if request.state.auth_user is not None:
        # Otherwise, the authenticated identity should be used.
        user_id = request.state.auth_user.id

    # TODO(SKY-1271): We need to double check security of uploading zip file.
    client_file_mounts_dir = (
        common.API_SERVER_CLIENT_DIR.expanduser().resolve() / user_id /
        'file_mounts')
    await anyio.Path(client_file_mounts_dir).mkdir(parents=True, exist_ok=True)

    # Check upload_id to be a valid SkyPilot run_timestamp appended with 8 hex
    # characters, e.g. 'sky-2025-01-17-09-10-13-933602-35d31c22'.
    if not re.match(
            r'sky-[0-9]{4}-[0-9]{2}-[0-9]{2}-[0-9]{2}-[0-9]{2}-'
            r'[0-9]{2}-[0-9]{6}-[0-9a-f]{8}$', upload_id):
        raise ValueError(
            f'Invalid upload_id: {upload_id}. Please use a valid uuid.')
    # Check chunk_index to be a valid integer
    if chunk_index < 0 or chunk_index >= total_chunks:
        raise ValueError(
            f'Invalid chunk_index: {chunk_index}. Please use a valid integer.')
    # Check total_chunks to be a valid integer
    if total_chunks < 1:
        raise ValueError(
            f'Invalid total_chunks: {total_chunks}. Please use a valid integer.'
        )

    if total_chunks == 1:
        zip_file_path = client_file_mounts_dir / f'{upload_id}.zip'
    else:
        chunk_dir = client_file_mounts_dir / upload_id
        await anyio.Path(chunk_dir).mkdir(parents=True, exist_ok=True)
        zip_file_path = chunk_dir / f'part{chunk_index}.incomplete'

    try:
        async with aiofiles.open(zip_file_path, 'wb') as f:
            async for chunk in request.stream():
                await f.write(chunk)
    except starlette.requests.ClientDisconnect as e:
        # Client disconnected, remove the zip file.
        zip_file_path.unlink(missing_ok=True)
        raise fastapi.HTTPException(
            status_code=400,
            detail='Client disconnected, please try again.') from e
    except Exception as e:
        logger.error(f'Error uploading zip file: {zip_file_path}')
        # Client disconnected, remove the zip file.
        zip_file_path.unlink(missing_ok=True)
        raise fastapi.HTTPException(
            status_code=500,
            detail=('Error uploading zip file: '
                    f'{common_utils.format_exception(e)}'))

    def get_missing_chunks(total_chunks: int) -> Set[str]:
        return set(f'part{i}' for i in range(total_chunks)) - set(
            p.name for p in chunk_dir.glob('part*'))

    if total_chunks > 1:
        zip_file_path.rename(zip_file_path.with_suffix(''))
        missing_chunks = get_missing_chunks(total_chunks)
        if missing_chunks:
            return payloads.UploadZipFileResponse(
                status=responses.UploadStatus.UPLOADING.value,
                missing_chunks=missing_chunks)
        zip_file_path = client_file_mounts_dir / f'{upload_id}.zip'
        async with aiofiles.open(zip_file_path, 'wb') as zip_file:
            for chunk in range(total_chunks):
                async with aiofiles.open(chunk_dir / f'part{chunk}', 'rb') as f:
                    while True:
                        # Use 64KB buffer to avoid memory overflow, same size as
                        # shutil.copyfileobj.
                        data = await f.read(64 * 1024)
                        if not data:
                            break
                        await zip_file.write(data)

    logger.info(f'Uploaded zip file: {zip_file_path}')
    await unzip_file(zip_file_path, client_file_mounts_dir)
    if total_chunks > 1:
        await context_utils.to_thread(shutil.rmtree, chunk_dir)
    return payloads.UploadZipFileResponse(
        status=responses.UploadStatus.COMPLETED.value)


def _is_relative_to(path: pathlib.Path, parent: pathlib.Path) -> bool:
    """Checks if path is a subpath of parent."""
    try:
        # We cannot use is_relative_to, as it is only added after 3.9.
        path.relative_to(parent)
        return True
    except ValueError:
        return False


async def unzip_file(zip_file_path: pathlib.Path,
                     client_file_mounts_dir: pathlib.Path) -> None:
    """Unzips a zip file without blocking the event loop."""

    def _do_unzip() -> None:
        try:
            with zipfile.ZipFile(zip_file_path, 'r') as zipf:
                for member in zipf.infolist():
                    # Determine the new path
                    original_path = os.path.normpath(member.filename)
                    new_path = client_file_mounts_dir / original_path.lstrip(
                        '/')

                    if (member.external_attr >> 28) == 0xA:
                        # Symlink. Read the target path and create a symlink.
                        new_path.parent.mkdir(parents=True, exist_ok=True)
                        target = zipf.read(member).decode()
                        assert not os.path.isabs(target), target
                        # Since target is a relative path, we need to check that
                        # it is under `client_file_mounts_dir` for security.
                        full_target_path = (new_path.parent / target).resolve()
                        if not _is_relative_to(full_target_path,
                                               client_file_mounts_dir):
                            raise ValueError(
                                f'Symlink target {target} leads to a '
                                'file not in userspace. Aborted.')

                        if new_path.exists() or new_path.is_symlink():
                            new_path.unlink(missing_ok=True)
                        new_path.symlink_to(
                            target,
                            target_is_directory=member.filename.endswith('/'))
                        continue

                    # Handle directories
                    if member.filename.endswith('/'):
                        new_path.mkdir(parents=True, exist_ok=True)
                        continue

                    # Handle files
                    new_path.parent.mkdir(parents=True, exist_ok=True)
                    with zipf.open(member) as member_file, new_path.open(
                            'wb') as f:
                        # Use shutil.copyfileobj to copy files in chunks,
                        # so it does not load the entire file into memory.
                        shutil.copyfileobj(member_file, f)
        except zipfile.BadZipFile as e:
            logger.error(f'Bad zip file: {zip_file_path}')
            raise fastapi.HTTPException(
                status_code=400,
                detail=f'Invalid zip file: {common_utils.format_exception(e)}')
        except Exception as e:
            logger.error(f'Error unzipping file: {zip_file_path}')
            raise fastapi.HTTPException(
                status_code=500,
                detail=(f'Error unzipping file: '
                        f'{common_utils.format_exception(e)}'))
        finally:
            # Cleanup the temporary file regardless of
            # success/failure handling above
            zip_file_path.unlink(missing_ok=True)

    await context_utils.to_thread(_do_unzip)


@app.post('/launch')
async def launch(launch_body: payloads.LaunchBody,
                 request: fastapi.Request) -> None:
    """Launches a cluster or task."""
    request_id = request.state.request_id
    logger.info(f'Launching request: {request_id}')
    executor.schedule_request(
        request_id,
        request_name='launch',
        request_body=launch_body,
        func=execution.launch,
        schedule_type=requests_lib.ScheduleType.LONG,
        request_cluster_name=launch_body.cluster_name,
        retryable=launch_body.retry_until_up,
    )


@app.post('/exec')
# pylint: disable=redefined-builtin
async def exec(request: fastapi.Request, exec_body: payloads.ExecBody) -> None:
    """Executes a task on an existing cluster."""
    cluster_name = exec_body.cluster_name
    executor.schedule_request(
        request_id=request.state.request_id,
        request_name='exec',
        request_body=exec_body,
        func=execution.exec,
        precondition=preconditions.ClusterStartCompletePrecondition(
            request_id=request.state.request_id,
            cluster_name=cluster_name,
        ),
        schedule_type=requests_lib.ScheduleType.LONG,
        request_cluster_name=cluster_name,
    )


@app.post('/stop')
async def stop(request: fastapi.Request,
               stop_body: payloads.StopOrDownBody) -> None:
    """Stops a cluster."""
    executor.schedule_request(
        request_id=request.state.request_id,
        request_name='stop',
        request_body=stop_body,
        func=core.stop,
        schedule_type=requests_lib.ScheduleType.SHORT,
        request_cluster_name=stop_body.cluster_name,
    )


@app.post('/status')
async def status(
    request: fastapi.Request,
    status_body: payloads.StatusBody = payloads.StatusBody()
) -> None:
    """Gets cluster statuses."""
    if state.get_block_requests():
        raise fastapi.HTTPException(
            status_code=503,
            detail='Server is shutting down, please try again later.')
    executor.schedule_request(
        request_id=request.state.request_id,
        request_name='status',
        request_body=status_body,
        func=core.status,
        schedule_type=(requests_lib.ScheduleType.LONG if
                       status_body.refresh != common_lib.StatusRefreshMode.NONE
                       else requests_lib.ScheduleType.SHORT),
    )


@app.post('/endpoints')
async def endpoints(request: fastapi.Request,
                    endpoint_body: payloads.EndpointsBody) -> None:
    """Gets the endpoint for a given cluster and port number (endpoint)."""
    executor.schedule_request(
        request_id=request.state.request_id,
        request_name='endpoints',
        request_body=endpoint_body,
        func=core.endpoints,
        schedule_type=requests_lib.ScheduleType.SHORT,
        request_cluster_name=endpoint_body.cluster,
    )


@app.post('/down')
async def down(request: fastapi.Request,
               down_body: payloads.StopOrDownBody) -> None:
    """Tears down a cluster."""
    executor.schedule_request(
        request_id=request.state.request_id,
        request_name='down',
        request_body=down_body,
        func=core.down,
        schedule_type=requests_lib.ScheduleType.SHORT,
        request_cluster_name=down_body.cluster_name,
    )


@app.post('/start')
async def start(request: fastapi.Request,
                start_body: payloads.StartBody) -> None:
    """Restarts a cluster."""
    executor.schedule_request(
        request_id=request.state.request_id,
        request_name='start',
        request_body=start_body,
        func=core.start,
        schedule_type=requests_lib.ScheduleType.LONG,
        request_cluster_name=start_body.cluster_name,
    )


@app.post('/autostop')
async def autostop(request: fastapi.Request,
                   autostop_body: payloads.AutostopBody) -> None:
    """Schedules an autostop/autodown for a cluster."""
    executor.schedule_request(
        request_id=request.state.request_id,
        request_name='autostop',
        request_body=autostop_body,
        func=core.autostop,
        schedule_type=requests_lib.ScheduleType.SHORT,
        request_cluster_name=autostop_body.cluster_name,
    )


@app.post('/queue')
async def queue(request: fastapi.Request,
                queue_body: payloads.QueueBody) -> None:
    """Gets the job queue of a cluster."""
    executor.schedule_request(
        request_id=request.state.request_id,
        request_name='queue',
        request_body=queue_body,
        func=core.queue,
        schedule_type=requests_lib.ScheduleType.SHORT,
        request_cluster_name=queue_body.cluster_name,
    )


@app.post('/job_status')
async def job_status(request: fastapi.Request,
                     job_status_body: payloads.JobStatusBody) -> None:
    """Gets the status of a job."""
    executor.schedule_request(
        request_id=request.state.request_id,
        request_name='job_status',
        request_body=job_status_body,
        func=core.job_status,
        schedule_type=requests_lib.ScheduleType.SHORT,
        request_cluster_name=job_status_body.cluster_name,
    )


@app.post('/cancel')
async def cancel(request: fastapi.Request,
                 cancel_body: payloads.CancelBody) -> None:
    """Cancels jobs on a cluster."""
    executor.schedule_request(
        request_id=request.state.request_id,
        request_name='cancel',
        request_body=cancel_body,
        func=core.cancel,
        schedule_type=requests_lib.ScheduleType.SHORT,
        request_cluster_name=cancel_body.cluster_name,
    )


@app.post('/logs')
async def logs(
    request: fastapi.Request, cluster_job_body: payloads.ClusterJobBody,
    background_tasks: fastapi.BackgroundTasks
) -> fastapi.responses.StreamingResponse:
    """Tails the logs of a job."""
    # TODO(zhwu): This should wait for the request on the cluster, e.g., async
    # launch, to finish, so that a user does not need to manually pull the
    # request status.
    request_task = executor.prepare_request(
        request_id=request.state.request_id,
        request_name='logs',
        request_body=cluster_job_body,
        func=core.tail_logs,
        schedule_type=requests_lib.ScheduleType.SHORT,
        request_cluster_name=cluster_job_body.cluster_name,
    )
    task = executor.execute_request_in_coroutine(request_task)
    background_tasks.add_task(task.cancel)
    # TODO(zhwu): This makes viewing logs in browser impossible. We should adopt
    # the same approach as /stream.
    return stream_utils.stream_response(
        request_id=request.state.request_id,
        logs_path=request_task.log_path,
        background_tasks=background_tasks,
    )


@app.post('/download_logs')
async def download_logs(
        request: fastapi.Request,
        cluster_jobs_body: payloads.ClusterJobsDownloadLogsBody) -> None:
    """Downloads the logs of a job."""
    user_hash = cluster_jobs_body.env_vars[constants.USER_ID_ENV_VAR]
    logs_dir_on_api_server = common.api_server_user_logs_dir_prefix(user_hash)
    logs_dir_on_api_server.expanduser().mkdir(parents=True, exist_ok=True)
    # We should reuse the original request body, so that the env vars, such as
    # user hash, are kept the same.
    cluster_jobs_body.local_dir = str(logs_dir_on_api_server)
    executor.schedule_request(
        request_id=request.state.request_id,
        request_name='download_logs',
        request_body=cluster_jobs_body,
        func=core.download_logs,
        schedule_type=requests_lib.ScheduleType.SHORT,
        request_cluster_name=cluster_jobs_body.cluster_name,
    )


@app.post('/download')
async def download(download_body: payloads.DownloadBody,
                   request: fastapi.Request) -> None:
    """Downloads a folder from the cluster to the local machine."""
    folder_paths = [
        pathlib.Path(folder_path) for folder_path in download_body.folder_paths
    ]
    user_hash = download_body.env_vars[constants.USER_ID_ENV_VAR]
    logs_dir_on_api_server = common.api_server_user_logs_dir_prefix(user_hash)
    for folder_path in folder_paths:
        if not str(folder_path).startswith(str(logs_dir_on_api_server)):
            raise fastapi.HTTPException(
                status_code=400,
                detail=
                f'Invalid folder path: {folder_path}; {logs_dir_on_api_server}')

        if not folder_path.expanduser().resolve().exists():
            raise fastapi.HTTPException(
                status_code=404, detail=f'Folder not found: {folder_path}')

    # Create a temporary zip file
    log_id = str(uuid.uuid4().hex)
    zip_filename = f'folder_{log_id}.zip'
    zip_path = pathlib.Path(
        logs_dir_on_api_server).expanduser().resolve() / zip_filename

    try:

        def _zip_files_and_folders(folder_paths, zip_path):
            folders = [
                str(folder_path.expanduser().resolve())
                for folder_path in folder_paths
            ]
            # Check for optional query parameter to control zip entry structure
            relative = request.query_params.get('relative', 'home')
            if relative == 'items':
                # Dashboard-friendly: entries relative to selected folders
                storage_utils.zip_files_and_folders(folders,
                                                    zip_path,
                                                    relative_to_items=True)
            else:
                # CLI-friendly (default): entries with full paths for mapping
                storage_utils.zip_files_and_folders(folders, zip_path)

        await context_utils.to_thread(_zip_files_and_folders, folder_paths,
                                      zip_path)

        # Add home path to the response headers, so that the client can replace
        # the remote path in the zip file to the local path.
        headers = {
            'Content-Disposition': f'attachment; filename="{zip_filename}"',
            'X-Home-Path': str(pathlib.Path.home())
        }

        # Return the zip file as a download
        return fastapi.responses.FileResponse(
            path=zip_path,
            filename=zip_filename,
            media_type='application/zip',
            headers=headers,
            background=fastapi.BackgroundTasks().add_task(
                lambda: zip_path.unlink(missing_ok=True)))
    except Exception as e:
        raise fastapi.HTTPException(status_code=500,
                                    detail=f'Error creating zip file: {str(e)}')


# TODO(aylei): run it asynchronously after global_user_state support async op
@app.post('/provision_logs')
def provision_logs(cluster_body: payloads.ClusterNameBody,
                   follow: bool = True,
                   tail: int = 0) -> fastapi.responses.StreamingResponse:
    """Streams the provision.log for the latest launch request of a cluster."""
    # Prefer clusters table first, then cluster_history as fallback.
    log_path_str = global_user_state.get_cluster_provision_log_path(
        cluster_body.cluster_name)
    if not log_path_str:
        log_path_str = global_user_state.get_cluster_history_provision_log_path(
            cluster_body.cluster_name)
    if not log_path_str:
        raise fastapi.HTTPException(
            status_code=404,
            detail=('Provision log path is not recorded for this cluster. '
                    'Please relaunch to generate provisioning logs.'))

    log_path = pathlib.Path(log_path_str).expanduser().resolve()
    if not log_path.exists():
        raise fastapi.HTTPException(
            status_code=404,
            detail=f'Provision log path does not exist: {str(log_path)}')

    # Tail semantics: 0 means print all lines. Convert 0 -> None for streamer.
    effective_tail = None if tail is None or tail <= 0 else tail

    return fastapi.responses.StreamingResponse(
        content=stream_utils.log_streamer(
            None,
            log_path,
            tail=effective_tail,
            follow=follow,
            cluster_name=cluster_body.cluster_name),
        media_type='text/plain',
        headers={
            'Cache-Control': 'no-cache, no-transform',
            'X-Accel-Buffering': 'no',
            'Transfer-Encoding': 'chunked',
        },
    )


@app.post('/cost_report')
async def cost_report(request: fastapi.Request,
                      cost_report_body: payloads.CostReportBody) -> None:
    """Gets the cost report of a cluster."""
    executor.schedule_request(
        request_id=request.state.request_id,
        request_name='cost_report',
        request_body=cost_report_body,
        func=core.cost_report,
        schedule_type=requests_lib.ScheduleType.SHORT,
    )


@app.get('/storage/ls')
async def storage_ls(request: fastapi.Request) -> None:
    """Gets the storages."""
    executor.schedule_request(
        request_id=request.state.request_id,
        request_name='storage_ls',
        request_body=payloads.RequestBody(),
        func=core.storage_ls,
        schedule_type=requests_lib.ScheduleType.SHORT,
    )


@app.post('/storage/delete')
async def storage_delete(request: fastapi.Request,
                         storage_body: payloads.StorageBody) -> None:
    """Deletes a storage."""
    executor.schedule_request(
        request_id=request.state.request_id,
        request_name='storage_delete',
        request_body=storage_body,
        func=core.storage_delete,
        schedule_type=requests_lib.ScheduleType.LONG,
    )


@app.post('/local_up')
async def local_up(request: fastapi.Request,
                   local_up_body: payloads.LocalUpBody) -> None:
    """Launches a Kubernetes cluster on API server."""
    executor.schedule_request(
        request_id=request.state.request_id,
        request_name='local_up',
        request_body=local_up_body,
        func=core.local_up,
        schedule_type=requests_lib.ScheduleType.LONG,
    )


@app.post('/local_down')
async def local_down(request: fastapi.Request,
                     local_down_body: payloads.LocalDownBody) -> None:
    """Tears down the Kubernetes cluster started by local_up."""
    executor.schedule_request(
        request_id=request.state.request_id,
        request_name='local_down',
        request_body=local_down_body,
        func=core.local_down,
        schedule_type=requests_lib.ScheduleType.LONG,
    )


# === API server related APIs ===
@app.get('/api/get')
async def api_get(request_id: str) -> payloads.RequestPayload:
    """Gets a request with a given request ID prefix."""
    while True:
        req_status = await requests_lib.get_request_status_async(request_id)
        if req_status is None:
            print(f'No task with request ID {request_id}', flush=True)
            raise fastapi.HTTPException(
                status_code=404, detail=f'Request {request_id!r} not found')
        if (req_status.status == requests_lib.RequestStatus.RUNNING and
                daemons.is_daemon_request_id(request_id)):
            # Daemon requests run forever, break without waiting for complete.
            break
        if req_status.status > requests_lib.RequestStatus.RUNNING:
            break
        # yield control to allow other coroutines to run, sleep shortly
        # to avoid storming the DB and CPU in the meantime
        await asyncio.sleep(0.1)
    request_task = await requests_lib.get_request_async(request_id)
    if request_task.should_retry:
        raise fastapi.HTTPException(
            status_code=503, detail=f'Request {request_id!r} should be retried')
    request_error = request_task.get_error()
    if request_error is not None:
        raise fastapi.HTTPException(status_code=500,
                                    detail=request_task.encode().model_dump())
    return request_task.encode()


@app.get('/api/stream')
async def stream(
    request: fastapi.Request,
    request_id: Optional[str] = None,
    log_path: Optional[str] = None,
    tail: Optional[int] = None,
    follow: bool = True,
    # Choices: 'auto', 'plain', 'html', 'console'
    # 'auto': automatically choose between HTML and plain text
    #         based on the request source
    # 'plain': plain text for HTML clients
    # 'html': HTML for browsers
    # 'console': console for CLI/API clients
    # pylint: disable=redefined-builtin
    format: Literal['auto', 'plain', 'html', 'console'] = 'auto',
) -> fastapi.responses.Response:
    """Streams the logs of a request.

    When format is 'auto' and the request is coming from a browser, the response
    is a HTML page with JavaScript to handle streaming, which will request the
    API server again with format='plain' to get the actual log content.

    Args:
        request_id: Request ID to stream logs for.
        log_path: Log path to stream logs for.
        tail: Number of lines to stream from the end of the log file.
        follow: Whether to follow the log file.
        format: Response format - 'auto' (HTML for browsers, plain for HTML
            clients, console for CLI/API clients), 'plain' (force plain text),
            'html' (force HTML), or 'console' (force console)
    """
    if request_id is not None and log_path is not None:
        raise fastapi.HTTPException(
            status_code=400,
            detail='Only one of request_id and log_path can be provided')

    if request_id is None and log_path is None:
        request_id = requests_lib.get_latest_request_id()
        if request_id is None:
            raise fastapi.HTTPException(status_code=404,
                                        detail='No request found')

    # Determine if we should use HTML format
    if format == 'auto':
        # Check if request is coming from a browser
        user_agent = request.headers.get('user-agent', '').lower()
        use_html = any(browser in user_agent
                       for browser in ['mozilla', 'chrome', 'safari', 'edge'])
    else:
        use_html = format == 'html'

    if use_html:
        # Return HTML page with JavaScript to handle streaming
        stream_url = request.url.include_query_params(format='plain')
        html_dir = pathlib.Path(__file__).parent / 'html'
        with open(html_dir / 'log.html', 'r', encoding='utf-8') as file:
            html_content = file.read()
        return fastapi.responses.HTMLResponse(
            html_content.replace('{stream_url}', str(stream_url)),
            headers={
                'Cache-Control': 'no-cache, no-transform',
                'X-Accel-Buffering': 'no'
            })

    # Original plain text streaming logic
    if request_id is not None:
        request_task = await requests_lib.get_request_async(request_id)
        if request_task is None:
            print(f'No task with request ID {request_id}')
            raise fastapi.HTTPException(
                status_code=404, detail=f'Request {request_id!r} not found')
        log_path_to_stream = request_task.log_path
        if not log_path_to_stream.exists():
            # The log file might be deleted by the request GC daemon but the
            # request task is still in the database.
            raise fastapi.HTTPException(
                status_code=404,
                detail=f'Log of request {request_id!r} has been deleted')
    else:
        assert log_path is not None, (request_id, log_path)
        if log_path == constants.API_SERVER_LOGS:
            resolved_log_path = pathlib.Path(
                constants.API_SERVER_LOGS).expanduser()
            if not resolved_log_path.exists():
                raise fastapi.HTTPException(
                    status_code=404,
                    detail='Server log file does not exist. The API server may '
                    'have been started with `--foreground` - check the '
                    'stdout of API server process, such as: '
                    '`kubectl logs -n api-server-namespace '
                    'api-server-pod-name`')
        else:
            # This should be a log path under ~/sky_logs.
            resolved_logs_directory = pathlib.Path(
                constants.SKY_LOGS_DIRECTORY).expanduser().resolve()
            resolved_log_path = resolved_logs_directory.joinpath(
                log_path).resolve()
            # Make sure the log path is under ~/sky_logs. We calculate the
            # common path to check if the log path is under ~/sky_logs.
            # This prevents path traversal using '..'
            if os.path.commonpath([resolved_log_path, resolved_logs_directory
                                  ]) != str(resolved_logs_directory):
                raise fastapi.HTTPException(
                    status_code=400,
                    detail=f'Unauthorized log path: {log_path!r}')
            elif not resolved_log_path.exists():
                raise fastapi.HTTPException(
                    status_code=404,
                    detail=f'Log path {log_path!r} does not exist')

        log_path_to_stream = resolved_log_path

    headers = {
        'Cache-Control': 'no-cache, no-transform',
        'X-Accel-Buffering': 'no',
        'Transfer-Encoding': 'chunked'
    }
    if request_id is not None:
        headers[server_constants.STREAM_REQUEST_HEADER] = request_id

    return fastapi.responses.StreamingResponse(
        content=stream_utils.log_streamer(request_id,
                                          log_path_to_stream,
                                          plain_logs=format == 'plain',
                                          tail=tail,
                                          follow=follow),
        media_type='text/plain',
        headers=headers,
    )


@app.post('/api/cancel')
async def api_cancel(request: fastapi.Request,
                     request_cancel_body: payloads.RequestCancelBody) -> None:
    """Cancels requests."""
    executor.schedule_request(
        request_id=request.state.request_id,
        request_name='api_cancel',
        request_body=request_cancel_body,
        func=requests_lib.kill_requests,
        schedule_type=requests_lib.ScheduleType.SHORT,
    )


@app.get('/api/status')
async def api_status(
    request_ids: Optional[List[str]] = fastapi.Query(
        None, description='Request IDs to get status for.'),
    all_status: bool = fastapi.Query(
        False, description='Get finished requests as well.'),
) -> List[payloads.RequestPayload]:
    """Gets the list of requests."""
    if request_ids is None:
        statuses = None
        if not all_status:
            statuses = [
                requests_lib.RequestStatus.PENDING,
                requests_lib.RequestStatus.RUNNING,
            ]
        request_tasks = await requests_lib.get_request_tasks_async(
            req_filter=requests_lib.RequestTaskFilter(status=statuses))
        return [r.readable_encode() for r in request_tasks]
    else:
        encoded_request_tasks = []
        for request_id in request_ids:
            request_task = await requests_lib.get_request_async(request_id)
            if request_task is None:
                continue
            encoded_request_tasks.append(request_task.readable_encode())
        return encoded_request_tasks


@app.get(
    '/api/health',
    # response_model_exclude_unset omits unset fields
    # in the response JSON.
    response_model_exclude_unset=True)
async def health(request: fastapi.Request) -> responses.APIHealthResponse:
    """Checks the health of the API server.

    Returns:
        responses.APIHealthResponse: The health response.
    """
    user = request.state.auth_user
    server_status = common.ApiServerStatus.HEALTHY
    if getattr(request.state, 'anonymous_user', False):
        # API server authentication is enabled, but the request is not
        # authenticated. We still have to serve the request because the
        # /api/health endpoint has two different usage:
        # 1. For health check from `api start` and external ochestration
        #    tools (k8s), which does not require authentication and user info.
        # 2. Return server info to client and hint client to login if required.
        # Separating these two usage to different APIs will break backward
        # compatibility for existing ochestration solutions (e.g. helm chart).
        # So we serve these two usages in a backward compatible manner below.
        client_version = versions.get_remote_api_version()
        # - For Client with API version >= 14, we return 200 response with
        #   status=NEEDS_AUTH, new client will handle the login process.
        # - For health check from `sky api start`, the client code always uses
        #   the same API version with the server, thus there is no compatibility
        #   issue.
        server_status = common.ApiServerStatus.NEEDS_AUTH
        if client_version is None:
            # - For health check from ochestration tools (e.g. k8s), we also
            #   return 200 with status=NEEDS_AUTH, which passes HTTP probe
            #   check.
            # - There is no harm when an malicious client calls /api/health
            #   without authentication since no sensitive information is
            #   returned.
            return responses.APIHealthResponse(
                status=common.ApiServerStatus.HEALTHY,)
        # TODO(aylei): remove this after min_compatible_api_version >= 14.
        if client_version < 14:
            # For Client with API version < 14, the NEEDS_AUTH status is not
            # honored. Return 401 to trigger the login process.
            raise fastapi.HTTPException(status_code=401,
                                        detail='Authentication required')

    logger.debug(f'Health endpoint: request.state.auth_user = {user}')
    return responses.APIHealthResponse(
        status=server_status,
        # Kept for backward compatibility, clients before 0.11.0 will read this
        # field to check compatibility and hint the user to upgrade the CLI.
        # TODO(aylei): remove this field after 0.13.0
        api_version=str(server_constants.API_VERSION),
        version=sky.__version__,
        version_on_disk=common.get_skypilot_version_on_disk(),
        commit=sky.__commit__,
        basic_auth_enabled=os.environ.get(constants.ENV_VAR_ENABLE_BASIC_AUTH,
                                          'false').lower() == 'true',
        user=user if user is not None else None,
    )


@app.websocket('/kubernetes-pod-ssh-proxy')
async def kubernetes_pod_ssh_proxy(websocket: fastapi.WebSocket,
                                   cluster_name: str) -> None:
    """Proxies SSH to the Kubernetes pod with websocket."""
    await websocket.accept()
    logger.info(f'WebSocket connection accepted for cluster: {cluster_name}')

    # Run core.status in another thread to avoid blocking the event loop.
    cluster_records = await context_utils.to_thread(core.status,
                                                    cluster_name,
                                                    all_users=True)
    cluster_record = cluster_records[0]
    if cluster_record['status'] != status_lib.ClusterStatus.UP:
        raise fastapi.HTTPException(
            status_code=400, detail=f'Cluster {cluster_name} is not running')

    handle = cluster_record['handle']
    assert handle is not None, 'Cluster handle is None'
    if not isinstance(handle.launched_resources.cloud, clouds.Kubernetes):
        raise fastapi.HTTPException(
            status_code=400,
            detail=f'Cluster {cluster_name} is not a Kubernetes cluster'
            'Use ssh to connect to the cluster instead.')

    kubectl_cmd = handle.get_command_runners()[0].port_forward_command(
        port_forward=[(None, 22)])
    proc = await asyncio.create_subprocess_exec(
        *kubectl_cmd,
        stdout=asyncio.subprocess.PIPE,
        stderr=asyncio.subprocess.STDOUT)
    logger.info(f'Started kubectl port-forward with command: {kubectl_cmd}')

    # Wait for port-forward to be ready and get the local port
    local_port = None
    assert proc.stdout is not None
    while True:
        stdout_line = await proc.stdout.readline()
        if stdout_line:
            decoded_line = stdout_line.decode()
            logger.info(f'kubectl port-forward stdout: {decoded_line}')
            if 'Forwarding from 127.0.0.1' in decoded_line:
                port_str = decoded_line.split(':')[-1]
                local_port = int(port_str.replace(' -> ', ':').split(':')[0])
                break
        else:
            await websocket.close()
            return

    logger.info(f'Starting port-forward to local port: {local_port}')
    conn_gauge = metrics_utils.SKY_APISERVER_WEBSOCKET_CONNECTIONS.labels(
        pid=os.getpid())
    ssh_failed = False
    websocket_closed = False
    try:
        conn_gauge.inc()
        # Connect to the local port
        reader, writer = await asyncio.open_connection('127.0.0.1', local_port)

        async def websocket_to_ssh():
            try:
                async for message in websocket.iter_bytes():
                    writer.write(message)
                    try:
                        await writer.drain()
                    except Exception as e:  # pylint: disable=broad-except
                        # Typically we will not reach here, if the ssh to pod
                        # is disconnected, ssh_to_websocket will exit first.
                        # But just in case.
                        logger.error('Failed to write to pod through '
                                     f'port-forward connection: {e}')
                        nonlocal ssh_failed
                        ssh_failed = True
                        break
            except fastapi.WebSocketDisconnect:
                pass
            nonlocal websocket_closed
            websocket_closed = True
            writer.close()

        async def ssh_to_websocket():
            try:
                while True:
                    data = await reader.read(1024)
                    if not data:
                        if not websocket_closed:
                            logger.warning('SSH connection to pod is '
                                           'disconnected before websocket '
                                           'connection is closed')
                            nonlocal ssh_failed
                            ssh_failed = True
                        break
                    await websocket.send_bytes(data)
            except Exception:  # pylint: disable=broad-except
                pass
            try:
                await websocket.close()
            except Exception:  # pylint: disable=broad-except
                # The websocket might has been closed by the client.
                pass

        await asyncio.gather(websocket_to_ssh(), ssh_to_websocket())
    finally:
        conn_gauge.dec()
        reason = ''
        try:
            logger.info('Terminating kubectl port-forward process')
            proc.terminate()
        except ProcessLookupError:
            stdout = await proc.stdout.read()
            logger.error('kubectl port-forward was terminated before the '
                         'ssh websocket connection was closed. Remaining '
                         f'output: {str(stdout)}')
            reason = 'KubectlPortForwardExit'
            metrics_utils.SKY_APISERVER_WEBSOCKET_CLOSED_TOTAL.labels(
                pid=os.getpid(), reason='KubectlPortForwardExit').inc()
        else:
            if ssh_failed:
                reason = 'SSHToPodDisconnected'
            else:
                reason = 'ClientClosed'
        metrics_utils.SKY_APISERVER_WEBSOCKET_CLOSED_TOTAL.labels(
            pid=os.getpid(), reason=reason).inc()


@app.get('/all_contexts')
async def all_contexts(request: fastapi.Request) -> None:
    """Gets all Kubernetes and SSH node pool contexts."""

    executor.schedule_request(
        request_id=request.state.request_id,
        request_name='all_contexts',
        request_body=payloads.RequestBody(),
        func=core.get_all_contexts,
        schedule_type=requests_lib.ScheduleType.SHORT,
    )


# === Internal APIs ===
@app.get('/api/completion/cluster_name')
async def complete_cluster_name(incomplete: str,) -> List[str]:
    return await context_utils.to_thread(
        global_user_state.get_cluster_names_start_with, incomplete)


@app.get('/api/completion/storage_name')
async def complete_storage_name(incomplete: str,) -> List[str]:
    return await context_utils.to_thread(
        global_user_state.get_storage_names_start_with, incomplete)


@app.get('/api/completion/volume_name')
async def complete_volume_name(incomplete: str,) -> List[str]:
    return await context_utils.to_thread(
        global_user_state.get_volume_names_start_with, incomplete)


@app.get('/api/completion/api_request')
async def complete_api_request(incomplete: str,) -> List[str]:
    return await requests_lib.get_api_request_ids_start_with(incomplete)


@app.get('/dashboard/{full_path:path}')
async def serve_dashboard(full_path: str):
    """Serves the Next.js dashboard application.

    Args:
        full_path: The path requested by the client.
        e.g. /clusters, /jobs

    Returns:
        FileResponse for static files or index.html for client-side routing.

    Raises:
        HTTPException: If the path is invalid or file not found.
    """
    # Try to serve the staticfile directly e.g. /skypilot.svg,
    # /favicon.ico, and /_next/, etc.
    file_path = os.path.join(server_constants.DASHBOARD_DIR, full_path)
    if os.path.isfile(file_path):
        return fastapi.responses.FileResponse(file_path)

    # Serve index.html for client-side routing
    # e.g. /clusters, /jobs
    index_path = os.path.join(server_constants.DASHBOARD_DIR, 'index.html')
    try:
        with open(index_path, 'r', encoding='utf-8') as f:
            content = f.read()

        return fastapi.responses.HTMLResponse(content=content)
    except Exception as e:
        logger.error(f'Error serving dashboard: {e}')
        raise fastapi.HTTPException(status_code=500, detail=str(e))


# Redirect the root path to dashboard
@app.get('/')
async def root():
    return fastapi.responses.RedirectResponse(url='/dashboard/')


def _init_or_restore_server_user_hash():
    """Restores the server user hash from the global user state db.

    The API server must have a stable user hash across restarts and potential
    multiple replicas. Thus we persist the user hash in db and restore it on
    startup. When upgrading from old version, the user hash will be read from
    the local file (if any) to keep the user hash consistent.
    """

    def apply_user_hash(user_hash: str) -> None:
        # For local API server, the user hash in db and local file should be
        # same so there is no harm to override here.
        common_utils.set_user_hash_locally(user_hash)
        # Refresh the server user hash for current process after restore or
        # initialize the user hash in db, child processes will get the correct
        # server id from the local cache file.
        common_lib.refresh_server_id()

    user_hash = global_user_state.get_system_config(_SERVER_USER_HASH_KEY)
    if user_hash is not None:
        apply_user_hash(user_hash)
        return

    # Initial deployment, generate a user hash and save it to the db.
    user_hash = common_utils.get_user_hash()
    global_user_state.set_system_config(_SERVER_USER_HASH_KEY, user_hash)
    apply_user_hash(user_hash)


if __name__ == '__main__':
    import uvicorn

    from sky.server import uvicorn as skyuvicorn

    logger.info('Initializing SkyPilot API server')
    skyuvicorn.add_timestamp_prefix_for_server_logs()

    parser = argparse.ArgumentParser()
    parser.add_argument('--host', default='127.0.0.1')
    parser.add_argument('--port', default=46580, type=int)
    parser.add_argument('--deploy', action='store_true')
    # Serve metrics on a separate port to isolate it from the application APIs:
    # metrics port will not be exposed to the public network typically.
    parser.add_argument('--metrics-port', default=9090, type=int)
    cmd_args = parser.parse_args()
    if cmd_args.port == cmd_args.metrics_port:
        logger.error('port and metrics-port cannot be the same, exiting.')
        raise ValueError('port and metrics-port cannot be the same')

    # Fail fast if the port is not available to avoid corrupt the state
    # of potential running server instance.
    # We might reach here because the running server is currently not
    # responding, thus the healthz check fails and `sky api start` think
    # we should start a new server instance.
    if not common_utils.is_port_available(cmd_args.port):
        logger.error(f'Port {cmd_args.port} is not available, exiting.')
        raise RuntimeError(f'Port {cmd_args.port} is not available')

    # Show the privacy policy if it is not already shown. We place it here so
    # that it is shown only when the API server is started.
    usage_lib.maybe_show_privacy_policy()

    # Initialize global user state db
    db_utils.set_max_connections(1)
    logger.info('Initializing database engine')
    global_user_state.initialize_and_get_db()
    logger.info('Database engine initialized')
    # Initialize request db
    requests_lib.reset_db_and_logs()
    # Restore the server user hash
    logger.info('Initializing server user hash')
    _init_or_restore_server_user_hash()

    max_db_connections = global_user_state.get_max_db_connections()
<<<<<<< HEAD

    # Reserve memory for jobs and serve/pool controller in consolidation mode.
    reserved_memory_mb = None
    if os.environ.get(constants.OVERRIDE_CONSOLIDATION_MODE) is not None:
        reserved_memory_mb = float(
            controller_utils.MAXIMUM_CONTROLLER_RESERVED_MEMORY_MB)
        # For jobs controller, we need to reserve for both jobs and
        # pool controller.
        if not os.environ.get(constants.IS_SKYPILOT_SERVE_CONTROLLER):
            reserved_memory_mb *= (1. +
                                   controller_utils.POOL_JOBS_RESOURCES_RATIO)

    config = server_config.compute_server_config(
        cmd_args.deploy,
        max_db_connections,
        reserved_memory_mb=reserved_memory_mb)
=======
    logger.info(f'Max db connections: {max_db_connections}')
    config = server_config.compute_server_config(cmd_args.deploy,
                                                 max_db_connections)
>>>>>>> 6d1c5a58

    num_workers = config.num_server_workers

    queue_server: Optional[multiprocessing.Process] = None
    workers: List[executor.RequestWorker] = []
    # Global background tasks that will be scheduled in a separate event loop.
    global_tasks: List[asyncio.Task] = []
    try:
        background = uvloop.new_event_loop()
        if os.environ.get(constants.ENV_VAR_SERVER_METRICS_ENABLED):
            metrics_server = metrics.build_metrics_server(
                cmd_args.host, cmd_args.metrics_port)
            global_tasks.append(background.create_task(metrics_server.serve()))
        global_tasks.append(
            background.create_task(requests_lib.requests_gc_daemon()))
        global_tasks.append(
            background.create_task(
                global_user_state.cluster_event_retention_daemon()))
        threading.Thread(target=background.run_forever, daemon=True).start()

        queue_server, workers = executor.start(config)

        logger.info(f'Starting SkyPilot API server, workers={num_workers}')
        # We don't support reload for now, since it may cause leakage of request
        # workers or interrupt running requests.
        uvicorn_config = uvicorn.Config('sky.server.server:app',
                                        host=cmd_args.host,
                                        port=cmd_args.port,
                                        workers=num_workers)
        skyuvicorn.run(uvicorn_config,
                       max_db_connections=config.num_db_connections_per_worker)
    except Exception as exc:  # pylint: disable=broad-except
        logger.error(f'Failed to start SkyPilot API server: '
                     f'{common_utils.format_exception(exc, use_bracket=True)}')
        raise
    finally:
        logger.info('Shutting down SkyPilot API server...')

        for gt in global_tasks:
            gt.cancel()
        subprocess_utils.run_in_parallel(lambda worker: worker.cancel(),
                                         workers,
                                         num_threads=len(workers))
        if queue_server is not None:
            queue_server.kill()
            queue_server.join()<|MERGE_RESOLUTION|>--- conflicted
+++ resolved
@@ -1984,7 +1984,7 @@
     _init_or_restore_server_user_hash()
 
     max_db_connections = global_user_state.get_max_db_connections()
-<<<<<<< HEAD
+    logger.info(f'Max db connections: {max_db_connections}')
 
     # Reserve memory for jobs and serve/pool controller in consolidation mode.
     reserved_memory_mb = None
@@ -2001,11 +2001,6 @@
         cmd_args.deploy,
         max_db_connections,
         reserved_memory_mb=reserved_memory_mb)
-=======
-    logger.info(f'Max db connections: {max_db_connections}')
-    config = server_config.compute_server_config(cmd_args.deploy,
-                                                 max_db_connections)
->>>>>>> 6d1c5a58
 
     num_workers = config.num_server_workers
 
