--- conflicted
+++ resolved
@@ -48,11 +48,8 @@
 from sky.metrics import utils as metrics_utils
 from sky.provision import metadata_utils
 from sky.provision.kubernetes import utils as kubernetes_utils
-<<<<<<< HEAD
 from sky.schemas.api import responses
-=======
 from sky.provision.slurm import slurm_utils
->>>>>>> 2c2c3ef5
 from sky.serve.server import server as serve_rest
 from sky.server import common
 from sky.server import config as server_config
@@ -2042,12 +2039,12 @@
         global_user_state.get_storage_names_start_with, incomplete)
 
 
-<<<<<<< HEAD
 @app.get('/api/completion/volume_name')
 async def complete_volume_name(incomplete: str,) -> List[str]:
     return await context_utils.to_thread(
         global_user_state.get_volume_names_start_with, incomplete)
-=======
+
+
 @app.post('/slurm_gpu_availability')
 async def slurm_gpu_availability(
     request: fastapi.Request,
@@ -2074,12 +2071,6 @@
         schedule_type=requests_lib.ScheduleType.SHORT,
     )
 
-
-# Add a route to serve static files
-@app.get('/{full_path:path}')
-async def serve_static_or_dashboard(full_path: str):
-    """Serves static files for any unmatched routes.
->>>>>>> 2c2c3ef5
 
 
 @app.get('/api/completion/api_request')
