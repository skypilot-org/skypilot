"""REST API client of SkyPilot API server"""

import contextlib
import contextvars
import functools
import time
import typing
from typing import Any, Callable, cast, Optional, TypeVar

import colorama

from sky import exceptions
from sky import sky_logging
from sky.adaptors import common as adaptors_common
from sky.server import constants
from sky.server import versions
from sky.utils import common_utils
from sky.utils import rich_utils
from sky.utils import ux_utils

logger = sky_logging.init_logger(__name__)

if typing.TYPE_CHECKING:
    import requests

else:
    requests = adaptors_common.LazyImport('requests')

F = TypeVar('F', bound=Callable[..., Any])

_RETRY_CONTEXT = contextvars.ContextVar('retry_context', default=None)

_session = requests.Session()
_session.headers[constants.API_VERSION_HEADER] = str(constants.API_VERSION)
_session.headers[constants.VERSION_HEADER] = \
    versions.get_local_readable_version()


class RetryContext:

    def __init__(self):
        self.line_processed = 0


def retry_on_server_unavailable(max_wait_seconds: int = 600,
                                initial_backoff: float = 5.0,
                                max_backoff_factor: int = 5):
    """Decorator that retries a function when ServerTemporarilyUnavailableError
    is caught.

    Args:
        max_wait_seconds: Maximum number of seconds to wait for the server to
            be healthy
        initial_backoff: Initial backoff time in seconds
        max_backoff_factor: Maximum backoff factor for exponential backoff

    Notes(dev):
        This decorator is mainly used in two scenarios:
        1. Decorate a Restful API call to make the API call wait for server
           recovery when server is temporarily unavailable. APIs like /api/get
           and /api/stream should not be retried since sending them to a new
           replica of API server will not work.
        2. Decorate a SDK function to make the entire SDK function call get
           retried when /api/get or /logs raises a retryable error. This
           is typically triggered by a graceful upgrade of the API server,
           where the pending requests and logs requests will be interrupted.
    """

    def decorator(func: F) -> F:

        @functools.wraps(func)
        def wrapper(*args, **kwargs) -> Any:
            msg = (
                f'{colorama.Fore.YELLOW}API server is temporarily unavailable: '
                'upgrade in progress. Waiting to resume...'
                f'{colorama.Style.RESET_ALL}')
            backoff = common_utils.Backoff(
                initial_backoff=initial_backoff,
                max_backoff_factor=max_backoff_factor)
            start_time = time.time()
            attempt = 0

            with _retry_in_context():
                while True:
                    attempt += 1
                    try:
                        return func(*args, **kwargs)
                    except exceptions.ServerTemporarilyUnavailableError as e:
                        # This will cause the status spinner being stopped and
                        # restarted in every retry loop. But it is necessary to
                        # stop the status spinner before retrying func() to
                        # avoid the status spinner get stuck if the func() runs
                        # for a long time without update status, e.g. sky logs.
                        with rich_utils.client_status(msg):
                            if time.time() - start_time > max_wait_seconds:
                                # pylint: disable=line-too-long
                                raise exceptions.ServerTemporarilyUnavailableError(
                                    'Timeout waiting for the API server to be '
                                    f'available after {max_wait_seconds}s.') \
                                    from e

                            sleep_time = backoff.current_backoff()
                            time.sleep(sleep_time)
                            logger.debug('The API server is unavailable. '
                                         f'Retrying {func.__name__} '
                                         f'(attempt {attempt}, '
                                         f'backoff {sleep_time}s).')

        return cast(F, wrapper)

    return decorator


@contextlib.contextmanager
def _retry_in_context():
    token = _RETRY_CONTEXT.set(RetryContext())
    try:
        yield
    finally:
        _RETRY_CONTEXT.reset(token)


def get_retry_context() -> Optional[RetryContext]:
    return _RETRY_CONTEXT.get()


def handle_server_unavailable(response: 'requests.Response') -> None:
    if response.status_code == 503:
        # TODO(aylei): Hacky, depends on how nginx controller handles backends
        # with no ready endpoints. Should use self-defined status code or header
        # to distinguish retryable server error from general 503 errors.
        with ux_utils.print_exception_no_traceback():
            raise exceptions.ServerTemporarilyUnavailableError(
                'SkyPilot API server is temporarily unavailable. '
                'Please try again later.')


@retry_on_server_unavailable()
def request(method, url, **kwargs) -> 'requests.Response':
    """Send a request to the API server, retry on server temporarily
    unavailable."""
<<<<<<< HEAD
    return request('POST', url, data=data, json=json, **kwargs)


@retry_on_server_unavailable()
def get(url, params=None, **kwargs) -> 'requests.Response':
    """Send a GET request to the API server, retry on server temporarily
    unavailable."""
    return request('GET', url, params=params, **kwargs)


def get_without_retry(url, params=None, **kwargs) -> 'requests.Response':
    """Send a GET request to the API server without retry."""
    return request('GET', url, params=params, **kwargs)


def request(method: str, url: str, **kwargs) -> 'requests.Response':
    """Send a request to the API server."""
    response = _session.request(method, url, **kwargs)
=======
    response = requests.request(method, url, **kwargs)
    handle_server_unavailable(response)
    return response


def request_without_retry(method, url, **kwargs) -> 'requests.Response':
    """Send a request to the API server without retry."""
    response = requests.request(method, url, **kwargs)
>>>>>>> ba333007
    handle_server_unavailable(response)
    remote_api_version = response.headers.get(constants.API_VERSION_HEADER)
    remote_version = response.headers.get(constants.VERSION_HEADER)
    if remote_api_version is not None:
        versions.set_remote_api_version(int(remote_api_version))
    if remote_version is not None:
        versions.set_remote_version(remote_version)
    return response<|MERGE_RESOLUTION|>--- conflicted
+++ resolved
@@ -139,35 +139,12 @@
 def request(method, url, **kwargs) -> 'requests.Response':
     """Send a request to the API server, retry on server temporarily
     unavailable."""
-<<<<<<< HEAD
-    return request('POST', url, data=data, json=json, **kwargs)
-
-
-@retry_on_server_unavailable()
-def get(url, params=None, **kwargs) -> 'requests.Response':
-    """Send a GET request to the API server, retry on server temporarily
-    unavailable."""
-    return request('GET', url, params=params, **kwargs)
-
-
-def get_without_retry(url, params=None, **kwargs) -> 'requests.Response':
-    """Send a GET request to the API server without retry."""
-    return request('GET', url, params=params, **kwargs)
-
-
-def request(method: str, url: str, **kwargs) -> 'requests.Response':
-    """Send a request to the API server."""
-    response = _session.request(method, url, **kwargs)
-=======
-    response = requests.request(method, url, **kwargs)
-    handle_server_unavailable(response)
-    return response
+    return request_without_retry(method, url, **kwargs)
 
 
 def request_without_retry(method, url, **kwargs) -> 'requests.Response':
     """Send a request to the API server without retry."""
-    response = requests.request(method, url, **kwargs)
->>>>>>> ba333007
+    response = _session.request(method, url, **kwargs)
     handle_server_unavailable(response)
     remote_api_version = response.headers.get(constants.API_VERSION_HEADER)
     remote_version = response.headers.get(constants.VERSION_HEADER)
