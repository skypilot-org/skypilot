"""Internal server daemons that run in the background."""
import dataclasses
import os
import time
from typing import Callable

from sky import sky_logging
from sky import skypilot_config
from sky.server import constants as server_constants
from sky.utils import common
from sky.utils import env_options
from sky.utils import ux_utils

logger = sky_logging.init_logger(__name__)


def _default_should_skip():
    return False


@dataclasses.dataclass
class InternalRequestDaemon:
    """Internal daemon that runs an event in the background."""

    id: str
    name: str
    event_fn: Callable[[], None]
    default_log_level: str = 'INFO'
    should_skip: Callable[[], bool] = _default_should_skip

    def refresh_log_level(self) -> int:
        # pylint: disable=import-outside-toplevel
        import logging

        try:
            # Refresh config within the while loop.
            # Since this is a long running daemon,
            # reload_config_for_new_request()
            # is not called in between the event runs.
            skypilot_config.safe_reload_config()
            # Get the configured log level for the daemon inside the event loop
            # in case the log level changes after the API server is started.
            level_str = skypilot_config.get_nested(
                ('daemons', self.id, 'log_level'), self.default_log_level)
            return getattr(logging, level_str.upper())
        except AttributeError:
            # Bad level should be rejected by
            # schema validation, just in case.
            logger.warning(f'Invalid log level: {level_str}, using DEBUG')
            return logging.DEBUG
        except Exception as e:  # pylint: disable=broad-except
            logger.exception(f'Error refreshing log level for {self.id}: {e}')
            return logging.DEBUG

    def run_event(self):
        """Run the event."""

        # Disable logging for periodic refresh to avoid the usage message being
        # sent multiple times.
        os.environ[env_options.Options.DISABLE_LOGGING.env_key] = '1'

        level = self.refresh_log_level()
        while True:
            try:
                with ux_utils.enable_traceback(), \
                    sky_logging.set_sky_logging_levels(level):
                    sky_logging.reload_logger()
                    level = self.refresh_log_level()
                    self.event_fn()
            except Exception:  # pylint: disable=broad-except
                # It is OK to fail to run the event, as the event is not
                # critical, but we should log the error.
                logger.exception(
                    f'Error running {self.name} event. '
                    f'Restarting in '
                    f'{server_constants.DAEMON_RESTART_INTERVAL_SECONDS} '
                    'seconds...')
                time.sleep(server_constants.DAEMON_RESTART_INTERVAL_SECONDS)


def refresh_cluster_status_event():
    """Periodically refresh the cluster status."""
    # pylint: disable=import-outside-toplevel
    from sky import core

    logger.info('=== Refreshing cluster status ===')
    # This periodically refresh will hold the lock for the cluster being
    # refreshed, but it is OK because other operations will just wait for
    # the lock and get the just refreshed status without refreshing again.
    core.status(refresh=common.StatusRefreshMode.FORCE, all_users=True)
    logger.info('Status refreshed. Sleeping '
                f'{server_constants.CLUSTER_REFRESH_DAEMON_INTERVAL_SECONDS}'
                ' seconds for the next refresh...\n')
    time.sleep(server_constants.CLUSTER_REFRESH_DAEMON_INTERVAL_SECONDS)


def refresh_volume_status_event():
    """Periodically refresh the volume status."""
    # pylint: disable=import-outside-toplevel
    from sky.volumes.server import core

    # Disable logging for periodic refresh to avoid the usage message being
    # sent multiple times.
    os.environ[env_options.Options.DISABLE_LOGGING.env_key] = '1'

    logger.info('=== Refreshing volume status ===')
    core.volume_refresh()
    logger.info('Volume status refreshed. Sleeping '
                f'{server_constants.VOLUME_REFRESH_DAEMON_INTERVAL_SECONDS}'
                ' seconds for the next refresh...\n')
    time.sleep(server_constants.VOLUME_REFRESH_DAEMON_INTERVAL_SECONDS)


def managed_job_status_refresh_event():
    """Refresh the managed job status for controller consolidation mode."""
    # pylint: disable=import-outside-toplevel
    from sky.jobs import utils as managed_job_utils
    from sky.utils import controller_utils

    # We run the recovery logic before starting the event loop as those two are
    # conflicting. Check PERSISTENT_RUN_RESTARTING_SIGNAL_FILE for details.
    if controller_utils.high_availability_specified(
            controller_utils.Controllers.JOBS_CONTROLLER.value.cluster_name):
        managed_job_utils.ha_recovery_for_consolidation_mode()
    # After recovery, we start the event loop.
    from sky.skylet import events
    refresh_event = events.ManagedJobEvent()
    scheduling_event = events.ManagedJobSchedulingEvent()
    logger.info('=== Running managed job event ===')
    refresh_event.run()
    scheduling_event.run()
    time.sleep(events.EVENT_CHECKING_INTERVAL_SECONDS)


def should_skip_managed_job_status_refresh():
    """Check if the managed job status refresh event should be skipped."""
    # pylint: disable=import-outside-toplevel
    from sky.jobs import utils as managed_job_utils
    return not managed_job_utils.is_consolidation_mode()


def _serve_status_refresh_event(pool: bool):
    """Refresh the sky serve status for controller consolidation mode."""
    # pylint: disable=import-outside-toplevel
<<<<<<< HEAD
    from sky.serve import serve_utils
    if not serve_utils.is_consolidation_mode(pool=pool):
        return
    # We run the recovery logic before starting the event loop as those two are
    # conflicting. Check PERSISTENT_RUN_RESTARTING_SIGNAL_FILE for details.
    from sky.utils import controller_utils
    controller = controller_utils.get_controller_for_pool(pool)
    if controller_utils.high_availability_specified(
            controller.value.cluster_name):
        serve_utils.ha_recovery_for_consolidation_mode(pool=pool)
    # After recovery, we start the event loop.
=======
    # TODO(tian): Add HA recovery logic.
>>>>>>> ee6ab0af
    from sky.skylet import events
    event = events.ServiceUpdateEvent(pool=pool)
    noun = 'pool' if pool else 'serve'
    logger.info(f'=== Running {noun} status refresh event ===')
    event.run()
    time.sleep(events.EVENT_CHECKING_INTERVAL_SECONDS)


def _should_skip_serve_status_refresh_event(pool: bool):
    """Check if the serve status refresh event should be skipped."""
    # pylint: disable=import-outside-toplevel
    from sky.serve import serve_utils
    return not serve_utils.is_consolidation_mode(pool=pool)


def sky_serve_status_refresh_event():
    _serve_status_refresh_event(pool=False)


def should_skip_sky_serve_status_refresh():
    return _should_skip_serve_status_refresh_event(pool=False)


def pool_status_refresh_event():
    _serve_status_refresh_event(pool=True)


def should_skip_pool_status_refresh():
    return _should_skip_serve_status_refresh_event(pool=True)


# Register the events to run in the background.
INTERNAL_REQUEST_DAEMONS = [
    # This status refresh daemon can cause the autostopp'ed/autodown'ed cluster
    # set to updated status automatically, without showing users the hint of
    # cluster being stopped or down when `sky status -r` is called.
    InternalRequestDaemon(id='skypilot-status-refresh-daemon',
                          name='status',
                          event_fn=refresh_cluster_status_event,
                          default_log_level='DEBUG'),
    # Volume status refresh daemon to update the volume status periodically.
    InternalRequestDaemon(id='skypilot-volume-status-refresh-daemon',
                          name='volume',
                          event_fn=refresh_volume_status_event),
    InternalRequestDaemon(id='managed-job-status-refresh-daemon',
                          name='managed-job-status',
                          event_fn=managed_job_status_refresh_event,
                          should_skip=should_skip_managed_job_status_refresh),
    InternalRequestDaemon(id='sky-serve-status-refresh-daemon',
                          name='sky-serve-status',
                          event_fn=sky_serve_status_refresh_event,
                          should_skip=should_skip_sky_serve_status_refresh),
    InternalRequestDaemon(id='pool-status-refresh-daemon',
                          name='pool-status',
                          event_fn=pool_status_refresh_event,
                          should_skip=should_skip_pool_status_refresh),
]<|MERGE_RESOLUTION|>--- conflicted
+++ resolved
@@ -142,10 +142,7 @@
 def _serve_status_refresh_event(pool: bool):
     """Refresh the sky serve status for controller consolidation mode."""
     # pylint: disable=import-outside-toplevel
-<<<<<<< HEAD
     from sky.serve import serve_utils
-    if not serve_utils.is_consolidation_mode(pool=pool):
-        return
     # We run the recovery logic before starting the event loop as those two are
     # conflicting. Check PERSISTENT_RUN_RESTARTING_SIGNAL_FILE for details.
     from sky.utils import controller_utils
@@ -154,9 +151,6 @@
             controller.value.cluster_name):
         serve_utils.ha_recovery_for_consolidation_mode(pool=pool)
     # After recovery, we start the event loop.
-=======
-    # TODO(tian): Add HA recovery logic.
->>>>>>> ee6ab0af
     from sky.skylet import events
     event = events.ServiceUpdateEvent(pool=pool)
     noun = 'pool' if pool else 'serve'
