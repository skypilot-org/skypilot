--- conflicted
+++ resolved
@@ -52,7 +52,11 @@
 API_SERVER_CLIENT_DIR = pathlib.Path('~/.sky/api_server/clients')
 RETRY_COUNT_ON_TIMEOUT = 3
 
-<<<<<<< HEAD
+# The maximum time to wait for the API server to start, set to a conservative
+# value that unlikely to reach since the server might be just starting slowly
+# (e.g. in high contention env) and we will exit eagerly if server exit.
+WAIT_APISERVER_START_TIMEOUT_SEC = 60
+
 SKY_CLIENT_TOO_OLD_WARNING = (
     f'{colorama.Fore.YELLOW}Your SkyPilot client is too old: '
     f'v{{client_version}} (server version is v{{server_version}}). '
@@ -62,14 +66,6 @@
     'https://docs.skypilot.co/en/latest/getting-started/installation.html'
     f'{colorama.Style.RESET_ALL}')
 SKY_SERVER_TOO_OLD_WARNING = (
-=======
-# The maximum time to wait for the API server to start, set to a conservative
-# value that unlikely to reach since the server might be just starting slowly
-# (e.g. in high contention env) and we will exit eagerly if server exit.
-WAIT_APISERVER_START_TIMEOUT_SEC = 60
-
-SKY_API_VERSION_WARNING = (
->>>>>>> 24c2cd90
     f'{colorama.Fore.YELLOW}SkyPilot API server is too old: '
     f'v{{server_version}} (client version is v{{client_version}}). {{hint}}'
     f'{colorama.Style.RESET_ALL}')
