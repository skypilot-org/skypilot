--- conflicted
+++ resolved
@@ -257,11 +257,6 @@
     return get_server_url() in AVAILABLE_LOCAL_API_SERVER_URLS
 
 
-<<<<<<< HEAD
-@cachetools.cached(cache=cachetools.TTLCache(maxsize=10,
-                                             ttl=5.0,
-                                             timer=time.time))
-=======
 def _handle_non_200_server_status(
         response: 'requests.Response') -> ApiServerInfo:
     if response.status_code == 401:
@@ -279,7 +274,9 @@
     return ApiServerInfo(status=ApiServerStatus.UNHEALTHY)
 
 
->>>>>>> dcb2875e
+@cachetools.cached(cache=cachetools.TTLCache(maxsize=10,
+                                             ttl=5.0,
+                                             timer=time.time))
 def get_api_server_status(endpoint: Optional[str] = None) -> ApiServerInfo:
     """Retrieve the status of the API server.
 
