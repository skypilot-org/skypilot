"""Encoders for the REST API return values."""
# TODO(SKY-1211): we should evaluate that if we can move our return values to
# pydantic models, so we can take advantage of model_dump_json of pydantic,
# instead of implementing our own handlers.
import base64
import dataclasses
import pickle
import typing
from typing import Any, Dict, List, Optional, Tuple

from sky.server import constants as server_constants

if typing.TYPE_CHECKING:
    from sky import backends
    from sky import clouds
    from sky import models
    from sky.provision.kubernetes import utils as kubernetes_utils

handlers: Dict[str, Any] = {}


def pickle_and_encode(obj: Any) -> str:
    try:
        return base64.b64encode(pickle.dumps(obj)).decode('utf-8')
    except TypeError as e:
        raise ValueError(f'Failed to pickle object: {obj}') from e


def register_encoder(*names: str):
    """Decorator to register an encoder."""

    def decorator(func):
        for name in names:
            if name != server_constants.DEFAULT_HANDLER_NAME:
                name = server_constants.REQUEST_NAME_PREFIX + name
            handlers[name] = func
        return func

    return decorator


def get_encoder(name: str):
    """Get the encoder for a request name."""
    return handlers.get(name, handlers[server_constants.DEFAULT_HANDLER_NAME])


@register_encoder(server_constants.DEFAULT_HANDLER_NAME)
def default_encoder(return_value: Any) -> Any:
    """The default encoder."""
    return return_value


@register_encoder('status')
def encode_status(clusters: List[Dict[str, Any]]) -> List[Dict[str, Any]]:
    for cluster in clusters:
        cluster['status'] = cluster['status'].value
        cluster['handle'] = pickle_and_encode(cluster['handle'])
        cluster['storage_mounts_metadata'] = pickle_and_encode(
            cluster['storage_mounts_metadata'])
    return clusters


@register_encoder('launch', 'exec', 'jobs.launch')
def encode_launch(
    job_id_handle: Tuple[Optional[int], Optional['backends.ResourceHandle']]
) -> Dict[str, Any]:
    job_id, handle = job_id_handle
    return {
        'job_id': job_id,
        'handle': pickle_and_encode(handle),
    }


@register_encoder('start')
def encode_start(resource_handle: 'backends.CloudVmRayResourceHandle') -> str:
    return pickle_and_encode(resource_handle)


@register_encoder('queue')
def encode_queue(jobs: List[dict],) -> List[Dict[str, Any]]:
    for job in jobs:
        job['status'] = job['status'].value
    return jobs


@register_encoder('status_kubernetes')
def encode_status_kubernetes(
    return_value: Tuple[
        List['kubernetes_utils.KubernetesSkyPilotClusterInfoPayload'],
        List['kubernetes_utils.KubernetesSkyPilotClusterInfoPayload'],
        List[Dict[str, Any]], Optional[str]]
) -> Tuple[List[Dict[str, Any]], List[Dict[str, Any]], List[Dict[str, Any]],
           Optional[str]]:
    all_clusters, unmanaged_clusters, all_jobs, context = return_value
    encoded_all_clusters = []
    encoded_unmanaged_clusters = []
    for cluster in all_clusters:
        encoded_cluster = dataclasses.asdict(cluster)
        encoded_cluster['status'] = encoded_cluster['status'].value
        encoded_all_clusters.append(encoded_cluster)
    for cluster in unmanaged_clusters:
        encoded_cluster = dataclasses.asdict(cluster)
        encoded_cluster['status'] = encoded_cluster['status'].value
        encoded_unmanaged_clusters.append(encoded_cluster)
    return encoded_all_clusters, encoded_unmanaged_clusters, all_jobs, context


@register_encoder('jobs.queue')
def encode_jobs_queue(jobs: List[dict],) -> List[Dict[str, Any]]:
    for job in jobs:
        job['status'] = job['status'].value
    return jobs


def _encode_serve_status(
        service_statuses: List[Dict[str, Any]]) -> List[Dict[str, Any]]:
    for service_status in service_statuses:
        service_status['status'] = service_status['status'].value
        for replica_info in service_status.get('replica_info', []):
            replica_info['status'] = replica_info['status'].value
            replica_info['handle'] = pickle_and_encode(replica_info['handle'])
    return service_statuses


@register_encoder('serve.status')
def encode_serve_status(
        service_statuses: List[Dict[str, Any]]) -> List[Dict[str, Any]]:
    return _encode_serve_status(service_statuses)


<<<<<<< HEAD
@register_encoder('jobs.query_pool')
def encode_jobs_query_pool(
=======
@register_encoder('jobs.pool_status')
def encode_jobs_pool_status(
>>>>>>> f00d8b5d
        pool_statuses: List[Dict[str, Any]]) -> List[Dict[str, Any]]:
    return _encode_serve_status(pool_statuses)


@register_encoder('cost_report')
def encode_cost_report(
        cost_report: List[Dict[str, Any]]) -> List[Dict[str, Any]]:
    for cluster_report in cost_report:
        if cluster_report['status'] is not None:
            cluster_report['status'] = cluster_report['status'].value
        cluster_report['resources'] = pickle_and_encode(
            cluster_report['resources'])
    return cost_report


@register_encoder('enabled_clouds')
def encode_enabled_clouds(clouds: List['clouds.Cloud']) -> List[str]:
    enabled_clodus_list = [str(cloud) for cloud in clouds]
    return enabled_clodus_list


@register_encoder('storage_ls')
def encode_storage_ls(
        return_value: List[Dict[str, Any]]) -> List[Dict[str, Any]]:
    for storage_info in return_value:
        storage_info['status'] = storage_info['status'].value
        storage_info['store'] = [store.value for store in storage_info['store']]
    return return_value


@register_encoder('job_status')
def encode_job_status(return_value: Dict[int, Any]) -> Dict[int, str]:
    for job_id in return_value.keys():
        if return_value[job_id] is not None:
            return_value[job_id] = return_value[job_id].value
    return return_value


@register_encoder('kubernetes_node_info')
def encode_kubernetes_node_info(
        return_value: 'models.KubernetesNodesInfo') -> Dict[str, Any]:
    return return_value.to_dict()<|MERGE_RESOLUTION|>--- conflicted
+++ resolved
@@ -128,13 +128,8 @@
     return _encode_serve_status(service_statuses)
 
 
-<<<<<<< HEAD
-@register_encoder('jobs.query_pool')
-def encode_jobs_query_pool(
-=======
 @register_encoder('jobs.pool_status')
 def encode_jobs_pool_status(
->>>>>>> f00d8b5d
         pool_statuses: List[Dict[str, Any]]) -> List[Dict[str, Any]]:
     return _encode_serve_status(pool_statuses)
 
