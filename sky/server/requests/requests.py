--- conflicted
+++ resolved
@@ -306,130 +306,6 @@
     kill_requests(request_ids)
 
 
-<<<<<<< HEAD
-def refresh_cluster_status_event():
-    """Periodically refresh the cluster status."""
-    # pylint: disable=import-outside-toplevel
-    from sky import core
-
-    # Disable logging for periodic refresh to avoid the usage message being
-    # sent multiple times.
-    os.environ[env_options.Options.DISABLE_LOGGING.env_key] = '1'
-
-    while True:
-        logger.info('=== Refreshing cluster status ===')
-        # This periodically refresh will hold the lock for the cluster being
-        # refreshed, but it is OK because other operations will just wait for
-        # the lock and get the just refreshed status without refreshing again.
-        core.status(refresh=common.StatusRefreshMode.FORCE, all_users=True)
-        logger.info(
-            'Status refreshed. Sleeping '
-            f'{server_constants.CLUSTER_REFRESH_DAEMON_INTERVAL_SECONDS}'
-            ' seconds for the next refresh...\n')
-        time.sleep(server_constants.CLUSTER_REFRESH_DAEMON_INTERVAL_SECONDS)
-
-
-def refresh_volume_status_event():
-    """Periodically refresh the volume status."""
-    # pylint: disable=import-outside-toplevel
-    from sky.volumes.server import core
-
-    # Disable logging for periodic refresh to avoid the usage message being
-    # sent multiple times.
-    os.environ[env_options.Options.DISABLE_LOGGING.env_key] = '1'
-
-    while True:
-        logger.info('=== Refreshing volume status ===')
-        core.volume_refresh()
-        logger.info('Volume status refreshed. Sleeping '
-                    f'{server_constants.VOLUME_REFRESH_DAEMON_INTERVAL_SECONDS}'
-                    ' seconds for the next refresh...\n')
-        time.sleep(server_constants.VOLUME_REFRESH_DAEMON_INTERVAL_SECONDS)
-
-
-def managed_job_status_refresh_event():
-    """Refresh the managed job status for controller consolidation mode."""
-    # pylint: disable=import-outside-toplevel
-    from sky.jobs import utils as managed_job_utils
-    if not managed_job_utils.is_consolidation_mode():
-        return
-    # We run the recovery logic before starting the event loop as those two are
-    # conflicting. Check PERSISTENT_RUN_RESTARTING_SIGNAL_FILE for details.
-    from sky.utils import controller_utils
-    if controller_utils.high_availability_specified(
-            controller_utils.Controllers.JOBS_CONTROLLER.value.cluster_name):
-        managed_job_utils.ha_recovery_for_consolidation_mode()
-    # After recovery, we start the event loop.
-    from sky.skylet import events
-    refresh_event = events.ManagedJobEvent()
-    scheduling_event = events.ManagedJobSchedulingEvent()
-    while True:
-        logger.info('=== Running managed job event ===')
-        refresh_event.run()
-        scheduling_event.run()
-        time.sleep(events.EVENT_CHECKING_INTERVAL_SECONDS)
-
-
-def sky_serve_status_refresh_event():
-    """Refresh the managed job status for controller consolidation mode."""
-    # pylint: disable=import-outside-toplevel
-    from sky.serve import serve_utils
-    if not serve_utils.is_consolidation_mode():
-        return
-    # TODO(tian): Add HA recovery logic.
-    from sky.skylet import events
-    event = events.ServiceUpdateEvent()
-    while True:
-        time.sleep(events.EVENT_CHECKING_INTERVAL_SECONDS)
-        event.run()
-
-
-@dataclasses.dataclass
-class InternalRequestDaemon:
-    """Internal daemon that runs an event in the background."""
-
-    id: str
-    name: str
-    event_fn: Callable[[], None]
-
-    def run_event(self):
-        """Run the event."""
-        while True:
-            with ux_utils.enable_traceback():
-                try:
-                    self.event_fn()
-                    break
-                except Exception:  # pylint: disable=broad-except
-                    # It is OK to fail to run the event, as the event is not
-                    # critical, but we should log the error.
-                    logger.exception(
-                        f'Error running {self.name} event. '
-                        f'Restarting in '
-                        f'{server_constants.DAEMON_RESTART_INTERVAL_SECONDS} '
-                        'seconds...')
-                    time.sleep(server_constants.DAEMON_RESTART_INTERVAL_SECONDS)
-
-
-# Register the events to run in the background.
-INTERNAL_REQUEST_DAEMONS = [
-    # This status refresh daemon can cause the autostopp'ed/autodown'ed cluster
-    # set to updated status automatically, without showing users the hint of
-    # cluster being stopped or down when `sky status -r` is called.
-    InternalRequestDaemon(id='skypilot-status-refresh-daemon',
-                          name='status',
-                          event_fn=refresh_cluster_status_event),
-    # Volume status refresh daemon to update the volume status periodically.
-    InternalRequestDaemon(id='skypilot-volume-status-refresh-daemon',
-                          name='volume',
-                          event_fn=refresh_volume_status_event),
-    InternalRequestDaemon(id='managed-job-status-refresh-daemon',
-                          name='managed-job-status',
-                          event_fn=managed_job_status_refresh_event),
-]
-
-
-=======
->>>>>>> 07ba1206
 def kill_requests(request_ids: Optional[List[str]] = None,
                   user_id: Optional[str] = None) -> List[str]:
     """Kill a SkyPilot API request and set its status to cancelled.
