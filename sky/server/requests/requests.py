--- conflicted
+++ resolved
@@ -624,21 +624,15 @@
     return requests
 
 
-<<<<<<< HEAD
-_add_or_update_request_sql = (f'INSERT OR REPLACE INTO {REQUEST_TABLE} '
-                              f'({", ".join(REQUEST_COLUMNS)}) VALUES '
-                              f'({", ".join(["?"] * len(REQUEST_COLUMNS))})')
-=======
-@init_db
-def get_api_request_ids_start_with(incomplete: str) -> List[str]:
+@init_db_async
+async def get_api_request_ids_start_with(incomplete: str) -> List[str]:
     """Get a list of API request ids for shell completion."""
     assert _DB is not None
-    with _DB.conn:
-        cursor = _DB.conn.cursor()
-        # Prioritize alive requests (PENDING, RUNNING) over finished ones,
-        # then order by creation time (newest first) within each category.
-        cursor.execute(
-            f"""SELECT request_id FROM {REQUEST_TABLE}
+    conn = await _DB.async_conn()
+    # Prioritize alive requests (PENDING, RUNNING) over finished ones,
+    # then order by creation time (newest first) within each category.
+    async with conn.execute(
+        f"""SELECT request_id FROM {REQUEST_TABLE}
                 WHERE request_id LIKE ?
                 ORDER BY
                     CASE
@@ -646,9 +640,16 @@
                         ELSE 1
                     END,
                     created_at DESC
-                LIMIT 1000""", (f'{incomplete}%',))
-        return [row[0] for row in cursor.fetchall()]
->>>>>>> ff932144
+                LIMIT 1000""", (f'{incomplete}%',)) as cursor:
+        rows = await cursor.fetchall()
+        if rows is None:
+            return []
+    return [row[0] for row in rows]
+
+
+_add_or_update_request_sql = (f'INSERT OR REPLACE INTO {REQUEST_TABLE} '
+                              f'({", ".join(REQUEST_COLUMNS)}) VALUES '
+                              f'({", ".join(["?"] * len(REQUEST_COLUMNS))})')
 
 
 def _add_or_update_request_no_lock(request: Request):
