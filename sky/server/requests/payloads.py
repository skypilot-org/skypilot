--- conflicted
+++ resolved
@@ -658,10 +658,7 @@
     context: Optional[str] = None
     name_filter: Optional[str] = None
     quantity_filter: Optional[int] = None
-<<<<<<< HEAD
     is_ssh: Optional[bool] = None
-=======
->>>>>>> 2c2c3ef5
 
 
 class KubernetesNodeInfoRequestBody(RequestBody):
@@ -801,7 +798,6 @@
     missing_chunks: Optional[List[str]] = None
 
 
-<<<<<<< HEAD
 class UpdateWorkspaceBody(RequestBody):
     """The request body for updating a specific workspace configuration."""
     workspace_name: str = ''  # Will be set from path parameter
@@ -860,9 +856,9 @@
     status_msg: Optional[str] = None
     should_retry: bool = False
     finished_at: Optional[float] = None
-=======
+
+
 class SlurmGpuAvailabilityRequestBody(RequestBody):
     """Request body for getting Slurm real-time GPU availability."""
     name_filter: Optional[str] = None
-    quantity_filter: Optional[int] = None
->>>>>>> 2c2c3ef5
+    quantity_filter: Optional[int] = None