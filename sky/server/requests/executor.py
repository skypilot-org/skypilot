--- conflicted
+++ resolved
@@ -540,17 +540,15 @@
             target=mp_queue.start_queue_manager, args=(queue_names, port))
         queue_server.start()
         sub_procs.append(queue_server)
-<<<<<<< HEAD
-        mp_queue.wait_for_queues_to_be_ready(queue_names, port=port)
+        mp_queue.wait_for_queues_to_be_ready(queue_names,
+                                             queue_server,
+                                             port=port)
     elif queue_backend == QueueBackend.LOCAL:
         # No setup is needed for local queue backend.
         pass
     else:
         # Should be checked earlier, but just in case.
         raise RuntimeError(f'Invalid queue backend: {queue_backend}')
-=======
-        mp_queue.wait_for_queues_to_be_ready(queue_names, queue_server, port)
->>>>>>> dcca7a89
 
     logger.info('Request queues created')
 
