--- conflicted
+++ resolved
@@ -625,28 +625,17 @@
         request_task.status = api_requests.RequestStatus.RUNNING
     # Redirect stdout and stderr to the request log path.
     original_output = ctx.redirect_log(request.log_path)
-<<<<<<< HEAD
-    # Override environment variables that backs env_options.Options
-    # TODO(aylei): compared to process executor, running task in coroutine has
-    # two issues to fix:
-    # 1. skypilot config is not contextual
-    # 2. envs that read directly from os.environ are not contextual
-    ctx.override_envs(request_body.env_vars)
     try:
         fut: asyncio.Future = context_utils.to_thread_with_executor(
-            get_request_thread_executor(), func, **request_body.to_kwargs())
+            get_request_thread_executor(), _execute_with_config_override, func,
+            request_body, request.request_id, request.name,
+            **request_body.to_kwargs())
     except Exception as e:  # pylint: disable=broad-except
         ctx.redirect_log(original_output)
         api_requests.set_request_failed(request.request_id, e)
         logger.error(f'Failed to run request {request.request_id} due to '
                      f'{common_utils.format_exception(e)}')
         return
-=======
-    fut: asyncio.Future = context_utils.to_thread_with_executor(
-        get_request_thread_executor(), _execute_with_config_override, func,
-        request_body, request.request_id, request.name,
-        **request_body.to_kwargs())
->>>>>>> e377e9ec
 
     async def poll_task(request_id: str) -> bool:
         req_status = await api_requests.get_request_status_async(request_id)
