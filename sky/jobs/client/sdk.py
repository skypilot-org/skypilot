--- conflicted
+++ resolved
@@ -27,12 +27,9 @@
 
     import sky
     from sky.serve import serve_utils
-<<<<<<< HEAD
-=======
 else:
     # only used in dashboard()
     webbrowser = adaptors_common.LazyImport('webbrowser')
->>>>>>> 821554cd
 
 logger = sky_logging.init_logger(__name__)
 
