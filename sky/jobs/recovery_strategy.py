"""Strategies to handle launching/recovery/termination of managed job clusters.

In the YAML file, the user can specify the strategy to use for managed jobs.

resources:
    job_recovery: EAGER_NEXT_REGION
"""
import asyncio
import logging
import os
import traceback
import typing
from typing import Optional, Set

from sky import backends
from sky import dag as dag_lib
from sky import exceptions
from sky import global_user_state
from sky import sky_logging
from sky import skypilot_config
from sky.backends import backend_utils
from sky.client import sdk
from sky.jobs import scheduler
from sky.jobs import state
from sky.jobs import utils as managed_job_utils
from sky.serve import serve_utils
from sky.skylet import constants
from sky.skylet import job_lib
from sky.usage import usage_lib
from sky.utils import common_utils
from sky.utils import context_utils
from sky.utils import env_options
from sky.utils import registry
from sky.utils import status_lib
from sky.utils import ux_utils

if typing.TYPE_CHECKING:
    from sky import resources
    from sky import task as task_lib

logger = sky_logging.init_logger(__name__)

# Waiting time for job from INIT/PENDING to RUNNING
# 10 * JOB_STARTED_STATUS_CHECK_GAP_SECONDS = 10 * 5 = 50 seconds
MAX_JOB_CHECKING_RETRY = 10

# Minutes to job cluster autodown. This should be significantly larger than
# managed_job_utils.JOB_STATUS_CHECK_GAP_SECONDS, to avoid tearing down the
# cluster before its status can be updated by the job controller.
_AUTODOWN_MINUTES = 10

ENV_VARS_TO_CLEAR = [
    skypilot_config.ENV_VAR_SKYPILOT_CONFIG,
    constants.USER_ID_ENV_VAR,
    constants.USER_ENV_VAR,
    env_options.Options.SHOW_DEBUG_INFO.env_key,
]


class StrategyExecutor:
    """Handle the launching, recovery and termination of managed job clusters"""

    RETRY_INIT_GAP_SECONDS = 60

    def __init__(
        self,
        cluster_name: Optional[str],
        backend: 'backends.Backend',
        task: 'task_lib.Task',
        max_restarts_on_errors: int,
        job_id: int,
        task_id: int,
        pool: Optional[str],
        starting: Set[int],
        starting_lock: asyncio.Lock,
        starting_signal: asyncio.Condition,
    ) -> None:
        """Initialize the strategy executor.

        Args:
            cluster_name: The name of the cluster.
            backend: The backend to use. Only CloudVMRayBackend is supported.
            task: The task to execute.
            max_restarts_on_errors: Maximum number of restarts on errors.
            job_id: The ID of the job.
            task_id: The ID of the task.
            starting: Set of job IDs that are currently starting.
            starting_lock: Lock to synchronize starting jobs.
            starting_signal: Condition to signal when a job can start.
        """
        assert isinstance(backend, backends.CloudVmRayBackend), (
            'Only CloudVMRayBackend is supported.')
        self.dag = dag_lib.Dag()
        self.dag.add(task)
        # For jobs submitted to a pool, the cluster name might change after each
        # recovery. Initially this is set to an empty string to indicate that no
        # cluster is assigned yet, and in `_launch`, it will be set to one of
        # the cluster names in the pool.
        self.cluster_name = cluster_name
        self.backend = backend
        self.max_restarts_on_errors = max_restarts_on_errors
        self.job_id = job_id
        self.task_id = task_id
        self.pool = pool
        self.restart_cnt_on_failure = 0
        self.job_id_on_pool_cluster: Optional[int] = None
        self.starting = starting
        self.starting_lock = starting_lock
        self.starting_signal = starting_signal

    @classmethod
    def make(
        cls,
        cluster_name: Optional[str],
        backend: 'backends.Backend',
        task: 'task_lib.Task',
        job_id: int,
        task_id: int,
        pool: Optional[str],
        starting: Set[int],
        starting_lock: asyncio.Lock,
        starting_signal: asyncio.Condition,
    ) -> 'StrategyExecutor':
        """Create a strategy from a task."""

        resource_list = list(task.resources)
        job_recovery = resource_list[0].job_recovery
        for resource in resource_list:
            if resource.job_recovery != job_recovery:
                raise ValueError(
                    'The job recovery strategy should be the same for all '
                    'resources.')
        # Remove the job_recovery field from the resources, as the strategy
        # will be handled by the strategy class.
        new_resources_list = [r.copy(job_recovery=None) for r in resource_list]
        # set the new_task_resources to be the same type (list or set) as the
        # original task.resources
        task.set_resources(type(task.resources)(new_resources_list))
        if isinstance(job_recovery, dict):
            name = job_recovery.pop(
                'strategy', registry.JOBS_RECOVERY_STRATEGY_REGISTRY.default)
            assert name is None or isinstance(name, str), (
                name, 'The job recovery strategy name must be a string or None')
            job_recovery_name: Optional[str] = name
            max_restarts_on_errors = job_recovery.pop('max_restarts_on_errors',
                                                      0)
        else:
            job_recovery_name = job_recovery
            max_restarts_on_errors = 0
        job_recovery_strategy = (registry.JOBS_RECOVERY_STRATEGY_REGISTRY.
                                 from_str(job_recovery_name))
        assert job_recovery_strategy is not None, job_recovery_name
        return job_recovery_strategy(cluster_name, backend, task,
                                     max_restarts_on_errors, job_id, task_id,
                                     pool, starting, starting_lock,
                                     starting_signal)

    async def launch(self) -> float:
        """Launch the cluster for the first time.

        It can fail if resource is not available. Need to check the cluster
        status, after calling.

        Returns: The job's submit timestamp, on success (otherwise, an
            exception is raised).

        Raises: Please refer to the docstring of self._launch().
        """

        job_submit_at = await self._launch(max_retry=None)
        assert job_submit_at is not None
        return job_submit_at

    async def recover(self) -> float:
        """Relaunch the cluster after failure and wait until job starts.

        When recover() is called the cluster should be in STOPPED status (i.e.
        partially down).

        Returns: The timestamp job started.
        """
        raise NotImplementedError

    async def _try_cancel_jobs(self):
        if self.cluster_name is None:
            return
        handle = await context_utils.to_thread(
            global_user_state.get_handle_from_cluster_name, self.cluster_name)
        if handle is None or self.pool is not None:
            return
        try:
            usage_lib.messages.usage.set_internal()
            # Note that `sky.cancel()` may not go through for a variety of
            # reasons:
            # (1) head node is preempted; or
            # (2) somehow user programs escape the cancel codepath's kill.
            # The latter is silent and is a TODO.
            #
            # For the former, an exception will be thrown, in which case we
            # fallback to terminate_cluster() in the except block below. This
            # is because in the event of recovery on the same set of remaining
            # worker nodes, we don't want to leave some old job processes
            # running.
            # TODO(zhwu): This is non-ideal and we should figure out another way
            # to reliably cancel those processes and not have to down the
            # remaining nodes first.
            #
            # In the case where the worker node is preempted, the `sky.cancel()`
            # should be functional with the `_try_cancel_if_cluster_is_init`
            # flag, i.e. it sends the cancel signal to the head node, which will
            # then kill the user process on remaining worker nodes.
            # Only cancel the corresponding job for pool.
            if self.pool is None:
                kwargs = dict(all=True)
            else:
                kwargs = dict(job_ids=[self.job_id_on_pool_cluster])
            request_id = await context_utils.to_thread(
                sdk.cancel,
                cluster_name=self.cluster_name,
                **kwargs,
                _try_cancel_if_cluster_is_init=True,
            )
            logger.debug(f'sdk.cancel request ID: {request_id}')
            await context_utils.to_thread(
                sdk.get,
                request_id,
            )
        except Exception as e:  # pylint: disable=broad-except
            logger.info('Failed to cancel the job on the cluster. The cluster '
                        'might be already down or the head node is preempted.'
                        '\n  Detailed exception: '
                        f'{common_utils.format_exception(e)}\n'
                        'Terminating the cluster explicitly to ensure no '
                        'remaining job process interferes with recovery.')
            await context_utils.to_thread(self._cleanup_cluster)

    async def _wait_until_job_starts_on_cluster(self) -> Optional[float]:
        """Wait for MAX_JOB_CHECKING_RETRY times until job starts on the cluster

        Returns:
            The timestamp of when the job is submitted, or None if failed to
            submit.
        """
        assert self.cluster_name is not None
        status = None
        job_checking_retry_cnt = 0
        while job_checking_retry_cnt < MAX_JOB_CHECKING_RETRY:
            # Avoid the infinite loop, if any bug happens.
            job_checking_retry_cnt += 1
            try:
                cluster_status, _ = (await context_utils.to_thread(
                    backend_utils.refresh_cluster_status_handle,
                    self.cluster_name,
                    force_refresh_statuses=set(status_lib.ClusterStatus)))
            except Exception as e:  # pylint: disable=broad-except
                # If any unexpected error happens, retry the job checking
                # loop.
                # TODO(zhwu): log the unexpected error to usage collection
                # for future debugging.
                logger.info(f'Unexpected exception: {e}\nFailed to get the '
                            'refresh the cluster status. Retrying.')
                continue
            if cluster_status != status_lib.ClusterStatus.UP:
                # The cluster can be preempted before the job is
                # launched.
                # Break to let the retry launch kick in.
                logger.info('The cluster is preempted before the job '
                            'is submitted.')
                # TODO(zhwu): we should recover the preemption with the
                # recovery strategy instead of the current while loop.
                break

            try:
                status = await managed_job_utils.get_job_status(
                    self.backend,
                    self.cluster_name,
                    job_id=self.job_id_on_pool_cluster)
            except Exception as e:  # pylint: disable=broad-except
                # If any unexpected error happens, retry the job checking
                # loop.
                # Note: the CommandError is already handled in the
                # get_job_status, so it should not happen here.
                # TODO(zhwu): log the unexpected error to usage collection
                # for future debugging.
                logger.info(f'Unexpected exception: {e}\nFailed to get the '
                            'job status. Retrying.')
                continue

            # Check the job status until it is not in initialized status
            if status is not None and status > job_lib.JobStatus.INIT:
                try:
                    job_submitted_at = await context_utils.to_thread(
                        managed_job_utils.get_job_timestamp,
                        self.backend,
                        self.cluster_name,
                        self.job_id_on_pool_cluster,
                        get_end_time=False)
                    return job_submitted_at
                except Exception as e:  # pylint: disable=broad-except
                    # If we failed to get the job timestamp, we will retry
                    # job checking loop.
                    logger.info(f'Unexpected Exception: {e}\nFailed to get '
                                'the job start timestamp. Retrying.')
                    continue
            # Wait for the job to be started
            await asyncio.sleep(
                managed_job_utils.JOB_STARTED_STATUS_CHECK_GAP_SECONDS)
        return None

    def _cleanup_cluster(self) -> None:
        if self.cluster_name is None:
            return
        if self.pool is None:
            managed_job_utils.terminate_cluster(self.cluster_name)

    async def _launch(self,
                      max_retry: Optional[int] = 3,
                      raise_on_failure: bool = True,
                      recovery: bool = False) -> Optional[float]:
        """Implementation of launch().

        The function will wait until the job starts running, but will leave the
        handling for the preemption to the caller.

        Args:
            max_retry: The maximum number of retries. If None, retry forever.
            raise_on_failure: Whether to raise an exception if the launch fails.

        Returns:
            The job's submit timestamp, or None if failed to submit the job
            (either provisioning fails or any error happens in job submission)
            and raise_on_failure is False.

        Raises:
            non-exhaustive list of exceptions:
            exceptions.ProvisionPrechecksError: This will be raised when the
                underlying `sky.launch` fails due to precheck errors only.
                I.e., none of the failover exceptions, if
                any, is due to resources unavailability. This exception
                includes the following cases:
                1. The optimizer cannot find a feasible solution.
                2. Precheck errors: invalid cluster name, failure in getting
                cloud user identity, or unsupported feature.
            exceptions.ManagedJobReachedMaxRetriesError: This will be raised
                when all prechecks passed but the maximum number of retries is
                reached for `sky.launch`. The failure of `sky.launch` can be
                due to:
                1. Any of the underlying failover exceptions is due to resources
                unavailability.
                2. The cluster is preempted before the job is submitted.
                3. Any unexpected error happens during the `sky.launch`.
        Other exceptions may be raised depending on the backend.
        """
        # TODO(zhwu): handle the failure during `preparing sky runtime`.
        retry_cnt = 0
        backoff = common_utils.Backoff(self.RETRY_INIT_GAP_SECONDS)
        while True:
            retry_cnt += 1
            try:
                async with scheduler.scheduled_launch(
                        self.job_id,
                        self.starting,
                        self.starting_lock,
                        self.starting_signal,
                ):
                    # The job state may have been PENDING during backoff -
                    # update to STARTING or RECOVERING.
                    # On the first attempt (when retry_cnt is 1), we should
                    # already be in STARTING or RECOVERING.
                    if retry_cnt > 1:
                        await state.set_restarting_async(
                            self.job_id, self.task_id, recovery)
                    try:
                        usage_lib.messages.usage.set_internal()
                        if self.pool is None:
                            assert self.cluster_name is not None

                            # sdk.launch will implicitly start the API server,
                            # but then the API server will inherit the current
                            # env vars/user, which we may not want.
                            # Instead, clear env vars here and call api_start
                            # explicitly.
                            vars_to_restore = {}
                            try:
                                for env_var in ENV_VARS_TO_CLEAR:
                                    vars_to_restore[env_var] = os.environ.pop(
                                        env_var, None)
                                    logger.debug('Cleared env var: '
                                                 f'{env_var}')
                                logger.debug('Env vars for api_start: '
                                             f'{os.environ}')
                                await context_utils.to_thread(sdk.api_start)
                                logger.info('API server started.')
                            finally:
                                for env_var, value in vars_to_restore.items():
                                    if value is not None:
                                        logger.debug('Restored env var: '
                                                     f'{env_var}: {value}')
                                        os.environ[env_var] = value

                            request_id = None
                            try:
                                logger.debug('Launching the job...')
                                request_id = await context_utils.to_thread(
                                    sdk.launch,
                                    self.dag,
                                    cluster_name=self.cluster_name,
                                    # We expect to tear down the cluster as soon
                                    # as the job is finished. However, in case
                                    # the controller dies, we may end up with a
                                    # resource leak.
                                    # Ideally, we should autodown to be safe,
                                    # but it's fine to disable it for now, as
                                    # Nebius doesn't support autodown yet.
                                    # TODO(kevin): set down=True once Nebius
                                    # supports autodown.
                                    # idle_minutes_to_autostop=(
                                    #     _AUTODOWN_MINUTES),
                                    # down=True,
                                    _is_launched_by_jobs_controller=True,
                                )
<<<<<<< HEAD
                                logger.debug('Job launched: '
                                             f'request_id={request_id}')
                                if log_file is None:
                                    raise OSError('Log file is None')
                                with open(log_file, 'a', encoding='utf-8') as f:
                                    await context_utils.to_thread(
                                        sdk.stream_and_get,
                                        request_id,
                                        output_stream=f,
                                    )
=======
                                logger.debug('sdk.launch request ID: '
                                             f'{request_id}')
                                await context_utils.to_thread(
                                    sdk.stream_and_get,
                                    request_id,
                                )
>>>>>>> 958b91a3
                            except asyncio.CancelledError:
                                if request_id:
                                    req = await context_utils.to_thread(
                                        sdk.api_cancel, request_id)
                                    logger.debug('sdk.api_cancel request '
                                                 f'ID: {req}')
                                    try:
                                        await context_utils.to_thread(
                                            sdk.get, req)
                                    except Exception as e:  # pylint: disable=broad-except
                                        # we must still return a CancelledError
                                        logger.error(
                                            f'Failed to cancel the job: {e}')
                                raise
                            logger.info('Managed job cluster launched.')
                        else:
                            self.cluster_name = await (context_utils.to_thread(
                                serve_utils.get_next_cluster_name, self.pool,
                                self.job_id))
                            if self.cluster_name is None:
                                raise exceptions.NoClusterLaunchedError(
                                    'No cluster name found in the pool.')
                            request_id = None
                            try:
                                request_id = await context_utils.to_thread(
                                    sdk.exec,
                                    self.dag,
                                    cluster_name=self.cluster_name,
                                )
                                logger.debug('sdk.exec request ID: '
                                             f'{request_id}')
                                job_id_on_pool_cluster, _ = (
                                    await context_utils.to_thread(
                                        sdk.get, request_id))
                            except asyncio.CancelledError:
                                if request_id:
                                    req = await context_utils.to_thread(
                                        sdk.api_cancel, request_id)
                                    logger.debug('sdk.api_cancel request '
                                                 f'ID: {req}')
                                    try:
                                        await context_utils.to_thread(
                                            sdk.get, req)
                                    except Exception as e:  # pylint: disable=broad-except
                                        # we must still return a CancelledError
                                        logger.error(
                                            f'Failed to cancel the job: {e}')
                                raise
                            assert job_id_on_pool_cluster is not None, (
                                self.cluster_name, self.job_id)
                            self.job_id_on_pool_cluster = job_id_on_pool_cluster
                            await state.set_job_id_on_pool_cluster_async(
                                self.job_id, job_id_on_pool_cluster)
                        logger.info('Managed job cluster launched.')
                    except (exceptions.InvalidClusterNameError,
                            exceptions.NoCloudAccessError,
                            exceptions.ResourcesMismatchError,
                            exceptions.StorageSpecError,
                            exceptions.StorageError) as e:
                        logger.error('Failure happened before provisioning. '
                                     f'{common_utils.format_exception(e)}')
                        if raise_on_failure:
                            raise exceptions.ProvisionPrechecksError(
                                reasons=[e])
                        return None
                    except exceptions.ResourcesUnavailableError as e:
                        # This is raised when the launch fails due to prechecks
                        # or after failing over through all the candidates.
                        # Please refer to the docstring of `sky.launch` for more
                        # details of how the exception will be structured.
                        if not any(
                                isinstance(err,
                                           exceptions.ResourcesUnavailableError)
                                for err in e.failover_history):
                            # _launch() (this function) should fail/exit
                            # directly, if none of the failover reasons were
                            # because of resource unavailability or no failover
                            # was attempted (the optimizer cannot find feasible
                            # resources for requested resources), i.e.,
                            # e.failover_history is empty. Failing directly
                            # avoids the infinite loop of retrying the launch
                            # when, e.g., an invalid cluster name is used and
                            # --retry-until-up is specified.
                            reasons = (e.failover_history
                                       if e.failover_history else [e])
                            reasons_str = '; '.join(
                                common_utils.format_exception(err)
                                for err in reasons)
                            logger.error(
                                'Failure happened before provisioning. '
                                f'Failover reasons: {reasons_str}')
                            if raise_on_failure:
                                raise exceptions.ProvisionPrechecksError(
                                    reasons)
                            return None
                        logger.info('Failed to launch a cluster with error: '
                                    f'{common_utils.format_exception(e)})')
                    except Exception as e:  # pylint: disable=broad-except
                        # If the launch fails, it will be recovered by the
                        # following code.
                        logger.info('Failed to launch a cluster with error: '
                                    f'{common_utils.format_exception(e)})')
                        with ux_utils.enable_traceback():
                            logger.info(
                                f'  Traceback: {traceback.format_exc()}')
                    else:  # No exception, the launch succeeds.
                        # At this point, a sky.launch() has succeeded. Cluster
                        # may be UP (no preemption since) or DOWN (newly
                        # preempted).
                        job_submitted_at = await (
                            self._wait_until_job_starts_on_cluster())
                        if job_submitted_at is not None:
                            return job_submitted_at
                        # The job fails to start on the cluster, retry the
                        # launch.
                        # TODO(zhwu): log the unexpected error to usage
                        # collection for future debugging.
                        logger.info(
                            'Failed to successfully submit the job to the '
                            'launched cluster, due to unexpected submission '
                            'errors or the cluster being preempted during '
                            'job submission.')

                    # If we get here, the launch did not succeed. Tear down the
                    # cluster and retry.
                    await context_utils.to_thread(self._cleanup_cluster)
                    if max_retry is not None and retry_cnt >= max_retry:
                        # Retry forever if max_retry is None.
                        if raise_on_failure:
                            with ux_utils.print_exception_no_traceback():
                                raise (
                                    exceptions.ManagedJobReachedMaxRetriesError(
                                        'Resources unavailable: failed to '
                                        f'launch clusters after {max_retry} '
                                        'retries.'))
                        else:
                            return None

                    # Raise NoClusterLaunchedError to indicate that the job is
                    # in retry backoff. This will trigger special handling in
                    # scheduler.schedule_launched().
                    # We will exit the scheduled_launch context so that the
                    # schedule state is ALIVE_BACKOFF during the backoff. This
                    # allows other jobs to launch.
                    raise exceptions.NoClusterLaunchedError()

            except exceptions.NoClusterLaunchedError:
                # Update the status to PENDING during backoff.
                await state.set_backoff_pending_async(self.job_id, self.task_id)
                # Calculate the backoff time and sleep.
                gap_seconds = (backoff.current_backoff()
                               if self.pool is None else 1)
                logger.info('Retrying to launch the cluster in '
                            f'{gap_seconds:.1f} seconds.')
                await asyncio.sleep(gap_seconds)
                continue
            else:
                # The inner loop should either return or throw
                # NoClusterLaunchedError.
                assert False, 'Unreachable'

    def should_restart_on_failure(self) -> bool:
        """Increments counter & checks if job should be restarted on a failure.

        Returns:
            True if the job should be restarted, otherwise False.
        """
        self.restart_cnt_on_failure += 1
        if self.restart_cnt_on_failure > self.max_restarts_on_errors:
            return False
        return True


@registry.JOBS_RECOVERY_STRATEGY_REGISTRY.type_register(name='FAILOVER',
                                                        default=False)
class FailoverStrategyExecutor(StrategyExecutor):
    """Failover strategy: wait in same region and failover after timeout."""

    _MAX_RETRY_CNT = 240  # Retry for 4 hours.

    def __init__(
        self,
        cluster_name: Optional[str],
        backend: 'backends.Backend',
        task: 'task_lib.Task',
        max_restarts_on_errors: int,
        job_id: int,
        task_id: int,
        pool: Optional[str],
        starting: Set[int],
        starting_lock: asyncio.Lock,
        starting_signal: asyncio.Condition,
    ) -> None:
        super().__init__(cluster_name, backend, task, max_restarts_on_errors,
                         job_id, task_id, pool, starting, starting_lock,
                         starting_signal)
        # Note down the cloud/region of the launched cluster, so that we can
        # first retry in the same cloud/region. (Inside recover() we may not
        # rely on cluster handle, as it can be None if the cluster is
        # preempted.)
        self._launched_resources: Optional['resources.Resources'] = None

    async def _launch(self,
                      max_retry: Optional[int] = 3,
                      raise_on_failure: bool = True,
                      recovery: bool = False) -> Optional[float]:
        job_submitted_at = await super()._launch(max_retry, raise_on_failure,
                                                 recovery)
        if job_submitted_at is not None and self.cluster_name is not None:
            # Only record the cloud/region if the launch is successful.
            handle = await context_utils.to_thread(
                global_user_state.get_handle_from_cluster_name,
                self.cluster_name)
            assert isinstance(handle, backends.CloudVmRayResourceHandle), (
                'Cluster should be launched.', handle)
            launched_resources = handle.launched_resources
            self._launched_resources = launched_resources
        else:
            self._launched_resources = None
        return job_submitted_at

    async def recover(self) -> float:
        # 1. Cancel the jobs and launch the cluster with the STOPPED status,
        #    so that it will try on the current region first until timeout.
        # 2. Tear down the cluster, if the step 1 failed to launch the cluster.
        # 3. Launch the cluster with no cloud/region constraint or respect the
        #    original user specification.

        # Step 1
        await self._try_cancel_jobs()

        while True:
            # Add region constraint to the task, to retry on the same region
            # first (if valid).
            if self._launched_resources is not None:
                task = self.dag.tasks[0]
                original_resources = task.resources
                launched_cloud = self._launched_resources.cloud
                launched_region = self._launched_resources.region
                new_resources = self._launched_resources.copy(
                    cloud=launched_cloud, region=launched_region, zone=None)
                task.set_resources({new_resources})
                # Not using self.launch to avoid the retry until up logic.
                job_submitted_at = await self._launch(raise_on_failure=False,
                                                      recovery=True)
                # Restore the original dag, i.e. reset the region constraint.
                task.set_resources(original_resources)
                if job_submitted_at is not None:
                    return job_submitted_at

            # Step 2
            logger.debug('Terminating unhealthy cluster and reset cloud '
                         'region.')
            await context_utils.to_thread(self._cleanup_cluster)

            # Step 3
            logger.debug('Relaunch the cluster  without constraining to prior '
                         'cloud/region.')
            # Not using self.launch to avoid the retry until up logic.
            job_submitted_at = await self._launch(max_retry=self._MAX_RETRY_CNT,
                                                  raise_on_failure=False,
                                                  recovery=True)
            if job_submitted_at is None:
                # Failed to launch the cluster.
                gap_seconds = self.RETRY_INIT_GAP_SECONDS
                logger.info('Retrying to recover the cluster in '
                            f'{gap_seconds:.1f} seconds.')
                await asyncio.sleep(gap_seconds)
                continue

            return job_submitted_at


@registry.JOBS_RECOVERY_STRATEGY_REGISTRY.type_register(
    name='EAGER_NEXT_REGION', default=True)
class EagerFailoverStrategyExecutor(FailoverStrategyExecutor):
    """Eager failover strategy.

    This strategy is an extension of the FAILOVER strategy. Instead of waiting
    in the same region when the preemption happens, it immediately terminates
    the cluster and relaunches it in a different region. This is based on the
    observation that the preemption is likely to happen again shortly in the
    same region, so trying other regions first is more likely to get a longer
    running cluster.

    Example: Assume the user has access to 3 regions, R1, R2, R3, in that price
    order. Then the following are some possible event sequences:

        R1Z1 (preempted) -> R2 (success)

        R1Z1 (preempted) -> R2 (failed to launch) -> R3 (success)

        R1Z1 (preempted) -> R2 (failed to launch) -> R3 (failed to launch)
                                                  -> R1Z2 (success)

        R1Z1 (preempted) -> R2 (failed to launch) -> R3 (failed to launch)
                                                  -> R1Z1 (success)
    """

    async def recover(self) -> float:
        # 1. Terminate the current cluster
        # 2. Launch again by explicitly blocking the previously launched region
        # (this will failover through the entire search space except the
        # previously launched region)
        # 3. (If step 2 failed) Retry forever: Launch again with no blocked
        # locations (this will failover through the entire search space)
        #
        # The entire search space is defined by the original task request,
        # task.resources.

        # Step 1
        logger.debug('Terminating unhealthy cluster and reset cloud region.')
        await context_utils.to_thread(self._cleanup_cluster)

        # Step 2
        logger.debug('Relaunch the cluster skipping the previously launched '
                     'cloud/region.')
        if self._launched_resources is not None:
            task = self.dag.tasks[0]
            requested_resources = self._launched_resources
            if (requested_resources.region is None and
                    requested_resources.zone is None):
                # Optimization: We only block the previously launched region,
                # if the requested resources does not specify a region or zone,
                # because, otherwise, we will spend unnecessary time for
                # skipping the only specified region/zone.
                launched_cloud = self._launched_resources.cloud
                launched_region = self._launched_resources.region
                task.blocked_resources = {
                    requested_resources.copy(cloud=launched_cloud,
                                             region=launched_region)
                }
                # Not using self.launch to avoid the retry until up logic.
                job_submitted_at = await self._launch(raise_on_failure=False,
                                                      recovery=True)
                task.blocked_resources = None
                if job_submitted_at is not None:
                    return job_submitted_at

        while True:
            # Step 3
            logger.debug('Relaunch the cluster without constraining to prior '
                         'cloud/region.')
            # Not using self.launch to avoid the retry until up logic.
            job_submitted_at = await self._launch(max_retry=self._MAX_RETRY_CNT,
                                                  raise_on_failure=False,
                                                  recovery=True)
            if job_submitted_at is None:
                # Failed to launch the cluster.
                gap_seconds = self.RETRY_INIT_GAP_SECONDS
                logger.info('Retrying to recover the cluster in '
                            f'{gap_seconds:.1f} seconds.')
                await asyncio.sleep(gap_seconds)
                continue

            return job_submitted_at


def _get_logger_file(file_logger: logging.Logger) -> Optional[str]:
    """Gets the file path that the logger writes to."""
    for handler in file_logger.handlers:
        if isinstance(handler, logging.FileHandler):
            return handler.baseFilename
    return None<|MERGE_RESOLUTION|>--- conflicted
+++ resolved
@@ -419,25 +419,12 @@
                                     # down=True,
                                     _is_launched_by_jobs_controller=True,
                                 )
-<<<<<<< HEAD
-                                logger.debug('Job launched: '
-                                             f'request_id={request_id}')
-                                if log_file is None:
-                                    raise OSError('Log file is None')
-                                with open(log_file, 'a', encoding='utf-8') as f:
-                                    await context_utils.to_thread(
-                                        sdk.stream_and_get,
-                                        request_id,
-                                        output_stream=f,
-                                    )
-=======
                                 logger.debug('sdk.launch request ID: '
                                              f'{request_id}')
                                 await context_utils.to_thread(
                                     sdk.stream_and_get,
                                     request_id,
                                 )
->>>>>>> 958b91a3
                             except asyncio.CancelledError:
                                 if request_id:
                                     req = await context_utils.to_thread(
