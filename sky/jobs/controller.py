"""Controller: handles scheduling and the life cycle of a managed job.
"""
import asyncio
import logging
import os
import pathlib
import resource
import shutil
import sys
import time
import traceback
import typing
from typing import Dict, Optional, Set, Tuple

import dotenv

import sky
from sky import core
from sky import exceptions
from sky import sky_logging
from sky import skypilot_config
from sky.backends import backend_utils
from sky.backends import cloud_vm_ray_backend
from sky.data import data_utils
from sky.jobs import constants as jobs_constants
from sky.jobs import recovery_strategy
from sky.jobs import scheduler
from sky.jobs import state as managed_job_state
from sky.jobs import utils as managed_job_utils
from sky.skylet import constants
from sky.skylet import job_lib
from sky.usage import usage_lib
from sky.utils import common
from sky.utils import common_utils
from sky.utils import context
from sky.utils import context_utils
from sky.utils import controller_utils
from sky.utils import dag_utils
from sky.utils import status_lib
from sky.utils import ux_utils

logger = sky_logging.init_logger('sky.jobs.controller')

_background_tasks: Set[asyncio.Task] = set()
_background_tasks_lock: asyncio.Lock = asyncio.Lock()


async def create_background_task(coro: typing.Coroutine) -> None:
    """Create a background task and add it to the set of background tasks.

    Main reason we do this is since tasks are only held as a weak reference in
    the executor, we need to keep a strong reference to the task to avoid it
    being garbage collected.

    Args:
        coro: The coroutine to create a task for.
    """
    async with _background_tasks_lock:
        task = asyncio.create_task(coro)
        _background_tasks.add(task)
        # TODO(cooperc): Discard needs a lock?
        task.add_done_callback(_background_tasks.discard)


def _get_dag_and_name(dag_yaml: str) -> Tuple['sky.Dag', str]:
    dag = dag_utils.load_chain_dag_from_yaml(dag_yaml)
    dag_name = dag.name
    assert dag_name is not None, dag
    return dag, dag_name


class JobsController:
    """Controls the lifecycle of a single managed job.

    This controller executes a chain DAG defined in ``dag_yaml`` by:
    - Loading the DAG and preparing per-task environment variables so each task
      has a stable global job identifier across recoveries.
    - Launching the task on the configured backend (``CloudVmRayBackend``),
      optionally via a cluster pool.
    - Persisting state transitions to the managed jobs state store
      (e.g., STARTING → RUNNING → SUCCEEDED/FAILED/CANCELLED).
    - Monitoring execution, downloading/streaming logs, detecting failures or
      preemptions, and invoking recovery through
      ``recovery_strategy.StrategyExecutor``.
    - Cleaning up clusters and ephemeral resources when tasks finish.

    Concurrency and coordination:
    - Runs inside an ``asyncio`` event loop.
    - Shares a ``starting`` set, guarded by ``starting_lock`` and signaled via
      ``starting_signal``, to throttle concurrent launches across jobs that the
      top-level ``Controller`` manages.

    Key attributes:
    - ``_job_id``: Integer identifier of this managed job.
    - ``_dag_yaml`` / ``_dag`` / ``_dag_name``: The job definition and metadata.
    - ``_backend``: Backend used to launch and manage clusters.
    - ``_pool``: Optional pool name if using a cluster pool.
    - ``_logger``: Job-scoped logger for progress and diagnostics.
    - ``starting`` / ``starting_lock`` / ``starting_signal``: Shared scheduler
      coordination primitives. ``starting_lock`` must be used for accessing
      ``starting_signal`` and ``starting``
    - ``_strategy_executor``: Recovery/launch strategy executor (created per
      task).
    """

    def __init__(
        self,
        job_id: int,
        dag_yaml: str,
        job_logger: logging.Logger,
        starting: Set[int],
        starting_lock: asyncio.Lock,
        starting_signal: asyncio.Condition,
        pool: Optional[str] = None,
    ) -> None:
        """Initialize a ``JobsController``.

        Args:
            job_id: Integer ID of the managed job.
            dag_yaml: Path to the YAML file containing the chain DAG to run.
            job_logger: Logger instance dedicated to this job.
            starting: Shared set of job IDs currently in the STARTING phase,
                used to limit concurrent launches.
            starting_lock: ``asyncio.Lock`` guarding access to the shared
                scheduler state (e.g., the ``starting`` set).
            starting_signal: ``asyncio.Condition`` used to notify when a job
                exits STARTING so more jobs can be admitted.
            pool: Optional cluster pool name. When provided, the job is
                submitted to the pool rather than launching a dedicated
                cluster.
        """

        self.starting = starting
        self.starting_lock = starting_lock
        self.starting_signal = starting_signal

        self._logger = job_logger
        self._logger.info(f'Initializing JobsController for job_id={job_id}, '
                          f'dag_yaml={dag_yaml}')

        self._job_id = job_id
        self._dag_yaml = dag_yaml
        self._dag, self._dag_name = _get_dag_and_name(dag_yaml)
        self._logger.info(f'Loaded DAG: {self._dag}')

        self._backend = cloud_vm_ray_backend.CloudVmRayBackend()
        self._pool = pool

        # pylint: disable=line-too-long
        # Add a unique identifier to the task environment variables, so that
        # the user can have the same id for multiple recoveries.
        #   Example value: sky-2022-10-04-22-46-52-467694_my-spot-name_spot_id-17-0
        job_id_env_vars = []
        for i, task in enumerate(self._dag.tasks):
            if len(self._dag.tasks) <= 1:
                task_name = self._dag_name
            else:
                assert task.name is not None, task
                task_name = task.name
                # This is guaranteed by the jobs.launch API, where we fill in
                # the task.name with
                # dag_utils.maybe_infer_and_fill_dag_and_task_names.
                assert task_name is not None, self._dag
                task_name = f'{self._dag_name}_{task_name}'

            job_id_env_var = common_utils.get_global_job_id(
                self._backend.run_timestamp,
                f'{task_name}',
                str(self._job_id),
                task_id=i,
                is_managed_job=True)
            job_id_env_vars.append(job_id_env_var)

        for i, task in enumerate(self._dag.tasks):
            task_envs = task.envs or {}
            task_envs[constants.TASK_ID_ENV_VAR] = job_id_env_vars[i]
            task_envs[constants.TASK_ID_LIST_ENV_VAR] = '\n'.join(
                job_id_env_vars)
            task.update_envs(task_envs)

    def _download_log_and_stream(
        self,
        task_id: Optional[int],
        handle: Optional['cloud_vm_ray_backend.CloudVmRayResourceHandle'],
        job_id_on_pool_cluster: Optional[int],
    ) -> None:
        """Downloads and streams the logs of the current job with given task ID.

        We do not stream the logs from the cluster directly, as the
        donwload and stream should be faster, and more robust against
        preemptions or ssh disconnection during the streaming.
        """
        if handle is None:
            self._logger.info(f'Cluster for job {self._job_id} is not found. '
                              'Skipping downloading and streaming the logs.')
            return

        managed_job_logs_dir = os.path.join(constants.SKY_LOGS_DIRECTORY,
                                            'managed_jobs',
                                            f'job-id-{self._job_id}')
        log_file = controller_utils.download_and_stream_job_log(
            self._backend,
            handle,
            managed_job_logs_dir,
            job_ids=[str(job_id_on_pool_cluster)]
            if job_id_on_pool_cluster is not None else None)
        if log_file is not None:
            # Set the path of the log file for the current task, so it can
            # be accessed even after the job is finished
            managed_job_state.set_local_log_file(self._job_id, task_id,
                                                 log_file)
        else:
            self._logger.warning(
                f'No log file was downloaded for job {self._job_id}, '
                f'task {task_id}')

        self._logger.info(f'\n== End of logs (ID: {self._job_id}) ==')

    async def _cleanup_cluster(self, cluster_name: Optional[str]) -> None:
        if cluster_name is None:
            return
        if self._pool is None:
            await context_utils.to_thread(managed_job_utils.terminate_cluster,
                                          cluster_name)

    async def _run_one_task(self, task_id: int, task: 'sky.Task') -> bool:
        """Busy loop monitoring cluster status and handling recovery.

        When the task is successfully completed, this function returns True,
        and will terminate the cluster before returning.

        If the user program fails, i.e. the task is set to FAILED or
        FAILED_SETUP, this function will return False.
        In other cases, the function will raise exceptions.
        All the failure cases will rely on the caller to clean up the spot
        cluster(s) and storages.

        Returns:
            True if the job is successfully completed; False otherwise.

        Raises:
            exceptions.ProvisionPrechecksError: This will be raised when the
                underlying `sky.launch` fails due to precheck errors only.
                I.e., none of the failover exceptions, if
                any, is due to resources unavailability. This exception
                includes the following cases:
                1. The optimizer cannot find a feasible solution.
                2. Precheck errors: invalid cluster name, failure in getting
                cloud user identity, or unsupported feature.
            exceptions.ManagedJobReachedMaxRetriesError: This will be raised
                when all prechecks passed but the maximum number of retries is
                reached for `sky.launch`. The failure of `sky.launch` can be
                due to:
                1. Any of the underlying failover exceptions is due to resources
                unavailability.
                2. The cluster is preempted or failed before the job is
                submitted.
                3. Any unexpected error happens during the `sky.launch`.
        Other exceptions may be raised depending on the backend.
        """
        task_start_time = time.time()
        self._logger.info(
            f'Starting task {task_id} ({task.name}) for job {self._job_id}')

        latest_task_id, last_task_prev_status = (
            await
            managed_job_state.get_latest_task_id_status_async(self._job_id))

        is_resume = False
        if (latest_task_id is not None and last_task_prev_status !=
                managed_job_state.ManagedJobStatus.PENDING):
            assert latest_task_id >= task_id, (latest_task_id, task_id)
            if latest_task_id > task_id:
                self._logger.info(f'Task {task_id} ({task.name}) has already '
                                  'been executed. Skipping...')
                return True
            if latest_task_id == task_id:
                # Start recovery.
                is_resume = True
                self._logger.info(
                    f'Resuming task {task_id} from previous execution')

        callback_func = managed_job_utils.event_callback_func(
            job_id=self._job_id, task_id=task_id, task=task)

        if task.run is None:
            self._logger.info(
                f'Skip running task {task_id} ({task.name}) due to its '
                'run commands being empty.')
            # Call set_started first to initialize columns in the state table,
            # including start_at and last_recovery_at to avoid issues for
            # uninitialized columns.
            await managed_job_state.set_started_async(
                job_id=self._job_id,
                task_id=task_id,
                start_time=time.time(),
                callback_func=callback_func)
            await managed_job_state.set_succeeded_async(
                job_id=self._job_id,
                task_id=task_id,
                end_time=time.time(),
                callback_func=callback_func)
            self._logger.info(
                f'Empty task {task_id} marked as succeeded immediately')
            return True

        usage_lib.messages.usage.update_task_id(task_id)
        task_id_env_var = task.envs[constants.TASK_ID_ENV_VAR]
        assert task.name is not None, task
        # Set the cluster name to None if the job is submitted
        # to a pool. This will be updated when we later calls the `launch`
        # or `recover` function from the strategy executor.
        cluster_name = managed_job_utils.generate_managed_job_cluster_name(
            task.name, self._job_id) if self._pool is None else None
        self._strategy_executor = recovery_strategy.StrategyExecutor.make(
            cluster_name, self._backend, task, self._job_id, task_id,
            self._logger, self._pool, self.starting, self.starting_lock,
            self.starting_signal)
        if not is_resume:
            submitted_at = time.time()
            if task_id == 0:
                submitted_at = backend_utils.get_timestamp_from_run_timestamp(
                    self._backend.run_timestamp)

            resources_str = backend_utils.get_task_resources_str(
                task, is_managed_job=True)

            await managed_job_state.set_starting_async(
                self._job_id,
                task_id,
                self._backend.run_timestamp,
                submitted_at,
                resources_str=resources_str,
                specs={
                    'max_restarts_on_errors':
                        self._strategy_executor.max_restarts_on_errors
                },
                callback_func=callback_func)
            self._logger.info(f'Submitted managed job {self._job_id} '
                              f'(task: {task_id}, name: {task.name!r}); '
                              f'{constants.TASK_ID_ENV_VAR}: {task_id_env_var}')

        self._logger.info('Started monitoring.')

        # Only do the initial cluster launch if not resuming from a controller
        # failure. Otherwise, we will transit to recovering immediately.
        remote_job_submitted_at = time.time()
        if not is_resume:
            launch_start = time.time()

            # Run the launch in a separate thread to avoid blocking the event
            # loop. The scheduler functions used internally already have their
            # own file locks.
            remote_job_submitted_at = await self._strategy_executor.launch()

            launch_time = time.time() - launch_start
            self._logger.info(f'Cluster launch completed in {launch_time:.2f}s')
            assert remote_job_submitted_at is not None, remote_job_submitted_at
        if self._pool is None:
            job_id_on_pool_cluster = None
        else:
            # Update the cluster name when using cluster pool.
            cluster_name, job_id_on_pool_cluster = (
                await
                managed_job_state.get_pool_submit_info_async(self._job_id))
        if cluster_name is None:
            # Check if we have been cancelled here, in the case where a user
            # quickly cancels the job we want to gracefully handle it here,
            # otherwise we will end up in the FAILED_CONTROLLER state.
            self._logger.info(f'Cluster name is None for job {self._job_id}, '
                              f'task {task_id}. Checking if we have been '
                              'cancelled.')
            status = await (managed_job_state.get_job_status_with_task_id_async(
                job_id=self._job_id, task_id=task_id))
            self._logger.debug(f'Status for job {self._job_id}, task {task_id}:'
                               f'{status}')
            if status == managed_job_state.ManagedJobStatus.CANCELLED:
                self._logger.info(f'Job {self._job_id}, task {task_id} has '
                                  'been quickly cancelled.')
                raise asyncio.CancelledError()
        assert cluster_name is not None, (cluster_name, job_id_on_pool_cluster)

        if not is_resume:
            await managed_job_state.set_started_async(
                job_id=self._job_id,
                task_id=task_id,
                start_time=remote_job_submitted_at,
                callback_func=callback_func)

        monitoring_start_time = time.time()
        status_check_count = 0

        async with self.starting_lock:
            try:
                self.starting.remove(self._job_id)
                # its fine if we notify again, better to wake someone up
                # and have them go to sleep again, then have some stuck
                # sleeping.
                # ps. this shouldn't actually happen because if its been
                # removed from the set then we would get a key error.
                self.starting_signal.notify()
            except KeyError:
                pass

        while True:
            status_check_count += 1

            # NOTE: if we are resuming from a controller failure, we only keep
            # monitoring if the job is in RUNNING state. For all other cases,
            # we will directly transit to recovering since we have no idea what
            # the cluster status is.
            force_transit_to_recovering = False
            if is_resume:
                prev_status = await (
                    managed_job_state.get_job_status_with_task_id_async(
                        job_id=self._job_id, task_id=task_id))

                if prev_status is not None:
                    if prev_status.is_terminal():
                        self._logger.info(
                            f'Task {task_id} already in terminal state: '
                            f'{prev_status}')
                        return (prev_status ==
                                managed_job_state.ManagedJobStatus.SUCCEEDED)
                    if (prev_status ==
                            managed_job_state.ManagedJobStatus.CANCELLING):
                        # If the controller is down when cancelling the job,
                        # we re-raise the error to run the `_cleanup` function
                        # again to clean up any remaining resources.
                        self._logger.info(
                            f'Task {task_id} was being cancelled, '
                            're-raising cancellation')
                        raise asyncio.CancelledError()
                if prev_status != managed_job_state.ManagedJobStatus.RUNNING:
                    force_transit_to_recovering = True
                # This resume logic should only be triggered once.
                is_resume = False

            await asyncio.sleep(managed_job_utils.JOB_STATUS_CHECK_GAP_SECONDS)

            # Check the network connection to avoid false alarm for job failure.
            # Network glitch was observed even in the VM.
            try:
                await backend_utils.async_check_network_connection()
            except exceptions.NetworkError:
                self._logger.info(
                    'Network is not available. Retrying again in '
                    f'{managed_job_utils.JOB_STATUS_CHECK_GAP_SECONDS} '
                    'seconds.')
                continue

            # NOTE: we do not check cluster status first because race condition
            # can occur, i.e. cluster can be down during the job status check.
            # NOTE: If fetching the job status fails or we force to transit to
            # recovering, we will set the job status to None, which will force
            # enter the recovering logic.
            job_status = None
            if not force_transit_to_recovering:
                try:
                    job_status = await managed_job_utils.get_job_status(
                        self._backend,
                        cluster_name,
                        job_id=job_id_on_pool_cluster,
                        job_logger=self._logger,
                    )
                except exceptions.FetchClusterInfoError as fetch_e:
                    self._logger.info(
                        'Failed to fetch the job status. Start recovery.\n'
                        f'Exception: {common_utils.format_exception(fetch_e)}\n'
                        f'Traceback: {traceback.format_exc()}')

            if job_status == job_lib.JobStatus.SUCCEEDED:
                self._logger.info(f'Task {task_id} succeeded! '
                                  'Getting end time and cleaning up')
                try:
                    success_end_time = await context_utils.to_thread(
                        managed_job_utils.try_to_get_job_end_time,
                        self._backend, cluster_name, job_id_on_pool_cluster)
                except Exception as e:  # pylint: disable=broad-except
                    self._logger.warning(
                        f'Failed to get job end time: '
                        f'{common_utils.format_exception(e)}',
                        exc_info=True)
                    success_end_time = 0

                # The job is done. Set the job to SUCCEEDED first before start
                # downloading and streaming the logs to make it more responsive.
                await managed_job_state.set_succeeded_async(
                    self._job_id,
                    task_id,
                    end_time=success_end_time,
                    callback_func=callback_func)
                self._logger.info(
                    f'Managed job {self._job_id} (task: {task_id}) SUCCEEDED. '
                    f'Cleaning up the cluster {cluster_name}.')
                try:
                    logger.info(f'Downloading logs on cluster {cluster_name} '
                                f'and job id {job_id_on_pool_cluster}.')
                    clusters = await context_utils.to_thread(
                        backend_utils.get_clusters,
                        cluster_names=[cluster_name],
                        refresh=common.StatusRefreshMode.NONE,
                        all_users=True,
                        _include_is_managed=True)
                    if clusters:
                        assert len(clusters) == 1, (clusters, cluster_name)
                        handle = clusters[0].get('handle')
                        # Best effort to download and stream the logs.
                        await context_utils.to_thread(
                            self._download_log_and_stream, task_id, handle,
                            job_id_on_pool_cluster)
                except Exception as e:  # pylint: disable=broad-except
                    # We don't want to crash here, so just log and continue.
                    self._logger.warning(
                        f'Failed to download and stream logs: '
                        f'{common_utils.format_exception(e)}',
                        exc_info=True)
                # Only clean up the cluster, not the storages, because tasks may
                # share storages.
                await self._cleanup_cluster(cluster_name)

                task_total_time = time.time() - task_start_time
                monitoring_time = time.time() - monitoring_start_time
                self._logger.info(f'Task {task_id} completed successfully in '
                                  f'{task_total_time:.2f}s '
                                  f'(monitoring time: {monitoring_time:.2f}s, '
                                  f'status checks: {status_check_count})')
                return True

            # For single-node jobs, non-terminated job_status indicates a
            # healthy cluster. We can safely continue monitoring.
            # For multi-node jobs, since the job may not be set to FAILED
            # immediately (depending on user program) when only some of the
            # nodes are preempted or failed, need to check the actual cluster
            # status.
            if (job_status is not None and not job_status.is_terminal() and
                    task.num_nodes == 1):
                continue

            if job_status in job_lib.JobStatus.user_code_failure_states():
                # Add a grace period before the check of preemption to avoid
                # false alarm for job failure.
                await asyncio.sleep(5)

            # Pull the actual cluster status from the cloud provider to
            # determine whether the cluster is preempted or failed.
            # TODO(zhwu): For hardware failure, such as GPU failure, it may not
            # be reflected in the cluster status, depending on the cloud, which
            # can also cause failure of the job, and we need to recover it
            # rather than fail immediately.
            (cluster_status,
             handle) = backend_utils.refresh_cluster_status_handle(
                 cluster_name,
                 force_refresh_statuses=set(status_lib.ClusterStatus))

            if cluster_status != status_lib.ClusterStatus.UP:
                # The cluster is (partially) preempted or failed. It can be
                # down, INIT or STOPPED, based on the interruption behavior of
                # the cloud. Spot recovery is needed (will be done later in the
                # code).
                cluster_status_str = ('' if cluster_status is None else
                                      f' (status: {cluster_status.value})')
                self._logger.info(
                    f'Cluster is preempted or failed{cluster_status_str}. '
                    'Recovering...')
            else:
                if job_status is not None and not job_status.is_terminal():
                    # The multi-node job is still running, continue monitoring.
                    continue
                elif (job_status
                      in job_lib.JobStatus.user_code_failure_states() or
                      job_status == job_lib.JobStatus.FAILED_DRIVER):
                    # The user code has probably crashed, fail immediately.
                    self._logger.info(
                        f'Task {task_id} failed with status: {job_status}')
                    end_time = await context_utils.to_thread(
                        managed_job_utils.try_to_get_job_end_time,
                        self._backend, cluster_name, job_id_on_pool_cluster)
                    self._logger.info(
                        f'The user job failed ({job_status}). Please check the '
                        'logs below.\n'
                        f'== Logs of the user job (ID: {self._job_id}) ==\n')

                    await context_utils.to_thread(self._download_log_and_stream,
                                                  task_id, handle,
                                                  job_id_on_pool_cluster)

                    failure_reason = (
                        'To see the details, run: '
                        f'sky jobs logs --controller {self._job_id}')

                    managed_job_status = (
                        managed_job_state.ManagedJobStatus.FAILED)
                    if job_status == job_lib.JobStatus.FAILED_SETUP:
                        managed_job_status = (
                            managed_job_state.ManagedJobStatus.FAILED_SETUP)
                    elif job_status == job_lib.JobStatus.FAILED_DRIVER:
                        # FAILED_DRIVER is kind of an internal error, so we mark
                        # this as FAILED_CONTROLLER, even though the failure is
                        # not strictly within the controller.
                        managed_job_status = (
                            managed_job_state.ManagedJobStatus.FAILED_CONTROLLER
                        )
                        failure_reason = (
                            'The job driver on the remote cluster failed. This '
                            'can be caused by the job taking too much memory '
                            'or other resources. Try adding more memory, CPU, '
                            f'or disk in your job definition. {failure_reason}')
                    should_restart_on_failure = (
                        self._strategy_executor.should_restart_on_failure())
                    if should_restart_on_failure:
                        max_restarts = (
                            self._strategy_executor.max_restarts_on_errors)
                        self._logger.info(
                            f'User program crashed '
                            f'({managed_job_status.value}). '
                            f'Retry the job as max_restarts_on_errors is '
                            f'set to {max_restarts}. '
                            f'[{self._strategy_executor.restart_cnt_on_failure}'
                            f'/{max_restarts}]')
                    else:
                        self._logger.info(
                            f'Task {task_id} failed and will not be retried')
                        await managed_job_state.set_failed_async(
                            self._job_id,
                            task_id,
                            failure_type=managed_job_status,
                            failure_reason=failure_reason,
                            end_time=end_time,
                            callback_func=callback_func)
                        return False
                elif job_status is not None:
                    # Either the job is cancelled (should not happen) or in some
                    # unknown new state that we do not handle.
                    self._logger.error(f'Unknown job status: {job_status}')
                    failure_reason = (
                        f'Unknown job status {job_status}. To see the details, '
                        f'run: sky jobs logs --controller {self._job_id}')
                    await managed_job_state.set_failed_async(
                        self._job_id,
                        task_id,
                        failure_type=managed_job_state.ManagedJobStatus.
                        FAILED_CONTROLLER,
                        failure_reason=failure_reason,
                        callback_func=callback_func)
                    return False
                else:
                    # Although the cluster is healthy, we fail to access the
                    # job status. Try to recover the job (will not restart the
                    # cluster, if the cluster is healthy).
                    assert job_status is None, job_status
                    self._logger.info(
                        'Failed to fetch the job status while the '
                        'cluster is healthy. Try to recover the job '
                        '(the cluster will not be restarted).')
            # When the handle is None, the cluster should be cleaned up already.
            if handle is not None:
                resources = handle.launched_resources
                assert resources is not None, handle
                # If we are forcing to transit to recovering, we need to clean
                # up the cluster as it is possible that we already submitted the
                # job to the worker cluster, but state is not updated yet. In
                # this case, it is possible that we will double-submit the job
                # to the worker cluster. So we always clean up the cluster here.
                # TODO(tian,cooperc): We can check if there is a running job on
                # the worker cluster, and if so, we can skip the cleanup.
                # Challenge: race condition when the worker cluster thought it
                # does not have a running job yet but later the job is launched.
                if (resources.need_cleanup_after_preemption_or_failure() or
                        force_transit_to_recovering):
                    # Some spot resource (e.g., Spot TPU VM) may need to be
                    # cleaned up after preemption, as running launch again on
                    # those clusters again may fail.
                    self._logger.info(
                        'Cleaning up the preempted or failed cluster'
                        '...')
                    await self._cleanup_cluster(cluster_name)

            # Try to recover the managed jobs, when the cluster is preempted or
            # failed or the job status is failed to be fetched.
            self._logger.info(f'Starting recovery for task {task_id}, '
                              f'it is currently {job_status}')
            await managed_job_state.set_recovering_async(
                job_id=self._job_id,
                task_id=task_id,
                force_transit_to_recovering=force_transit_to_recovering,
                callback_func=callback_func)

            recovered_time = await self._strategy_executor.recover()

            if self._pool is not None:
                cluster_name, job_id_on_pool_cluster = (
                    await
                    managed_job_state.get_pool_submit_info_async(self._job_id))
                assert cluster_name is not None
            await managed_job_state.set_recovered_async(
                self._job_id,
                task_id,
                recovered_time=recovered_time,
                callback_func=callback_func)

    async def run(self):
        """Run controller logic and handle exceptions."""
        self._logger.info(f'Starting JobsController run for job {self._job_id}')
        task_id = 0
        cancelled = False

        try:
            succeeded = True
            # We support chain DAGs only for now.
            for task_id, task in enumerate(self._dag.tasks):
                self._logger.info(
                    f'Processing task {task_id}/{len(self._dag.tasks)-1}: '
                    f'{task.name}')
                task_start = time.time()
                succeeded = await self._run_one_task(task_id, task)
                task_time = time.time() - task_start
                self._logger.info(
                    f'Task {task_id} completed in {task_time:.2f}s '
                    f'with success={succeeded}')

                if not succeeded:
                    self._logger.info(
                        f'Task {task_id} failed, stopping execution')
                    break

        except exceptions.ProvisionPrechecksError as e:
            # Please refer to the docstring of self._run for the cases when
            # this exception can occur.
            self._logger.error(f'Provision prechecks failed for task {task_id}')
            failure_reason = ('; '.join(
                common_utils.format_exception(reason, use_bracket=True)
                for reason in e.reasons))
            self._logger.error(failure_reason)
            await self._update_failed_task_state(
                task_id, managed_job_state.ManagedJobStatus.FAILED_PRECHECKS,
                failure_reason)
        except exceptions.ManagedJobReachedMaxRetriesError as e:
            # Please refer to the docstring of self._run for the cases when
            # this exception can occur.
            self._logger.error(
                f'Managed job reached max retries for task {task_id}')
            failure_reason = common_utils.format_exception(e)
            self._logger.error(failure_reason)
            # The managed job should be marked as FAILED_NO_RESOURCE, as the
            # managed job may be able to launch next time.
            await self._update_failed_task_state(
                task_id, managed_job_state.ManagedJobStatus.FAILED_NO_RESOURCE,
                failure_reason)
        except asyncio.CancelledError:  # pylint: disable=try-except-raise
            # have this here to avoid getting caught by the general except block
            # below.
            cancelled = True
            raise
        except (Exception, SystemExit) as e:  # pylint: disable=broad-except
            self._logger.error(
                f'Unexpected error in JobsController run for task {task_id}')
            with ux_utils.enable_traceback():
                self._logger.error(traceback.format_exc())
            msg = ('Unexpected error occurred: ' +
                   common_utils.format_exception(e, use_bracket=True))
            self._logger.error(msg)
            await self._update_failed_task_state(
                task_id, managed_job_state.ManagedJobStatus.FAILED_CONTROLLER,
                msg)
        finally:
            callback_func = managed_job_utils.event_callback_func(
                job_id=self._job_id,
                task_id=task_id,
                task=self._dag.tasks[task_id])
            await managed_job_state.set_cancelling_async(
                job_id=self._job_id, callback_func=callback_func)
            if not cancelled:
                # the others haven't been run yet so we can set them to
                # cancelled immediately (no resources to clean up).
                # if we are running and get cancelled, we need to clean up the
                # resources first so this will be done later.
                await managed_job_state.set_cancelled_async(
                    job_id=self._job_id, callback_func=callback_func)

    async def _update_failed_task_state(
            self, task_id: int,
            failure_type: managed_job_state.ManagedJobStatus,
            failure_reason: str):
        """Update the state of the failed task."""
        self._logger.info(f'Updating failed task state: task_id={task_id}, '
                          f'failure_type={failure_type}')
        await managed_job_state.set_failed_async(
            self._job_id,
            task_id=task_id,
            failure_type=failure_type,
            failure_reason=failure_reason,
            callback_func=managed_job_utils.event_callback_func(
                job_id=self._job_id,
                task_id=task_id,
                task=self._dag.tasks[task_id]))


class Controller:
    """Controller for managing jobs."""

    def __init__(self) -> None:
        # Global state for active jobs
        self.job_tasks: Dict[int, asyncio.Task] = {}
        self.starting: Set[int] = set()

        # Lock for synchronizing access to global state dictionary
        # Must always hold _job_tasks_lock when accessing the _starting_signal.
        self._job_tasks_lock = asyncio.Lock()
        # We signal whenever a job leaves the api server launching state. Feel
        # free to signal as much as you want to be safe from leaks (if you
        # do not signal enough there may be some jobs forever waiting to
        # launch).
        self._starting_signal = asyncio.Condition(lock=self._job_tasks_lock)

    async def _cleanup(self,
                       job_id: int,
                       dag_yaml: str,
                       job_logger: logging.Logger,
                       pool: Optional[str] = None):
        """Clean up the cluster(s) and storages.

        (1) Clean up the succeeded task(s)' ephemeral storage. The storage has
            to be cleaned up after the whole job is finished, as the tasks
            may share the same storage.
        (2) Clean up the cluster(s) that are not cleaned up yet, which can
            happen when the task failed or cancelled. At most one cluster
            should be left when reaching here, as we currently only support
            chain DAGs, and only one task is executed at a time.
        """
        # Cleanup the HA recovery script first as it is possible that some error
        # was raised when we construct the task object (e.g.,
        # sky.exceptions.ResourcesUnavailableError).
        await managed_job_state.remove_ha_recovery_script_async(job_id)

        def task_cleanup(task: 'sky.Task', job_id: int):
            assert task.name is not None, task
            error = None

            try:
                if pool is None:
                    cluster_name = (
                        managed_job_utils.generate_managed_job_cluster_name(
                            task.name, job_id))
                    managed_job_utils.terminate_cluster(cluster_name,
                                                        _logger=job_logger)
                    status = core.status(cluster_names=[cluster_name],
                                         all_users=True)
                    assert (len(status) == 0 or
                            status[0]['status'] == sky.ClusterStatus.STOPPED), (
                                f'{cluster_name} is not down: {status}')
                    job_logger.info(f'{cluster_name} is down')
                else:
                    cluster_name, job_id_on_pool_cluster = (
                        managed_job_state.get_pool_submit_info(job_id))
                    if cluster_name is not None:
                        if job_id_on_pool_cluster is not None:
                            core.cancel(cluster_name=cluster_name,
                                        job_ids=[job_id_on_pool_cluster],
                                        _try_cancel_if_cluster_is_init=True)
            except Exception as e:  # pylint: disable=broad-except
                error = e
                job_logger.warning(
                    f'Failed to terminate cluster {cluster_name}: {e}')
                # we continue to try cleaning up whatever else we can.
            # Clean up Storages with persistent=False.
            # TODO(zhwu): this assumes the specific backend.
            backend = cloud_vm_ray_backend.CloudVmRayBackend()
            # Need to re-construct storage object in the controller process
            # because when SkyPilot API server machine sends the yaml config to
            # the controller machine, only storage metadata is sent, not the
            # storage object itself.
            for storage in task.storage_mounts.values():
                storage.construct()
            try:
                backend.teardown_ephemeral_storage(task)
            except Exception as e:  # pylint: disable=broad-except
                error = e
                job_logger.warning(f'Failed to teardown ephemeral storage: {e}')
                # we continue to try cleaning up whatever else we can.

            # Clean up any files mounted from the local disk, such as two-hop
            # file mounts.
            for file_mount in (task.file_mounts or {}).values():
                try:
                    # For consolidation mode, there is no two-hop file mounts
                    # and the file path here represents the real user data.
                    # We skip the cleanup for consolidation mode.
                    if (not data_utils.is_cloud_store_url(file_mount) and
                            not managed_job_utils.is_consolidation_mode()):
                        path = os.path.expanduser(file_mount)
                        if os.path.isdir(path):
                            shutil.rmtree(path)
                        else:
                            os.remove(path)
                except Exception as e:  # pylint: disable=broad-except
                    job_logger.warning(
                        f'Failed to clean up file mount {file_mount}: {e}')

            if error is not None:
                raise error

        dag, _ = _get_dag_and_name(dag_yaml)
        error = None
        for task in dag.tasks:
            # most things in this function are blocking
            try:
                await context_utils.to_thread(task_cleanup, task, job_id)
            except Exception as e:  # pylint: disable=broad-except
                error = e

        if error is not None:
            # we only raise the last error that occurred, but its fine to lose
            # some data here.
            raise error

    # Use context.contextual to enable per-job output redirection and env var
    # isolation.
    @context.contextual
    async def run_job_loop(self,
                           job_id: int,
                           dag_yaml: str,
                           job_logger: logging.Logger,
                           log_file: str,
                           env_file_path: Optional[str] = None,
                           pool: Optional[str] = None):
        """Background task that runs the job loop."""
        ctx = context.get()
        assert ctx is not None, 'Context is not initialized'
        ctx.redirect_log(pathlib.Path(log_file))

        # Load and apply environment variables from the job's environment file
        if env_file_path and os.path.exists(env_file_path):
            try:
                # Load environment variables from the file
                env_vars = dotenv.dotenv_values(env_file_path)
                job_logger.info(f'Loading environment from {env_file_path}: '
                                f'{list(env_vars.keys())}')

                # Apply environment variables to the job's context
                if ctx is not None:
                    for key, value in env_vars.items():
                        if value is not None:
                            ctx.override_envs({key: value})
                            job_logger.debug(
                                f'Set environment variable: {key}={value}')
                    # Reload the skypilot config for this context to make sure
                    # the latest config is used.
                    skypilot_config.reload_config()
                else:
                    job_logger.error(
                        'Context is None, cannot set environment variables')
            except Exception as e:  # pylint: disable=broad-except
                job_logger.error(
                    f'Failed to load environment file {env_file_path}: {e}')
        elif env_file_path:
            job_logger.error(f'Environment file not found: {env_file_path}')

        cancelling = False
        try:
            job_logger.info(f'Starting job loop for {job_id}')

            controller = JobsController(job_id, dag_yaml, job_logger,
                                        self.starting, self._job_tasks_lock,
                                        self._starting_signal, pool)

            async with self._job_tasks_lock:
                if job_id in self.job_tasks:
                    job_logger.error(
                        f'Job {job_id} already exists in job_tasks')
                    raise ValueError(f'Job {job_id} already exists')

                # Create the task and store it
                # This function should return instantly and run the job loop in
                # the background.
                task = asyncio.create_task(controller.run())
                self.job_tasks[job_id] = task
            await task
        except asyncio.CancelledError:
            job_logger.info(f'Job {job_id} was cancelled')
            dag, _ = _get_dag_and_name(dag_yaml)
            task_id, _ = await (
                managed_job_state.get_latest_task_id_status_async(job_id))
            assert task_id is not None, job_id
            job_logger.info(f'Cancelling managed job, job_id: {job_id}, '
                            f'task_id: {task_id}')
            await managed_job_state.set_cancelling_async(
                job_id=job_id,
                callback_func=managed_job_utils.event_callback_func(
                    job_id=job_id, task_id=task_id, task=dag.tasks[task_id]))
            cancelling = True
            raise
        except Exception as e:
            job_logger.error(f'Unexpected error in job loop for {job_id}: '
                             f'{common_utils.format_exception(e)}')
            raise
        finally:
            try:
                await self._cleanup(job_id,
                                    dag_yaml=dag_yaml,
                                    job_logger=job_logger,
                                    pool=pool)
                job_logger.info(
                    f'Cluster of managed job {job_id} has been cleaned up.')
            except Exception as e:  # pylint: disable=broad-except
                failure_reason = ('Failed to clean up: '
                                  f'{common_utils.format_exception(e)}')
                await managed_job_state.set_failed_async(
                    job_id,
                    task_id=None,
                    failure_type=managed_job_state.ManagedJobStatus.
                    FAILED_CONTROLLER,
                    failure_reason=failure_reason,
                    override_terminal=True)

            if cancelling:
                # Since it's set with cancelling
                assert task_id is not None, job_id
                await managed_job_state.set_cancelled_async(
                    job_id=job_id,
                    callback_func=managed_job_utils.event_callback_func(
                        job_id=job_id, task_id=task_id,
                        task=dag.tasks[task_id]))

            # We should check job status after 'set_cancelled', otherwise
            # the job status is not terminal.
            job_status = await managed_job_state.get_status_async(job_id)
            assert job_status is not None
            # The job can be non-terminal if the controller exited abnormally,
            # e.g. failed to launch cluster after reaching the MAX_RETRY.
            if not job_status.is_terminal():
                job_logger.info(f'Previous job status: {job_status.value}')
                await managed_job_state.set_failed_async(
                    job_id,
                    task_id=None,
                    failure_type=managed_job_state.ManagedJobStatus.
                    FAILED_CONTROLLER,
                    failure_reason=(
                        'Unexpected error occurred. For details, '
                        f'run: sky jobs logs --controller {job_id}'))

            await scheduler.job_done_async(job_id)

            async with self._job_tasks_lock:
                try:
                    # just in case we were cancelled or some other error
                    # occurred during launch
                    self.starting.remove(job_id)
                    # its fine if we notify again, better to wake someone up
                    # and have them go to sleep again, then have some stuck
                    # sleeping.
                    self._starting_signal.notify()
                except KeyError:
                    pass

            # Remove the job from the job_tasks dictionary.
            async with self._job_tasks_lock:
                if job_id in self.job_tasks:
                    del self.job_tasks[job_id]

    async def start_job(
        self,
        job_id: int,
        dag_yaml: str,
        env_file_path: Optional[str] = None,
        pool: Optional[str] = None,
    ):
        """Start a new job.

        Args:
            job_id: The ID of the job to start.
            dag_yaml: Path to the YAML file containing the DAG definition.
            env_file_path: Optional path to environment file for the job.
        """
        # Create a job-specific logger
        log_dir = os.path.expanduser(jobs_constants.JOBS_CONTROLLER_LOGS_DIR)
        os.makedirs(log_dir, exist_ok=True)
        log_file = os.path.join(log_dir, f'{job_id}.log')

        job_logger = logging.getLogger(f'sky.jobs.{job_id}')
        job_logger.setLevel(logging.DEBUG)

        # Create file handler
        file_handler = logging.FileHandler(log_file)
        file_handler.setLevel(logging.DEBUG)

        # Use Sky's standard formatter
        file_handler.setFormatter(sky_logging.FORMATTER)

        # Add the handler to the logger
        job_logger.addHandler(file_handler)

        # Prevent log propagation to avoid duplicate logs
        job_logger.propagate = False

        job_logger.info(f'Starting job {job_id} with dag_yaml={dag_yaml}, '
                        f'env_file_path={env_file_path}')

        async with self._job_tasks_lock:
            self.starting.add(job_id)
        await create_background_task(
            self.run_job_loop(job_id, dag_yaml, job_logger, log_file,
                              env_file_path, pool))

        job_logger.info(f'Job {job_id} started successfully')

    async def cancel_job(self):
        """Cancel an existing job."""
        while True:
            cancels = os.listdir(jobs_constants.CONSOLIDATED_SIGNAL_PATH)
            for cancel in cancels:
                async with self._job_tasks_lock:
                    job_id = int(cancel)
                    if job_id in self.job_tasks:
                        logger.info(f'Cancelling job {job_id}')

                        task = self.job_tasks[job_id]

                        # Run the cancellation in the background, so we can
                        # return immediately.
                        task.cancel()
                        logger.info(f'Job {job_id} cancelled successfully')

                        os.remove(f'{jobs_constants.CONSOLIDATED_SIGNAL_PATH}/'
                                  f'{job_id}')
            await asyncio.sleep(15)

    async def monitor_loop(self):
        """Monitor the job loop."""
        logger.info(f'Starting monitor loop for pid {os.getpid()}...')

        while True:
            async with self._job_tasks_lock:
                running_tasks = [
                    task for task in self.job_tasks.values() if not task.done()
                ]

            async with self._job_tasks_lock:
                starting_count = len(self.starting)

            if starting_count >= controller_utils.LAUNCHES_PER_WORKER:
                # launching a job takes around 1 minute, so lets wait half that
                # time
                await asyncio.sleep(30)
                continue

<<<<<<< HEAD
            if len(running_tasks) >= controller_utils.JOBS_PER_WORKER:
=======
            # Normally, 200 jobs can run on each controller. But if we have a
            # ton of controllers, we need to limit the number of jobs that can
            # run on each controller, to achieve a total of 2000 jobs across all
            # controllers.
            max_jobs = min(scheduler.MAX_JOBS_PER_WORKER,
                           (scheduler.MAX_TOTAL_RUNNING_JOBS //
                            scheduler.get_number_of_controllers()))

            if len(running_tasks) >= max_jobs:
>>>>>>> 6d1c5a58
                await asyncio.sleep(60)
                continue

            # Check if there are any jobs that are waiting to launch
            try:
                waiting_job = await managed_job_state.get_waiting_job_async(
                    pid=-os.getpid())
            except Exception as e:  # pylint: disable=broad-except
                logger.error(f'Failed to get waiting job: {e}')
                await asyncio.sleep(5)
                continue

            if waiting_job is None:
                await asyncio.sleep(10)
                continue

            job_id = waiting_job['job_id']
            dag_yaml_path = waiting_job['dag_yaml_path']
            env_file_path = waiting_job.get('env_file_path')
            pool = waiting_job.get('pool', None)

            cancels = os.listdir(jobs_constants.CONSOLIDATED_SIGNAL_PATH)
            if str(job_id) in cancels:
                status = await managed_job_state.get_status_async(job_id)
                if status == managed_job_state.ManagedJobStatus.PENDING:
                    logger.info(f'Job {job_id} cancelled')
                    os.remove(f'{jobs_constants.CONSOLIDATED_SIGNAL_PATH}/'
                              f'{job_id}')
                    await managed_job_state.set_cancelling_async(
                        job_id=job_id,
                        callback_func=managed_job_utils.event_callback_func(
                            job_id=job_id, task_id=None, task=None))
                    await managed_job_state.set_cancelled_async(
                        job_id=job_id,
                        callback_func=managed_job_utils.event_callback_func(
                            job_id=job_id, task_id=None, task=None))
                    continue

            await self.start_job(job_id, dag_yaml_path, env_file_path, pool)


async def main():
    context_utils.hijack_sys_attrs()

    controller = Controller()

    # Will happen multiple times, who cares though
    os.makedirs(jobs_constants.CONSOLIDATED_SIGNAL_PATH, exist_ok=True)

    # Increase number of files we can open
    soft = None
    try:
        soft, hard = resource.getrlimit(resource.RLIMIT_NOFILE)
        resource.setrlimit(resource.RLIMIT_NOFILE, (hard, hard))
    except OSError as e:
        logger.warning(f'Failed to increase number of files we can open: {e}\n'
                       f'Current soft limit: {soft}, hard limit: {hard}')

    # Will loop forever, do it in the background
    cancel_job_task = asyncio.create_task(controller.cancel_job())
    monitor_loop_task = asyncio.create_task(controller.monitor_loop())

    try:
        await asyncio.gather(cancel_job_task, monitor_loop_task)
    except Exception as e:  # pylint: disable=broad-except
        logger.error(f'Controller server crashed: {e}')
        sys.exit(1)


if __name__ == '__main__':
    asyncio.run(main())<|MERGE_RESOLUTION|>--- conflicted
+++ resolved
@@ -1144,19 +1144,15 @@
                 await asyncio.sleep(30)
                 continue
 
-<<<<<<< HEAD
-            if len(running_tasks) >= controller_utils.JOBS_PER_WORKER:
-=======
             # Normally, 200 jobs can run on each controller. But if we have a
             # ton of controllers, we need to limit the number of jobs that can
             # run on each controller, to achieve a total of 2000 jobs across all
             # controllers.
-            max_jobs = min(scheduler.MAX_JOBS_PER_WORKER,
-                           (scheduler.MAX_TOTAL_RUNNING_JOBS //
-                            scheduler.get_number_of_controllers()))
+            max_jobs = min(controller_utils.MAX_JOBS_PER_WORKER,
+                           (controller_utils.MAX_TOTAL_RUNNING_JOBS //
+                            controller_utils.get_number_of_jobs_controllers()))
 
             if len(running_tasks) >= max_jobs:
->>>>>>> 6d1c5a58
                 await asyncio.sleep(60)
                 continue
 
