"""Scheduler for managed jobs.

Once managed jobs are submitted via submit_job, the scheduler is responsible for
the business logic of deciding when they are allowed to start, and choosing the
right one to start. The scheduler will also schedule jobs that are already live
but waiting to launch a new task or recover.

The scheduler is not its own process - instead, maybe_schedule_next_jobs() can
be called from any code running on the managed jobs controller instance to
trigger scheduling of new jobs if possible. This function should be called
immediately after any state change that could result in jobs newly being able to
be scheduled. If the job is running in a pool, the scheduler will only schedule
jobs for the same pool, because the resources limitations are per-pool (see the
following section for more details).

The scheduling logic limits #running jobs according to three limits:
1. The number of jobs that can be launching (that is, STARTING or RECOVERING) at
   once, based on the number of CPUs. This the most compute-intensive part of
   the job lifecycle, which is why we have an additional limit.
   See sky/utils/controller_utils.py::_get_launch_parallelism.
2. The number of jobs that can be running at any given time, based on the amount
   of memory. Since the job controller is doing very little once a job starts
   (just checking its status periodically), the most significant resource it
   consumes is memory.
   See sky/utils/controller_utils.py::_get_job_parallelism.
3. The number of jobs that can be running in a pool at any given time, based on
   the number of ready workers in the pool. (See _can_start_new_job.)

The state of the scheduler is entirely determined by the schedule_state column
of all the jobs in the job_info table. This column should only be modified via
the functions defined in this file. We will always hold the lock while modifying
this state. See state.ManagedJobScheduleState.

Nomenclature:
- job: same as managed job (may include multiple tasks)
- launch/launching: launching a cluster (sky.launch) as part of a job
- start/run: create the job controller process for a job
- schedule: transition a job to the LAUNCHING state, whether a new job or a job
  that is already alive
- alive: a job controller exists (includes multiple schedule_states: ALIVE,
  ALIVE_WAITING, LAUNCHING)
"""

from argparse import ArgumentParser
import asyncio
import contextlib
import os
import pathlib
import sys
import typing
from typing import List, Optional, Set
import uuid

import filelock

from sky import sky_logging
from sky import skypilot_config
from sky.client import common as client_common
from sky.jobs import constants as managed_job_constants
from sky.jobs import state
from sky.jobs import utils as managed_job_utils
from sky.server import config as server_config
from sky.skylet import constants
from sky.utils import annotations
from sky.utils import controller_utils
from sky.utils import subprocess_utils

if typing.TYPE_CHECKING:
    import logging

logger = sky_logging.init_logger('sky.jobs.controller')

# Job controller lock. This is used to synchronize writing/reading the
# controller pid file.
JOB_CONTROLLER_PID_LOCK = os.path.expanduser(
    '~/.sky/locks/job_controller_pid.lock')

JOB_CONTROLLER_PID_PATH = os.path.expanduser('~/.sky/job_controller_pid')
JOB_CONTROLLER_ENV_PATH = os.path.expanduser('~/.sky/job_controller_env')

# Based on testing, each worker takes around 200-300MB memory. Keeping it
# higher to be safe.
JOB_MEMORY_MB = 400
# Number of ongoing launches launches allowed per worker. Can probably be
# increased a bit to around 16 but keeping it lower to just to be safe
LAUNCHES_PER_WORKER = 8
# this can probably be increased to around 300-400 but keeping it lower to just
# to be safe
<<<<<<< HEAD
JOBS_PER_WORKER = 200

# keep 1GB reserved after the controllers
MAXIMUM_CONTROLLER_RESERVED_MEMORY_MB = 2048

=======
MAX_JOBS_PER_WORKER = 200
# Maximum number of controllers that can be running. Hard to handle more than
# 512 launches at once.
MAX_CONTROLLERS = 512 // LAUNCHES_PER_WORKER
# Limit the number of jobs that can be running at once on the entire jobs
# controller cluster. It's hard to handle cancellation of more than 2000 jobs at
# once.
# TODO(cooperc): Once we eliminate static bottlenecks (e.g. sqlite), remove this
# hardcoded max limit.
MAX_TOTAL_RUNNING_JOBS = 2000
>>>>>>> 958b91a3
# Maximum values for above constants. There will start to be lagging issues
# at these numbers already.
# JOB_MEMORY_MB = 200
# LAUNCHES_PER_WORKER = 16
# JOBS_PER_WORKER = 400

# keep 2GB reserved after the controllers
MAXIMUM_CONTROLLER_RESERVED_MEMORY_MB = 2048

CURRENT_HASH = os.path.expanduser('~/.sky/wheels/current_sky_wheel_hash')


def _parse_controller_pid_entry(
        entry: str) -> Optional[state.ControllerPidRecord]:
    entry = entry.strip()
    if not entry:
        return None
    # The entry should be like <pid>,<started_at>
    # pid is an integer, started_at is a float
    # For backwards compatibility, we also support just <pid>
    entry_parts = entry.split(',')
    if len(entry_parts) == 2:
        [raw_pid, raw_started_at] = entry_parts
    elif len(entry_parts) == 1:
        # Backwards compatibility, pre-#7847
        # TODO(cooperc): Remove for 0.13.0
        raw_pid = entry_parts[0]
        raw_started_at = None
    else:
        # Unknown format
        return None

    try:
        pid = int(raw_pid)
    except ValueError:
        return None

    started_at: Optional[float] = None
    if raw_started_at:
        try:
            started_at = float(raw_started_at)
        except ValueError:
            started_at = None
    return state.ControllerPidRecord(pid=pid, started_at=started_at)


def get_controller_process_records(
) -> Optional[List[state.ControllerPidRecord]]:
    """Return recorded controller processes if the file can be read."""
    if not os.path.exists(JOB_CONTROLLER_PID_PATH):
        # If the file doesn't exist, it means the controller server is not
        # running, so we return an empty list
        return []
    try:
        with open(JOB_CONTROLLER_PID_PATH, 'r', encoding='utf-8') as f:
            lines = f.read().splitlines()
    except (FileNotFoundError, OSError):
        return None

    records: List[state.ControllerPidRecord] = []
    for line in lines:
        record = _parse_controller_pid_entry(line)
        if record is not None:
            records.append(record)
    return records


def _append_controller_pid_record(pid: int,
                                  started_at: Optional[float]) -> None:
    # Note: started_at is a float, but converting to a string will not lose any
    # precision. See https://docs.python.org/3/tutorial/floatingpoint.html and
    # https://github.com/python/cpython/issues/53583
    entry = str(pid) if started_at is None else f'{pid},{started_at}'
    with open(JOB_CONTROLLER_PID_PATH, 'a', encoding='utf-8') as f:
        f.write(entry + '\n')


@annotations.lru_cache(scope='global')
def get_number_of_controllers() -> int:
    """Returns the number of controllers that should be running.

    This is the number of controllers that should be running to maximize
    resource utilization.

    In consolidation mode, we use the existing API server so our resource
    requirements are just for the job controllers. We try taking up as much
    much memory as possible left over from the API server.

    In non-consolidation mode, we have to take into account the memory of the
    API server workers. We limit to only 8 launches per worker, so our logic is
    each controller will take CONTROLLER_MEMORY_MB + 8 * WORKER_MEMORY_MB. We
    leave some leftover room for ssh codegen and ray status overhead.
    """
    consolidation_mode = skypilot_config.get_nested(
        ('jobs', 'controller', 'consolidation_mode'), default_value=False)

    total_memory_mb = controller_utils.get_controller_mem_size_gb() * 1024
    if consolidation_mode:
        config = server_config.compute_server_config(deploy=True, quiet=True)

        used = 0.0
        used += MAXIMUM_CONTROLLER_RESERVED_MEMORY_MB
        used += (config.long_worker_config.garanteed_parallelism +
                    config.long_worker_config.burstable_parallelism) * \
            server_config.LONG_WORKER_MEM_GB * 1024
        used += (config.short_worker_config.garanteed_parallelism +
                    config.short_worker_config.burstable_parallelism) * \
            server_config.SHORT_WORKER_MEM_GB * 1024

        return min(MAX_CONTROLLERS,
                   max(1, int((total_memory_mb - used) // JOB_MEMORY_MB)))
    else:
        return min(
            MAX_CONTROLLERS,
            max(
                1,
                int((total_memory_mb - MAXIMUM_CONTROLLER_RESERVED_MEMORY_MB) /
                    ((LAUNCHES_PER_WORKER * server_config.LONG_WORKER_MEM_GB) *
                     1024 + JOB_MEMORY_MB))))


def start_controller() -> None:
    """Start the job controller process.

    The caller must hold the JOB_CONTROLLER_PID_LOCK.
    """
    logs_dir = os.path.expanduser(
        managed_job_constants.JOBS_CONTROLLER_LOGS_DIR)
    os.makedirs(logs_dir, exist_ok=True)
    controller_uuid = str(uuid.uuid4())
    log_path = os.path.join(logs_dir, f'controller_{controller_uuid}.log')

    set_job_controller_env_cmd = (
        f'export {constants.ENV_VAR_IS_SKYPILOT_JOB_CONTROLLER}=true;')
    activate_python_env_cmd = (f'{constants.ACTIVATE_SKY_REMOTE_PYTHON_ENV};')
    run_controller_cmd = (f'{sys.executable} -u -m'
                          f'sky.jobs.controller {controller_uuid}')

    run_cmd = (f'{set_job_controller_env_cmd}'
               f'{activate_python_env_cmd}'
               f'{run_controller_cmd}')

    logger.info(f'Running controller with command: {run_cmd}')

    pid = subprocess_utils.launch_new_process_tree(run_cmd, log_output=log_path)
    pid_started_at = psutil.Process(pid).create_time()
    _append_controller_pid_record(pid, pid_started_at)


def get_alive_controllers() -> Optional[int]:
    records = get_controller_process_records()
    if records is None:
        # If we cannot read the file reliably, avoid starting extra controllers.
        return None
    if not records:
        return 0

    alive = 0
    for record in records:
        if managed_job_utils.controller_process_alive(record, quiet=False):
            alive += 1
    return alive


def stop_controllers() -> None:
    """Stop existing job controller processes and release job claims."""
    with filelock.FileLock(JOB_CONTROLLER_PID_LOCK, blocking=False):
        stop_controllers_no_lock()


def stop_controllers_no_lock() -> None:
    """Stop existing job controller processes and release job claims.

    This should only be called when the job controller lock is already held.
    """
    try:
        with open(os.path.expanduser(JOB_CONTROLLER_PID_PATH),
                  'r',
                  encoding='utf-8') as f:
            pids = f.read().split('\n')[:-1]
            for pid in pids:
                if subprocess_utils.is_process_alive(int(pid.strip())):
                    subprocess_utils.kill_children_processes(
                        parent_pids=[int(pid.strip())], force=True)
        os.remove(os.path.expanduser(JOB_CONTROLLER_PID_PATH))
    except FileNotFoundError:
        # its fine we will create it
        pass
    except Exception as e:  # pylint: disable=broad-except
        # in case we get perm issues or something is messed up, just ignore it
        # and assume the process is dead
        logger.error(f'Error looking at job controller pid file: {e}')
        pass
    # All controllers should be dead. Remove the PIDs so
    # that update_managed_jobs_statuses won't think they
    # have failed.
    state.reset_jobs_for_recovery()


def maybe_start_controllers(check_skylet_hash: bool = False,
                            stop_existing_controllers: bool = False) -> None:
    """Start the job controller process.

    Args:
        check_skylet_hash: Whether to check if the skylet hash has changed.
        kill_existing_controllers: Whether to kill existing controllers.

    If the process is already running, it will not start a new one.
    Will also add the job_id, dag_yaml_path, and env_file_path to the
    controllers list of processes.
    """
    # check_skylet_hash means we should conditionally kill existing controllers,
    # but kill_existing_controllers means we should unconditionally kill them.
    # We can't have both.
    assert not (check_skylet_hash and
                stop_existing_controllers), (check_skylet_hash,
                                             stop_existing_controllers)

    try:
        # XXX(cooperc): Check if blocking=False is okay for all cases.
        with filelock.FileLock(JOB_CONTROLLER_PID_LOCK, blocking=False):
            logger.debug('Got the job controller lock.')
            logger.debug(f'check_skylet_hash: {check_skylet_hash}')
            logger.debug(
                f'stop_existing_controllers: {stop_existing_controllers}')
            consolidation_mode = managed_job_utils.is_consolidation_mode()
            logger.debug(f'consolidation_mode: {consolidation_mode}')
            if check_skylet_hash and not consolidation_mode:
                # On a remote jobs controller, we need to check if the wheel
                # hash has changed. If so, we need to stop all the controllers
                # running the old code and restart them.
                current_hash = os.path.expanduser(constants.CURRENT_HASH_PATH)

                new_hash_file = pathlib.Path(current_hash)
                prev_hash_file = pathlib.Path(f'{current_hash}.old')

                if not new_hash_file.exists():
                    raise RuntimeError(f'Current hash file {current_hash} does '
                                       'not exist')

                new_hash = new_hash_file.read_text(encoding='utf-8')

                if prev_hash_file.exists():
                    prev_hash = prev_hash_file.read_text(encoding='utf-8')

                    logger.debug(
                        f'prev_hash: {prev_hash}, new_hash: {new_hash}')

                    # WONTDO(luca): there is a 1/2^160 chance that there will be
                    # a collision. using a geometric distribution and assuming
                    # one update a day, we expect a bug slightly before the
                    # heat death of the universe. should get this fixed before
                    # then.
                    if prev_hash != new_hash:
                        logger.debug('Hash mismatch, stopping controllers and '
                                     'restarting API server.')
                        # Kill the controllers first to avoid exceptions from
                        # the API server dying.
                        stop_controllers_no_lock()
                        logger.debug('Stopped controllers.')
                        # Kill the API server. Need to restart it so to pick up
                        # the new code. Note: it can't launch any new
                        # controllers in the mean time since we are holding the
                        # lock.
                        client_common.kill_api_server()
                        logger.debug('Killed API server.')
                        # The controllers will implicitly restart the API
                        # server.
                else:
                    logger.debug('No previous hash file found.')

                # Don't use shutil.copyfile in case the file was updated during
                # restart.
                prev_hash_file.write_text(new_hash, encoding='utf-8')
                logger.debug(f'Wrote new hash {new_hash} to {prev_hash_file}.')

            if stop_existing_controllers:
                logger.debug('Stopping existing controllers.')
                stop_controllers_no_lock()
                logger.debug('Stopped controllers.')

            alive = get_alive_controllers()
            if alive is None:
                return
            wanted = get_number_of_controllers()
            started = 0

            while alive + started < wanted:
                start_controller()
                started += 1

            if started > 0:
                logger.info(f'Started {started} controllers')

    except filelock.Timeout:
        # If we can't get the lock, just exit. The process holding the lock
        # should launch any pending jobs.
        pass


def submit_job(job_id: int, dag_yaml_path: str, original_user_yaml_path: str,
               env_file_path: str, priority: int) -> None:
    """Submit an existing job to the scheduler.

    This should be called after a job is created in the `spot` table as
    PENDING. It will tell the scheduler to try and start the job controller, if
    there are resources available.

    The user hash should be set (e.g. via SKYPILOT_USER_ID) before calling this.
    """
    controller_process = state.get_job_controller_process(job_id)
    if controller_process is not None:
        # why? TODO(cooperc): figure out why this is needed, fix it, and remove
        if managed_job_utils.controller_process_alive(controller_process,
                                                      job_id):
            # This can happen when HA recovery runs for some reason but the job
            # controller is still alive.
            logger.warning(f'Job {job_id} is still alive, skipping submission')
            maybe_start_controllers(check_skylet_hash=True)
            return

    with open(dag_yaml_path, 'r', encoding='utf-8') as dag_file:
        dag_yaml_content = dag_file.read()
    with open(original_user_yaml_path, 'r',
              encoding='utf-8') as original_user_yaml_file:
        original_user_yaml_content = original_user_yaml_file.read()
    with open(env_file_path, 'r', encoding='utf-8') as env_file:
        env_file_content = env_file.read()
    logger.debug(f'Storing job {job_id} file contents in database '
                 f'(DAG bytes={len(dag_yaml_content)}, '
                 f'original user yaml bytes={len(original_user_yaml_content)}, '
                 f'env bytes={len(env_file_content)}).')
    state.scheduler_set_waiting(job_id, dag_yaml_content,
                                original_user_yaml_content, env_file_content,
                                priority)
    if state.get_ha_recovery_script(job_id) is None:
        # the run command is just the command that called scheduler
        run = (f'source {env_file_path} && '
               f'{sys.executable} -m sky.jobs.scheduler {dag_yaml_path} '
               f'--job-id {job_id} --env-file {env_file_path} '
               f'--user-yaml-path {original_user_yaml_path} '
               f'--priority {priority}')
        state.set_ha_recovery_script(job_id, run)
    maybe_start_controllers(check_skylet_hash=True)


@contextlib.asynccontextmanager
async def scheduled_launch(
    job_id: int,
    starting: Set[int],
    starting_lock: asyncio.Lock,
    starting_signal: asyncio.Condition,
):
    """Launch as part of an ongoing job.

    A newly started job will already be LAUNCHING, and this will immediately
    enter the context.

    If a job is ongoing (ALIVE schedule_state), there are two scenarios where we
    may need to call sky.launch again during the course of a job controller:
    - for tasks after the first task
    - for recovery

    This function will mark the job as ALIVE_WAITING, which indicates to the
    scheduler that it wants to transition back to LAUNCHING. Then, it will wait
    until the scheduler transitions the job state, before entering the context.

    On exiting the context, the job will transition to ALIVE.

    This should only be used within the job controller for the given job_id. If
    multiple uses of this context are nested, behavior is undefined. Don't do
    that.
    """
    pool = state.get_pool_from_job_id(job_id)
    # For pool, since there is no execution.launch, we don't need to have all
    # the ALIVE_WAITING state. The state transition will be
    # WAITING -> ALIVE -> DONE without any intermediate transitions.
    if pool is not None:
        yield
        return

    assert starting_lock == starting_signal._lock, (  # type: ignore #pylint: disable=protected-access
        'starting_lock and starting_signal must use the same lock')

    while True:
        async with starting_lock:
            starting_count = len(starting)
            if starting_count < LAUNCHES_PER_WORKER:
                break
            logger.info('Too many jobs starting, waiting for a slot')
            await starting_signal.wait()

    logger.info(f'Starting job {job_id}')

    async with starting_lock:
        starting.add(job_id)

    await state.scheduler_set_launching_async(job_id)

    try:
        yield
    except Exception as e:
        raise e
    else:
        await state.scheduler_set_alive_async(job_id)
    finally:
        async with starting_lock:
            starting.remove(job_id)
            starting_signal.notify()


def job_done(job_id: int, idempotent: bool = False) -> None:
    """Transition a job to DONE.

    If idempotent is True, this will not raise an error if the job is already
    DONE.

    The job could be in any terminal ManagedJobStatus. However, once DONE, it
    should never transition back to another state.

    This is only called by utils.update_managed_jobs_statuses which is sync.
    """
    if idempotent and (state.get_job_schedule_state(job_id)
                       == state.ManagedJobScheduleState.DONE):
        return

    state.scheduler_set_done(job_id, idempotent)


async def job_done_async(job_id: int, idempotent: bool = False):
    """Async version of job_done."""
    if idempotent and (await state.get_job_schedule_state_async(job_id)
                       == state.ManagedJobScheduleState.DONE):
        return

    await state.scheduler_set_done_async(job_id, idempotent)


if __name__ == '__main__':
    parser = ArgumentParser()
    parser.add_argument('dag_yaml',
                        type=str,
                        help='The path to the user job yaml file.')
    parser.add_argument('--user-yaml-path',
                        type=str,
                        help='The path to the original user job yaml file.')
    parser.add_argument('--job-id',
                        required=True,
                        type=int,
                        help='Job id for the controller job.')
    parser.add_argument('--env-file',
                        type=str,
                        help='The path to the controller env file.')
    parser.add_argument('--pool',
                        type=str,
                        required=False,
                        default=None,
                        help='The pool to use for the controller job.')
    parser.add_argument(
        '--priority',
        type=int,
        default=constants.DEFAULT_PRIORITY,
        help=
        f'Job priority ({constants.MIN_PRIORITY} to {constants.MAX_PRIORITY}).'
        f' Default: {constants.DEFAULT_PRIORITY}.')
    args = parser.parse_args()
    submit_job(args.job_id, args.dag_yaml, args.user_yaml_path, args.env_file,
               args.priority)<|MERGE_RESOLUTION|>--- conflicted
+++ resolved
@@ -55,6 +55,7 @@
 
 from sky import sky_logging
 from sky import skypilot_config
+from sky.adaptors import common as adaptors_common
 from sky.client import common as client_common
 from sky.jobs import constants as managed_job_constants
 from sky.jobs import state
@@ -68,6 +69,10 @@
 if typing.TYPE_CHECKING:
     import logging
 
+    import psutil
+else:
+    psutil = adaptors_common.LazyImport('psutil')
+
 logger = sky_logging.init_logger('sky.jobs.controller')
 
 # Job controller lock. This is used to synchronize writing/reading the
@@ -86,13 +91,6 @@
 LAUNCHES_PER_WORKER = 8
 # this can probably be increased to around 300-400 but keeping it lower to just
 # to be safe
-<<<<<<< HEAD
-JOBS_PER_WORKER = 200
-
-# keep 1GB reserved after the controllers
-MAXIMUM_CONTROLLER_RESERVED_MEMORY_MB = 2048
-
-=======
 MAX_JOBS_PER_WORKER = 200
 # Maximum number of controllers that can be running. Hard to handle more than
 # 512 launches at once.
@@ -103,7 +101,6 @@
 # TODO(cooperc): Once we eliminate static bottlenecks (e.g. sqlite), remove this
 # hardcoded max limit.
 MAX_TOTAL_RUNNING_JOBS = 2000
->>>>>>> 958b91a3
 # Maximum values for above constants. There will start to be lagging issues
 # at these numbers already.
 # JOB_MEMORY_MB = 200
@@ -280,15 +277,17 @@
     This should only be called when the job controller lock is already held.
     """
     try:
-        with open(os.path.expanduser(JOB_CONTROLLER_PID_PATH),
-                  'r',
-                  encoding='utf-8') as f:
-            pids = f.read().split('\n')[:-1]
-            for pid in pids:
-                if subprocess_utils.is_process_alive(int(pid.strip())):
-                    subprocess_utils.kill_children_processes(
-                        parent_pids=[int(pid.strip())], force=True)
-        os.remove(os.path.expanduser(JOB_CONTROLLER_PID_PATH))
+        records = get_controller_process_records()
+        if records is not None:
+            for record in records:
+                try:
+                    if managed_job_utils.controller_process_alive(record,
+                                                                  quiet=False):
+                        subprocess_utils.kill_children_processes(
+                            parent_pids=[record.pid], force=True)
+                except (psutil.NoSuchProcess, psutil.ZombieProcess):
+                    continue
+            os.remove(os.path.expanduser(JOB_CONTROLLER_PID_PATH))
     except FileNotFoundError:
         # its fine we will create it
         pass
@@ -368,8 +367,12 @@
                         # the new code. Note: it can't launch any new
                         # controllers in the mean time since we are holding the
                         # lock.
-                        client_common.kill_api_server()
-                        logger.debug('Killed API server.')
+                        killed = client_common.local_api_server_running(
+                            kill=True)
+                        if killed:
+                            logger.debug('Killed API server.')
+                        else:
+                            logger.debug('API server is not running.')
                         # The controllers will implicitly restart the API
                         # server.
                 else:
