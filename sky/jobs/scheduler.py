"""Scheduler for managed jobs.

Once managed jobs are submitted via submit_job, the scheduler is responsible for
the business logic of deciding when they are allowed to start, and choosing the
right one to start. The scheduler will also schedule jobs that are already live
but waiting to launch a new task or recover.

The scheduler is not its own process - instead, maybe_schedule_next_jobs() can
be called from any code running on the managed jobs controller instance to
trigger scheduling of new jobs if possible. This function should be called
immediately after any state change that could result in jobs newly being able to
be scheduled.

The scheduling logic limits the number of running jobs according to two limits:
1. The number of jobs that can be launching (that is, STARTING or RECOVERING) at
   once, based on the number of CPUs. (See _get_launch_parallelism.) This the
   most compute-intensive part of the job lifecycle, which is why we have an
   additional limit.
2. The number of jobs that can be running at any given time, based on the amount
   of memory. (See _get_job_parallelism.) Since the job controller is doing very
   little once a job starts (just checking its status periodically), the most
   significant resource it consumes is memory.

The state of the scheduler is entirely determined by the schedule_state column
of all the jobs in the job_info table. This column should only be modified via
the functions defined in this file. We will always hold the lock while modifying
this state. See state.ManagedJobScheduleState.

Nomenclature:
- job: same as managed job (may include multiple tasks)
- launch/launching: launching a cluster (sky.launch) as part of a job
- start/run: create the job controller process for a job
- schedule: transition a job to the LAUNCHING state, whether a new job or a job
  that is already alive
- alive: a job controller exists (includes multiple schedule_states: ALIVE,
  ALIVE_WAITING, LAUNCHING)
"""

from argparse import ArgumentParser
import contextlib
from functools import lru_cache
import os
import time
import typing

import filelock

from sky import exceptions
from sky import sky_logging
from sky.adaptors import common as adaptors_common
from sky.jobs import constants as managed_job_constants
from sky.jobs import state
from sky.skylet import constants
from sky.utils import common_utils
from sky.utils import subprocess_utils

if typing.TYPE_CHECKING:
    import psutil
else:
    psutil = adaptors_common.LazyImport('psutil')

logger = sky_logging.init_logger('sky.jobs.controller')

# The _MANAGED_JOB_SCHEDULER_LOCK should be held whenever we are checking the
# parallelism control or updating the schedule_state of any job.
# Any code that takes this lock must conclude by calling
# maybe_schedule_next_jobs.
_MANAGED_JOB_SCHEDULER_LOCK = '~/.sky/locks/managed_job_scheduler.lock'
_ALIVE_JOB_LAUNCH_WAIT_INTERVAL = 0.5

# Based on testing, assume a running job uses 350MB memory.
JOB_MEMORY_MB = 350
# Past 2000 simultaneous jobs, we become unstable.
# See https://github.com/skypilot-org/skypilot/issues/4649.
MAX_JOB_LIMIT = 2000
# Number of ongoing launches launches allowed per CPU.
LAUNCHES_PER_CPU = 4


@lru_cache(maxsize=1)
def _get_lock_path() -> str:
    path = os.path.expanduser(_MANAGED_JOB_SCHEDULER_LOCK)
    os.makedirs(os.path.dirname(path), exist_ok=True)
    return path


def _start_controller(job_id: int, dag_yaml_path: str,
                      env_file_path: str) -> None:
    activate_python_env_cmd = (f'{constants.ACTIVATE_SKY_REMOTE_PYTHON_ENV};')
    source_environment_cmd = (f'source {env_file_path};'
                              if env_file_path else '')
    run_controller_cmd = ('python -u -m sky.jobs.controller '
                          f'{dag_yaml_path} --job-id {job_id};')

    # If the command line here is changed, please also update
    # utils._controller_process_alive. `--job-id X` should be at
    # the end.
    run_cmd = (f'{activate_python_env_cmd}'
               f'{source_environment_cmd}'
               f'{run_controller_cmd}')

    logs_dir = os.path.expanduser(
        managed_job_constants.JOBS_CONTROLLER_LOGS_DIR)
    os.makedirs(logs_dir, exist_ok=True)
    log_path = os.path.join(logs_dir, f'{job_id}.log')

    pid = subprocess_utils.launch_new_process_tree(run_cmd, log_output=log_path)
    state.set_job_controller_pid(job_id, pid)

    logger.debug(f'Job {job_id} started with pid {pid}')


def maybe_schedule_next_jobs() -> None:
    """Determine if any managed jobs can be scheduled, and if so, schedule them.

    Here, "schedule" means to select job that is waiting, and allow it to
    proceed. It does NOT mean to submit a job to the scheduler.

    For newly submitted jobs, scheduling means updating the state of the jobs,
    and starting the job controller process. For jobs that are already alive but
    are waiting to launch a new task or recover, just update the state of the
    job to indicate that the launch can proceed.

    This function transitions jobs into LAUNCHING on a best-effort basis. That
    is, if we can start any jobs, we will, but if not, we will exit (almost)
    immediately. It's expected that if some WAITING or ALIVE_WAITING jobs cannot
    be started now (either because the lock is held, or because there are not
    enough resources), another call to this function will be made whenever that
    situation is resolved. (If the lock is held, the lock holder should start
    the jobs. If there aren't enough resources, the next controller to exit and
    free up resources should start the jobs.)

    If this function obtains the lock, it will launch as many jobs as possible
    before releasing the lock. This is what allows other calls to exit
    immediately if the lock is held, while ensuring that all jobs are started as
    soon as possible.

    This uses subprocess_utils.launch_new_process_tree() to start the controller
    processes, which should be safe to call from pretty much any code running on
    the jobs controller instance. New job controller processes will be detached
    from the current process and there will not be a parent/child relationship.
    See launch_new_process_tree for more.
    """
    try:
        # We must use a global lock rather than a per-job lock to ensure correct
        # parallelism control. If we cannot obtain the lock, exit immediately.
        # The current lock holder is expected to launch any jobs it can before
        # releasing the lock.
        with filelock.FileLock(_get_lock_path(), blocking=False):
            while True:
                maybe_next_job = state.get_waiting_job()
                if maybe_next_job is None:
                    # Nothing left to start, break from scheduling loop
                    break

                current_state = maybe_next_job['schedule_state']

                assert current_state in (
                    state.ManagedJobScheduleState.ALIVE_WAITING,
                    state.ManagedJobScheduleState.WAITING), maybe_next_job

                # Note: we expect to get ALIVE_WAITING jobs before WAITING jobs,
                # since they will have been submitted and therefore started
                # first. The requirements to launch in an alive job are more
                # lenient, so there is no way that we wouldn't be able to launch
                # an ALIVE_WAITING job, but we would be able to launch a WAITING
                # job.
                if current_state == state.ManagedJobScheduleState.ALIVE_WAITING:
                    if not _can_lauch_in_alive_job():
                        # Can't schedule anything, break from scheduling loop.
                        break
                elif current_state == state.ManagedJobScheduleState.WAITING:
                    if not _can_start_new_job():
                        # Can't schedule anything, break from scheduling loop.
                        break

                logger.debug(f'Scheduling job {maybe_next_job["job_id"]}')
                state.scheduler_set_launching(maybe_next_job['job_id'],
                                              current_state)

                if current_state == state.ManagedJobScheduleState.WAITING:
                    # The job controller has not been started yet. We must start
                    # it.

                    job_id = maybe_next_job['job_id']
                    dag_yaml_path = maybe_next_job['dag_yaml_path']
                    env_file_path = maybe_next_job['env_file_path']

                    _start_controller(job_id, dag_yaml_path, env_file_path)

    except filelock.Timeout:
        # If we can't get the lock, just exit. The process holding the lock
        # should launch any pending jobs.
        pass


def submit_job(job_id: int, dag_yaml_path: str, original_user_yaml_path: str,
               env_file_path: str, priority: int) -> None:
    """Submit an existing job to the scheduler.

    This should be called after a job is created in the `spot` table as
    PENDING. It will tell the scheduler to try and start the job controller, if
    there are resources available. It may block to acquire the lock, so it
    should not be on the critical path for `sky jobs launch -d`.

    The user hash should be set (e.g. via SKYPILOT_USER_ID) before calling this.
    """
    with filelock.FileLock(_get_lock_path()):
<<<<<<< HEAD
        is_resume = state.scheduler_set_waiting(job_id, dag_yaml_path,
                                                env_file_path,
                                                common_utils.get_user_hash(),
                                                priority)
    if is_resume:
        _start_controller(job_id, dag_yaml_path, env_file_path)
    else:
        maybe_schedule_next_jobs()
=======
        state.scheduler_set_waiting(job_id, dag_yaml_path,
                                    original_user_yaml_path, env_file_path,
                                    common_utils.get_user_hash(), priority)
    maybe_schedule_next_jobs()
>>>>>>> 9b6247e9


@contextlib.contextmanager
def scheduled_launch(job_id: int):
    """Launch as part of an ongoing job.

    A newly started job will already be LAUNCHING, and this will immediately
    enter the context.

    If a job is ongoing (ALIVE schedule_state), there are two scenarios where we
    may need to call sky.launch again during the course of a job controller:
    - for tasks after the first task
    - for recovery

    This function will mark the job as ALIVE_WAITING, which indicates to the
    scheduler that it wants to transition back to LAUNCHING. Then, it will wait
    until the scheduler transitions the job state, before entering the context.

    On exiting the context, the job will transition to ALIVE.

    This should only be used within the job controller for the given job_id. If
    multiple uses of this context are nested, behavior is undefined. Don't do
    that.
    """

    # If we're already in LAUNCHING schedule_state, we don't need to wait.
    # This may be the case for the first launch of a job.
    if (state.get_job_schedule_state(job_id) !=
            state.ManagedJobScheduleState.LAUNCHING):
        # Since we aren't LAUNCHING, we need to wait to be scheduled.
        _set_alive_waiting(job_id)

        while (state.get_job_schedule_state(job_id) !=
               state.ManagedJobScheduleState.LAUNCHING):
            time.sleep(_ALIVE_JOB_LAUNCH_WAIT_INTERVAL)

    try:
        yield
    except exceptions.NoClusterLaunchedError:
        # NoClusterLaunchedError is indicates that the job is in retry backoff.
        # We should transition to ALIVE_BACKOFF instead of ALIVE.
        with filelock.FileLock(_get_lock_path()):
            state.scheduler_set_alive_backoff(job_id)
        raise
    else:
        with filelock.FileLock(_get_lock_path()):
            state.scheduler_set_alive(job_id)
    finally:
        maybe_schedule_next_jobs()


def job_done(job_id: int, idempotent: bool = False) -> None:
    """Transition a job to DONE.

    If idempotent is True, this will not raise an error if the job is already
    DONE.

    The job could be in any terminal ManagedJobStatus. However, once DONE, it
    should never transition back to another state.
    """
    if idempotent and (state.get_job_schedule_state(job_id)
                       == state.ManagedJobScheduleState.DONE):
        return

    with filelock.FileLock(_get_lock_path()):
        state.scheduler_set_done(job_id, idempotent)
    maybe_schedule_next_jobs()


def _set_alive_waiting(job_id: int) -> None:
    """Should use wait_until_launch_okay() to transition to this state."""
    with filelock.FileLock(_get_lock_path()):
        state.scheduler_set_alive_waiting(job_id)
    maybe_schedule_next_jobs()


def _get_job_parallelism() -> int:
    job_memory = JOB_MEMORY_MB * 1024 * 1024

    job_limit = min(psutil.virtual_memory().total // job_memory, MAX_JOB_LIMIT)

    return max(job_limit, 1)


def _get_launch_parallelism() -> int:
    cpus = os.cpu_count()
    return cpus * LAUNCHES_PER_CPU if cpus is not None else 1


def _can_start_new_job() -> bool:
    launching_jobs = state.get_num_launching_jobs()
    alive_jobs = state.get_num_alive_jobs()
    return launching_jobs < _get_launch_parallelism(
    ) and alive_jobs < _get_job_parallelism()


def _can_lauch_in_alive_job() -> bool:
    launching_jobs = state.get_num_launching_jobs()
    return launching_jobs < _get_launch_parallelism()


if __name__ == '__main__':
    parser = ArgumentParser()
    parser.add_argument('dag_yaml',
                        type=str,
                        help='The path to the user job yaml file.')
    parser.add_argument('--user-yaml-path',
                        type=str,
                        help='The path to the original user job yaml file.')
    parser.add_argument('--job-id',
                        required=True,
                        type=int,
                        help='Job id for the controller job.')
    parser.add_argument('--env-file',
                        type=str,
                        help='The path to the controller env file.')
    parser.add_argument(
        '--priority',
        type=int,
        default=500,
        help='Job priority (0-1000, lower is higher). Default: 500.')
    args = parser.parse_args()
    submit_job(args.job_id, args.dag_yaml, args.user_yaml_path, args.env_file,
               args.priority)<|MERGE_RESOLUTION|>--- conflicted
+++ resolved
@@ -206,8 +206,8 @@
     The user hash should be set (e.g. via SKYPILOT_USER_ID) before calling this.
     """
     with filelock.FileLock(_get_lock_path()):
-<<<<<<< HEAD
         is_resume = state.scheduler_set_waiting(job_id, dag_yaml_path,
+                                                original_user_yaml_path,
                                                 env_file_path,
                                                 common_utils.get_user_hash(),
                                                 priority)
@@ -215,12 +215,6 @@
         _start_controller(job_id, dag_yaml_path, env_file_path)
     else:
         maybe_schedule_next_jobs()
-=======
-        state.scheduler_set_waiting(job_id, dag_yaml_path,
-                                    original_user_yaml_path, env_file_path,
-                                    common_utils.get_user_hash(), priority)
-    maybe_schedule_next_jobs()
->>>>>>> 9b6247e9
 
 
 @contextlib.contextmanager
