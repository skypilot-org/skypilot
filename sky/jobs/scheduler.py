--- conflicted
+++ resolved
@@ -84,8 +84,6 @@
 CURRENT_HASH = os.path.expanduser('~/.sky/wheels/current_sky_wheel_hash')
 
 
-<<<<<<< HEAD
-=======
 def _parse_controller_pid_entry(
         entry: str) -> Optional[state.ControllerPidRecord]:
     entry = entry.strip()
@@ -151,51 +149,6 @@
         f.write(entry + '\n')
 
 
-@annotations.lru_cache(scope='global')
-def get_number_of_controllers() -> int:
-    """Returns the number of controllers that should be running.
-
-    This is the number of controllers that should be running to maximize
-    resource utilization.
-
-    In consolidation mode, we use the existing API server so our resource
-    requirements are just for the job controllers. We try taking up as much
-    much memory as possible left over from the API server.
-
-    In non-consolidation mode, we have to take into account the memory of the
-    API server workers. We limit to only 8 launches per worker, so our logic is
-    each controller will take CONTROLLER_MEMORY_MB + 8 * WORKER_MEMORY_MB. We
-    leave some leftover room for ssh codegen and ray status overhead.
-    """
-    consolidation_mode = skypilot_config.get_nested(
-        ('jobs', 'controller', 'consolidation_mode'), default_value=False)
-
-    total_memory_mb = controller_utils.get_controller_mem_size_gb() * 1024
-    if consolidation_mode:
-        config = server_config.compute_server_config(deploy=True, quiet=True)
-
-        used = 0.0
-        used += MAXIMUM_CONTROLLER_RESERVED_MEMORY_MB
-        used += (config.long_worker_config.garanteed_parallelism +
-                    config.long_worker_config.burstable_parallelism) * \
-            server_config.LONG_WORKER_MEM_GB * 1024
-        used += (config.short_worker_config.garanteed_parallelism +
-                    config.short_worker_config.burstable_parallelism) * \
-            server_config.SHORT_WORKER_MEM_GB * 1024
-
-        return min(MAX_CONTROLLERS,
-                   max(1, int((total_memory_mb - used) // JOB_MEMORY_MB)))
-    else:
-        return min(
-            MAX_CONTROLLERS,
-            max(
-                1,
-                int((total_memory_mb - MAXIMUM_CONTROLLER_RESERVED_MEMORY_MB) /
-                    ((LAUNCHES_PER_WORKER * server_config.LONG_WORKER_MEM_GB) *
-                     1024 + JOB_MEMORY_MB))))
-
-
->>>>>>> 568fd00b
 def start_controller() -> None:
     """Start the job controller process.
 
