--- conflicted
+++ resolved
@@ -61,7 +61,6 @@
 from sky.jobs import state
 from sky.jobs import utils as managed_job_utils
 from sky.skylet import constants
-from sky.utils import annotations
 from sky.utils import common_utils
 from sky.utils import controller_utils
 from sky.utils import subprocess_utils
@@ -83,84 +82,8 @@
 JOB_CONTROLLER_PID_PATH = os.path.expanduser('~/.sky/job_controller_pid')
 JOB_CONTROLLER_ENV_PATH = os.path.expanduser('~/.sky/job_controller_env')
 
-<<<<<<< HEAD
 CURRENT_HASH = os.path.expanduser('~/.sky/wheels/current_sky_wheel_hash')
 
-=======
-# Based on testing, each worker takes around 200-300MB memory. Keeping it
-# higher to be safe.
-JOB_MEMORY_MB = 400
-# Number of ongoing launches launches allowed per worker. Can probably be
-# increased a bit to around 16 but keeping it lower to just to be safe
-LAUNCHES_PER_WORKER = 8
-# this can probably be increased to around 300-400 but keeping it lower to just
-# to be safe
-MAX_JOBS_PER_WORKER = 200
-# Maximum number of controllers that can be running. Hard to handle more than
-# 512 launches at once.
-MAX_CONTROLLERS = 512 // LAUNCHES_PER_WORKER
-# Limit the number of jobs that can be running at once on the entire jobs
-# controller cluster. It's hard to handle cancellation of more than 2000 jobs at
-# once.
-# TODO(cooperc): Once we eliminate static bottlenecks (e.g. sqlite), remove this
-# hardcoded max limit.
-MAX_TOTAL_RUNNING_JOBS = 2000
-# Maximum values for above constants. There will start to be lagging issues
-# at these numbers already.
-# JOB_MEMORY_MB = 200
-# LAUNCHES_PER_WORKER = 16
-# JOBS_PER_WORKER = 400
-
-# keep 2GB reserved after the controllers
-MAXIMUM_CONTROLLER_RESERVED_MEMORY_MB = 2048
-
-CURRENT_HASH = os.path.expanduser('~/.sky/wheels/current_sky_wheel_hash')
-
-
-@annotations.lru_cache(scope='global')
-def get_number_of_controllers() -> int:
-    """Returns the number of controllers that should be running.
-
-    This is the number of controllers that should be running to maximize
-    resource utilization.
-
-    In consolidation mode, we use the existing API server so our resource
-    requirements are just for the job controllers. We try taking up as much
-    much memory as possible left over from the API server.
-
-    In non-consolidation mode, we have to take into account the memory of the
-    API server workers. We limit to only 8 launches per worker, so our logic is
-    each controller will take CONTROLLER_MEMORY_MB + 8 * WORKER_MEMORY_MB. We
-    leave some leftover room for ssh codegen and ray status overhead.
-    """
-    consolidation_mode = skypilot_config.get_nested(
-        ('jobs', 'controller', 'consolidation_mode'), default_value=False)
-
-    total_memory_mb = controller_utils.get_controller_mem_size_gb() * 1024
-    if consolidation_mode:
-        config = server_config.compute_server_config(deploy=True, quiet=True)
-
-        used = 0.0
-        used += MAXIMUM_CONTROLLER_RESERVED_MEMORY_MB
-        used += (config.long_worker_config.garanteed_parallelism +
-                    config.long_worker_config.burstable_parallelism) * \
-            server_config.LONG_WORKER_MEM_GB * 1024
-        used += (config.short_worker_config.garanteed_parallelism +
-                    config.short_worker_config.burstable_parallelism) * \
-            server_config.SHORT_WORKER_MEM_GB * 1024
-
-        return min(MAX_CONTROLLERS,
-                   max(1, int((total_memory_mb - used) // JOB_MEMORY_MB)))
-    else:
-        return min(
-            MAX_CONTROLLERS,
-            max(
-                1,
-                int((total_memory_mb - MAXIMUM_CONTROLLER_RESERVED_MEMORY_MB) /
-                    ((LAUNCHES_PER_WORKER * server_config.LONG_WORKER_MEM_GB) *
-                     1024 + JOB_MEMORY_MB))))
-
->>>>>>> 6d1c5a58
 
 def start_controller() -> None:
     """Start the job controller process.
