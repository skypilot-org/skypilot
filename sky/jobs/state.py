--- conflicted
+++ resolved
@@ -616,13 +616,9 @@
     callback_func('STARTED')
 
 
-<<<<<<< HEAD
+@_init_db
 def set_recovering(job_id: int, task_id: int, force_transit_to_recovering: bool,
                    callback_func: CallbackType):
-=======
-@_init_db
-def set_recovering(job_id: int, task_id: int, callback_func: CallbackType):
->>>>>>> aeba5fdd
     """Set the task to recovering state, and update the job duration."""
     assert _DB_PATH is not None
     logger.info('=== Recovering... ===')
@@ -1038,8 +1034,10 @@
         return [(row[0], ManagedJobStatus(row[1])) for row in id_statuses]
 
 
+@_init_db
 def get_job_status_with_task_id(job_id: int,
                                 task_id: int) -> Optional[ManagedJobStatus]:
+    assert _DB_PATH is not None
     with db_utils.safe_cursor(_DB_PATH) as cursor:
         status = cursor.execute(
             """\
@@ -1209,21 +1207,16 @@
 @_init_db
 def scheduler_set_waiting(job_id: int, dag_yaml_path: str,
                           original_user_yaml_path: str, env_file_path: str,
-<<<<<<< HEAD
                           user_hash: str, priority: int) -> bool:
     """Do not call without holding the scheduler lock.
 
     Returns: Whether this is a recovery run or not.
-        If this is a recovery run, the job may already be in the WAITING state
-        and the update will not change the schedule_state (hence the
+        If this is a recovery run, the job may already be in the WAITING
+        state and the update will not change the schedule_state (hence the
         updated_count will be 0). In this case, we return True.
         Otherwise, we return False.
     """
-=======
-                          user_hash: str, priority: int) -> None:
-    """Do not call without holding the scheduler lock."""
-    assert _DB_PATH is not None
->>>>>>> aeba5fdd
+    assert _DB_PATH is not None
     with db_utils.safe_cursor(_DB_PATH) as cursor:
         updated_count = cursor.execute(
             'UPDATE job_info SET '
