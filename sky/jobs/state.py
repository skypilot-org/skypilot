--- conflicted
+++ resolved
@@ -1475,35 +1475,17 @@
             job_dict['metadata'] = json.loads(job_dict['metadata'])
 
         # Add user YAML content for managed jobs.
-<<<<<<< HEAD
-        # TODO(cooperc): This doesn't make sense, because _update_fields
-        # will strip 'user_yaml' from the fields. So we will only hit this if
-        # fields in None. We need to rework/simplify the field handling logic,
-        # which is a mess right now.
-        if not fields or 'user_yaml' in fields:
-            job_dict['user_yaml'] = job_dict.get('original_user_yaml_content')
-            if job_dict['user_yaml'] is None:
-                # Backwards compatibility - try to read from file path
-                yaml_path = job_dict.get('original_user_yaml_path')
-                if yaml_path:
-                    try:
-                        with open(yaml_path, 'r', encoding='utf-8') as f:
-                            job_dict['user_yaml'] = f.read()
-                    except (FileNotFoundError, IOError, OSError) as e:
-                        logger.debug(
-                            'Failed to read original user YAML for job '
-                            f'{job_dict["job_id"]} from {yaml_path}: {e}')
-=======
-        yaml_path = job_dict.get('original_user_yaml_path')
-        if yaml_path:
-            try:
-                with open(yaml_path, 'r', encoding='utf-8') as f:
-                    job_dict['user_yaml'] = f.read()
-            except (FileNotFoundError, IOError, OSError):
-                job_dict['user_yaml'] = None
-        else:
-            job_dict['user_yaml'] = None
->>>>>>> 3a374a9a
+        job_dict['user_yaml'] = job_dict.get('original_user_yaml_content')
+        if job_dict['user_yaml'] is None:
+            # Backwards compatibility - try to read from file path
+            yaml_path = job_dict.get('original_user_yaml_path')
+            if yaml_path:
+                try:
+                    with open(yaml_path, 'r', encoding='utf-8') as f:
+                        job_dict['user_yaml'] = f.read()
+                except (FileNotFoundError, IOError, OSError) as e:
+                    logger.debug('Failed to read original user YAML for job '
+                                 f'{job_id} from {yaml_path}: {e}')
 
         jobs.append(job_dict)
     return jobs, total
