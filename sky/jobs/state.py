"""The database for managed jobs status."""
# TODO(zhwu): maybe use file based status instead of database, so
# that we can easily switch to a s3-based storage.
import enum
import json
import pathlib
import sqlite3
import time
import typing
from typing import Any, Callable, Dict, List, Optional, Tuple, Union

import colorama

from sky import sky_logging
from sky.utils import common_utils
from sky.utils import db_utils

if typing.TYPE_CHECKING:
    import sky

CallbackType = Callable[[str], None]

logger = sky_logging.init_logger(__name__)


# === Database schema ===
# `spot` table contains all the finest-grained tasks, including all the
# tasks of a managed job (called spot for legacy reason, as it is generalized
# from the previous managed spot jobs). All tasks of the same job will have the
# same `spot_job_id`.
# The `job_name` column is now deprecated. It now holds the task's name, i.e.,
# the same content as the `task_name` column.
# The `job_id` is now not really a job id, but a only a unique
# identifier/primary key for all the tasks. We will use `spot_job_id`
# to identify the spot job.
# TODO(zhwu): schema migration may be needed.
def create_table(cursor, conn):
    # Enable WAL mode to avoid locking issues.
    # See: issue #3863, #1441 and PR #1509
    # https://github.com/microsoft/WSL/issues/2395
    # TODO(romilb): We do not enable WAL for WSL because of known issue in WSL.
    #  This may cause the database locked problem from WSL issue #1441.
    if not common_utils.is_wsl():
        try:
            cursor.execute('PRAGMA journal_mode=WAL')
        except sqlite3.OperationalError as e:
            if 'database is locked' not in str(e):
                raise
            # If the database is locked, it is OK to continue, as the WAL mode
            # is not critical and is likely to be enabled by other processes.

    cursor.execute("""\
        CREATE TABLE IF NOT EXISTS spot (
        job_id INTEGER PRIMARY KEY AUTOINCREMENT,
        job_name TEXT,
        resources TEXT,
        submitted_at FLOAT,
        status TEXT,
        run_timestamp TEXT CANDIDATE KEY,
        start_at FLOAT DEFAULT NULL,
        end_at FLOAT DEFAULT NULL,
        last_recovered_at FLOAT DEFAULT -1,
        recovery_count INTEGER DEFAULT 0,
        job_duration FLOAT DEFAULT 0,
        failure_reason TEXT,
        spot_job_id INTEGER,
        task_id INTEGER DEFAULT 0,
        task_name TEXT,
        specs TEXT,
        local_log_file TEXT DEFAULT NULL)""")
    conn.commit()

    db_utils.add_column_to_table(cursor, conn, 'spot', 'failure_reason', 'TEXT')
    # Create a new column `spot_job_id`, which is the same for tasks of the
    # same managed job.
    # The original `job_id` no longer has an actual meaning, but only a legacy
    # identifier for all tasks in database.
    db_utils.add_column_to_table(cursor,
                                 conn,
                                 'spot',
                                 'spot_job_id',
                                 'INTEGER',
                                 copy_from='job_id')
    db_utils.add_column_to_table(cursor,
                                 conn,
                                 'spot',
                                 'task_id',
                                 'INTEGER DEFAULT 0',
                                 value_to_replace_existing_entries=0)
    db_utils.add_column_to_table(cursor,
                                 conn,
                                 'spot',
                                 'task_name',
                                 'TEXT',
                                 copy_from='job_name')

    # Specs is some useful information about the task, e.g., the
    # max_restarts_on_errors value. It is stored in JSON format.
    db_utils.add_column_to_table(cursor,
                                 conn,
                                 'spot',
                                 'specs',
                                 'TEXT',
                                 value_to_replace_existing_entries=json.dumps({
                                     'max_restarts_on_errors': 0,
                                 }))
    db_utils.add_column_to_table(cursor, conn, 'spot', 'local_log_file',
                                 'TEXT DEFAULT NULL')

    # `job_info` contains the mapping from job_id to the job_name, as well as
    # information used by the scheduler.
    cursor.execute("""\
        CREATE TABLE IF NOT EXISTS job_info (
        spot_job_id INTEGER PRIMARY KEY AUTOINCREMENT,
        name TEXT,
        schedule_state TEXT,
        controller_pid INTEGER DEFAULT NULL,
        dag_yaml_path TEXT)""")

    db_utils.add_column_to_table(cursor, conn, 'job_info', 'schedule_state',
                                 'TEXT')

    db_utils.add_column_to_table(cursor, conn, 'job_info', 'controller_pid',
                                 'INTEGER DEFAULT NULL')

    db_utils.add_column_to_table(cursor, conn, 'job_info', 'dag_yaml_path',
                                 'TEXT')

    conn.commit()


# Module-level connection/cursor; thread-safe as the module is only imported
# once.
def _get_db_path() -> str:
    """Workaround to collapse multi-step Path ops for type checker.
    Ensures _DB_PATH is str, avoiding Union[Path, str] inference.
    """
    path = pathlib.Path('~/.sky/spot_jobs.db')
    path = path.expanduser().absolute()
    path.parents[0].mkdir(parents=True, exist_ok=True)
    return str(path)


_DB_PATH = _get_db_path()
db_utils.SQLiteConn(_DB_PATH, create_table)

# job_duration is the time a job actually runs (including the
# setup duration) before last_recover, excluding the provision
# and recovery time.
# If the job is not finished:
# total_job_duration = now() - last_recovered_at + job_duration
# If the job is not finished:
# total_job_duration = end_at - last_recovered_at + job_duration
#
# Column names to be used in the jobs dict returned to the caller,
# e.g., via sky jobs queue. These may not correspond to actual
# column names in the DB and it corresponds to the combined view
# by joining the spot and job_info tables.
columns = [
    '_job_id',
    '_task_name',
    'resources',
    'submitted_at',
    'status',
    'run_timestamp',
    'start_at',
    'end_at',
    'last_recovered_at',
    'recovery_count',
    'job_duration',
    'failure_reason',
    'job_id',
    'task_id',
    'task_name',
    'specs',
    'local_log_file',
    # columns from the job_info table
    '_job_info_job_id',  # This should be the same as job_id
    'job_name',
    'schedule_state',
    'controller_pid',
    'dag_yaml_path',
]


class ManagedJobStatus(enum.Enum):
    """Managed job status, designed to be in serverless style.

    The ManagedJobStatus is a higher level status than the JobStatus.
    Each managed job submitted to a cluster will have a JobStatus
    on that cluster:
        JobStatus = [INIT, SETTING_UP, PENDING, RUNNING, ...]
    Whenever the cluster is preempted and recovered, the JobStatus
    will go through the statuses above again.
    That means during the lifetime of a managed job, its JobsStatus could be
    reset to INIT or SETTING_UP multiple times (depending on the preemptions).

    However, a managed job only has one ManagedJobStatus on the jobs controller.
        ManagedJobStatus = [PENDING, SUBMITTED, STARTING, RUNNING, ...]
    Mapping from JobStatus to ManagedJobStatus:
        INIT            ->  STARTING/RECOVERING
        SETTING_UP      ->  RUNNING
        PENDING         ->  RUNNING
        RUNNING         ->  RUNNING
        SUCCEEDED       ->  SUCCEEDED
        FAILED          ->  FAILED
        FAILED_SETUP    ->  FAILED_SETUP
    Not all statuses are in this list, since some ManagedJobStatuses are only
    possible while the cluster is INIT/STOPPED/not yet UP.
    Note that the JobStatus will not be stuck in PENDING, because each cluster
    is dedicated to a managed job, i.e. there should always be enough resource
    to run the job and the job will be immediately transitioned to RUNNING.

    """
    # PENDING: Waiting for the jobs controller to have a slot to run the
    # controller process.
    PENDING = 'PENDING'
    # The submitted_at timestamp of the managed job in the 'spot' table will be
    # set to the time when the job controller begins running.
    # SUBMITTED: The jobs controller starts the controller process.
    SUBMITTED = 'SUBMITTED'
    # STARTING: The controller process is launching the cluster for the managed
    # job.
    STARTING = 'STARTING'
    # RUNNING: The job is submitted to the cluster, and is setting up or
    # running.
    # The start_at timestamp of the managed job in the 'spot' table will be set
    # to the time when the job is firstly transitioned to RUNNING.
    RUNNING = 'RUNNING'
    # RECOVERING: The cluster is preempted, and the controller process is
    # recovering the cluster (relaunching/failover).
    RECOVERING = 'RECOVERING'
    # Terminal statuses
    # SUCCEEDED: The job is finished successfully.
    SUCCEEDED = 'SUCCEEDED'
    # CANCELLING: The job is requested to be cancelled by the user, and the
    # controller is cleaning up the cluster.
    CANCELLING = 'CANCELLING'
    # CANCELLED: The job is cancelled by the user. When the managed job is in
    # CANCELLED status, the cluster has been cleaned up.
    CANCELLED = 'CANCELLED'
    # FAILED: The job is finished with failure from the user's program.
    FAILED = 'FAILED'
    # FAILED_SETUP: The job is finished with failure from the user's setup
    # script.
    FAILED_SETUP = 'FAILED_SETUP'
    # FAILED_PRECHECKS: the underlying `sky.launch` fails due to precheck
    # errors only. I.e., none of the failover exceptions, if any, is due to
    # resources unavailability. This exception includes the following cases:
    # 1. The optimizer cannot find a feasible solution.
    # 2. Precheck errors: invalid cluster name, failure in getting cloud user
    #    identity, or unsupported feature.
    FAILED_PRECHECKS = 'FAILED_PRECHECKS'
    # FAILED_NO_RESOURCE: The job is finished with failure because there is no
    # resource available in the cloud provider(s) to launch the cluster.
    FAILED_NO_RESOURCE = 'FAILED_NO_RESOURCE'
    # FAILED_CONTROLLER: The job is finished with failure because of unexpected
    # error in the controller process.
    FAILED_CONTROLLER = 'FAILED_CONTROLLER'

    def is_terminal(self) -> bool:
        return self in self.terminal_statuses()

    def is_failed(self) -> bool:
        return self in self.failure_statuses()

    def colored_str(self) -> str:
        color = _SPOT_STATUS_TO_COLOR[self]
        return f'{color}{self.value}{colorama.Style.RESET_ALL}'

    def __lt__(self, other) -> bool:
        status_list = list(ManagedJobStatus)
        return status_list.index(self) < status_list.index(other)

    @classmethod
    def terminal_statuses(cls) -> List['ManagedJobStatus']:
        return [
            cls.SUCCEEDED,
            cls.FAILED,
            cls.FAILED_SETUP,
            cls.FAILED_PRECHECKS,
            cls.FAILED_NO_RESOURCE,
            cls.FAILED_CONTROLLER,
            cls.CANCELLING,
            cls.CANCELLED,
        ]

    @classmethod
    def failure_statuses(cls) -> List['ManagedJobStatus']:
        return [
            cls.FAILED, cls.FAILED_SETUP, cls.FAILED_PRECHECKS,
            cls.FAILED_NO_RESOURCE, cls.FAILED_CONTROLLER
        ]


_SPOT_STATUS_TO_COLOR = {
    ManagedJobStatus.PENDING: colorama.Fore.BLUE,
    ManagedJobStatus.SUBMITTED: colorama.Fore.BLUE,
    ManagedJobStatus.STARTING: colorama.Fore.BLUE,
    ManagedJobStatus.RUNNING: colorama.Fore.GREEN,
    ManagedJobStatus.RECOVERING: colorama.Fore.CYAN,
    ManagedJobStatus.SUCCEEDED: colorama.Fore.GREEN,
    ManagedJobStatus.FAILED: colorama.Fore.RED,
    ManagedJobStatus.FAILED_PRECHECKS: colorama.Fore.RED,
    ManagedJobStatus.FAILED_SETUP: colorama.Fore.RED,
    ManagedJobStatus.FAILED_NO_RESOURCE: colorama.Fore.RED,
    ManagedJobStatus.FAILED_CONTROLLER: colorama.Fore.RED,
    ManagedJobStatus.CANCELLING: colorama.Fore.YELLOW,
    ManagedJobStatus.CANCELLED: colorama.Fore.YELLOW,
}


class ManagedJobScheduleState(enum.Enum):
    """Captures the state of the job from the scheduler's perspective.

    A newly created job will be INACTIVE.  The following transitions are valid:
    - INACTIVE -> WAITING: The job is "submitted" to the scheduler, and its job
      controller can be started.
    - WAITING -> LAUNCHING: The job controller is starting by the scheduler and
      may proceed to sky.launch.
    - LAUNCHING -> ALIVE: The launch attempt was completed. It may have
      succeeded or failed. The job controller is not allowed to sky.launch again
      without transitioning to ALIVE_WAITING and then LAUNCHING.
    - ALIVE -> ALIVE_WAITING: The job controller wants to sky.launch again,
      either for recovery or to launch a subsequent task.
    - ALIVE_WAITING -> LAUNCHING: The scheduler has determined that the job
      controller may launch again.
    - LAUNCHING, ALIVE, or ALIVE_WAITING -> DONE: The job controller is exiting
      and the job is in some terminal status. In the future it may be possible
      to transition directly from WAITING or even INACTIVE to DONE if the job is
      cancelled.

    There is no well-defined mapping from the managed job status to schedule
    state or vice versa. (In fact, schedule state is defined on the job and
    status on the task.)
    - INACTIVE or WAITING should only be seen when a job is PENDING
    - ALIVE_WAITING should only be seen when a job is RECOVERING, or has
      multiple tasks
    - LAUNCHING and ALIVE can be seen in many different statuses.
    - DONE should only be seen when a job is in a terimnal status.
    Since state and status transitions are not atomic, it may be possible to
    briefly observe inconsistent states, like a job that just finished but
    hasn't yet transitioned to DONE.
    """
    # The job should be ignored by the scheduler.
    INACTIVE = 'INACTIVE'
    # The job is waiting to transition to LAUNCHING for the first time. The
    # scheduler should try to transition it, and when it does, it should start
    # the job controller.
    WAITING = 'WAITING'
    # The job is already alive, but wants to transition back to LAUNCHING,
    # e.g. for recovery, or launching later tasks in the DAG. The scheduler
    # should try to transition it to LAUNCHING.
    ALIVE_WAITING = 'ALIVE_WAITING'
    # The job is running sky.launch, or soon will, using a limited number of
    # allowed launch slots.
    LAUNCHING = 'LAUNCHING'
    # The controller for the job is running, but it's not currently launching.
    ALIVE = 'ALIVE'
    # The job is in a terminal state. (Not necessarily SUCCEEDED.)
    DONE = 'DONE'


# === Status transition functions ===
def set_job_info(job_id: int, name: str):
    with db_utils.safe_cursor(_DB_PATH) as cursor:
        cursor.execute(
            """\
            INSERT INTO job_info
            (spot_job_id, name, schedule_state)
            VALUES (?, ?, ?)""",
            (job_id, name, ManagedJobScheduleState.INACTIVE.value))


def set_pending(job_id: int, task_id: int, task_name: str, resources_str: str):
    """Set the task to pending state."""
    with db_utils.safe_cursor(_DB_PATH) as cursor:
        cursor.execute(
            """\
            INSERT INTO spot
            (spot_job_id, task_id, task_name, resources, status)
            VALUES (?, ?, ?, ?, ?)""",
            (job_id, task_id, task_name, resources_str,
             ManagedJobStatus.PENDING.value))


def set_submitted(job_id: int, task_id: int, run_timestamp: str,
                  submit_time: float, resources_str: str,
                  specs: Dict[str, Union[str,
                                         int]], callback_func: CallbackType):
    """Set the task to submitted.

    Args:
        job_id: The managed job ID.
        task_id: The task ID.
        run_timestamp: The run_timestamp of the run. This will be used to
        determine the log directory of the managed task.
        submit_time: The time when the managed task is submitted.
        resources_str: The resources string of the managed task.
        specs: The specs of the managed task.
        callback_func: The callback function.
    """
    # Use the timestamp in the `run_timestamp` ('sky-2022-10...'), to make
    # the log directory and submission time align with each other, so as to
    # make it easier to find them based on one of the values.
    # Also, using the earlier timestamp should be closer to the term
    # `submit_at`, which represents the time the managed task is submitted.
    with db_utils.safe_cursor(_DB_PATH) as cursor:
        cursor.execute(
            """\
            UPDATE spot SET
            resources=(?),
            submitted_at=(?),
            status=(?),
            run_timestamp=(?),
            specs=(?)
            WHERE spot_job_id=(?) AND
            task_id=(?)""",
            (resources_str, submit_time, ManagedJobStatus.SUBMITTED.value,
             run_timestamp, json.dumps(specs), job_id, task_id))
    callback_func('SUBMITTED')


def set_starting(job_id: int, task_id: int, callback_func: CallbackType):
    """Set the task to starting state."""
    logger.info('Launching the spot cluster...')
    with db_utils.safe_cursor(_DB_PATH) as cursor:
        cursor.execute(
            """\
            UPDATE spot SET status=(?)
            WHERE spot_job_id=(?) AND
            task_id=(?)""", (ManagedJobStatus.STARTING.value, job_id, task_id))
    callback_func('STARTING')


def set_started(job_id: int, task_id: int, start_time: float,
                callback_func: CallbackType):
    """Set the task to started state."""
    logger.info('Job started.')
    with db_utils.safe_cursor(_DB_PATH) as cursor:
        cursor.execute(
            """\
            UPDATE spot SET status=(?), start_at=(?), last_recovered_at=(?)
            WHERE spot_job_id=(?) AND
            task_id=(?)""",
            (
                ManagedJobStatus.RUNNING.value,
                start_time,
                start_time,
                job_id,
                task_id,
            ),
        )
    callback_func('STARTED')


def set_recovering(job_id: int, task_id: int, callback_func: CallbackType):
    """Set the task to recovering state."""
    logger.info('=== Recovering... ===')
    with db_utils.safe_cursor(_DB_PATH) as cursor:
        cursor.execute(
            """\
                UPDATE spot SET
                status=(?), job_duration=job_duration+(?)-last_recovered_at
                WHERE spot_job_id=(?) AND
                task_id=(?)""",
            (ManagedJobStatus.RECOVERING.value, time.time(), job_id, task_id))
    callback_func('RECOVERING')


def set_recovered(job_id: int, task_id: int, recovered_time: float,
                  callback_func: CallbackType):
    """Set the task to recovered."""
    with db_utils.safe_cursor(_DB_PATH) as cursor:
        cursor.execute(
            """\
            UPDATE spot SET
            status=(?), last_recovered_at=(?), recovery_count=recovery_count+1
            WHERE spot_job_id=(?) AND
            task_id=(?)""",
            (ManagedJobStatus.RUNNING.value, recovered_time, job_id, task_id))
    logger.info('==== Recovered. ====')
    callback_func('RECOVERED')


def set_succeeded(job_id: int, task_id: int, end_time: float,
                  callback_func: CallbackType):
    """Set the task to succeeded, if it is in a non-terminal state."""
    with db_utils.safe_cursor(_DB_PATH) as cursor:
        cursor.execute(
            """\
            UPDATE spot SET
            status=(?), end_at=(?)
            WHERE spot_job_id=(?) AND task_id=(?)
            AND end_at IS null""",
            (ManagedJobStatus.SUCCEEDED.value, end_time, job_id, task_id))

    callback_func('SUCCEEDED')
    logger.info('Job succeeded.')


def set_failed(
    job_id: int,
    task_id: Optional[int],
    failure_type: ManagedJobStatus,
    failure_reason: str,
    callback_func: Optional[CallbackType] = None,
    end_time: Optional[float] = None,
):
    """Set an entire job or task to failed, if they are in non-terminal states.

    Args:
        job_id: The job id.
        task_id: The task id. If None, all non-finished tasks of the job will
            be set to failed.
        failure_type: The failure type. One of ManagedJobStatus.FAILED_*.
        failure_reason: The failure reason.
        end_time: The end time. If None, the current time will be used.
    """
    assert failure_type.is_failed(), failure_type
    end_time = time.time() if end_time is None else end_time

    fields_to_set = {
        'end_at': end_time,
        'status': failure_type.value,
        'failure_reason': failure_reason,
    }
    with db_utils.safe_cursor(_DB_PATH) as cursor:
        previous_status = cursor.execute(
            'SELECT status FROM spot WHERE spot_job_id=(?)',
            (job_id,)).fetchone()[0]
        previous_status = ManagedJobStatus(previous_status)
        if previous_status == ManagedJobStatus.RECOVERING:
            # If the job is recovering, we should set the last_recovered_at to
            # the end_time, so that the end_at - last_recovered_at will not be
            # affect the job duration calculation.
            fields_to_set['last_recovered_at'] = end_time
        set_str = ', '.join(f'{k}=(?)' for k in fields_to_set)
        task_str = '' if task_id is None else f' AND task_id={task_id}'

        cursor.execute(
            f"""\
            UPDATE spot SET
            {set_str}
            WHERE spot_job_id=(?){task_str} AND end_at IS null""",
            (*list(fields_to_set.values()), job_id))
    if callback_func:
        callback_func('FAILED')
    logger.info(failure_reason)


def set_cancelling(job_id: int, callback_func: CallbackType):
    """Set tasks in the job as cancelling, if they are in non-terminal states.

    task_id is not needed, because we expect the job should be cancelled
    as a whole, and we should not cancel a single task.
    """
    with db_utils.safe_cursor(_DB_PATH) as cursor:
        rows = cursor.execute(
            """\
            UPDATE spot SET
            status=(?), end_at=(?)
            WHERE spot_job_id=(?) AND end_at IS null""",
            (ManagedJobStatus.CANCELLING.value, time.time(), job_id))
        if rows.rowcount > 0:
            logger.info('Cancelling the job...')
            callback_func('CANCELLING')


def set_cancelled(job_id: int, callback_func: CallbackType):
    """Set tasks in the job as cancelled, if they are in CANCELLING state.

    The set_cancelling should be called before this function.
    """
    with db_utils.safe_cursor(_DB_PATH) as cursor:
        rows = cursor.execute(
            """\
            UPDATE spot SET
            status=(?), end_at=(?)
            WHERE spot_job_id=(?) AND status=(?)""",
            (ManagedJobStatus.CANCELLED.value, time.time(), job_id,
             ManagedJobStatus.CANCELLING.value))
        if rows.rowcount > 0:
            logger.info('Job cancelled.')
            callback_func('CANCELLED')


def set_local_log_file(job_id: int, task_id: Optional[int],
                       local_log_file: str):
    """Set the local log file for a job."""
    filter_str = 'spot_job_id=(?)'
    filter_args = [local_log_file, job_id]
    if task_id is not None:
        filter_str += ' AND task_id=(?)'
        filter_args.append(task_id)
    with db_utils.safe_cursor(_DB_PATH) as cursor:
        cursor.execute(
            'UPDATE spot SET local_log_file=(?) '
            f'WHERE {filter_str}', filter_args)


# ======== utility functions ========
def get_nonterminal_job_ids_by_name(name: Optional[str]) -> List[int]:
    """Get non-terminal job ids by name."""
    statuses = ', '.join(['?'] * len(ManagedJobStatus.terminal_statuses()))
    field_values = [
        status.value for status in ManagedJobStatus.terminal_statuses()
    ]

    name_filter = ''
    if name is not None:
        # We match the job name from `job_info` for the jobs submitted after
        # #1982, and from `spot` for the jobs submitted before #1982, whose
        # job_info is not available.
        name_filter = ('AND (job_info.name=(?) OR '
                       '(job_info.name IS NULL AND spot.task_name=(?)))')
        field_values.extend([name, name])

    # Left outer join is used here instead of join, because the job_info does
    # not contain the managed jobs submitted before #1982.
    with db_utils.safe_cursor(_DB_PATH) as cursor:
        rows = cursor.execute(
            f"""\
            SELECT DISTINCT spot.spot_job_id
            FROM spot
            LEFT OUTER JOIN job_info
            ON spot.spot_job_id=job_info.spot_job_id
            WHERE status NOT IN
            ({statuses})
            {name_filter}
            ORDER BY spot.spot_job_id DESC""", field_values).fetchall()
        job_ids = [row[0] for row in rows if row[0] is not None]
        return job_ids


<<<<<<< HEAD
def get_schedule_live_jobs(job_id: Optional[int]) -> List[Dict[str, Any]]:
    """Get jobs from the database that have a live schedule_state.

    This should return job(s) that are not INACTIVE, WAITING, or DONE.  So a
    returned job should correspond to a live job controller process, with one
    exception: the job may have just transitioned from WAITING to LAUNCHING, but
    the controller process has not yet started.
    """
    job_filter = '' if job_id is None else 'AND spot_job_id=(?)'
    job_value = (job_id,) if job_id is not None else ()

    # Join spot and job_info tables to get the job name for each task.
    # We use LEFT OUTER JOIN mainly for backward compatibility, as for an
    # existing controller before #1982, the job_info table may not exist,
    # and all the managed jobs created before will not present in the
    # job_info.
    with db_utils.safe_cursor(_DB_PATH) as cursor:
        rows = cursor.execute(
            f"""\
            SELECT spot_job_id, schedule_state, controller_pid
            FROM job_info
            WHERE schedule_state not in (?, ?, ?)
            {job_filter}
            ORDER BY spot_job_id DESC""",
            (ManagedJobScheduleState.INACTIVE.value,
             ManagedJobScheduleState.WAITING.value,
             ManagedJobScheduleState.DONE.value, *job_value)).fetchall()
        jobs = []
        for row in rows:
            job_dict = {
                'job_id': row[0],
                'schedule_state': ManagedJobScheduleState(row[1]),
                'controller_pid': row[2],
            }
            jobs.append(job_dict)
        return jobs
=======
def get_all_job_ids_by_name(name: Optional[str]) -> List[int]:
    """Get all job ids by name."""
    name_filter = ''
    field_values = []
    if name is not None:
        # We match the job name from `job_info` for the jobs submitted after
        # #1982, and from `spot` for the jobs submitted before #1982, whose
        # job_info is not available.
        name_filter = ('WHERE (job_info.name=(?) OR '
                       '(job_info.name IS NULL AND spot.task_name=(?)))')
        field_values = [name, name]

    # Left outer join is used here instead of join, because the job_info does
    # not contain the managed jobs submitted before #1982.
    with db_utils.safe_cursor(_DB_PATH) as cursor:
        rows = cursor.execute(
            f"""\
            SELECT DISTINCT spot.spot_job_id
            FROM spot
            LEFT OUTER JOIN job_info
            ON spot.spot_job_id=job_info.spot_job_id
            {name_filter}
            ORDER BY spot.spot_job_id DESC""", field_values).fetchall()
        job_ids = [row[0] for row in rows if row[0] is not None]
        return job_ids
>>>>>>> fd1ac0e6


def _get_all_task_ids_statuses(
        job_id: int) -> List[Tuple[int, ManagedJobStatus]]:
    with db_utils.safe_cursor(_DB_PATH) as cursor:
        id_statuses = cursor.execute(
            """\
            SELECT task_id, status FROM spot
            WHERE spot_job_id=(?)
            ORDER BY task_id ASC""", (job_id,)).fetchall()
        return [(row[0], ManagedJobStatus(row[1])) for row in id_statuses]


def get_num_tasks(job_id: int) -> int:
    return len(_get_all_task_ids_statuses(job_id))


def get_latest_task_id_status(
        job_id: int) -> Union[Tuple[int, ManagedJobStatus], Tuple[None, None]]:
    """Returns the (task id, status) of the latest task of a job.

    The latest means the task that is currently being executed or to be started
    by the controller process. For example, in a managed job with 3 tasks, the
    first task is succeeded, and the second task is being executed. This will
    return (1, ManagedJobStatus.RUNNING).

    If the job_id does not exist, (None, None) will be returned.
    """
    id_statuses = _get_all_task_ids_statuses(job_id)
    if not id_statuses:
        return None, None
    task_id, status = id_statuses[-1]
    for task_id, status in id_statuses:
        if not status.is_terminal():
            break
    return task_id, status


def get_status(job_id: int) -> Optional[ManagedJobStatus]:
    _, status = get_latest_task_id_status(job_id)
    return status


def get_failure_reason(job_id: int) -> Optional[str]:
    """Get the failure reason of a job.

    If the job has multiple tasks, we return the first failure reason.
    """
    with db_utils.safe_cursor(_DB_PATH) as cursor:
        reason = cursor.execute(
            """\
            SELECT failure_reason FROM spot
            WHERE spot_job_id=(?)
            ORDER BY task_id ASC""", (job_id,)).fetchall()
        reason = [r[0] for r in reason if r[0] is not None]
        if not reason:
            return None
        return reason[0]


def get_managed_jobs(job_id: Optional[int] = None) -> List[Dict[str, Any]]:
    """Get managed jobs from the database."""
    job_filter = '' if job_id is None else f'WHERE spot.spot_job_id={job_id}'

    # Join spot and job_info tables to get the job name for each task.
    # We use LEFT OUTER JOIN mainly for backward compatibility, as for an
    # existing controller before #1982, the job_info table may not exist,
    # and all the managed jobs created before will not present in the
    # job_info.
    with db_utils.safe_cursor(_DB_PATH) as cursor:
        rows = cursor.execute(f"""\
            SELECT *
            FROM spot
            LEFT OUTER JOIN job_info
            ON spot.spot_job_id=job_info.spot_job_id
            {job_filter}
            ORDER BY spot.spot_job_id DESC, spot.task_id ASC""").fetchall()
        jobs = []
        for row in rows:
            job_dict = dict(zip(columns, row))
            job_dict['status'] = ManagedJobStatus(job_dict['status'])
            job_dict['schedule_state'] = ManagedJobScheduleState(
                job_dict['schedule_state'])
            if job_dict['job_name'] is None:
                job_dict['job_name'] = job_dict['task_name']
            jobs.append(job_dict)
        return jobs


def get_task_name(job_id: int, task_id: int) -> str:
    """Get the task name of a job."""
    with db_utils.safe_cursor(_DB_PATH) as cursor:
        task_name = cursor.execute(
            """\
            SELECT task_name FROM spot
            WHERE spot_job_id=(?)
            AND task_id=(?)""", (job_id, task_id)).fetchone()
        return task_name[0]


def get_latest_job_id() -> Optional[int]:
    """Get the latest job id."""
    with db_utils.safe_cursor(_DB_PATH) as cursor:
        rows = cursor.execute("""\
            SELECT spot_job_id FROM spot
            WHERE task_id=0
            ORDER BY submitted_at DESC LIMIT 1""")
        for (job_id,) in rows:
            return job_id
        return None


def get_task_specs(job_id: int, task_id: int) -> Dict[str, Any]:
    with db_utils.safe_cursor(_DB_PATH) as cursor:
        task_specs = cursor.execute(
            """\
            SELECT specs FROM spot
            WHERE spot_job_id=(?) AND task_id=(?)""",
            (job_id, task_id)).fetchone()
        return json.loads(task_specs[0])


def get_local_log_file(job_id: int, task_id: Optional[int]) -> Optional[str]:
    """Get the local log directory for a job."""
    filter_str = 'spot_job_id=(?)'
    filter_args = [job_id]
    if task_id is not None:
        filter_str += ' AND task_id=(?)'
        filter_args.append(task_id)
    with db_utils.safe_cursor(_DB_PATH) as cursor:
        local_log_file = cursor.execute(
            f'SELECT local_log_file FROM spot '
            f'WHERE {filter_str}', filter_args).fetchone()
        return local_log_file[-1] if local_log_file else None


# === Scheduler state functions ===
# Only the scheduler should call these functions. They may require holding the
# scheduler lock to work correctly.


def scheduler_set_waiting(job_id: int, dag_yaml_path: str) -> None:
    """Do not call without holding the scheduler lock."""
    with db_utils.safe_cursor(_DB_PATH) as cursor:
        updated_count = cursor.execute(
            'UPDATE job_info SET '
            'schedule_state = (?), dag_yaml_path = (?) '
            'WHERE spot_job_id = (?) AND schedule_state = (?)',
            (ManagedJobScheduleState.WAITING.value, dag_yaml_path, job_id,
             ManagedJobScheduleState.INACTIVE.value)).rowcount
        assert updated_count == 1, (job_id, updated_count)


def scheduler_set_launching(job_id: int,
                            current_state: ManagedJobScheduleState) -> None:
    """Do not call without holding the scheduler lock."""
    with db_utils.safe_cursor(_DB_PATH) as cursor:
        updated_count = cursor.execute(
            'UPDATE job_info SET '
            'schedule_state = (?) '
            'WHERE spot_job_id = (?) AND schedule_state = (?)',
            (ManagedJobScheduleState.LAUNCHING.value, job_id,
             current_state.value)).rowcount
        assert updated_count == 1, (job_id, updated_count)


def scheduler_set_alive(job_id: int) -> None:
    """Do not call without holding the scheduler lock."""
    with db_utils.safe_cursor(_DB_PATH) as cursor:
        updated_count = cursor.execute(
            'UPDATE job_info SET '
            'schedule_state = (?) '
            'WHERE spot_job_id = (?) AND schedule_state = (?)',
            (ManagedJobScheduleState.ALIVE.value, job_id,
             ManagedJobScheduleState.LAUNCHING.value)).rowcount
        assert updated_count == 1, (job_id, updated_count)


def scheduler_set_alive_waiting(job_id: int) -> None:
    """Do not call without holding the scheduler lock."""
    with db_utils.safe_cursor(_DB_PATH) as cursor:
        updated_count = cursor.execute(
            'UPDATE job_info SET '
            'schedule_state = (?) '
            'WHERE spot_job_id = (?) AND schedule_state = (?)',
            (ManagedJobScheduleState.ALIVE_WAITING.value, job_id,
             ManagedJobScheduleState.ALIVE.value)).rowcount
        assert updated_count == 1, (job_id, updated_count)


def scheduler_set_done(job_id: int, idempotent: bool = False) -> None:
    """Do not call without holding the scheduler lock."""
    with db_utils.safe_cursor(_DB_PATH) as cursor:
        updated_count = cursor.execute(
            'UPDATE job_info SET '
            'schedule_state = (?) '
            'WHERE spot_job_id = (?) AND schedule_state != (?)',
            (ManagedJobScheduleState.DONE.value, job_id,
             ManagedJobScheduleState.DONE.value)).rowcount
        if not idempotent:
            assert updated_count == 1, (job_id, updated_count)


def set_job_controller_pid(job_id: int, pid: int):
    with db_utils.safe_cursor(_DB_PATH) as cursor:
        updated_count = cursor.execute(
            'UPDATE job_info SET '
            'controller_pid = (?) '
            'WHERE spot_job_id = (?)', (pid, job_id)).rowcount
        assert updated_count == 1, (job_id, updated_count)


def get_job_schedule_state(job_id: int) -> ManagedJobScheduleState:
    with db_utils.safe_cursor(_DB_PATH) as cursor:
        state = cursor.execute(
            'SELECT schedule_state FROM job_info WHERE spot_job_id = (?)',
            (job_id,)).fetchone()[0]
        return ManagedJobScheduleState(state)


def get_num_launching_jobs() -> int:
    with db_utils.safe_cursor(_DB_PATH) as cursor:
        return cursor.execute(
            'SELECT COUNT(*) '
            'FROM job_info '
            'WHERE schedule_state = (?)',
            (ManagedJobScheduleState.LAUNCHING.value,)).fetchone()[0]


def get_num_alive_jobs() -> int:
    with db_utils.safe_cursor(_DB_PATH) as cursor:
        return cursor.execute(
            'SELECT COUNT(*) '
            'FROM job_info '
            'WHERE schedule_state IN (?, ?, ?)',
            (ManagedJobScheduleState.ALIVE_WAITING.value,
             ManagedJobScheduleState.LAUNCHING.value,
             ManagedJobScheduleState.ALIVE.value)).fetchone()[0]


def get_waiting_job() -> Optional[Dict[str, Any]]:
    """Get the next job that should transition to LAUNCHING.

    Backwards compatibility note: jobs submitted before #4485 will have no
    schedule_state and will be ignored by this SQL query.
    """
    with db_utils.safe_cursor(_DB_PATH) as cursor:
        row = cursor.execute(
            'SELECT spot_job_id, schedule_state, dag_yaml_path '
            'FROM job_info '
            'WHERE schedule_state in (?, ?) '
            'ORDER BY spot_job_id LIMIT 1',
            (ManagedJobScheduleState.WAITING.value,
             ManagedJobScheduleState.ALIVE_WAITING.value)).fetchone()
        return {
            'job_id': row[0],
            'schedule_state': ManagedJobScheduleState(row[1]),
            'dag_yaml_path': row[2],
        } if row is not None else None<|MERGE_RESOLUTION|>--- conflicted
+++ resolved
@@ -633,7 +633,6 @@
         return job_ids
 
 
-<<<<<<< HEAD
 def get_schedule_live_jobs(job_id: Optional[int]) -> List[Dict[str, Any]]:
     """Get jobs from the database that have a live schedule_state.
 
@@ -670,7 +669,8 @@
             }
             jobs.append(job_dict)
         return jobs
-=======
+
+
 def get_all_job_ids_by_name(name: Optional[str]) -> List[int]:
     """Get all job ids by name."""
     name_filter = ''
@@ -696,7 +696,6 @@
             ORDER BY spot.spot_job_id DESC""", field_values).fetchall()
         job_ids = [row[0] for row in rows if row[0] is not None]
         return job_ids
->>>>>>> fd1ac0e6
 
 
 def _get_all_task_ids_statuses(
