"""The database for managed jobs status."""
# TODO(zhwu): maybe use file based status instead of database, so
# that we can easily switch to a s3-based storage.
import asyncio
import enum
import functools
import ipaddress
import json
import sqlite3
import threading
import time
import typing
from typing import Any, Awaitable, Callable, Dict, List, Optional, Tuple, Union
import urllib.parse

import colorama
import sqlalchemy
from sqlalchemy import exc as sqlalchemy_exc
from sqlalchemy import orm
from sqlalchemy.dialects import postgresql
from sqlalchemy.dialects import sqlite
from sqlalchemy.ext import asyncio as sql_async
from sqlalchemy.ext import declarative

from sky import exceptions
from sky import sky_logging
from sky import skypilot_config
from sky.skylet import constants
from sky.utils import common_utils
from sky.utils.db import db_utils
from sky.utils.db import migration_utils

if typing.TYPE_CHECKING:
    from sqlalchemy.engine import row

    import sky

# Separate callback types for sync and async contexts
SyncCallbackType = Callable[[str], None]
AsyncCallbackType = Callable[[str], Awaitable[Any]]
CallbackType = Union[SyncCallbackType, AsyncCallbackType]

logger = sky_logging.init_logger(__name__)

_SQLALCHEMY_ENGINE: Optional[sqlalchemy.engine.Engine] = None
_SQLALCHEMY_ENGINE_ASYNC: Optional[sql_async.AsyncEngine] = None
_SQLALCHEMY_ENGINE_LOCK = threading.Lock()

_DB_RETRY_TIMES = 30

Base = declarative.declarative_base()

# === Database schema ===
# `spot` table contains all the finest-grained tasks, including all the
# tasks of a managed job (called spot for legacy reason, as it is generalized
# from the previous managed spot jobs). All tasks of the same job will have the
# same `spot_job_id`.
# The `job_name` column is now deprecated. It now holds the task's name, i.e.,
# the same content as the `task_name` column.
# The `job_id` is now not really a job id, but a only a unique
# identifier/primary key for all the tasks. We will use `spot_job_id`
# to identify the job.
# TODO(zhwu): schema migration may be needed.

spot_table = sqlalchemy.Table(
    'spot',
    Base.metadata,
    sqlalchemy.Column('job_id',
                      sqlalchemy.Integer,
                      primary_key=True,
                      autoincrement=True),
    sqlalchemy.Column('job_name', sqlalchemy.Text),
    sqlalchemy.Column('resources', sqlalchemy.Text),
    sqlalchemy.Column('submitted_at', sqlalchemy.Float),
    sqlalchemy.Column('status', sqlalchemy.Text),
    sqlalchemy.Column('run_timestamp', sqlalchemy.Text),
    sqlalchemy.Column('start_at', sqlalchemy.Float, server_default=None),
    sqlalchemy.Column('end_at', sqlalchemy.Float, server_default=None),
    sqlalchemy.Column('last_recovered_at',
                      sqlalchemy.Float,
                      server_default='-1'),
    sqlalchemy.Column('recovery_count', sqlalchemy.Integer, server_default='0'),
    sqlalchemy.Column('job_duration', sqlalchemy.Float, server_default='0'),
    sqlalchemy.Column('failure_reason', sqlalchemy.Text),
    sqlalchemy.Column('spot_job_id', sqlalchemy.Integer, index=True),
    sqlalchemy.Column('task_id', sqlalchemy.Integer, server_default='0'),
    sqlalchemy.Column('task_name', sqlalchemy.Text),
    sqlalchemy.Column('specs', sqlalchemy.Text),
    sqlalchemy.Column('local_log_file', sqlalchemy.Text, server_default=None),
    sqlalchemy.Column('metadata', sqlalchemy.Text, server_default='{}'),
)

job_info_table = sqlalchemy.Table(
    'job_info',
    Base.metadata,
    sqlalchemy.Column('spot_job_id',
                      sqlalchemy.Integer,
                      primary_key=True,
                      autoincrement=True),
    sqlalchemy.Column('name', sqlalchemy.Text),
    sqlalchemy.Column('schedule_state', sqlalchemy.Text),
    sqlalchemy.Column('controller_pid', sqlalchemy.Integer,
                      server_default=None),
    sqlalchemy.Column('dag_yaml_path', sqlalchemy.Text),
    sqlalchemy.Column('env_file_path', sqlalchemy.Text),
    sqlalchemy.Column('user_hash', sqlalchemy.Text),
    sqlalchemy.Column('workspace', sqlalchemy.Text, server_default=None),
    sqlalchemy.Column('priority',
                      sqlalchemy.Integer,
                      server_default=str(constants.DEFAULT_PRIORITY)),
    sqlalchemy.Column('entrypoint', sqlalchemy.Text, server_default=None),
    sqlalchemy.Column('original_user_yaml_path',
                      sqlalchemy.Text,
                      server_default=None),
    sqlalchemy.Column('pool', sqlalchemy.Text, server_default=None),
    sqlalchemy.Column('current_cluster_name',
                      sqlalchemy.Text,
                      server_default=None),
    sqlalchemy.Column('job_id_on_pool_cluster',
                      sqlalchemy.Integer,
                      server_default=None),
)

ha_recovery_script_table = sqlalchemy.Table(
    'ha_recovery_script',
    Base.metadata,
    sqlalchemy.Column('job_id', sqlalchemy.Integer, primary_key=True),
    sqlalchemy.Column('script', sqlalchemy.Text),
)


def create_table(engine: sqlalchemy.engine.Engine):
    # Enable WAL mode to avoid locking issues.
    # See: issue #3863, #1441 and PR #1509
    # https://github.com/microsoft/WSL/issues/2395
    # TODO(romilb): We do not enable WAL for WSL because of known issue in WSL.
    #  This may cause the database locked problem from WSL issue #1441.
    if (engine.dialect.name == db_utils.SQLAlchemyDialect.SQLITE.value and
            not common_utils.is_wsl()):
        try:
            with orm.Session(engine) as session:
                session.execute(sqlalchemy.text('PRAGMA journal_mode=WAL'))
                session.execute(sqlalchemy.text('PRAGMA synchronous=1'))
                session.commit()
        except sqlalchemy_exc.OperationalError as e:
            if 'database is locked' not in str(e):
                raise
            # If the database is locked, it is OK to continue, as the WAL mode
            # is not critical and is likely to be enabled by other processes.

    migration_utils.safe_alembic_upgrade(engine,
                                         migration_utils.SPOT_JOBS_DB_NAME,
                                         migration_utils.SPOT_JOBS_VERSION)


def force_no_postgres() -> bool:
    """Force no postgres.

    If the db is localhost on the api server, and we are not in consolidation
    mode, we must force using sqlite and not using the api server on the jobs
    controller.
    """
    conn_string = skypilot_config.get_nested(('db',), None)

    if conn_string:
        parsed = urllib.parse.urlparse(conn_string)
        # it freezes if we use the normal get_consolidation_mode function
        consolidation_mode = skypilot_config.get_nested(
            ('jobs', 'controller', 'consolidation_mode'), default_value=False)
        if ((parsed.hostname == 'localhost' or
             ipaddress.ip_address(parsed.hostname).is_loopback) and
                not consolidation_mode):
            return True
    return False


def initialize_and_get_db_async() -> sql_async.AsyncEngine:
    global _SQLALCHEMY_ENGINE_ASYNC
    if _SQLALCHEMY_ENGINE_ASYNC is not None:
        return _SQLALCHEMY_ENGINE_ASYNC
    with _SQLALCHEMY_ENGINE_LOCK:
        if _SQLALCHEMY_ENGINE_ASYNC is not None:
            return _SQLALCHEMY_ENGINE_ASYNC

        _SQLALCHEMY_ENGINE_ASYNC = migration_utils.get_engine('spot_jobs',
                                                              async_engine=True)

    # to create the table in case an async function gets called first
    initialize_and_get_db()
    return _SQLALCHEMY_ENGINE_ASYNC


# We wrap the sqlalchemy engine initialization in a thread
# lock to ensure that multiple threads do not initialize the
# engine which could result in a rare race condition where
# a session has already been created with _SQLALCHEMY_ENGINE = e1,
# and then another thread overwrites _SQLALCHEMY_ENGINE = e2
# which could result in e1 being garbage collected unexpectedly.
def initialize_and_get_db() -> sqlalchemy.engine.Engine:
    global _SQLALCHEMY_ENGINE
    if _SQLALCHEMY_ENGINE is not None:
        return _SQLALCHEMY_ENGINE

    with _SQLALCHEMY_ENGINE_LOCK:
        if _SQLALCHEMY_ENGINE is not None:
            return _SQLALCHEMY_ENGINE
        # get an engine to the db
        engine = migration_utils.get_engine('spot_jobs')

        # run migrations if needed
        create_table(engine)

        # return engine
        _SQLALCHEMY_ENGINE = engine
        return _SQLALCHEMY_ENGINE


def _init_db_async(func):
    """Initialize the async database. Add backoff to the function call."""

    @functools.wraps(func)
    async def wrapper(*args, **kwargs):
        if _SQLALCHEMY_ENGINE_ASYNC is None:
            # this may happen multiple times since there is no locking
            # here but thats fine, this is just a short circuit for the
            # common case.
            # pylint: disable=import-outside-toplevel
            from sky.jobs import utils as job_utils
            await job_utils.to_thread(initialize_and_get_db_async)

        backoff = common_utils.Backoff(initial_backoff=1, max_backoff_factor=5)
        last_exc = None
        for _ in range(_DB_RETRY_TIMES):
            try:
                return await func(*args, **kwargs)
            except sqlalchemy_exc.OperationalError as e:
                last_exc = e
            except asyncio.exceptions.TimeoutError as e:
                last_exc = e
            except OSError as e:
                last_exc = e
            except sqlalchemy.exc.TimeoutError as e:
                last_exc = e
            except sqlite3.OperationalError as e:
                last_exc = e
            except sqlalchemy.exc.InterfaceError as e:
                last_exc = e
            except sqlite3.InterfaceError:
                last_exc = e
            logger.debug(f'DB error: {last_exc}')
            await asyncio.sleep(backoff.current_backoff())
        raise last_exc

    return wrapper


def _init_db(func):
    """Initialize the database. Add backoff to the function call."""

    @functools.wraps(func)
    def wrapper(*args, **kwargs):
        if _SQLALCHEMY_ENGINE is None:
            # this may happen multiple times since there is no locking
            # here but thats fine, this is just a short circuit for the
            # common case.
            initialize_and_get_db()

        backoff = common_utils.Backoff(initial_backoff=1, max_backoff_factor=10)
        last_exc = None
        for _ in range(_DB_RETRY_TIMES):
            try:
                return func(*args, **kwargs)
            except sqlalchemy_exc.OperationalError as e:
                last_exc = e
            except asyncio.exceptions.TimeoutError as e:
                last_exc = e
            except OSError as e:
                last_exc = e
            except sqlalchemy.exc.TimeoutError as e:
                last_exc = e
            except sqlite3.OperationalError as e:
                last_exc = e
            except sqlalchemy.exc.InterfaceError as e:
                last_exc = e
            except sqlite3.InterfaceError:
                last_exc = e
            logger.debug(f'DB error: {last_exc}')
            time.sleep(backoff.current_backoff())
        raise last_exc

    return wrapper


# job_duration is the time a job actually runs (including the
# setup duration) before last_recover, excluding the provision
# and recovery time.
# If the job is not finished:
# total_job_duration = now() - last_recovered_at + job_duration
# If the job is not finished:
# total_job_duration = end_at - last_recovered_at + job_duration
#
# Column names to be used in the jobs dict returned to the caller,
# e.g., via sky jobs queue. These may not correspond to actual
# column names in the DB and it corresponds to the combined view
# by joining the spot and job_info tables.
def _get_jobs_dict(r: 'row.RowMapping') -> Dict[str, Any]:
    return {
        '_job_id': r['job_id'],  # from spot table
        '_task_name': r['job_name'],  # deprecated, from spot table
        'resources': r['resources'],
        'submitted_at': r['submitted_at'],
        'status': r['status'],
        'run_timestamp': r['run_timestamp'],
        'start_at': r['start_at'],
        'end_at': r['end_at'],
        'last_recovered_at': r['last_recovered_at'],
        'recovery_count': r['recovery_count'],
        'job_duration': r['job_duration'],
        'failure_reason': r['failure_reason'],
        'job_id': r[spot_table.c.spot_job_id],  # ambiguous, use table.column
        'task_id': r['task_id'],
        'task_name': r['task_name'],
        'specs': r['specs'],
        'local_log_file': r['local_log_file'],
        'metadata': r['metadata'],
        # columns from job_info table (some may be None for legacy jobs)
        '_job_info_job_id': r[job_info_table.c.spot_job_id
                             ],  # ambiguous, use table.column
        'job_name': r['name'],  # from job_info table
        'schedule_state': r['schedule_state'],
        'controller_pid': r['controller_pid'],
        'dag_yaml_path': r['dag_yaml_path'],
        'env_file_path': r['env_file_path'],
        'user_hash': r['user_hash'],
        'workspace': r['workspace'],
        'priority': r['priority'],
        'entrypoint': r['entrypoint'],
        'original_user_yaml_path': r['original_user_yaml_path'],
        'pool': r['pool'],
        'current_cluster_name': r['current_cluster_name'],
        'job_id_on_pool_cluster': r['job_id_on_pool_cluster'],
    }


class ManagedJobStatus(enum.Enum):
    """Managed job status, designed to be in serverless style.

    The ManagedJobStatus is a higher level status than the JobStatus.
    Each managed job submitted to a cluster will have a JobStatus
    on that cluster:
        JobStatus = [INIT, SETTING_UP, PENDING, RUNNING, ...]
    Whenever the cluster is preempted and recovered, the JobStatus
    will go through the statuses above again.
    That means during the lifetime of a managed job, its JobsStatus could be
    reset to INIT or SETTING_UP multiple times (depending on the preemptions).

    However, a managed job only has one ManagedJobStatus on the jobs controller.
        ManagedJobStatus = [PENDING, STARTING, RUNNING, ...]
    Mapping from JobStatus to ManagedJobStatus:
        INIT            ->  STARTING/RECOVERING
        SETTING_UP      ->  RUNNING
        PENDING         ->  RUNNING
        RUNNING         ->  RUNNING
        SUCCEEDED       ->  SUCCEEDED
        FAILED          ->  FAILED
        FAILED_SETUP    ->  FAILED_SETUP
    Not all statuses are in this list, since some ManagedJobStatuses are only
    possible while the cluster is INIT/STOPPED/not yet UP.
    Note that the JobStatus will not be stuck in PENDING, because each cluster
    is dedicated to a managed job, i.e. there should always be enough resource
    to run the job and the job will be immediately transitioned to RUNNING.

    You can see a state diagram for ManagedJobStatus in sky/jobs/README.md.
    """
    # PENDING: Waiting for the jobs controller to have a slot to run the
    # controller process.
    PENDING = 'PENDING'
    # SUBMITTED: This state used to be briefly set before immediately changing
    # to STARTING. Its use was removed in #5682. We keep it for backwards
    # compatibility, so we can still parse old jobs databases that may have jobs
    # in this state.
    # TODO(cooperc): remove this in v0.12.0
    DEPRECATED_SUBMITTED = 'SUBMITTED'
    # The submitted_at timestamp of the managed job in the 'spot' table will be
    # set to the time when the job controller begins running.
    # STARTING: The controller process is launching the cluster for the managed
    # job.
    STARTING = 'STARTING'
    # RUNNING: The job is submitted to the cluster, and is setting up or
    # running.
    # The start_at timestamp of the managed job in the 'spot' table will be set
    # to the time when the job is firstly transitioned to RUNNING.
    RUNNING = 'RUNNING'
    # RECOVERING: The cluster is preempted, and the controller process is
    # recovering the cluster (relaunching/failover).
    RECOVERING = 'RECOVERING'
    # CANCELLING: The job is requested to be cancelled by the user, and the
    # controller is cleaning up the cluster.
    CANCELLING = 'CANCELLING'
    # Terminal statuses
    # SUCCEEDED: The job is finished successfully.
    SUCCEEDED = 'SUCCEEDED'
    # CANCELLED: The job is cancelled by the user. When the managed job is in
    # CANCELLED status, the cluster has been cleaned up.
    CANCELLED = 'CANCELLED'
    # FAILED: The job is finished with failure from the user's program.
    FAILED = 'FAILED'
    # FAILED_SETUP: The job is finished with failure from the user's setup
    # script.
    FAILED_SETUP = 'FAILED_SETUP'
    # FAILED_PRECHECKS: the underlying `sky.launch` fails due to precheck
    # errors only. I.e., none of the failover exceptions, if any, is due to
    # resources unavailability. This exception includes the following cases:
    # 1. The optimizer cannot find a feasible solution.
    # 2. Precheck errors: invalid cluster name, failure in getting cloud user
    #    identity, or unsupported feature.
    FAILED_PRECHECKS = 'FAILED_PRECHECKS'
    # FAILED_NO_RESOURCE: The job is finished with failure because there is no
    # resource available in the cloud provider(s) to launch the cluster.
    FAILED_NO_RESOURCE = 'FAILED_NO_RESOURCE'
    # FAILED_CONTROLLER: The job is finished with failure because of unexpected
    # error in the controller process.
    FAILED_CONTROLLER = 'FAILED_CONTROLLER'

    def is_terminal(self) -> bool:
        return self in self.terminal_statuses()

    def is_failed(self) -> bool:
        return self in self.failure_statuses()

    def colored_str(self) -> str:
        color = _SPOT_STATUS_TO_COLOR[self]
        return f'{color}{self.value}{colorama.Style.RESET_ALL}'

    def __lt__(self, other) -> bool:
        status_list = list(ManagedJobStatus)
        return status_list.index(self) < status_list.index(other)

    @classmethod
    def terminal_statuses(cls) -> List['ManagedJobStatus']:
        return [
            cls.SUCCEEDED,
            cls.FAILED,
            cls.FAILED_SETUP,
            cls.FAILED_PRECHECKS,
            cls.FAILED_NO_RESOURCE,
            cls.FAILED_CONTROLLER,
            cls.CANCELLED,
        ]

    @classmethod
    def failure_statuses(cls) -> List['ManagedJobStatus']:
        return [
            cls.FAILED, cls.FAILED_SETUP, cls.FAILED_PRECHECKS,
            cls.FAILED_NO_RESOURCE, cls.FAILED_CONTROLLER
        ]

    @classmethod
    def processing_statuses(cls) -> List['ManagedJobStatus']:
        # Any status that is not terminal and is not CANCELLING.
        return [
            cls.PENDING,
            cls.STARTING,
            cls.RUNNING,
            cls.RECOVERING,
        ]


_SPOT_STATUS_TO_COLOR = {
    ManagedJobStatus.PENDING: colorama.Fore.BLUE,
    ManagedJobStatus.STARTING: colorama.Fore.BLUE,
    ManagedJobStatus.RUNNING: colorama.Fore.GREEN,
    ManagedJobStatus.RECOVERING: colorama.Fore.CYAN,
    ManagedJobStatus.SUCCEEDED: colorama.Fore.GREEN,
    ManagedJobStatus.FAILED: colorama.Fore.RED,
    ManagedJobStatus.FAILED_PRECHECKS: colorama.Fore.RED,
    ManagedJobStatus.FAILED_SETUP: colorama.Fore.RED,
    ManagedJobStatus.FAILED_NO_RESOURCE: colorama.Fore.RED,
    ManagedJobStatus.FAILED_CONTROLLER: colorama.Fore.RED,
    ManagedJobStatus.CANCELLING: colorama.Fore.YELLOW,
    ManagedJobStatus.CANCELLED: colorama.Fore.YELLOW,
    # TODO(cooperc): backwards compatibility, remove this in v0.12.0
    ManagedJobStatus.DEPRECATED_SUBMITTED: colorama.Fore.BLUE,
}


class ManagedJobScheduleState(enum.Enum):
    """Captures the state of the job from the scheduler's perspective.

    A job that predates the introduction of the scheduler will be INVALID.

    A newly created job will be INACTIVE.  The following transitions are valid:
    - INACTIVE -> WAITING: The job is "submitted" to the scheduler, and its job
      controller can be started.
    - WAITING -> LAUNCHING: The job controller is starting by the scheduler and
      may proceed to sky.launch.
    - LAUNCHING -> ALIVE: The launch attempt was completed. It may have
      succeeded or failed. The job controller is not allowed to sky.launch again
      without transitioning to ALIVE_WAITING and then LAUNCHING.
    - LAUNCHING -> ALIVE_BACKOFF: The launch failed to find resources, and is
      in backoff waiting for resources.
    - ALIVE -> ALIVE_WAITING: The job controller wants to sky.launch again,
      either for recovery or to launch a subsequent task.
    - ALIVE_BACKOFF -> ALIVE_WAITING: The backoff period has ended, and the job
      controller wants to try to launch again.
    - ALIVE_WAITING -> LAUNCHING: The scheduler has determined that the job
      controller may launch again.
    - LAUNCHING, ALIVE, or ALIVE_WAITING -> DONE: The job controller is exiting
      and the job is in some terminal status. In the future it may be possible
      to transition directly from WAITING or even INACTIVE to DONE if the job is
      cancelled.

    You can see a state diagram in sky/jobs/README.md.

    There is no well-defined mapping from the managed job status to schedule
    state or vice versa. (In fact, schedule state is defined on the job and
    status on the task.)
    - INACTIVE or WAITING should only be seen when a job is PENDING.
    - ALIVE_BACKOFF should only be seen when a job is STARTING.
    - ALIVE_WAITING should only be seen when a job is RECOVERING, has multiple
      tasks, or needs to retry launching.
    - LAUNCHING and ALIVE can be seen in many different statuses.
    - DONE should only be seen when a job is in a terminal status.
    Since state and status transitions are not atomic, it may be possible to
    briefly observe inconsistent states, like a job that just finished but
    hasn't yet transitioned to DONE.
    """
    # This job may have been created before scheduler was introduced in #4458.
    # This state is not used by scheduler but just for backward compatibility.
    # TODO(cooperc): remove this in v0.11.0
    INVALID = None
    # The job should be ignored by the scheduler.
    INACTIVE = 'INACTIVE'
    # The job is waiting to transition to LAUNCHING for the first time. The
    # scheduler should try to transition it, and when it does, it should start
    # the job controller.
    WAITING = 'WAITING'
    # The job is already alive, but wants to transition back to LAUNCHING,
    # e.g. for recovery, or launching later tasks in the DAG. The scheduler
    # should try to transition it to LAUNCHING.
    ALIVE_WAITING = 'ALIVE_WAITING'
    # The job is running sky.launch, or soon will, using a limited number of
    # allowed launch slots.
    LAUNCHING = 'LAUNCHING'
    # The job is alive, but is in backoff waiting for resources - a special case
    # of ALIVE.
    ALIVE_BACKOFF = 'ALIVE_BACKOFF'
    # The controller for the job is running, but it's not currently launching.
    ALIVE = 'ALIVE'
    # The job is in a terminal state. (Not necessarily SUCCEEDED.)
    DONE = 'DONE'


# === Status transition functions ===
@_init_db
def set_job_info(job_id: int, name: str, workspace: str, entrypoint: str):
    assert _SQLALCHEMY_ENGINE is not None
    with orm.Session(_SQLALCHEMY_ENGINE) as session:
        if (_SQLALCHEMY_ENGINE.dialect.name ==
                db_utils.SQLAlchemyDialect.SQLITE.value):
            insert_func = sqlite.insert
        elif (_SQLALCHEMY_ENGINE.dialect.name ==
              db_utils.SQLAlchemyDialect.POSTGRESQL.value):
            insert_func = postgresql.insert
        else:
            raise ValueError('Unsupported database dialect')
        insert_stmt = insert_func(job_info_table).values(
            spot_job_id=job_id,
            name=name,
            schedule_state=ManagedJobScheduleState.INACTIVE.value,
            workspace=workspace,
            entrypoint=entrypoint)
        session.execute(insert_stmt)
        session.commit()


@_init_db
def get_processing_jobs_count() -> int:
    assert _SQLALCHEMY_ENGINE is not None
    with orm.Session(_SQLALCHEMY_ENGINE) as session:
        return session.query(spot_table).filter(
            spot_table.c.status.in_([
                s.value for s in ManagedJobStatus.processing_statuses()
            ])).count()


@_init_db
def set_job_info_without_job_id(name: str, workspace: str, entrypoint: str,
                                pool: Optional[str]) -> int:
    assert _SQLALCHEMY_ENGINE is not None
    with orm.Session(_SQLALCHEMY_ENGINE) as session:
        if (_SQLALCHEMY_ENGINE.dialect.name ==
                db_utils.SQLAlchemyDialect.SQLITE.value):
            insert_func = sqlite.insert
        elif (_SQLALCHEMY_ENGINE.dialect.name ==
              db_utils.SQLAlchemyDialect.POSTGRESQL.value):
            insert_func = postgresql.insert
        else:
            raise ValueError('Unsupported database dialect')

        insert_stmt = insert_func(job_info_table).values(
            name=name,
            schedule_state=ManagedJobScheduleState.INACTIVE.value,
            workspace=workspace,
            entrypoint=entrypoint,
            pool=pool,
        )

        if (_SQLALCHEMY_ENGINE.dialect.name ==
                db_utils.SQLAlchemyDialect.SQLITE.value):
            result = session.execute(insert_stmt)
            ret = result.lastrowid
            session.commit()
            return ret
        elif (_SQLALCHEMY_ENGINE.dialect.name ==
              db_utils.SQLAlchemyDialect.POSTGRESQL.value):
            result = session.execute(
                insert_stmt.returning(job_info_table.c.spot_job_id))
            ret = result.scalar()
            session.commit()
            return ret
        else:
            raise ValueError('Unsupported database dialect')


@_init_db
def set_pending(
    job_id: int,
    task_id: int,
    task_name: str,
    resources_str: str,
    metadata: str,
):
    """Set the task to pending state."""
    assert _SQLALCHEMY_ENGINE is not None

    with orm.Session(_SQLALCHEMY_ENGINE) as session:
        session.execute(
            sqlalchemy.insert(spot_table).values(
                spot_job_id=job_id,
                task_id=task_id,
                task_name=task_name,
                resources=resources_str,
                metadata=metadata,
                status=ManagedJobStatus.PENDING.value,
            ))
        session.commit()


@_init_db
def set_starting(job_id: int, task_id: int, run_timestamp: str,
                 submit_time: float, resources_str: str,
                 specs: Dict[str, Union[str,
                                        int]], callback_func: CallbackType):
    """Set the task to starting state.

    Args:
        job_id: The managed job ID.
        task_id: The task ID.
        run_timestamp: The run_timestamp of the run. This will be used to
        determine the log directory of the managed task.
        submit_time: The time when the managed task is submitted.
        resources_str: The resources string of the managed task.
        specs: The specs of the managed task.
        callback_func: The callback function.
    """
    assert _SQLALCHEMY_ENGINE is not None
    # Use the timestamp in the `run_timestamp` ('sky-2022-10...'), to make
    # the log directory and submission time align with each other, so as to
    # make it easier to find them based on one of the values.
    # Also, using the earlier timestamp should be closer to the term
    # `submit_at`, which represents the time the managed task is submitted.
    logger.info('Launching the spot cluster...')
    with orm.Session(_SQLALCHEMY_ENGINE) as session:
        count = session.query(spot_table).filter(
            sqlalchemy.and_(
                spot_table.c.spot_job_id == job_id,
                spot_table.c.task_id == task_id,
                spot_table.c.status == ManagedJobStatus.PENDING.value,
                spot_table.c.end_at.is_(None),
            )).update({
                spot_table.c.resources: resources_str,
                spot_table.c.submitted_at: submit_time,
                spot_table.c.status: ManagedJobStatus.STARTING.value,
                spot_table.c.run_timestamp: run_timestamp,
                spot_table.c.specs: json.dumps(specs),
            })
        session.commit()
        if count != 1:
            raise exceptions.ManagedJobStatusError(
                'Failed to set the task to starting. '
                f'({count} rows updated)')
    # SUBMITTED is no longer used, but we keep it for backward compatibility.
    # TODO(cooperc): remove this in v0.12.0
    callback_func('SUBMITTED')
    callback_func('STARTING')


@_init_db_async
async def set_backoff_pending_async(job_id: int, task_id: int):
    """Set the task to PENDING state if it is in backoff.

    This should only be used to transition from STARTING or RECOVERING back to
    PENDING.
    """
    assert _SQLALCHEMY_ENGINE_ASYNC is not None
    async with sql_async.AsyncSession(_SQLALCHEMY_ENGINE_ASYNC) as session:
        count = await session.execute(
            sqlalchemy.update(spot_table).where(
                sqlalchemy.and_(
                    spot_table.c.spot_job_id == job_id,
                    spot_table.c.task_id == task_id,
                    spot_table.c.status.in_([
                        ManagedJobStatus.STARTING.value,
                        ManagedJobStatus.RECOVERING.value
                    ]),
                    spot_table.c.end_at.is_(None),
                )).values({spot_table.c.status: ManagedJobStatus.PENDING.value})
        )
        await session.commit()
        if count != 1:
            raise exceptions.ManagedJobStatusError(
                'Failed to set the task back to pending. '
                f'({count} rows updated)')
    # Do not call callback_func here, as we don't use the callback for PENDING.


@_init_db
async def set_restarting_async(job_id: int, task_id: int, recovering: bool):
    """Set the task back to STARTING or RECOVERING from PENDING.

    This should not be used for the initial transition from PENDING to STARTING.
    In that case, use set_starting instead. This function should only be used
    after using set_backoff_pending to transition back to PENDING during
    launch retry backoff.
    """
    assert _SQLALCHEMY_ENGINE_ASYNC is not None
    target_status = ManagedJobStatus.STARTING.value
    if recovering:
        target_status = ManagedJobStatus.RECOVERING.value
    async with sql_async.AsyncSession(_SQLALCHEMY_ENGINE_ASYNC) as session:
        result = await session.execute(
            sqlalchemy.update(spot_table).where(
                sqlalchemy.and_(
                    spot_table.c.spot_job_id == job_id,
                    spot_table.c.task_id == task_id,
                    spot_table.c.end_at.is_(None),
                )).values({spot_table.c.status: target_status}))
        count = result.rowcount
        await session.commit()
        logger.debug(f'back to {target_status}')
        if count != 1:
            raise exceptions.ManagedJobStatusError(
                f'Failed to set the task back to {target_status}. '
                f'({count} rows updated)')
    # Do not call callback_func here, as it should only be invoked for the
    # initial (pre-`set_backoff_pending`) transition to STARTING or RECOVERING.


@_init_db
def set_started(job_id: int, task_id: int, start_time: float,
                callback_func: CallbackType):
    """Set the task to started state."""
    assert _SQLALCHEMY_ENGINE is not None
    logger.info('Job started.')
    with orm.Session(_SQLALCHEMY_ENGINE) as session:
        count = session.query(spot_table).filter(
            sqlalchemy.and_(
                spot_table.c.spot_job_id == job_id,
                spot_table.c.task_id == task_id,
                spot_table.c.status.in_([
                    ManagedJobStatus.STARTING.value,
                    # If the task is empty, we will jump straight
                    # from PENDING to RUNNING
                    ManagedJobStatus.PENDING.value
                ]),
                spot_table.c.end_at.is_(None),
            )).update({
                spot_table.c.status: ManagedJobStatus.RUNNING.value,
                spot_table.c.start_at: start_time,
                spot_table.c.last_recovered_at: start_time,
            })
        session.commit()
        if count != 1:
            raise exceptions.ManagedJobStatusError(
                f'Failed to set the task to started. '
                f'({count} rows updated)')
    callback_func('STARTED')


@_init_db
def set_recovering(job_id: int, task_id: int, force_transit_to_recovering: bool,
                   callback_func: CallbackType):
    """Set the task to recovering state, and update the job duration."""
    assert _SQLALCHEMY_ENGINE is not None
    logger.info('=== Recovering... ===')
    # NOTE: if we are resuming from a controller failure and the previous status
    # is STARTING, the initial value of `last_recovered_at` might not be set
    # yet (default value -1). In this case, we should not add current timestamp.
    # Otherwise, the job duration will be incorrect (~55 years from 1970).
    current_time = time.time()

    with orm.Session(_SQLALCHEMY_ENGINE) as session:
        if force_transit_to_recovering:
            # For the HA job controller, it is possible that the jobs came from
            # any processing status to recovering. But it should not be any
            # terminal status as such jobs will not be recovered; and it should
            # not be CANCELLING as we will directly trigger a cleanup.
            status_condition = spot_table.c.status.in_(
                [s.value for s in ManagedJobStatus.processing_statuses()])
        else:
            status_condition = (
                spot_table.c.status == ManagedJobStatus.RUNNING.value)

        count = session.query(spot_table).filter(
            sqlalchemy.and_(
                spot_table.c.spot_job_id == job_id,
                spot_table.c.task_id == task_id,
                status_condition,
                spot_table.c.end_at.is_(None),
            )).update({
                spot_table.c.status: ManagedJobStatus.RECOVERING.value,
                spot_table.c.job_duration: sqlalchemy.case(
                    (spot_table.c.last_recovered_at >= 0,
                     spot_table.c.job_duration + current_time -
                     spot_table.c.last_recovered_at),
                    else_=spot_table.c.job_duration),
                spot_table.c.last_recovered_at: sqlalchemy.case(
                    (spot_table.c.last_recovered_at < 0, current_time),
                    else_=spot_table.c.last_recovered_at),
            })
        session.commit()
        if count != 1:
            raise exceptions.ManagedJobStatusError(
                f'Failed to set the task to recovering. '
                f'({count} rows updated)')
    callback_func('RECOVERING')


@_init_db
def set_succeeded(job_id: int, task_id: int, end_time: float,
                  callback_func: CallbackType):
    """Set the task to succeeded, if it is in a non-terminal state."""
    assert _SQLALCHEMY_ENGINE is not None
    with orm.Session(_SQLALCHEMY_ENGINE) as session:
        count = session.query(spot_table).filter(
            sqlalchemy.and_(
                spot_table.c.spot_job_id == job_id,
                spot_table.c.task_id == task_id,
                spot_table.c.status == ManagedJobStatus.RUNNING.value,
                spot_table.c.end_at.is_(None),
            )).update({
                spot_table.c.status: ManagedJobStatus.SUCCEEDED.value,
                spot_table.c.end_at: end_time,
            })
        session.commit()
        if count != 1:
            raise exceptions.ManagedJobStatusError(
                f'Failed to set the task to succeeded. '
                f'({count} rows updated)')
    callback_func('SUCCEEDED')
    logger.info('Job succeeded.')


@_init_db
def set_failed(
    job_id: int,
    task_id: Optional[int],
    failure_type: ManagedJobStatus,
    failure_reason: str,
    callback_func: Optional[CallbackType] = None,
    end_time: Optional[float] = None,
    override_terminal: bool = False,
):
    """Set an entire job or task to failed.

    By default, don't override tasks that are already terminal (that is, for
    which end_at is already set).

    Args:
        job_id: The job id.
        task_id: The task id. If None, all non-finished tasks of the job will
            be set to failed.
        failure_type: The failure type. One of ManagedJobStatus.FAILED_*.
        failure_reason: The failure reason.
        end_time: The end time. If None, the current time will be used.
        override_terminal: If True, override the current status even if end_at
            is already set.
    """
    assert _SQLALCHEMY_ENGINE is not None
    assert failure_type.is_failed(), failure_type
    end_time = time.time() if end_time is None else end_time

    fields_to_set: Dict[str, Any] = {
        spot_table.c.status: failure_type.value,
        spot_table.c.failure_reason: failure_reason,
    }
    with orm.Session(_SQLALCHEMY_ENGINE) as session:
        # Get previous status
        previous_status = session.execute(
            sqlalchemy.select(spot_table.c.status).where(
                spot_table.c.spot_job_id == job_id)).fetchone()[0]
        previous_status = ManagedJobStatus(previous_status)
        if previous_status == ManagedJobStatus.RECOVERING:
            # If the job is recovering, we should set the last_recovered_at to
            # the end_time, so that the end_at - last_recovered_at will not be
            # affect the job duration calculation.
            fields_to_set[spot_table.c.last_recovered_at] = end_time
        where_conditions = [spot_table.c.spot_job_id == job_id]
        if task_id is not None:
            where_conditions.append(spot_table.c.task_id == task_id)
        if override_terminal:
            # Use COALESCE for end_at to avoid overriding the existing end_at if
            # it's already set.
            fields_to_set[spot_table.c.end_at] = sqlalchemy.func.coalesce(
                spot_table.c.end_at, end_time)
        else:
            fields_to_set[spot_table.c.end_at] = end_time
            where_conditions.append(spot_table.c.end_at.is_(None))
        count = session.query(spot_table).filter(
            sqlalchemy.and_(*where_conditions)).update(fields_to_set)
        session.commit()
        updated = count > 0
    if callback_func and updated:
        callback_func('FAILED')
    logger.info(failure_reason)


@_init_db
def set_cancelling(job_id: int, callback_func: CallbackType):
    """Set tasks in the job as cancelling, if they are in non-terminal states.

    task_id is not needed, because we expect the job should be cancelled
    as a whole, and we should not cancel a single task.
    """
    assert _SQLALCHEMY_ENGINE is not None
    with orm.Session(_SQLALCHEMY_ENGINE) as session:
        count = session.query(spot_table).filter(
            sqlalchemy.and_(
                spot_table.c.spot_job_id == job_id,
                spot_table.c.end_at.is_(None),
            )).update({spot_table.c.status: ManagedJobStatus.CANCELLING.value})
        session.commit()
        updated = count > 0
    if updated:
        logger.info('Cancelling the job...')
        callback_func('CANCELLING')
    else:
        logger.info('Cancellation skipped, job is already terminal')


@_init_db
def set_pending_cancelled(job_id: int):
    """Set the job as pending cancelled, if it is in non-terminal states."""
    assert _SQLALCHEMY_ENGINE is not None
    with orm.Session(_SQLALCHEMY_ENGINE) as session:
        # Subquery to get the spot_job_ids that match the joined condition
        subquery = session.query(spot_table.c.job_id).join(
            job_info_table,
            spot_table.c.spot_job_id == job_info_table.c.spot_job_id).filter(
                spot_table.c.spot_job_id == job_id,
                spot_table.c.status == ManagedJobStatus.PENDING.value,
                sqlalchemy.or_(
                    job_info_table.c.schedule_state ==
                    ManagedJobScheduleState.WAITING.value,
                    job_info_table.c.schedule_state ==
                    ManagedJobScheduleState.INACTIVE.value,
                ),
            ).subquery()

        count = session.query(spot_table).filter(
            spot_table.c.job_id.in_(subquery)).update(
                {spot_table.c.status: ManagedJobStatus.CANCELLED.value},
                synchronize_session=False)
        session.commit()
        return count > 0


@_init_db
def set_cancelled(job_id: int, callback_func: CallbackType):
    """Set tasks in the job as cancelled, if they are in CANCELLING state.

    The set_cancelling should be called before this function.
    """
    assert _SQLALCHEMY_ENGINE is not None
    with orm.Session(_SQLALCHEMY_ENGINE) as session:
        count = session.query(spot_table).filter(
            sqlalchemy.and_(
                spot_table.c.spot_job_id == job_id,
                spot_table.c.status == ManagedJobStatus.CANCELLING.value,
            )).update({
                spot_table.c.status: ManagedJobStatus.CANCELLED.value,
                spot_table.c.end_at: time.time(),
            })
        session.commit()
        updated = count > 0
    if updated:
        logger.info('Job cancelled.')
        callback_func('CANCELLED')
    else:
        logger.info('Cancellation skipped, job is not CANCELLING')


@_init_db
def set_local_log_file(job_id: int, task_id: Optional[int],
                       local_log_file: str):
    """Set the local log file for a job."""
    assert _SQLALCHEMY_ENGINE is not None
    with orm.Session(_SQLALCHEMY_ENGINE) as session:
        where_conditions = [spot_table.c.spot_job_id == job_id]
        if task_id is not None:
            where_conditions.append(spot_table.c.task_id == task_id)
        session.query(spot_table).filter(
            sqlalchemy.and_(*where_conditions)).update(
                {spot_table.c.local_log_file: local_log_file})
        session.commit()


# ======== utility functions ========
@_init_db
def get_nonterminal_job_ids_by_name(name: Optional[str],
                                    all_users: bool = False) -> List[int]:
    """Get non-terminal job ids by name."""
    assert _SQLALCHEMY_ENGINE is not None

    with orm.Session(_SQLALCHEMY_ENGINE) as session:
        # Build the query using SQLAlchemy core
        query = sqlalchemy.select(
            spot_table.c.spot_job_id.distinct()).select_from(
                spot_table.outerjoin(
                    job_info_table,
                    spot_table.c.spot_job_id == job_info_table.c.spot_job_id,
                ))
        where_conditions = [
            ~spot_table.c.status.in_([
                status.value for status in ManagedJobStatus.terminal_statuses()
            ])
        ]
        if name is None and not all_users:
            where_conditions.append(
                job_info_table.c.user_hash == common_utils.get_user_hash())
        if name is not None:
            # We match the job name from `job_info` for the jobs submitted after
            # #1982, and from `spot` for the jobs submitted before #1982, whose
            # job_info is not available.
            where_conditions.append(
                sqlalchemy.or_(
                    job_info_table.c.name == name,
                    sqlalchemy.and_(job_info_table.c.name.is_(None),
                                    spot_table.c.task_name == name),
                ))
        query = query.where(sqlalchemy.and_(*where_conditions)).order_by(
            spot_table.c.spot_job_id.desc())
        rows = session.execute(query).fetchall()
        job_ids = [row[0] for row in rows if row[0] is not None]
        return job_ids


@_init_db
def get_schedule_live_jobs(job_id: Optional[int]) -> List[Dict[str, Any]]:
    """Get jobs from the database that have a live schedule_state.

    This should return job(s) that are not INACTIVE, WAITING, or DONE.  So a
    returned job should correspond to a live job controller process, with one
    exception: the job may have just transitioned from WAITING to LAUNCHING, but
    the controller process has not yet started.
    """
    assert _SQLALCHEMY_ENGINE is not None

    with orm.Session(_SQLALCHEMY_ENGINE) as session:
        query = sqlalchemy.select(
            job_info_table.c.spot_job_id,
            job_info_table.c.schedule_state,
            job_info_table.c.controller_pid,
        ).where(~job_info_table.c.schedule_state.in_([
            ManagedJobScheduleState.INACTIVE.value,
            ManagedJobScheduleState.WAITING.value,
            ManagedJobScheduleState.DONE.value,
        ]))

        if job_id is not None:
            query = query.where(job_info_table.c.spot_job_id == job_id)

        query = query.order_by(job_info_table.c.spot_job_id.desc())

        rows = session.execute(query).fetchall()
        jobs = []
        for row in rows:
            job_dict = {
                'job_id': row[0],
                'schedule_state': ManagedJobScheduleState(row[1]),
                'controller_pid': row[2],
            }
            jobs.append(job_dict)
        return jobs


@_init_db
def get_jobs_to_check_status(job_id: Optional[int] = None) -> List[int]:
    """Get jobs that need controller process checking.

    Args:
        job_id: Optional job ID to check. If None, checks all jobs.

    Returns a list of job_ids, including the following:
    - Jobs that have a schedule_state that is not DONE
    - Jobs have schedule_state DONE but are in a non-terminal status
    - Legacy jobs (that is, no schedule state) that are in non-terminal status
    """
    assert _SQLALCHEMY_ENGINE is not None

    with orm.Session(_SQLALCHEMY_ENGINE) as session:
        terminal_status_values = [
            status.value for status in ManagedJobStatus.terminal_statuses()
        ]

        query = sqlalchemy.select(
            spot_table.c.spot_job_id.distinct()).select_from(
                spot_table.outerjoin(
                    job_info_table,
                    spot_table.c.spot_job_id == job_info_table.c.spot_job_id))

        # Get jobs that are either:
        # 1. Have schedule state that is not DONE, or
        # 2. Have schedule state DONE AND are in non-terminal status (unexpected
        #    inconsistent state), or
        # 3. Have no schedule state (legacy) AND are in non-terminal status

        # non-legacy jobs that are not DONE
        condition1 = sqlalchemy.and_(
            job_info_table.c.schedule_state.is_not(None),
            job_info_table.c.schedule_state !=
            ManagedJobScheduleState.DONE.value)
        # legacy or that are in non-terminal status or
        # DONE jobs that are in non-terminal status
        condition2 = sqlalchemy.and_(
            sqlalchemy.or_(
                # legacy jobs
                job_info_table.c.schedule_state.is_(None),
                # non-legacy DONE jobs
                job_info_table.c.schedule_state ==
                ManagedJobScheduleState.DONE.value),
            # non-terminal
            ~spot_table.c.status.in_(terminal_status_values),
        )
        where_condition = sqlalchemy.or_(condition1, condition2)
        if job_id is not None:
            where_condition = sqlalchemy.and_(
                where_condition, spot_table.c.spot_job_id == job_id)

        query = query.where(where_condition).order_by(
            spot_table.c.spot_job_id.desc())

        rows = session.execute(query).fetchall()
        return [row[0] for row in rows if row[0] is not None]


@_init_db
def get_all_job_ids_by_name(name: Optional[str]) -> List[int]:
    """Get all job ids by name."""
    assert _SQLALCHEMY_ENGINE is not None

    with orm.Session(_SQLALCHEMY_ENGINE) as session:
        query = sqlalchemy.select(
            spot_table.c.spot_job_id.distinct()).select_from(
                spot_table.outerjoin(
                    job_info_table,
                    spot_table.c.spot_job_id == job_info_table.c.spot_job_id))
        if name is not None:
            # We match the job name from `job_info` for the jobs submitted after
            # #1982, and from `spot` for the jobs submitted before #1982, whose
            # job_info is not available.
            name_condition = sqlalchemy.or_(
                job_info_table.c.name == name,
                sqlalchemy.and_(job_info_table.c.name.is_(None),
                                spot_table.c.task_name == name))
            query = query.where(name_condition)
        query = query.order_by(spot_table.c.spot_job_id.desc())
        rows = session.execute(query).fetchall()
        job_ids = [row[0] for row in rows if row[0] is not None]
        return job_ids


@_init_db
def _get_all_task_ids_statuses(
        job_id: int) -> List[Tuple[int, ManagedJobStatus]]:
    assert _SQLALCHEMY_ENGINE is not None
    with orm.Session(_SQLALCHEMY_ENGINE) as session:
        id_statuses = session.execute(
            sqlalchemy.select(
                spot_table.c.task_id,
                spot_table.c.status,
            ).where(spot_table.c.spot_job_id == job_id).order_by(
                spot_table.c.task_id.asc())).fetchall()
        return [(row[0], ManagedJobStatus(row[1])) for row in id_statuses]


@_init_db
def get_all_task_ids_names_statuses_logs(
        job_id: int) -> List[Tuple[int, str, ManagedJobStatus, str]]:
    assert _SQLALCHEMY_ENGINE is not None
    with orm.Session(_SQLALCHEMY_ENGINE) as session:
        id_names = session.execute(
            sqlalchemy.select(
                spot_table.c.task_id,
                spot_table.c.task_name,
                spot_table.c.status,
                spot_table.c.local_log_file,
            ).where(spot_table.c.spot_job_id == job_id).order_by(
                spot_table.c.task_id.asc())).fetchall()
        return [(row[0], row[1], ManagedJobStatus(row[2]), row[3])
                for row in id_names]


@_init_db
def get_job_status_with_task_id(job_id: int,
                                task_id: int) -> Optional[ManagedJobStatus]:
    assert _SQLALCHEMY_ENGINE is not None
    with orm.Session(_SQLALCHEMY_ENGINE) as session:
        status = session.execute(
            sqlalchemy.select(spot_table.c.status).where(
                sqlalchemy.and_(spot_table.c.spot_job_id == job_id,
                                spot_table.c.task_id == task_id))).fetchone()
        return ManagedJobStatus(status[0]) if status else None


def get_num_tasks(job_id: int) -> int:
    return len(_get_all_task_ids_statuses(job_id))


def get_latest_task_id_status(
        job_id: int) -> Union[Tuple[int, ManagedJobStatus], Tuple[None, None]]:
    """Returns the (task id, status) of the latest task of a job.

    The latest means the task that is currently being executed or to be started
    by the controller process. For example, in a managed job with 3 tasks, the
    first task is succeeded, and the second task is being executed. This will
    return (1, ManagedJobStatus.RUNNING).

    If the job_id does not exist, (None, None) will be returned.
    """
    id_statuses = _get_all_task_ids_statuses(job_id)
    if not id_statuses:
        return None, None
    task_id, status = next(
        ((tid, st) for tid, st in id_statuses if not st.is_terminal()),
        id_statuses[-1],
    )
    # Unpack the tuple first, or it triggers a Pylint's bug on recognizing
    # the return type.
    return task_id, status


@_init_db
def get_job_controller_pid(job_id: int) -> Optional[int]:
    assert _SQLALCHEMY_ENGINE is not None
    with orm.Session(_SQLALCHEMY_ENGINE) as session:
        pid = session.execute(
            sqlalchemy.select(job_info_table.c.controller_pid).where(
                job_info_table.c.spot_job_id == job_id)).fetchone()
        return pid[0] if pid else None


def get_status(job_id: int) -> Optional[ManagedJobStatus]:
    _, status = get_latest_task_id_status(job_id)
    return status


@_init_db
def get_failure_reason(job_id: int) -> Optional[str]:
    """Get the failure reason of a job.

    If the job has multiple tasks, we return the first failure reason.
    """
    assert _SQLALCHEMY_ENGINE is not None
    with orm.Session(_SQLALCHEMY_ENGINE) as session:
        reason = session.execute(
            sqlalchemy.select(spot_table.c.failure_reason).where(
                spot_table.c.spot_job_id == job_id).order_by(
                    spot_table.c.task_id.asc())).fetchall()
        reason = [r[0] for r in reason if r[0] is not None]
        if not reason:
            return None
        return reason[0]


@_init_db
def get_managed_jobs(job_id: Optional[int] = None) -> List[Dict[str, Any]]:
    """Get managed jobs from the database."""
    assert _SQLALCHEMY_ENGINE is not None

    # Join spot and job_info tables to get the job name for each task.
    # We use LEFT OUTER JOIN mainly for backward compatibility, as for an
    # existing controller before #1982, the job_info table may not exist,
    # and all the managed jobs created before will not present in the
    # job_info.
    # Note: we will get the user_hash here, but don't try to call
    # global_user_state.get_user() on it. This runs on the controller, which may
    # not have the user info. Prefer to do it on the API server side.
    query = sqlalchemy.select(spot_table, job_info_table).select_from(
        spot_table.outerjoin(
            job_info_table,
            spot_table.c.spot_job_id == job_info_table.c.spot_job_id))
    if job_id is not None:
        query = query.where(spot_table.c.spot_job_id == job_id)
    query = query.order_by(spot_table.c.spot_job_id.desc(),
                           spot_table.c.task_id.asc())
    rows = None
    with orm.Session(_SQLALCHEMY_ENGINE) as session:
        rows = session.execute(query).fetchall()
    jobs = []
    for row in rows:
        job_dict = _get_jobs_dict(row._mapping)  # pylint: disable=protected-access
        job_dict['status'] = ManagedJobStatus(job_dict['status'])
        job_dict['schedule_state'] = ManagedJobScheduleState(
            job_dict['schedule_state'])
        if job_dict['job_name'] is None:
            job_dict['job_name'] = job_dict['task_name']
        job_dict['metadata'] = json.loads(job_dict['metadata'])

        # Add user YAML content for managed jobs.
        yaml_path = job_dict.get('original_user_yaml_path')
        if yaml_path:
            try:
                with open(yaml_path, 'r', encoding='utf-8') as f:
                    job_dict['user_yaml'] = f.read()
            except (FileNotFoundError, IOError, OSError):
                job_dict['user_yaml'] = None
        else:
            job_dict['user_yaml'] = None

        jobs.append(job_dict)
    return jobs


@_init_db
def get_task_name(job_id: int, task_id: int) -> str:
    """Get the task name of a job."""
    assert _SQLALCHEMY_ENGINE is not None
    with orm.Session(_SQLALCHEMY_ENGINE) as session:
        task_name = session.execute(
            sqlalchemy.select(spot_table.c.task_name).where(
                sqlalchemy.and_(
                    spot_table.c.spot_job_id == job_id,
                    spot_table.c.task_id == task_id,
                ))).fetchone()
        return task_name[0]


@_init_db_async
async def get_task_name_async(job_id: int, task_id: int) -> str:
    """Get the task name of a job."""
    assert _SQLALCHEMY_ENGINE is not None
    async with orm.Session(_SQLALCHEMY_ENGINE_ASYNC) as session:
        task_name = await session.execute(
            sqlalchemy.select(spot_table.c.task_name).where(
                sqlalchemy.and_(
                    spot_table.c.spot_job_id == job_id,
                    spot_table.c.task_id == task_id,
                ))).fetchone()
        return task_name[0]


@_init_db
def get_latest_job_id() -> Optional[int]:
    """Get the latest job id."""
    assert _SQLALCHEMY_ENGINE is not None
    with orm.Session(_SQLALCHEMY_ENGINE) as session:
        job_id = session.execute(
            sqlalchemy.select(spot_table.c.spot_job_id).where(
                spot_table.c.task_id == 0).order_by(
                    spot_table.c.submitted_at.desc()).limit(1)).fetchone()
        return job_id[0] if job_id else None


@_init_db
def get_task_specs(job_id: int, task_id: int) -> Dict[str, Any]:
    assert _SQLALCHEMY_ENGINE is not None
    with orm.Session(_SQLALCHEMY_ENGINE) as session:
        task_specs = session.execute(
            sqlalchemy.select(spot_table.c.specs).where(
                sqlalchemy.and_(
                    spot_table.c.spot_job_id == job_id,
                    spot_table.c.task_id == task_id,
                ))).fetchone()
        return json.loads(task_specs[0])


@_init_db
def get_local_log_file(job_id: int, task_id: Optional[int]) -> Optional[str]:
    """Get the local log directory for a job."""
    assert _SQLALCHEMY_ENGINE is not None

    with orm.Session(_SQLALCHEMY_ENGINE) as session:
        where_conditions = [spot_table.c.spot_job_id == job_id]
        if task_id is not None:
            where_conditions.append(spot_table.c.task_id == task_id)
        local_log_file = session.execute(
            sqlalchemy.select(spot_table.c.local_log_file).where(
                sqlalchemy.and_(*where_conditions))).fetchone()
        return local_log_file[-1] if local_log_file else None


# === Scheduler state functions ===
# Only the scheduler should call these functions. They may require holding the
# scheduler lock to work correctly.


@_init_db
def scheduler_set_waiting(job_id: int, dag_yaml_path: str,
                          original_user_yaml_path: str, env_file_path: str,
                          user_hash: str, priority: int, pool: Optional[str],
                          controller_pid: Optional[int]):
    """Do not call without holding the scheduler lock.

    Returns: Whether this is a recovery run or not.
        If this is a recovery run, the job may already be in the WAITING
        state and the update will not change the schedule_state (hence the
        updated_count will be 0). In this case, we return True.
        Otherwise, we return False.
    """
    assert _SQLALCHEMY_ENGINE is not None
    with orm.Session(_SQLALCHEMY_ENGINE) as session:
        updated_count = session.query(job_info_table).filter(
            sqlalchemy.and_(
                job_info_table.c.spot_job_id == job_id,
                job_info_table.c.controller_pid == controller_pid,
            )
        ).update({
            job_info_table.c.schedule_state:
                ManagedJobScheduleState.WAITING.value,
            job_info_table.c.dag_yaml_path: dag_yaml_path,
            job_info_table.c.original_user_yaml_path: original_user_yaml_path,
            job_info_table.c.env_file_path: env_file_path,
            job_info_table.c.user_hash: user_hash,
            job_info_table.c.priority: priority,
            job_info_table.c.pool: pool,
        })
        session.commit()
        assert updated_count <= 1, (job_id, updated_count)


@_init_db
def get_pool_from_job_id(job_id: int) -> Optional[str]:
    """Get the pool from the job id."""
    assert _SQLALCHEMY_ENGINE is not None
    with orm.Session(_SQLALCHEMY_ENGINE) as session:
        pool = session.execute(
            sqlalchemy.select(job_info_table.c.pool).where(
                job_info_table.c.spot_job_id == job_id)).fetchone()
        return pool[0] if pool else None


@_init_db
def set_current_cluster_name(job_id: int, current_cluster_name: str) -> None:
    """Set the current cluster name for a job."""
    assert _SQLALCHEMY_ENGINE is not None
    with orm.Session(_SQLALCHEMY_ENGINE) as session:
        session.query(job_info_table).filter(
            job_info_table.c.spot_job_id == job_id).update(
                {job_info_table.c.current_cluster_name: current_cluster_name})
        session.commit()


@_init_db_async
async def set_job_id_on_pool_cluster_async(job_id: int,
                                           job_id_on_pool_cluster: int) -> None:
    """Set the job id on the pool cluster for a job."""
    assert _SQLALCHEMY_ENGINE_ASYNC is not None
    async with sql_async.AsyncSession(_SQLALCHEMY_ENGINE_ASYNC) as session:
        await session.execute(job_info_table.c.spot_job_id == job_id).update(
            {job_info_table.c.job_id_on_pool_cluster: job_id_on_pool_cluster})
        await session.commit()


@_init_db
def get_pool_submit_info(job_id: int) -> Tuple[Optional[str], Optional[int]]:
    """Get the cluster name and job id on the pool from the managed job id."""
    assert _SQLALCHEMY_ENGINE is not None
    with orm.Session(_SQLALCHEMY_ENGINE) as session:
        info = session.execute(
            sqlalchemy.select(
                job_info_table.c.current_cluster_name,
                job_info_table.c.job_id_on_pool_cluster).where(
                    job_info_table.c.spot_job_id == job_id)).fetchone()
        if info is None:
            return None, None
        return info[0], info[1]


@_init_db_async
async def get_pool_submit_info_async(
        job_id: int) -> Tuple[Optional[str], Optional[int]]:
    """Get the cluster name and job id on the pool from the managed job id."""
    assert _SQLALCHEMY_ENGINE_ASYNC is not None
    async with orm.Session(_SQLALCHEMY_ENGINE_ASYNC) as session:
        info = await session.execute(
            sqlalchemy.select(job_info_table.c.current_cluster_name,
                              job_info_table.c.job_id_on_pool_cluster).where(
                                  job_info_table.c.spot_job_id == job_id)
        ).fetchone()
        if info is None:
            return None, None
        return info[0], info[1]


@_init_db
def scheduler_set_launching(job_id: int,
                            current_state: ManagedJobScheduleState) -> None:
    """Do not call without holding the scheduler lock."""
    assert _SQLALCHEMY_ENGINE is not None
    with orm.Session(_SQLALCHEMY_ENGINE) as session:
        updated_count = session.query(job_info_table).filter(
            sqlalchemy.and_(
                job_info_table.c.spot_job_id == job_id,
                job_info_table.c.schedule_state == current_state.value,
            )).update({
                job_info_table.c.schedule_state:
                    ManagedJobScheduleState.LAUNCHING.value
            })
        session.commit()
        assert updated_count == 1, (job_id, updated_count)


@_init_db_async
async def scheduler_set_alive_async(job_id: int) -> None:
    """Do not call without holding the scheduler lock."""
    assert _SQLALCHEMY_ENGINE_ASYNC is not None
    async with sql_async.AsyncSession(_SQLALCHEMY_ENGINE_ASYNC) as session:
        result = await session.execute(
            sqlalchemy.update(job_info_table).where(
                sqlalchemy.and_(
                    job_info_table.c.spot_job_id == job_id,
                    job_info_table.c.schedule_state ==
                    ManagedJobScheduleState.LAUNCHING.value,
                )).values({
                    job_info_table.c.schedule_state:
                        ManagedJobScheduleState.ALIVE.value
                }))
        changes = result.rowcount
        await session.commit()
        assert changes == 1, (job_id, changes)


@_init_db
def scheduler_set_alive_backoff(job_id: int) -> None:
    """Do not call without holding the scheduler lock."""
    assert _SQLALCHEMY_ENGINE is not None
    with orm.Session(_SQLALCHEMY_ENGINE) as session:
        updated_count = session.query(job_info_table).filter(
            sqlalchemy.and_(
                job_info_table.c.spot_job_id == job_id,
                job_info_table.c.schedule_state ==
                ManagedJobScheduleState.LAUNCHING.value,
            )).update({
                job_info_table.c.schedule_state:
                    ManagedJobScheduleState.ALIVE_BACKOFF.value
            })
        session.commit()
        assert updated_count == 1, (job_id, updated_count)


@_init_db_async
async def scheduler_set_alive_waiting_async(job_id: int) -> None:
    """Do not call without holding the scheduler lock."""
    assert _SQLALCHEMY_ENGINE_ASYNC is not None
    async with sql_async.AsyncSession(_SQLALCHEMY_ENGINE_ASYNC) as session:
        result = await session.execute(
            sqlalchemy.update(job_info_table).where(
                sqlalchemy.and_(
                    job_info_table.c.spot_job_id == job_id,
                    job_info_table.c.schedule_state.in_([
                        ManagedJobScheduleState.ALIVE.value,
                        ManagedJobScheduleState.ALIVE_BACKOFF.value,
                    ]))).values({
                        job_info_table.c.schedule_state:
                            ManagedJobScheduleState.ALIVE_WAITING.value
                    }))
        updated_count = result.rowcount
        await session.commit()
        assert updated_count == 1, (job_id, updated_count)


@_init_db
def scheduler_set_done(job_id: int) -> None:
    """Do not call without holding the scheduler lock."""
    assert _SQLALCHEMY_ENGINE is not None
    with orm.Session(_SQLALCHEMY_ENGINE) as session:
        session.query(job_info_table).filter(
            sqlalchemy.and_(
                job_info_table.c.spot_job_id == job_id,
                job_info_table.c.schedule_state !=
                ManagedJobScheduleState.DONE.value,
            )).update({
                job_info_table.c.schedule_state:
                    ManagedJobScheduleState.DONE.value
            })
        session.commit()


@_init_db
def set_job_controller_pid(job_id: int, pid: int):
    assert _SQLALCHEMY_ENGINE is not None
    with orm.Session(_SQLALCHEMY_ENGINE) as session:
        updated_count = session.query(job_info_table).filter_by(
            spot_job_id=job_id).update({job_info_table.c.controller_pid: pid})
        session.commit()
        assert updated_count == 1, (job_id, updated_count)


@_init_db
def get_job_schedule_state(job_id: int) -> ManagedJobScheduleState:
    assert _SQLALCHEMY_ENGINE is not None
    with orm.Session(_SQLALCHEMY_ENGINE) as session:
        state = session.execute(
            sqlalchemy.select(job_info_table.c.schedule_state).where(
                job_info_table.c.spot_job_id == job_id)).fetchone()[0]
        return ManagedJobScheduleState(state)


@_init_db
def get_num_launching_jobs() -> int:
    assert _SQLALCHEMY_ENGINE is not None
    with orm.Session(_SQLALCHEMY_ENGINE) as session:
        return session.execute(
            sqlalchemy.select(
                sqlalchemy.func.count()  # pylint: disable=not-callable
            ).select_from(job_info_table).where(
                sqlalchemy.and_(
                    job_info_table.c.schedule_state ==
                    ManagedJobScheduleState.LAUNCHING.value,
                    # We only count jobs that are not in the pool, because the
                    # job in the pool does not actually calling the sky.launch.
                    job_info_table.c.pool.is_(None)))).fetchone()[0]


@_init_db
def get_num_alive_jobs(pool: Optional[str] = None) -> int:
    assert _SQLALCHEMY_ENGINE is not None
    with orm.Session(_SQLALCHEMY_ENGINE) as session:
        where_conditions = [
            job_info_table.c.schedule_state.in_([
                ManagedJobScheduleState.ALIVE_WAITING.value,
                ManagedJobScheduleState.LAUNCHING.value,
                ManagedJobScheduleState.ALIVE.value,
                ManagedJobScheduleState.ALIVE_BACKOFF.value,
            ])
        ]

        if pool is not None:
            where_conditions.append(job_info_table.c.pool == pool)

        return session.execute(
            sqlalchemy.select(
                sqlalchemy.func.count()  # pylint: disable=not-callable
            ).select_from(job_info_table).where(
                sqlalchemy.and_(*where_conditions))).fetchone()[0]


@_init_db
def get_nonterminal_job_ids_by_pool(pool: str,
                                    cluster_name: Optional[str] = None
                                   ) -> List[int]:
    """Get nonterminal job ids in a pool."""
    assert _SQLALCHEMY_ENGINE is not None

    with orm.Session(_SQLALCHEMY_ENGINE) as session:
        query = sqlalchemy.select(
            spot_table.c.spot_job_id.distinct()).select_from(
                spot_table.outerjoin(
                    job_info_table,
                    spot_table.c.spot_job_id == job_info_table.c.spot_job_id))
        and_conditions = [
            ~spot_table.c.status.in_([
                status.value for status in ManagedJobStatus.terminal_statuses()
            ]),
            job_info_table.c.pool == pool,
        ]
        if cluster_name is not None:
            and_conditions.append(
                job_info_table.c.current_cluster_name == cluster_name)
        query = query.where(sqlalchemy.and_(*and_conditions)).order_by(
            spot_table.c.spot_job_id.asc())
        rows = session.execute(query).fetchall()
        job_ids = [row[0] for row in rows if row[0] is not None]
        return job_ids


@_init_db_async
async def get_waiting_job(pid: int) -> Optional[Dict[str, Any]]:
    """Get the next job that should transition to LAUNCHING.

    Selects the highest-priority WAITING or ALIVE_WAITING job and atomically
    transitions it to LAUNCHING state to prevent race conditions.

    Returns the job information if a job was successfully transitioned to
    LAUNCHING, or None if no suitable job was found.

    Backwards compatibility note: jobs submitted before #4485 will have no
    schedule_state and will be ignored by this SQL query.
    """
    assert _SQLALCHEMY_ENGINE_ASYNC is not None
    async with sql_async.AsyncSession(_SQLALCHEMY_ENGINE_ASYNC) as session:
        # Select the highest priority waiting job for update (locks the row)
        select_query = sqlalchemy.select(
            job_info_table.c.spot_job_id,
            job_info_table.c.schedule_state,
            job_info_table.c.dag_yaml_path,
            job_info_table.c.env_file_path,
            job_info_table.c.controller_pid,
            job_info_table.c.pool,
        ).where(
            job_info_table.c.schedule_state.in_([
                ManagedJobScheduleState.WAITING.value,
                ManagedJobScheduleState.ALIVE_WAITING.value,
            ])).order_by(
                job_info_table.c.priority.desc(),
                job_info_table.c.spot_job_id.asc(),
            ).limit(1).with_for_update()

        # Execute the select with row locking
        result = await session.execute(select_query)
        waiting_job_row = result.fetchone()

        if waiting_job_row is None:
            return None

        job_id = waiting_job_row[0]
        current_state = ManagedJobScheduleState(waiting_job_row[1])
        dag_yaml_path = waiting_job_row[2]
        env_file_path = waiting_job_row[3]
        controller_pid = waiting_job_row[4]
        pool = waiting_job_row[5]

        # Update the job state to LAUNCHING
        update_result = await session.execute(
            sqlalchemy.update(job_info_table).where(
                sqlalchemy.and_(
                    job_info_table.c.spot_job_id == job_id,
                    job_info_table.c.schedule_state == current_state.value,
                )).values({
                    job_info_table.c.schedule_state:
                        ManagedJobScheduleState.LAUNCHING.value,
                    job_info_table.c.controller_pid: pid,
                }))

        if update_result.rowcount != 1:
            # Update failed, rollback and return None
            await session.rollback()
            return None

        # Commit the transaction
        await session.commit()

        return {
            'job_id': job_id,
            'schedule_state': current_state,
            'dag_yaml_path': dag_yaml_path,
            'env_file_path': env_file_path,
            'old_pid': controller_pid,
            'pool': pool,
        }


@_init_db
def get_workspace(job_id: int) -> str:
    """Get the workspace of a job."""
    assert _SQLALCHEMY_ENGINE is not None
    with orm.Session(_SQLALCHEMY_ENGINE) as session:
        workspace = session.execute(
            sqlalchemy.select(job_info_table.c.workspace).where(
                job_info_table.c.spot_job_id == job_id)).fetchone()
        job_workspace = workspace[0] if workspace else None
        if job_workspace is None:
            return constants.SKYPILOT_DEFAULT_WORKSPACE
        return job_workspace


# === HA Recovery Script functions ===


@_init_db
def get_ha_recovery_script(job_id: int) -> Optional[str]:
    """Get the HA recovery script for a job."""
    assert _SQLALCHEMY_ENGINE is not None
    with orm.Session(_SQLALCHEMY_ENGINE) as session:
        row = session.query(ha_recovery_script_table).filter_by(
            job_id=job_id).first()
    if row is None:
        return None
    return row.script


@_init_db
def set_ha_recovery_script(job_id: int, script: str) -> None:
    """Set the HA recovery script for a job."""
    assert _SQLALCHEMY_ENGINE is not None
    with orm.Session(_SQLALCHEMY_ENGINE) as session:
        if (_SQLALCHEMY_ENGINE.dialect.name ==
                db_utils.SQLAlchemyDialect.SQLITE.value):
            insert_func = sqlite.insert
        elif (_SQLALCHEMY_ENGINE.dialect.name ==
              db_utils.SQLAlchemyDialect.POSTGRESQL.value):
            insert_func = postgresql.insert
        else:
            raise ValueError('Unsupported database dialect')
        insert_stmt = insert_func(ha_recovery_script_table).values(
            job_id=job_id, script=script)
        do_update_stmt = insert_stmt.on_conflict_do_update(
            index_elements=[ha_recovery_script_table.c.job_id],
            set_={ha_recovery_script_table.c.script: script})
        session.execute(do_update_stmt)
        session.commit()


@_init_db
def remove_ha_recovery_script(job_id: int) -> None:
    """Remove the HA recovery script for a job."""
    assert _SQLALCHEMY_ENGINE is not None
    with orm.Session(_SQLALCHEMY_ENGINE) as session:
        session.query(ha_recovery_script_table).filter_by(
            job_id=job_id).delete()
        session.commit()


# === Async versions of functions called by controller.py ===


@_init_db_async
async def set_local_log_file_async(job_id: int, task_id: Optional[int],
                                   local_log_file: str):
    """Set the local log file for a job."""
    assert _SQLALCHEMY_ENGINE_ASYNC is not None
    async with sql_async.AsyncSession(_SQLALCHEMY_ENGINE_ASYNC) as session:
        where_conditions = [spot_table.c.spot_job_id == job_id]
        if task_id is not None:
            where_conditions.append(spot_table.c.task_id == task_id)
        await session.execute(
            sqlalchemy.update(spot_table).where(
                sqlalchemy.and_(*where_conditions)).values(
                    {spot_table.c.local_log_file: local_log_file}))
        await session.commit()


@_init_db_async
async def get_latest_task_id_status_async(
        job_id: int) -> Union[Tuple[int, ManagedJobStatus], Tuple[None, None]]:
    """Returns the (task id, status) of the latest task of a job."""
    assert _SQLALCHEMY_ENGINE_ASYNC is not None
    async with sql_async.AsyncSession(_SQLALCHEMY_ENGINE_ASYNC) as session:
        result = await session.execute(
            sqlalchemy.select(
                spot_table.c.task_id,
                spot_table.c.status,
            ).where(spot_table.c.spot_job_id == job_id).order_by(
                spot_table.c.task_id.asc()))
        id_statuses = [
            (row[0], ManagedJobStatus(row[1])) for row in result.fetchall()
        ]

    if not id_statuses:
        return None, None
    task_id, status = next(
        ((tid, st) for tid, st in id_statuses if not st.is_terminal()),
        id_statuses[-1],
    )
    return task_id, status


@_init_db_async
async def set_starting_async(job_id: int, task_id: int, run_timestamp: str,
                             submit_time: float, resources_str: str,
                             specs: Dict[str, Union[str, int]],
                             callback_func: AsyncCallbackType):
    """Set the task to starting state."""
    assert _SQLALCHEMY_ENGINE_ASYNC is not None
    logger.info('Launching the spot cluster...')
    async with sql_async.AsyncSession(_SQLALCHEMY_ENGINE_ASYNC) as session:
        result = await session.execute(
            sqlalchemy.update(spot_table).where(
                sqlalchemy.and_(
                    spot_table.c.spot_job_id == job_id,
                    spot_table.c.task_id == task_id,
                    spot_table.c.status == ManagedJobStatus.PENDING.value,
                    spot_table.c.end_at.is_(None),
                )).values({
                    spot_table.c.resources: resources_str,
                    spot_table.c.submitted_at: submit_time,
                    spot_table.c.status: ManagedJobStatus.STARTING.value,
                    spot_table.c.run_timestamp: run_timestamp,
                    spot_table.c.specs: json.dumps(specs),
                }))
        count = result.rowcount
        await session.commit()
        if count != 1:
            raise exceptions.ManagedJobStatusError(
                'Failed to set the task to starting. '
                f'({count} rows updated)')
    await callback_func('SUBMITTED')
    await callback_func('STARTING')


@_init_db_async
async def set_started_async(job_id: int, task_id: int, start_time: float,
                            callback_func: AsyncCallbackType):
    """Set the task to started state."""
    assert _SQLALCHEMY_ENGINE_ASYNC is not None
    logger.info('Job started.')
    async with sql_async.AsyncSession(_SQLALCHEMY_ENGINE_ASYNC) as session:
        result = await session.execute(
            sqlalchemy.update(spot_table).where(
                sqlalchemy.and_(
                    spot_table.c.spot_job_id == job_id,
                    spot_table.c.task_id == task_id,
                    spot_table.c.status.in_([
                        ManagedJobStatus.STARTING.value,
                        ManagedJobStatus.PENDING.value
                    ]),
                    spot_table.c.end_at.is_(None),
                )).values({
                    spot_table.c.status: ManagedJobStatus.RUNNING.value,
                    spot_table.c.start_at: start_time,
                    spot_table.c.last_recovered_at: start_time,
                }))
        count = result.rowcount
        await session.commit()
        if count != 1:
            raise exceptions.ManagedJobStatusError(
                f'Failed to set the task to started. '
                f'({count} rows updated)')
    await callback_func('STARTED')


@_init_db_async
async def get_job_status_with_task_id_async(
        job_id: int, task_id: int) -> Optional[ManagedJobStatus]:
    assert _SQLALCHEMY_ENGINE_ASYNC is not None
    async with sql_async.AsyncSession(_SQLALCHEMY_ENGINE_ASYNC) as session:
        result = await session.execute(
            sqlalchemy.select(spot_table.c.status).where(
                sqlalchemy.and_(spot_table.c.spot_job_id == job_id,
                                spot_table.c.task_id == task_id)))
        status = result.fetchone()
        return ManagedJobStatus(status[0]) if status else None


@_init_db_async
async def set_recovering_async(job_id: int, task_id: int,
                               force_transit_to_recovering: bool,
                               callback_func: AsyncCallbackType):
    """Set the task to recovering state, and update the job duration."""
    assert _SQLALCHEMY_ENGINE_ASYNC is not None
    logger.info('=== Recovering... ===')
    current_time = time.time()

    async with sql_async.AsyncSession(_SQLALCHEMY_ENGINE_ASYNC) as session:
        if force_transit_to_recovering:
            status_condition = spot_table.c.status.in_(
                [s.value for s in ManagedJobStatus.processing_statuses()])
        else:
            status_condition = (
                spot_table.c.status == ManagedJobStatus.RUNNING.value)

        result = await session.execute(
            sqlalchemy.update(spot_table).where(
                sqlalchemy.and_(
                    spot_table.c.spot_job_id == job_id,
                    spot_table.c.task_id == task_id,
                    status_condition,
                    spot_table.c.end_at.is_(None),
                )).values({
                    spot_table.c.status: ManagedJobStatus.RECOVERING.value,
                    spot_table.c.job_duration: sqlalchemy.case(
                        (spot_table.c.last_recovered_at >= 0,
                         spot_table.c.job_duration + current_time -
                         spot_table.c.last_recovered_at),
                        else_=spot_table.c.job_duration),
                    spot_table.c.last_recovered_at: sqlalchemy.case(
                        (spot_table.c.last_recovered_at < 0, current_time),
                        else_=spot_table.c.last_recovered_at),
                }))
        count = result.rowcount
        await session.commit()
        if count != 1:
            raise exceptions.ManagedJobStatusError(
                f'Failed to set the task to recovering. '
                f'({count} rows updated)')
    await callback_func('RECOVERING')


@_init_db_async
async def set_recovered_async(job_id: int, task_id: int, recovered_time: float,
                              callback_func: AsyncCallbackType):
    """Set the task to recovered."""
    assert _SQLALCHEMY_ENGINE_ASYNC is not None
    async with sql_async.AsyncSession(_SQLALCHEMY_ENGINE_ASYNC) as session:
        result = await session.execute(
            sqlalchemy.update(spot_table).where(
                sqlalchemy.and_(
                    spot_table.c.spot_job_id == job_id,
                    spot_table.c.task_id == task_id,
                    spot_table.c.status == ManagedJobStatus.RECOVERING.value,
                    spot_table.c.end_at.is_(None),
                )).values({
                    spot_table.c.status: ManagedJobStatus.RUNNING.value,
                    spot_table.c.last_recovered_at: recovered_time,
                    spot_table.c.recovery_count: spot_table.c.recovery_count +
                                                 1,
                }))
        count = result.rowcount
        await session.commit()
        if count != 1:
            raise exceptions.ManagedJobStatusError(
                f'Failed to set the task to recovered. '
                f'({count} rows updated)')
    logger.info('==== Recovered. ====')
    await callback_func('RECOVERED')


@_init_db_async
async def set_succeeded_async(job_id: int, task_id: int, end_time: float,
                              callback_func: AsyncCallbackType):
    """Set the task to succeeded, if it is in a non-terminal state."""
    assert _SQLALCHEMY_ENGINE_ASYNC is not None
    async with sql_async.AsyncSession(_SQLALCHEMY_ENGINE_ASYNC) as session:
        result = await session.execute(
            sqlalchemy.update(spot_table).where(
                sqlalchemy.and_(
                    spot_table.c.spot_job_id == job_id,
                    spot_table.c.task_id == task_id,
                    spot_table.c.status == ManagedJobStatus.RUNNING.value,
                    spot_table.c.end_at.is_(None),
                )).values({
                    spot_table.c.status: ManagedJobStatus.SUCCEEDED.value,
                    spot_table.c.end_at: end_time,
                }))
        count = result.rowcount
        await session.commit()
        if count != 1:
            raise exceptions.ManagedJobStatusError(
                f'Failed to set the task to succeeded. '
                f'({count} rows updated)')
    await callback_func('SUCCEEDED')
    logger.info('Job succeeded.')


@_init_db_async
async def set_failed_async(
    job_id: int,
    task_id: Optional[int],
    failure_type: ManagedJobStatus,
    failure_reason: str,
    callback_func: Optional[AsyncCallbackType] = None,
    end_time: Optional[float] = None,
    override_terminal: bool = False,
):
    """Set an entire job or task to failed."""
    assert _SQLALCHEMY_ENGINE_ASYNC is not None
    assert failure_type.is_failed(), failure_type
    end_time = time.time() if end_time is None else end_time

    fields_to_set: Dict[str, Any] = {
        spot_table.c.status: failure_type.value,
        spot_table.c.failure_reason: failure_reason,
    }
    async with sql_async.AsyncSession(_SQLALCHEMY_ENGINE_ASYNC) as session:
        # Get previous status
        result = await session.execute(
            sqlalchemy.select(
                spot_table.c.status).where(spot_table.c.spot_job_id == job_id))
        previous_status_row = result.fetchone()
        previous_status = ManagedJobStatus(previous_status_row[0])
        if previous_status == ManagedJobStatus.RECOVERING:
            fields_to_set[spot_table.c.last_recovered_at] = end_time
        where_conditions = [spot_table.c.spot_job_id == job_id]
        if task_id is not None:
            where_conditions.append(spot_table.c.task_id == task_id)
        if override_terminal:
            fields_to_set[spot_table.c.end_at] = sqlalchemy.func.coalesce(
                spot_table.c.end_at, end_time)
        else:
            fields_to_set[spot_table.c.end_at] = end_time
            where_conditions.append(spot_table.c.end_at.is_(None))
        result = await session.execute(
            sqlalchemy.update(spot_table).where(
                sqlalchemy.and_(*where_conditions)).values(fields_to_set))
        count = result.rowcount
        await session.commit()
        updated = count > 0
    if callback_func and updated:
        await callback_func('FAILED')
    logger.info(failure_reason)


@_init_db_async
async def set_cancelling_async(job_id: int, callback_func: AsyncCallbackType):
    """Set tasks in the job as cancelling, if they are in non-terminal
    states."""
    assert _SQLALCHEMY_ENGINE_ASYNC is not None
    async with sql_async.AsyncSession(_SQLALCHEMY_ENGINE_ASYNC) as session:
        result = await session.execute(
            sqlalchemy.update(spot_table).where(
                sqlalchemy.and_(
                    spot_table.c.spot_job_id == job_id,
                    spot_table.c.end_at.is_(None),
                )).values(
                    {spot_table.c.status: ManagedJobStatus.CANCELLING.value}))
        count = result.rowcount
        await session.commit()
        updated = count > 0
    if updated:
        logger.info('Cancelling the job...')
        await callback_func('CANCELLING')
    else:
        logger.info('Cancellation skipped, job is already terminal')


@_init_db_async
async def set_cancelled_async(job_id: int, callback_func: AsyncCallbackType):
    """Set tasks in the job as cancelled, if they are in CANCELLING state."""
    assert _SQLALCHEMY_ENGINE_ASYNC is not None
    async with sql_async.AsyncSession(_SQLALCHEMY_ENGINE_ASYNC) as session:
        result = await session.execute(
            sqlalchemy.update(spot_table).where(
                sqlalchemy.and_(
                    spot_table.c.spot_job_id == job_id,
                    spot_table.c.status == ManagedJobStatus.CANCELLING.value,
                )).values({
                    spot_table.c.status: ManagedJobStatus.CANCELLED.value,
                    spot_table.c.end_at: time.time(),
                }))
        count = result.rowcount
        await session.commit()
        updated = count > 0
    if updated:
        logger.info('Job cancelled.')
        await callback_func('CANCELLED')
    else:
        logger.info('Cancellation skipped, job is not CANCELLING')


@_init_db_async
async def remove_ha_recovery_script_async(job_id: int) -> None:
    """Remove the HA recovery script for a job."""
    assert _SQLALCHEMY_ENGINE_ASYNC is not None
    async with sql_async.AsyncSession(_SQLALCHEMY_ENGINE_ASYNC) as session:
        await session.execute(
            sqlalchemy.delete(ha_recovery_script_table).where(
                ha_recovery_script_table.c.job_id == job_id))
        await session.commit()


async def get_status_async(job_id: int) -> Optional[ManagedJobStatus]:
    _, status = await get_latest_task_id_status_async(job_id)
    return status


@_init_db_async
async def get_job_schedule_state_async(job_id: int) -> ManagedJobScheduleState:
    assert _SQLALCHEMY_ENGINE_ASYNC is not None
    async with sql_async.AsyncSession(_SQLALCHEMY_ENGINE_ASYNC) as session:
        result = await session.execute(
            sqlalchemy.select(job_info_table.c.schedule_state).where(
                job_info_table.c.spot_job_id == job_id))
        state = result.fetchone()[0]
        return ManagedJobScheduleState(state)


@_init_db_async
async def scheduler_set_done_async(job_id: int) -> None:
    """Do not call without holding the scheduler lock."""
    assert _SQLALCHEMY_ENGINE_ASYNC is not None
    async with sql_async.AsyncSession(_SQLALCHEMY_ENGINE_ASYNC) as session:
        result = await session.execute(
            sqlalchemy.update(job_info_table).where(
                sqlalchemy.and_(
                    job_info_table.c.spot_job_id == job_id,
                    job_info_table.c.schedule_state !=
                    ManagedJobScheduleState.DONE.value,
                )).values({
                    job_info_table.c.schedule_state:
                        ManagedJobScheduleState.DONE.value
                }))
        updated_count = result.rowcount
        await session.commit()
<<<<<<< HEAD
        assert updated_count.rowcount == 1, (job_id, updated_count)
=======
        if not idempotent:
            assert updated_count == 1, (job_id, updated_count)
>>>>>>> cbc33fc7
<|MERGE_RESOLUTION|>--- conflicted
+++ resolved
@@ -2171,7 +2171,7 @@
     """Do not call without holding the scheduler lock."""
     assert _SQLALCHEMY_ENGINE_ASYNC is not None
     async with sql_async.AsyncSession(_SQLALCHEMY_ENGINE_ASYNC) as session:
-        result = await session.execute(
+        await session.execute(
             sqlalchemy.update(job_info_table).where(
                 sqlalchemy.and_(
                     job_info_table.c.spot_job_id == job_id,
@@ -2181,11 +2181,4 @@
                     job_info_table.c.schedule_state:
                         ManagedJobScheduleState.DONE.value
                 }))
-        updated_count = result.rowcount
-        await session.commit()
-<<<<<<< HEAD
-        assert updated_count.rowcount == 1, (job_id, updated_count)
-=======
-        if not idempotent:
-            assert updated_count == 1, (job_id, updated_count)
->>>>>>> cbc33fc7
+        await session.commit()