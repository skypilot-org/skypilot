"""The database for managed jobs status."""
# TODO(zhwu): maybe use file based status instead of database, so
# that we can easily switch to a s3-based storage.
import asyncio
import enum
import functools
import ipaddress
import json
<<<<<<< HEAD
import sqlite3
=======
import threading
>>>>>>> 30c7146e
import time
import typing
from typing import Any, Awaitable, Callable, Dict, List, Optional, Tuple, Union
import urllib.parse

import colorama
import sqlalchemy
from sqlalchemy import exc as sqlalchemy_exc
from sqlalchemy import orm
from sqlalchemy.dialects import postgresql
from sqlalchemy.dialects import sqlite
from sqlalchemy.ext import asyncio as sql_async
from sqlalchemy.ext import declarative

from sky import exceptions
from sky import sky_logging
from sky import skypilot_config
from sky.skylet import constants
from sky.utils import common_utils
from sky.utils.db import db_utils
from sky.utils.db import migration_utils

if typing.TYPE_CHECKING:
    from sqlalchemy.engine import row

    import sky

# Separate callback types for sync and async contexts
SyncCallbackType = Callable[[str], None]
AsyncCallbackType = Callable[[str], Awaitable[Any]]
CallbackType = Union[SyncCallbackType, AsyncCallbackType]

logger = sky_logging.init_logger(__name__)

_SQLALCHEMY_ENGINE: Optional[sqlalchemy.engine.Engine] = None
<<<<<<< HEAD
_SQLALCHEMY_ENGINE_ASYNC: Optional[sql_async.AsyncEngine] = None

_DB_RETRY_TIMES = 30
=======
_SQLALCHEMY_ENGINE_LOCK = threading.Lock()
>>>>>>> 30c7146e

Base = declarative.declarative_base()

# === Database schema ===
# `spot` table contains all the finest-grained tasks, including all the
# tasks of a managed job (called spot for legacy reason, as it is generalized
# from the previous managed spot jobs). All tasks of the same job will have the
# same `spot_job_id`.
# The `job_name` column is now deprecated. It now holds the task's name, i.e.,
# the same content as the `task_name` column.
# The `job_id` is now not really a job id, but a only a unique
# identifier/primary key for all the tasks. We will use `spot_job_id`
# to identify the job.
# TODO(zhwu): schema migration may be needed.

spot_table = sqlalchemy.Table(
    'spot',
    Base.metadata,
    sqlalchemy.Column('job_id',
                      sqlalchemy.Integer,
                      primary_key=True,
                      autoincrement=True),
    sqlalchemy.Column('job_name', sqlalchemy.Text),
    sqlalchemy.Column('resources', sqlalchemy.Text),
    sqlalchemy.Column('submitted_at', sqlalchemy.Float),
    sqlalchemy.Column('status', sqlalchemy.Text),
    sqlalchemy.Column('run_timestamp', sqlalchemy.Text),
    sqlalchemy.Column('start_at', sqlalchemy.Float, server_default=None),
    sqlalchemy.Column('end_at', sqlalchemy.Float, server_default=None),
    sqlalchemy.Column('last_recovered_at',
                      sqlalchemy.Float,
                      server_default='-1'),
    sqlalchemy.Column('recovery_count', sqlalchemy.Integer, server_default='0'),
    sqlalchemy.Column('job_duration', sqlalchemy.Float, server_default='0'),
    sqlalchemy.Column('failure_reason', sqlalchemy.Text),
    sqlalchemy.Column('spot_job_id', sqlalchemy.Integer, index=True),
    sqlalchemy.Column('task_id', sqlalchemy.Integer, server_default='0'),
    sqlalchemy.Column('task_name', sqlalchemy.Text),
    sqlalchemy.Column('specs', sqlalchemy.Text),
    sqlalchemy.Column('local_log_file', sqlalchemy.Text, server_default=None),
    sqlalchemy.Column('metadata', sqlalchemy.Text, server_default='{}'),
)

job_info_table = sqlalchemy.Table(
    'job_info',
    Base.metadata,
    sqlalchemy.Column('spot_job_id',
                      sqlalchemy.Integer,
                      primary_key=True,
                      autoincrement=True),
    sqlalchemy.Column('name', sqlalchemy.Text),
    sqlalchemy.Column('schedule_state', sqlalchemy.Text),
    sqlalchemy.Column('controller_pid', sqlalchemy.Integer,
                      server_default=None),
    sqlalchemy.Column('dag_yaml_path', sqlalchemy.Text),
    sqlalchemy.Column('env_file_path', sqlalchemy.Text),
    sqlalchemy.Column('user_hash', sqlalchemy.Text),
    sqlalchemy.Column('workspace', sqlalchemy.Text, server_default=None),
    sqlalchemy.Column('priority',
                      sqlalchemy.Integer,
                      server_default=str(constants.DEFAULT_PRIORITY)),
    sqlalchemy.Column('entrypoint', sqlalchemy.Text, server_default=None),
    sqlalchemy.Column('original_user_yaml_path',
                      sqlalchemy.Text,
                      server_default=None),
)

ha_recovery_script_table = sqlalchemy.Table(
    'ha_recovery_script',
    Base.metadata,
    sqlalchemy.Column('job_id', sqlalchemy.Integer, primary_key=True),
    sqlalchemy.Column('script', sqlalchemy.Text),
)


def create_table(engine: sqlalchemy.engine.Engine):
    # Enable WAL mode to avoid locking issues.
    # See: issue #3863, #1441 and PR #1509
    # https://github.com/microsoft/WSL/issues/2395
    # TODO(romilb): We do not enable WAL for WSL because of known issue in WSL.
    #  This may cause the database locked problem from WSL issue #1441.
    if (engine.dialect.name == db_utils.SQLAlchemyDialect.SQLITE.value and
            not common_utils.is_wsl()):
        try:
            with orm.Session(engine) as session:
                session.execute(sqlalchemy.text('PRAGMA journal_mode=WAL'))
                session.execute(sqlalchemy.text('PRAGMA synchronous=1'))
                session.commit()
        except sqlalchemy_exc.OperationalError as e:
            if 'database is locked' not in str(e):
                raise
            # If the database is locked, it is OK to continue, as the WAL mode
            # is not critical and is likely to be enabled by other processes.

    migration_utils.safe_alembic_upgrade(engine,
                                         migration_utils.SPOT_JOBS_DB_NAME,
                                         migration_utils.SPOT_JOBS_VERSION)


<<<<<<< HEAD
def force_no_postgres() -> bool:
    """Force no postgres.

    If the db is localhost on the api server, and we are not in consolidation
    mode, we must force using sqlite and not using the api server on the jobs
    controller.
    """
    conn_string = skypilot_config.get_nested(('db',), None)

    if conn_string:
        parsed = urllib.parse.urlparse(conn_string)
        # it freezes if we use the normal get_consolidation_mode function
        consolidation_mode = skypilot_config.get_nested(
            ('jobs', 'controller', 'consolidation_mode'), default_value=False)
        if ((parsed.hostname == 'localhost' or
             ipaddress.ip_address(parsed.hostname).is_loopback) and
                not consolidation_mode):
            return True
    return False


def initialize_and_get_db_async() -> sql_async.AsyncEngine:
    global _SQLALCHEMY_ENGINE_ASYNC
    if _SQLALCHEMY_ENGINE_ASYNC is not None:
        return _SQLALCHEMY_ENGINE_ASYNC
    _SQLALCHEMY_ENGINE_ASYNC = migration_utils.get_engine('spot_jobs',
                                                          async_engine=True)
    # to create the table in case an async function gets called first
    initialize_and_get_db()
    return _SQLALCHEMY_ENGINE_ASYNC


=======
# We wrap the sqlalchemy engine initialization in a thread
# lock to ensure that multiple threads do not initialize the
# engine which could result in a rare race condition where
# a session has already been created with _SQLALCHEMY_ENGINE = e1,
# and then another thread overwrites _SQLALCHEMY_ENGINE = e2
# which could result in e1 being garbage collected unexpectedly.
>>>>>>> 30c7146e
def initialize_and_get_db() -> sqlalchemy.engine.Engine:
    global _SQLALCHEMY_ENGINE
    if _SQLALCHEMY_ENGINE is not None:
        return _SQLALCHEMY_ENGINE

<<<<<<< HEAD
    engine = migration_utils.get_engine('spot_jobs')

    create_table(engine)

    _SQLALCHEMY_ENGINE = engine
    return _SQLALCHEMY_ENGINE
=======
    with _SQLALCHEMY_ENGINE_LOCK:
        if _SQLALCHEMY_ENGINE is not None:
            return _SQLALCHEMY_ENGINE
        # get an engine to the db
        engine = migration_utils.get_engine('spot_jobs')

        # run migrations if needed
        create_table(engine)

        # return engine
        _SQLALCHEMY_ENGINE = engine
        return _SQLALCHEMY_ENGINE
>>>>>>> 30c7146e


def _init_db_async(func):
    """Initialize the async database. Add backoff to the function call."""

    @functools.wraps(func)
    async def wrapper(*args, **kwargs):
        if _SQLALCHEMY_ENGINE_ASYNC is None:
            # this may happen multiple times since there is no locking
            # here but thats fine, this is just a short circuit for the
            # common case.
            # pylint: disable=import-outside-toplevel
            from sky.jobs import utils as job_utils
            await job_utils.to_thread(initialize_and_get_db_async)

        backoff = common_utils.Backoff(initial_backoff=1, max_backoff_factor=5)
        last_exc = None
        for _ in range(_DB_RETRY_TIMES):
            try:
                return await func(*args, **kwargs)
            except sqlalchemy_exc.OperationalError as e:
                last_exc = e
            except asyncio.exceptions.TimeoutError as e:
                last_exc = e
            except OSError as e:
                last_exc = e
            except sqlalchemy.exc.TimeoutError as e:
                last_exc = e
            except sqlite3.OperationalError as e:
                last_exc = e
            except sqlalchemy.exc.InterfaceError as e:
                last_exc = e
            except sqlite3.InterfaceError:
                last_exc = e
            logger.debug(f'DB error: {last_exc}')
            await asyncio.sleep(backoff.current_backoff())
        raise last_exc

    return wrapper


def _init_db(func):
    """Initialize the database. Add backoff to the function call."""

    @functools.wraps(func)
    def wrapper(*args, **kwargs):
        if _SQLALCHEMY_ENGINE is None:
            # this may happen multiple times since there is no locking
            # here but thats fine, this is just a short circuit for the
            # common case.
            initialize_and_get_db()

        backoff = common_utils.Backoff(initial_backoff=1, max_backoff_factor=10)
        last_exc = None
        for _ in range(_DB_RETRY_TIMES):
            try:
                return func(*args, **kwargs)
            except sqlalchemy_exc.OperationalError as e:
                last_exc = e
            except asyncio.exceptions.TimeoutError as e:
                last_exc = e
            except OSError as e:
                last_exc = e
            except sqlalchemy.exc.TimeoutError as e:
                last_exc = e
            except sqlite3.OperationalError as e:
                last_exc = e
            except sqlalchemy.exc.InterfaceError as e:
                last_exc = e
            except sqlite3.InterfaceError:
                last_exc = e
            logger.debug(f'DB error: {last_exc}')
            time.sleep(backoff.current_backoff())
        raise last_exc

    return wrapper


# job_duration is the time a job actually runs (including the
# setup duration) before last_recover, excluding the provision
# and recovery time.
# If the job is not finished:
# total_job_duration = now() - last_recovered_at + job_duration
# If the job is not finished:
# total_job_duration = end_at - last_recovered_at + job_duration
#
# Column names to be used in the jobs dict returned to the caller,
# e.g., via sky jobs queue. These may not correspond to actual
# column names in the DB and it corresponds to the combined view
# by joining the spot and job_info tables.
def _get_jobs_dict(r: 'row.RowMapping') -> Dict[str, Any]:
    return {
        '_job_id': r['job_id'],  # from spot table
        '_task_name': r['job_name'],  # deprecated, from spot table
        'resources': r['resources'],
        'submitted_at': r['submitted_at'],
        'status': r['status'],
        'run_timestamp': r['run_timestamp'],
        'start_at': r['start_at'],
        'end_at': r['end_at'],
        'last_recovered_at': r['last_recovered_at'],
        'recovery_count': r['recovery_count'],
        'job_duration': r['job_duration'],
        'failure_reason': r['failure_reason'],
        'job_id': r[spot_table.c.spot_job_id],  # ambiguous, use table.column
        'task_id': r['task_id'],
        'task_name': r['task_name'],
        'specs': r['specs'],
        'local_log_file': r['local_log_file'],
        'metadata': r['metadata'],
        # columns from job_info table (some may be None for legacy jobs)
        '_job_info_job_id': r[job_info_table.c.spot_job_id
                             ],  # ambiguous, use table.column
        'job_name': r['name'],  # from job_info table
        'schedule_state': r['schedule_state'],
        'controller_pid': r['controller_pid'],
        'dag_yaml_path': r['dag_yaml_path'],
        'env_file_path': r['env_file_path'],
        'user_hash': r['user_hash'],
        'workspace': r['workspace'],
        'priority': r['priority'],
        'entrypoint': r['entrypoint'],
        'original_user_yaml_path': r['original_user_yaml_path'],
    }


class ManagedJobStatus(enum.Enum):
    """Managed job status, designed to be in serverless style.

    The ManagedJobStatus is a higher level status than the JobStatus.
    Each managed job submitted to a cluster will have a JobStatus
    on that cluster:
        JobStatus = [INIT, SETTING_UP, PENDING, RUNNING, ...]
    Whenever the cluster is preempted and recovered, the JobStatus
    will go through the statuses above again.
    That means during the lifetime of a managed job, its JobsStatus could be
    reset to INIT or SETTING_UP multiple times (depending on the preemptions).

    However, a managed job only has one ManagedJobStatus on the jobs controller.
        ManagedJobStatus = [PENDING, STARTING, RUNNING, ...]
    Mapping from JobStatus to ManagedJobStatus:
        INIT            ->  STARTING/RECOVERING
        SETTING_UP      ->  RUNNING
        PENDING         ->  RUNNING
        RUNNING         ->  RUNNING
        SUCCEEDED       ->  SUCCEEDED
        FAILED          ->  FAILED
        FAILED_SETUP    ->  FAILED_SETUP
    Not all statuses are in this list, since some ManagedJobStatuses are only
    possible while the cluster is INIT/STOPPED/not yet UP.
    Note that the JobStatus will not be stuck in PENDING, because each cluster
    is dedicated to a managed job, i.e. there should always be enough resource
    to run the job and the job will be immediately transitioned to RUNNING.

    You can see a state diagram for ManagedJobStatus in sky/jobs/README.md.
    """
    # PENDING: Waiting for the jobs controller to have a slot to run the
    # controller process.
    PENDING = 'PENDING'
    # SUBMITTED: This state used to be briefly set before immediately changing
    # to STARTING. Its use was removed in #5682. We keep it for backwards
    # compatibility, so we can still parse old jobs databases that may have jobs
    # in this state.
    # TODO(cooperc): remove this in v0.12.0
    DEPRECATED_SUBMITTED = 'SUBMITTED'
    # The submitted_at timestamp of the managed job in the 'spot' table will be
    # set to the time when the job controller begins running.
    # STARTING: The controller process is launching the cluster for the managed
    # job.
    STARTING = 'STARTING'
    # RUNNING: The job is submitted to the cluster, and is setting up or
    # running.
    # The start_at timestamp of the managed job in the 'spot' table will be set
    # to the time when the job is firstly transitioned to RUNNING.
    RUNNING = 'RUNNING'
    # RECOVERING: The cluster is preempted, and the controller process is
    # recovering the cluster (relaunching/failover).
    RECOVERING = 'RECOVERING'
    # CANCELLING: The job is requested to be cancelled by the user, and the
    # controller is cleaning up the cluster.
    CANCELLING = 'CANCELLING'
    # Terminal statuses
    # SUCCEEDED: The job is finished successfully.
    SUCCEEDED = 'SUCCEEDED'
    # CANCELLED: The job is cancelled by the user. When the managed job is in
    # CANCELLED status, the cluster has been cleaned up.
    CANCELLED = 'CANCELLED'
    # FAILED: The job is finished with failure from the user's program.
    FAILED = 'FAILED'
    # FAILED_SETUP: The job is finished with failure from the user's setup
    # script.
    FAILED_SETUP = 'FAILED_SETUP'
    # FAILED_PRECHECKS: the underlying `sky.launch` fails due to precheck
    # errors only. I.e., none of the failover exceptions, if any, is due to
    # resources unavailability. This exception includes the following cases:
    # 1. The optimizer cannot find a feasible solution.
    # 2. Precheck errors: invalid cluster name, failure in getting cloud user
    #    identity, or unsupported feature.
    FAILED_PRECHECKS = 'FAILED_PRECHECKS'
    # FAILED_NO_RESOURCE: The job is finished with failure because there is no
    # resource available in the cloud provider(s) to launch the cluster.
    FAILED_NO_RESOURCE = 'FAILED_NO_RESOURCE'
    # FAILED_CONTROLLER: The job is finished with failure because of unexpected
    # error in the controller process.
    FAILED_CONTROLLER = 'FAILED_CONTROLLER'

    def is_terminal(self) -> bool:
        return self in self.terminal_statuses()

    def is_failed(self) -> bool:
        return self in self.failure_statuses()

    def colored_str(self) -> str:
        color = _SPOT_STATUS_TO_COLOR[self]
        return f'{color}{self.value}{colorama.Style.RESET_ALL}'

    def __lt__(self, other) -> bool:
        status_list = list(ManagedJobStatus)
        return status_list.index(self) < status_list.index(other)

    @classmethod
    def terminal_statuses(cls) -> List['ManagedJobStatus']:
        return [
            cls.SUCCEEDED,
            cls.FAILED,
            cls.FAILED_SETUP,
            cls.FAILED_PRECHECKS,
            cls.FAILED_NO_RESOURCE,
            cls.FAILED_CONTROLLER,
            cls.CANCELLED,
        ]

    @classmethod
    def failure_statuses(cls) -> List['ManagedJobStatus']:
        return [
            cls.FAILED, cls.FAILED_SETUP, cls.FAILED_PRECHECKS,
            cls.FAILED_NO_RESOURCE, cls.FAILED_CONTROLLER
        ]

    @classmethod
    def processing_statuses(cls) -> List['ManagedJobStatus']:
        # Any status that is not terminal and is not CANCELLING.
        return [
            cls.PENDING,
            cls.STARTING,
            cls.RUNNING,
            cls.RECOVERING,
        ]


_SPOT_STATUS_TO_COLOR = {
    ManagedJobStatus.PENDING: colorama.Fore.BLUE,
    ManagedJobStatus.STARTING: colorama.Fore.BLUE,
    ManagedJobStatus.RUNNING: colorama.Fore.GREEN,
    ManagedJobStatus.RECOVERING: colorama.Fore.CYAN,
    ManagedJobStatus.SUCCEEDED: colorama.Fore.GREEN,
    ManagedJobStatus.FAILED: colorama.Fore.RED,
    ManagedJobStatus.FAILED_PRECHECKS: colorama.Fore.RED,
    ManagedJobStatus.FAILED_SETUP: colorama.Fore.RED,
    ManagedJobStatus.FAILED_NO_RESOURCE: colorama.Fore.RED,
    ManagedJobStatus.FAILED_CONTROLLER: colorama.Fore.RED,
    ManagedJobStatus.CANCELLING: colorama.Fore.YELLOW,
    ManagedJobStatus.CANCELLED: colorama.Fore.YELLOW,
    # TODO(cooperc): backwards compatibility, remove this in v0.12.0
    ManagedJobStatus.DEPRECATED_SUBMITTED: colorama.Fore.BLUE,
}


class ManagedJobScheduleState(enum.Enum):
    """Captures the state of the job from the scheduler's perspective.

    A job that predates the introduction of the scheduler will be INVALID.

    A newly created job will be INACTIVE.  The following transitions are valid:
    - INACTIVE -> WAITING: The job is "submitted" to the scheduler, and its job
      controller can be started.
    - WAITING -> LAUNCHING: The job controller is starting by the scheduler and
      may proceed to sky.launch.
    - LAUNCHING -> ALIVE: The launch attempt was completed. It may have
      succeeded or failed. The job controller is not allowed to sky.launch again
      without transitioning to ALIVE_WAITING and then LAUNCHING.
    - LAUNCHING -> ALIVE_BACKOFF: The launch failed to find resources, and is
      in backoff waiting for resources.
    - ALIVE -> ALIVE_WAITING: The job controller wants to sky.launch again,
      either for recovery or to launch a subsequent task.
    - ALIVE_BACKOFF -> ALIVE_WAITING: The backoff period has ended, and the job
      controller wants to try to launch again.
    - ALIVE_WAITING -> LAUNCHING: The scheduler has determined that the job
      controller may launch again.
    - LAUNCHING, ALIVE, or ALIVE_WAITING -> DONE: The job controller is exiting
      and the job is in some terminal status. In the future it may be possible
      to transition directly from WAITING or even INACTIVE to DONE if the job is
      cancelled.

    You can see a state diagram in sky/jobs/README.md.

    There is no well-defined mapping from the managed job status to schedule
    state or vice versa. (In fact, schedule state is defined on the job and
    status on the task.)
    - INACTIVE or WAITING should only be seen when a job is PENDING.
    - ALIVE_BACKOFF should only be seen when a job is STARTING.
    - ALIVE_WAITING should only be seen when a job is RECOVERING, has multiple
      tasks, or needs to retry launching.
    - LAUNCHING and ALIVE can be seen in many different statuses.
    - DONE should only be seen when a job is in a terminal status.
    Since state and status transitions are not atomic, it may be possible to
    briefly observe inconsistent states, like a job that just finished but
    hasn't yet transitioned to DONE.
    """
    # This job may have been created before scheduler was introduced in #4458.
    # This state is not used by scheduler but just for backward compatibility.
    # TODO(cooperc): remove this in v0.11.0
    INVALID = None
    # The job should be ignored by the scheduler.
    INACTIVE = 'INACTIVE'
    # The job is waiting to transition to LAUNCHING for the first time. The
    # scheduler should try to transition it, and when it does, it should start
    # the job controller.
    WAITING = 'WAITING'
    # The job is already alive, but wants to transition back to LAUNCHING,
    # e.g. for recovery, or launching later tasks in the DAG. The scheduler
    # should try to transition it to LAUNCHING.
    ALIVE_WAITING = 'ALIVE_WAITING'
    # The job is running sky.launch, or soon will, using a limited number of
    # allowed launch slots.
    LAUNCHING = 'LAUNCHING'
    # The job is alive, but is in backoff waiting for resources - a special case
    # of ALIVE.
    ALIVE_BACKOFF = 'ALIVE_BACKOFF'
    # The controller for the job is running, but it's not currently launching.
    ALIVE = 'ALIVE'
    # The job is in a terminal state. (Not necessarily SUCCEEDED.)
    DONE = 'DONE'


# === Status transition functions ===
@_init_db
def set_job_info(job_id: int, name: str, workspace: str, entrypoint: str):
    assert _SQLALCHEMY_ENGINE is not None
    with orm.Session(_SQLALCHEMY_ENGINE) as session:
        if (_SQLALCHEMY_ENGINE.dialect.name ==
                db_utils.SQLAlchemyDialect.SQLITE.value):
            insert_func = sqlite.insert
        elif (_SQLALCHEMY_ENGINE.dialect.name ==
              db_utils.SQLAlchemyDialect.POSTGRESQL.value):
            insert_func = postgresql.insert
        else:
            raise ValueError('Unsupported database dialect')
        insert_stmt = insert_func(job_info_table).values(
            spot_job_id=job_id,
            name=name,
            schedule_state=ManagedJobScheduleState.INACTIVE.value,
            workspace=workspace,
            entrypoint=entrypoint)
        session.execute(insert_stmt)
        session.commit()


@_init_db
def get_processing_jobs_count() -> int:
    assert _SQLALCHEMY_ENGINE is not None
    with orm.Session(_SQLALCHEMY_ENGINE) as session:
        return session.query(spot_table).filter(
            spot_table.c.status.in_([
                s.value for s in ManagedJobStatus.processing_statuses()
            ])).count()


@_init_db
def set_job_info_without_job_id(name: str, workspace: str,
                                entrypoint: str) -> int:
    assert _SQLALCHEMY_ENGINE is not None
    with orm.Session(_SQLALCHEMY_ENGINE) as session:
        if (_SQLALCHEMY_ENGINE.dialect.name ==
                db_utils.SQLAlchemyDialect.SQLITE.value):
            insert_func = sqlite.insert
        elif (_SQLALCHEMY_ENGINE.dialect.name ==
              db_utils.SQLAlchemyDialect.POSTGRESQL.value):
            insert_func = postgresql.insert
        else:
            raise ValueError('Unsupported database dialect')

        insert_stmt = insert_func(job_info_table).values(
            name=name,
            schedule_state=ManagedJobScheduleState.INACTIVE.value,
            workspace=workspace,
            entrypoint=entrypoint,
        )

        if (_SQLALCHEMY_ENGINE.dialect.name ==
                db_utils.SQLAlchemyDialect.SQLITE.value):
            result = session.execute(insert_stmt)
            ret = result.lastrowid
            session.commit()
            return ret
        elif (_SQLALCHEMY_ENGINE.dialect.name ==
              db_utils.SQLAlchemyDialect.POSTGRESQL.value):
            result = session.execute(
                insert_stmt.returning(job_info_table.c.spot_job_id))
            ret = result.scalar()
            session.commit()
            return ret
        else:
            raise ValueError('Unsupported database dialect')


@_init_db
def set_pending(
    job_id: int,
    task_id: int,
    task_name: str,
    resources_str: str,
    metadata: str,
):
    """Set the task to pending state."""
    assert _SQLALCHEMY_ENGINE is not None

    with orm.Session(_SQLALCHEMY_ENGINE) as session:
        session.execute(
            sqlalchemy.insert(spot_table).values(
                spot_job_id=job_id,
                task_id=task_id,
                task_name=task_name,
                resources=resources_str,
                metadata=metadata,
                status=ManagedJobStatus.PENDING.value,
            ))
        session.commit()


@_init_db
def set_starting(job_id: int, task_id: int, run_timestamp: str,
                 submit_time: float, resources_str: str,
                 specs: Dict[str, Union[str,
                                        int]], callback_func: CallbackType):
    """Set the task to starting state.

    Args:
        job_id: The managed job ID.
        task_id: The task ID.
        run_timestamp: The run_timestamp of the run. This will be used to
        determine the log directory of the managed task.
        submit_time: The time when the managed task is submitted.
        resources_str: The resources string of the managed task.
        specs: The specs of the managed task.
        callback_func: The callback function.
    """
    assert _SQLALCHEMY_ENGINE is not None
    # Use the timestamp in the `run_timestamp` ('sky-2022-10...'), to make
    # the log directory and submission time align with each other, so as to
    # make it easier to find them based on one of the values.
    # Also, using the earlier timestamp should be closer to the term
    # `submit_at`, which represents the time the managed task is submitted.
    logger.info('Launching the spot cluster...')
    with orm.Session(_SQLALCHEMY_ENGINE) as session:
        count = session.query(spot_table).filter(
            sqlalchemy.and_(
                spot_table.c.spot_job_id == job_id,
                spot_table.c.task_id == task_id,
                spot_table.c.status == ManagedJobStatus.PENDING.value,
                spot_table.c.end_at.is_(None),
            )).update({
                spot_table.c.resources: resources_str,
                spot_table.c.submitted_at: submit_time,
                spot_table.c.status: ManagedJobStatus.STARTING.value,
                spot_table.c.run_timestamp: run_timestamp,
                spot_table.c.specs: json.dumps(specs),
            })
        session.commit()
        if count != 1:
            raise exceptions.ManagedJobStatusError(
                'Failed to set the task to starting. '
                f'({count} rows updated)')
    # SUBMITTED is no longer used, but we keep it for backward compatibility.
    # TODO(cooperc): remove this in v0.12.0
    callback_func('SUBMITTED')
    callback_func('STARTING')


@_init_db
def set_backoff_pending(job_id: int, task_id: int):
    """Set the task to PENDING state if it is in backoff.

    This should only be used to transition from STARTING or RECOVERING back to
    PENDING.
    """
    assert _SQLALCHEMY_ENGINE is not None
    with orm.Session(_SQLALCHEMY_ENGINE) as session:
        count = session.query(spot_table).filter(
            sqlalchemy.and_(
                spot_table.c.spot_job_id == job_id,
                spot_table.c.task_id == task_id,
                spot_table.c.status.in_([
                    ManagedJobStatus.STARTING.value,
                    ManagedJobStatus.RECOVERING.value
                ]),
                spot_table.c.end_at.is_(None),
            )).update({spot_table.c.status: ManagedJobStatus.PENDING.value})
        session.commit()
        logger.debug('back to PENDING')
        if count != 1:
            raise exceptions.ManagedJobStatusError(
                'Failed to set the task back to pending. '
                f'({count} rows updated)')
    # Do not call callback_func here, as we don't use the callback for PENDING.


@_init_db
def set_restarting(job_id: int, task_id: int, recovering: bool):
    """Set the task back to STARTING or RECOVERING from PENDING.

    This should not be used for the initial transition from PENDING to STARTING.
    In that case, use set_starting instead. This function should only be used
    after using set_backoff_pending to transition back to PENDING during
    launch retry backoff.
    """
    assert _SQLALCHEMY_ENGINE is not None
    target_status = ManagedJobStatus.STARTING.value
    if recovering:
        target_status = ManagedJobStatus.RECOVERING.value
    with orm.Session(_SQLALCHEMY_ENGINE) as session:
        count = session.query(spot_table).filter(
            sqlalchemy.and_(
                spot_table.c.spot_job_id == job_id,
                spot_table.c.task_id == task_id,
                spot_table.c.status == ManagedJobStatus.PENDING.value,
                spot_table.c.end_at.is_(None),
            )).update({spot_table.c.status: target_status})
        session.commit()
        logger.debug(f'back to {target_status}')
        if count != 1:
            raise exceptions.ManagedJobStatusError(
                f'Failed to set the task back to {target_status}. '
                f'({count} rows updated)')
    # Do not call callback_func here, as it should only be invoked for the
    # initial (pre-`set_backoff_pending`) transition to STARTING or RECOVERING.


@_init_db
def set_started(job_id: int, task_id: int, start_time: float,
                callback_func: CallbackType):
    """Set the task to started state."""
    assert _SQLALCHEMY_ENGINE is not None
    logger.info('Job started.')
    with orm.Session(_SQLALCHEMY_ENGINE) as session:
        count = session.query(spot_table).filter(
            sqlalchemy.and_(
                spot_table.c.spot_job_id == job_id,
                spot_table.c.task_id == task_id,
                spot_table.c.status.in_([
                    ManagedJobStatus.STARTING.value,
                    # If the task is empty, we will jump straight
                    # from PENDING to RUNNING
                    ManagedJobStatus.PENDING.value
                ]),
                spot_table.c.end_at.is_(None),
            )).update({
                spot_table.c.status: ManagedJobStatus.RUNNING.value,
                spot_table.c.start_at: start_time,
                spot_table.c.last_recovered_at: start_time,
            })
        session.commit()
        if count != 1:
            raise exceptions.ManagedJobStatusError(
                f'Failed to set the task to started. '
                f'({count} rows updated)')
    callback_func('STARTED')


@_init_db
def set_recovering(job_id: int, task_id: int, force_transit_to_recovering: bool,
                   callback_func: CallbackType):
    """Set the task to recovering state, and update the job duration."""
    assert _SQLALCHEMY_ENGINE is not None
    logger.info('=== Recovering... ===')
    # NOTE: if we are resuming from a controller failure and the previous status
    # is STARTING, the initial value of `last_recovered_at` might not be set
    # yet (default value -1). In this case, we should not add current timestamp.
    # Otherwise, the job duration will be incorrect (~55 years from 1970).
    current_time = time.time()

    with orm.Session(_SQLALCHEMY_ENGINE) as session:
        if force_transit_to_recovering:
            # For the HA job controller, it is possible that the jobs came from
            # any processing status to recovering. But it should not be any
            # terminal status as such jobs will not be recovered; and it should
            # not be CANCELLING as we will directly trigger a cleanup.
            status_condition = spot_table.c.status.in_(
                [s.value for s in ManagedJobStatus.processing_statuses()])
        else:
            status_condition = (
                spot_table.c.status == ManagedJobStatus.RUNNING.value)

        count = session.query(spot_table).filter(
            sqlalchemy.and_(
                spot_table.c.spot_job_id == job_id,
                spot_table.c.task_id == task_id,
                status_condition,
                spot_table.c.end_at.is_(None),
            )).update({
                spot_table.c.status: ManagedJobStatus.RECOVERING.value,
                spot_table.c.job_duration: sqlalchemy.case(
                    (spot_table.c.last_recovered_at >= 0,
                     spot_table.c.job_duration + current_time -
                     spot_table.c.last_recovered_at),
                    else_=spot_table.c.job_duration),
                spot_table.c.last_recovered_at: sqlalchemy.case(
                    (spot_table.c.last_recovered_at < 0, current_time),
                    else_=spot_table.c.last_recovered_at),
            })
        session.commit()
        if count != 1:
            raise exceptions.ManagedJobStatusError(
                f'Failed to set the task to recovering. '
                f'({count} rows updated)')
    callback_func('RECOVERING')


@_init_db
def set_recovered(job_id: int, task_id: int, recovered_time: float,
                  callback_func: CallbackType):
    """Set the task to recovered."""
    assert _SQLALCHEMY_ENGINE is not None
    with orm.Session(_SQLALCHEMY_ENGINE) as session:
        count = session.query(spot_table).filter(
            sqlalchemy.and_(
                spot_table.c.spot_job_id == job_id,
                spot_table.c.task_id == task_id,
                spot_table.c.status == ManagedJobStatus.RECOVERING.value,
                spot_table.c.end_at.is_(None),
            )).update({
                spot_table.c.status: ManagedJobStatus.RUNNING.value,
                spot_table.c.last_recovered_at: recovered_time,
                spot_table.c.recovery_count: spot_table.c.recovery_count + 1,
            })
        session.commit()
        if count != 1:
            raise exceptions.ManagedJobStatusError(
                f'Failed to set the task to recovered. '
                f'({count} rows updated)')
    logger.info('==== Recovered. ====')
    callback_func('RECOVERED')


@_init_db
def set_succeeded(job_id: int, task_id: int, end_time: float,
                  callback_func: CallbackType):
    """Set the task to succeeded, if it is in a non-terminal state."""
    assert _SQLALCHEMY_ENGINE is not None
    with orm.Session(_SQLALCHEMY_ENGINE) as session:
        count = session.query(spot_table).filter(
            sqlalchemy.and_(
                spot_table.c.spot_job_id == job_id,
                spot_table.c.task_id == task_id,
                spot_table.c.status == ManagedJobStatus.RUNNING.value,
                spot_table.c.end_at.is_(None),
            )).update({
                spot_table.c.status: ManagedJobStatus.SUCCEEDED.value,
                spot_table.c.end_at: end_time,
            })
        session.commit()
        if count != 1:
            raise exceptions.ManagedJobStatusError(
                f'Failed to set the task to succeeded. '
                f'({count} rows updated)')
    callback_func('SUCCEEDED')
    logger.info('Job succeeded.')


@_init_db
def set_failed(
    job_id: int,
    task_id: Optional[int],
    failure_type: ManagedJobStatus,
    failure_reason: str,
    callback_func: Optional[CallbackType] = None,
    end_time: Optional[float] = None,
    override_terminal: bool = False,
):
    """Set an entire job or task to failed.

    By default, don't override tasks that are already terminal (that is, for
    which end_at is already set).

    Args:
        job_id: The job id.
        task_id: The task id. If None, all non-finished tasks of the job will
            be set to failed.
        failure_type: The failure type. One of ManagedJobStatus.FAILED_*.
        failure_reason: The failure reason.
        end_time: The end time. If None, the current time will be used.
        override_terminal: If True, override the current status even if end_at
            is already set.
    """
    assert _SQLALCHEMY_ENGINE is not None
    assert failure_type.is_failed(), failure_type
    end_time = time.time() if end_time is None else end_time

    fields_to_set: Dict[str, Any] = {
        spot_table.c.status: failure_type.value,
        spot_table.c.failure_reason: failure_reason,
    }
    with orm.Session(_SQLALCHEMY_ENGINE) as session:
        # Get previous status
        previous_status = session.execute(
            sqlalchemy.select(spot_table.c.status).where(
                spot_table.c.spot_job_id == job_id)).fetchone()[0]
        previous_status = ManagedJobStatus(previous_status)
        if previous_status == ManagedJobStatus.RECOVERING:
            # If the job is recovering, we should set the last_recovered_at to
            # the end_time, so that the end_at - last_recovered_at will not be
            # affect the job duration calculation.
            fields_to_set[spot_table.c.last_recovered_at] = end_time
        where_conditions = [spot_table.c.spot_job_id == job_id]
        if task_id is not None:
            where_conditions.append(spot_table.c.task_id == task_id)
        if override_terminal:
            # Use COALESCE for end_at to avoid overriding the existing end_at if
            # it's already set.
            fields_to_set[spot_table.c.end_at] = sqlalchemy.func.coalesce(
                spot_table.c.end_at, end_time)
        else:
            fields_to_set[spot_table.c.end_at] = end_time
            where_conditions.append(spot_table.c.end_at.is_(None))
        count = session.query(spot_table).filter(
            sqlalchemy.and_(*where_conditions)).update(fields_to_set)
        session.commit()
        updated = count > 0
    if callback_func and updated:
        callback_func('FAILED')
    logger.info(failure_reason)


@_init_db
def set_cancelling(job_id: int, callback_func: CallbackType):
    """Set tasks in the job as cancelling, if they are in non-terminal states.

    task_id is not needed, because we expect the job should be cancelled
    as a whole, and we should not cancel a single task.
    """
    assert _SQLALCHEMY_ENGINE is not None
    with orm.Session(_SQLALCHEMY_ENGINE) as session:
        count = session.query(spot_table).filter(
            sqlalchemy.and_(
                spot_table.c.spot_job_id == job_id,
                spot_table.c.end_at.is_(None),
            )).update({spot_table.c.status: ManagedJobStatus.CANCELLING.value})
        session.commit()
        updated = count > 0
    if updated:
        logger.info('Cancelling the job...')
        callback_func('CANCELLING')
    else:
        logger.info('Cancellation skipped, job is already terminal')


@_init_db
def set_pending_cancelled(job_id: int):
    """Set the job as pending cancelled, if it is in non-terminal states."""
    assert _SQLALCHEMY_ENGINE is not None
    with orm.Session(_SQLALCHEMY_ENGINE) as session:
        # Subquery to get the spot_job_ids that match the joined condition
        subquery = session.query(spot_table.c.job_id).join(
            job_info_table,
            spot_table.c.spot_job_id == job_info_table.c.spot_job_id).filter(
                spot_table.c.spot_job_id == job_id,
                spot_table.c.status == ManagedJobStatus.PENDING.value,
                sqlalchemy.or_(
                    job_info_table.c.schedule_state ==
                    ManagedJobScheduleState.WAITING.value,
                    job_info_table.c.schedule_state ==
                    ManagedJobScheduleState.INACTIVE.value,
                ),
            ).subquery()

        count = session.query(spot_table).filter(
            spot_table.c.job_id.in_(subquery)).update(
                {spot_table.c.status: ManagedJobStatus.CANCELLED.value},
                synchronize_session=False)
        session.commit()
        return count > 0


@_init_db
def set_cancelled(job_id: int, callback_func: CallbackType):
    """Set tasks in the job as cancelled, if they are in CANCELLING state.

    The set_cancelling should be called before this function.
    """
    assert _SQLALCHEMY_ENGINE is not None
    with orm.Session(_SQLALCHEMY_ENGINE) as session:
        count = session.query(spot_table).filter(
            sqlalchemy.and_(
                spot_table.c.spot_job_id == job_id,
                spot_table.c.status == ManagedJobStatus.CANCELLING.value,
            )).update({
                spot_table.c.status: ManagedJobStatus.CANCELLED.value,
                spot_table.c.end_at: time.time(),
            })
        session.commit()
        updated = count > 0
    if updated:
        logger.info('Job cancelled.')
        callback_func('CANCELLED')
    else:
        logger.info('Cancellation skipped, job is not CANCELLING')


@_init_db
def set_local_log_file(job_id: int, task_id: Optional[int],
                       local_log_file: str):
    """Set the local log file for a job."""
    assert _SQLALCHEMY_ENGINE is not None
    with orm.Session(_SQLALCHEMY_ENGINE) as session:
        where_conditions = [spot_table.c.spot_job_id == job_id]
        if task_id is not None:
            where_conditions.append(spot_table.c.task_id == task_id)
        session.query(spot_table).filter(
            sqlalchemy.and_(*where_conditions)).update(
                {spot_table.c.local_log_file: local_log_file})
        session.commit()


# ======== utility functions ========
@_init_db
def get_nonterminal_job_ids_by_name(name: Optional[str],
                                    all_users: bool = False) -> List[int]:
    """Get non-terminal job ids by name."""
    assert _SQLALCHEMY_ENGINE is not None

    with orm.Session(_SQLALCHEMY_ENGINE) as session:
        # Build the query using SQLAlchemy core
        query = sqlalchemy.select(
            spot_table.c.spot_job_id.distinct()).select_from(
                spot_table.outerjoin(
                    job_info_table,
                    spot_table.c.spot_job_id == job_info_table.c.spot_job_id,
                ))
        where_conditions = [
            ~spot_table.c.status.in_([
                status.value for status in ManagedJobStatus.terminal_statuses()
            ])
        ]
        if name is None and not all_users:
            where_conditions.append(
                job_info_table.c.user_hash == common_utils.get_user_hash())
        if name is not None:
            # We match the job name from `job_info` for the jobs submitted after
            # #1982, and from `spot` for the jobs submitted before #1982, whose
            # job_info is not available.
            where_conditions.append(
                sqlalchemy.or_(
                    job_info_table.c.name == name,
                    sqlalchemy.and_(job_info_table.c.name.is_(None),
                                    spot_table.c.task_name == name),
                ))
        query = query.where(sqlalchemy.and_(*where_conditions)).order_by(
            spot_table.c.spot_job_id.desc())
        rows = session.execute(query).fetchall()
        job_ids = [row[0] for row in rows if row[0] is not None]
        return job_ids


@_init_db
def get_schedule_live_jobs(job_id: Optional[int]) -> List[Dict[str, Any]]:
    """Get jobs from the database that have a live schedule_state.

    This should return job(s) that are not INACTIVE, WAITING, or DONE.  So a
    returned job should correspond to a live job controller process, with one
    exception: the job may have just transitioned from WAITING to LAUNCHING, but
    the controller process has not yet started.
    """
    assert _SQLALCHEMY_ENGINE is not None

    with orm.Session(_SQLALCHEMY_ENGINE) as session:
        query = sqlalchemy.select(
            job_info_table.c.spot_job_id,
            job_info_table.c.schedule_state,
            job_info_table.c.controller_pid,
        ).where(~job_info_table.c.schedule_state.in_([
            ManagedJobScheduleState.INACTIVE.value,
            ManagedJobScheduleState.WAITING.value,
            ManagedJobScheduleState.DONE.value,
        ]))

        if job_id is not None:
            query = query.where(job_info_table.c.spot_job_id == job_id)

        query = query.order_by(job_info_table.c.spot_job_id.desc())

        rows = session.execute(query).fetchall()
        jobs = []
        for row in rows:
            job_dict = {
                'job_id': row[0],
                'schedule_state': ManagedJobScheduleState(row[1]),
                'controller_pid': row[2],
            }
            jobs.append(job_dict)
        return jobs


@_init_db
def get_jobs_to_check_status(job_id: Optional[int] = None) -> List[int]:
    """Get jobs that need controller process checking.

    Args:
        job_id: Optional job ID to check. If None, checks all jobs.

    Returns a list of job_ids, including the following:
    - Jobs that have a schedule_state that is not DONE
    - Jobs have schedule_state DONE but are in a non-terminal status
    - Legacy jobs (that is, no schedule state) that are in non-terminal status
    """
    assert _SQLALCHEMY_ENGINE is not None

    with orm.Session(_SQLALCHEMY_ENGINE) as session:
        terminal_status_values = [
            status.value for status in ManagedJobStatus.terminal_statuses()
        ]

        query = sqlalchemy.select(
            spot_table.c.spot_job_id.distinct()).select_from(
                spot_table.outerjoin(
                    job_info_table,
                    spot_table.c.spot_job_id == job_info_table.c.spot_job_id))

        # Get jobs that are either:
        # 1. Have schedule state that is not DONE, or
        # 2. Have schedule state DONE AND are in non-terminal status (unexpected
        #    inconsistent state), or
        # 3. Have no schedule state (legacy) AND are in non-terminal status

        # non-legacy jobs that are not DONE
        condition1 = sqlalchemy.and_(
            job_info_table.c.schedule_state.is_not(None),
            job_info_table.c.schedule_state !=
            ManagedJobScheduleState.DONE.value)
        # legacy or that are in non-terminal status or
        # DONE jobs that are in non-terminal status
        condition2 = sqlalchemy.and_(
            sqlalchemy.or_(
                # legacy jobs
                job_info_table.c.schedule_state.is_(None),
                # non-legacy DONE jobs
                job_info_table.c.schedule_state ==
                ManagedJobScheduleState.DONE.value),
            # non-terminal
            ~spot_table.c.status.in_(terminal_status_values),
        )
        where_condition = sqlalchemy.or_(condition1, condition2)
        if job_id is not None:
            where_condition = sqlalchemy.and_(
                where_condition, spot_table.c.spot_job_id == job_id)

        query = query.where(where_condition).order_by(
            spot_table.c.spot_job_id.desc())

        rows = session.execute(query).fetchall()
        return [row[0] for row in rows if row[0] is not None]


@_init_db
def get_all_job_ids_by_name(name: Optional[str]) -> List[int]:
    """Get all job ids by name."""
    assert _SQLALCHEMY_ENGINE is not None

    with orm.Session(_SQLALCHEMY_ENGINE) as session:
        query = sqlalchemy.select(
            spot_table.c.spot_job_id.distinct()).select_from(
                spot_table.outerjoin(
                    job_info_table,
                    spot_table.c.spot_job_id == job_info_table.c.spot_job_id))
        if name is not None:
            # We match the job name from `job_info` for the jobs submitted after
            # #1982, and from `spot` for the jobs submitted before #1982, whose
            # job_info is not available.
            name_condition = sqlalchemy.or_(
                job_info_table.c.name == name,
                sqlalchemy.and_(job_info_table.c.name.is_(None),
                                spot_table.c.task_name == name))
            query = query.where(name_condition)
        query = query.order_by(spot_table.c.spot_job_id.desc())
        rows = session.execute(query).fetchall()
        job_ids = [row[0] for row in rows if row[0] is not None]
        return job_ids


@_init_db
def _get_all_task_ids_statuses(
        job_id: int) -> List[Tuple[int, ManagedJobStatus]]:
    assert _SQLALCHEMY_ENGINE is not None
    with orm.Session(_SQLALCHEMY_ENGINE) as session:
        id_statuses = session.execute(
            sqlalchemy.select(
                spot_table.c.task_id,
                spot_table.c.status,
            ).where(spot_table.c.spot_job_id == job_id).order_by(
                spot_table.c.task_id.asc())).fetchall()
        return [(row[0], ManagedJobStatus(row[1])) for row in id_statuses]


@_init_db
def get_job_status_with_task_id(job_id: int,
                                task_id: int) -> Optional[ManagedJobStatus]:
    assert _SQLALCHEMY_ENGINE is not None
    with orm.Session(_SQLALCHEMY_ENGINE) as session:
        status = session.execute(
            sqlalchemy.select(spot_table.c.status).where(
                sqlalchemy.and_(spot_table.c.spot_job_id == job_id,
                                spot_table.c.task_id == task_id))).fetchone()
        return ManagedJobStatus(status[0]) if status else None


def get_num_tasks(job_id: int) -> int:
    return len(_get_all_task_ids_statuses(job_id))


def get_latest_task_id_status(
        job_id: int) -> Union[Tuple[int, ManagedJobStatus], Tuple[None, None]]:
    """Returns the (task id, status) of the latest task of a job.

    The latest means the task that is currently being executed or to be started
    by the controller process. For example, in a managed job with 3 tasks, the
    first task is succeeded, and the second task is being executed. This will
    return (1, ManagedJobStatus.RUNNING).

    If the job_id does not exist, (None, None) will be returned.
    """
    id_statuses = _get_all_task_ids_statuses(job_id)
    if not id_statuses:
        return None, None
    task_id, status = next(
        ((tid, st) for tid, st in id_statuses if not st.is_terminal()),
        id_statuses[-1],
    )
    # Unpack the tuple first, or it triggers a Pylint's bug on recognizing
    # the return type.
    return task_id, status


@_init_db
def get_job_controller_pid(job_id: int) -> Optional[int]:
    assert _SQLALCHEMY_ENGINE is not None
    with orm.Session(_SQLALCHEMY_ENGINE) as session:
        pid = session.execute(
            sqlalchemy.select(job_info_table.c.controller_pid).where(
                job_info_table.c.spot_job_id == job_id)).fetchone()
        return pid[0] if pid else None


def get_status(job_id: int) -> Optional[ManagedJobStatus]:
    _, status = get_latest_task_id_status(job_id)
    return status


@_init_db
def get_failure_reason(job_id: int) -> Optional[str]:
    """Get the failure reason of a job.

    If the job has multiple tasks, we return the first failure reason.
    """
    assert _SQLALCHEMY_ENGINE is not None
    with orm.Session(_SQLALCHEMY_ENGINE) as session:
        reason = session.execute(
            sqlalchemy.select(spot_table.c.failure_reason).where(
                spot_table.c.spot_job_id == job_id).order_by(
                    spot_table.c.task_id.asc())).fetchall()
        reason = [r[0] for r in reason if r[0] is not None]
        if not reason:
            return None
        return reason[0]


@_init_db
def get_managed_jobs(job_id: Optional[int] = None) -> List[Dict[str, Any]]:
    """Get managed jobs from the database."""
    assert _SQLALCHEMY_ENGINE is not None

    # Join spot and job_info tables to get the job name for each task.
    # We use LEFT OUTER JOIN mainly for backward compatibility, as for an
    # existing controller before #1982, the job_info table may not exist,
    # and all the managed jobs created before will not present in the
    # job_info.
    # Note: we will get the user_hash here, but don't try to call
    # global_user_state.get_user() on it. This runs on the controller, which may
    # not have the user info. Prefer to do it on the API server side.
    query = sqlalchemy.select(spot_table, job_info_table).select_from(
        spot_table.outerjoin(
            job_info_table,
            spot_table.c.spot_job_id == job_info_table.c.spot_job_id))
    if job_id is not None:
        query = query.where(spot_table.c.spot_job_id == job_id)
    query = query.order_by(spot_table.c.spot_job_id.desc(),
                           spot_table.c.task_id.asc())
    rows = None
    with orm.Session(_SQLALCHEMY_ENGINE) as session:
        rows = session.execute(query).fetchall()
    jobs = []
    for row in rows:
        job_dict = _get_jobs_dict(row._mapping)  # pylint: disable=protected-access
        job_dict['status'] = ManagedJobStatus(job_dict['status'])
        job_dict['schedule_state'] = ManagedJobScheduleState(
            job_dict['schedule_state'])
        if job_dict['job_name'] is None:
            job_dict['job_name'] = job_dict['task_name']
        job_dict['metadata'] = json.loads(job_dict['metadata'])

        # Add user YAML content for managed jobs.
        yaml_path = job_dict.get('original_user_yaml_path')
        if yaml_path:
            try:
                with open(yaml_path, 'r', encoding='utf-8') as f:
                    job_dict['user_yaml'] = f.read()
            except (FileNotFoundError, IOError, OSError):
                job_dict['user_yaml'] = None
        else:
            job_dict['user_yaml'] = None

        jobs.append(job_dict)
    return jobs


@_init_db
def get_task_name(job_id: int, task_id: int) -> str:
    """Get the task name of a job."""
    assert _SQLALCHEMY_ENGINE is not None
    with orm.Session(_SQLALCHEMY_ENGINE) as session:
        task_name = session.execute(
            sqlalchemy.select(spot_table.c.task_name).where(
                sqlalchemy.and_(
                    spot_table.c.spot_job_id == job_id,
                    spot_table.c.task_id == task_id,
                ))).fetchone()
        return task_name[0]


@_init_db_async
async def get_task_name_async(job_id: int, task_id: int) -> str:
    """Get the task name of a job."""
    assert _SQLALCHEMY_ENGINE is not None
    async with orm.Session(_SQLALCHEMY_ENGINE_ASYNC) as session:
        task_name = await session.execute(
            sqlalchemy.select(spot_table.c.task_name).where(
                sqlalchemy.and_(
                    spot_table.c.spot_job_id == job_id,
                    spot_table.c.task_id == task_id,
                ))).fetchone()
        return task_name[0]


@_init_db
def get_latest_job_id() -> Optional[int]:
    """Get the latest job id."""
    assert _SQLALCHEMY_ENGINE is not None
    with orm.Session(_SQLALCHEMY_ENGINE) as session:
        job_id = session.execute(
            sqlalchemy.select(spot_table.c.spot_job_id).where(
                spot_table.c.task_id == 0).order_by(
                    spot_table.c.submitted_at.desc()).limit(1)).fetchone()
        return job_id[0] if job_id else None


@_init_db
def get_task_specs(job_id: int, task_id: int) -> Dict[str, Any]:
    assert _SQLALCHEMY_ENGINE is not None
    with orm.Session(_SQLALCHEMY_ENGINE) as session:
        task_specs = session.execute(
            sqlalchemy.select(spot_table.c.specs).where(
                sqlalchemy.and_(
                    spot_table.c.spot_job_id == job_id,
                    spot_table.c.task_id == task_id,
                ))).fetchone()
        return json.loads(task_specs[0])


@_init_db
def get_local_log_file(job_id: int, task_id: Optional[int]) -> Optional[str]:
    """Get the local log directory for a job."""
    assert _SQLALCHEMY_ENGINE is not None

    with orm.Session(_SQLALCHEMY_ENGINE) as session:
        where_conditions = [spot_table.c.spot_job_id == job_id]
        if task_id is not None:
            where_conditions.append(spot_table.c.task_id == task_id)
        local_log_file = session.execute(
            sqlalchemy.select(spot_table.c.local_log_file).where(
                sqlalchemy.and_(*where_conditions))).fetchone()
        return local_log_file[-1] if local_log_file else None


# === Scheduler state functions ===
# Only the scheduler should call these functions. They may require holding the
# scheduler lock to work correctly.


@_init_db
def scheduler_set_waiting(job_id: int, dag_yaml_path: str,
                          original_user_yaml_path: str, env_file_path: str,
                          user_hash: str, priority: int) -> bool:
    """Do not call without holding the scheduler lock.

    Returns: Whether this is a recovery run or not.
        If this is a recovery run, the job may already be in the WAITING
        state and the update will not change the schedule_state (hence the
        updated_count will be 0). In this case, we return True.
        Otherwise, we return False.
    """
    assert _SQLALCHEMY_ENGINE is not None
    with orm.Session(_SQLALCHEMY_ENGINE) as session:
        updated_count = session.query(job_info_table).filter(
            sqlalchemy.and_(
                job_info_table.c.spot_job_id == job_id,
                job_info_table.c.schedule_state ==
                ManagedJobScheduleState.INACTIVE.value,
            )
        ).update({
            job_info_table.c.schedule_state:
                ManagedJobScheduleState.WAITING.value,
            job_info_table.c.dag_yaml_path: dag_yaml_path,
            job_info_table.c.original_user_yaml_path: original_user_yaml_path,
            job_info_table.c.env_file_path: env_file_path,
            job_info_table.c.user_hash: user_hash,
            job_info_table.c.priority: priority,
        })
        session.commit()
        # For a recovery run, the job may already be in the WAITING state.
        assert updated_count <= 1, (job_id, updated_count)
        return updated_count == 0


@_init_db
def scheduler_set_launching(job_id: int,
                            current_state: ManagedJobScheduleState) -> None:
    """Do not call without holding the scheduler lock."""
    assert _SQLALCHEMY_ENGINE is not None
    with orm.Session(_SQLALCHEMY_ENGINE) as session:
        updated_count = session.query(job_info_table).filter(
            sqlalchemy.and_(
                job_info_table.c.spot_job_id == job_id,
                job_info_table.c.schedule_state == current_state.value,
            )).update({
                job_info_table.c.schedule_state:
                    ManagedJobScheduleState.LAUNCHING.value
            })
        session.commit()
        assert updated_count == 1, (job_id, updated_count)


@_init_db
def scheduler_set_alive(job_id: int) -> None:
    """Do not call without holding the scheduler lock."""
    assert _SQLALCHEMY_ENGINE is not None
    with orm.Session(_SQLALCHEMY_ENGINE) as session:
        updated_count = session.query(job_info_table).filter(
            sqlalchemy.and_(
                job_info_table.c.spot_job_id == job_id,
                job_info_table.c.schedule_state ==
                ManagedJobScheduleState.LAUNCHING.value,
            )).update({
                job_info_table.c.schedule_state:
                    ManagedJobScheduleState.ALIVE.value
            })
        session.commit()
        assert updated_count == 1, (job_id, updated_count)


@_init_db
def scheduler_set_alive_backoff(job_id: int) -> None:
    """Do not call without holding the scheduler lock."""
    assert _SQLALCHEMY_ENGINE is not None
    with orm.Session(_SQLALCHEMY_ENGINE) as session:
        updated_count = session.query(job_info_table).filter(
            sqlalchemy.and_(
                job_info_table.c.spot_job_id == job_id,
                job_info_table.c.schedule_state ==
                ManagedJobScheduleState.LAUNCHING.value,
            )).update({
                job_info_table.c.schedule_state:
                    ManagedJobScheduleState.ALIVE_BACKOFF.value
            })
        session.commit()
        assert updated_count == 1, (job_id, updated_count)


@_init_db
def scheduler_set_alive_waiting(job_id: int) -> None:
    """Do not call without holding the scheduler lock."""
    assert _SQLALCHEMY_ENGINE is not None
    with orm.Session(_SQLALCHEMY_ENGINE) as session:
        updated_count = session.query(job_info_table).filter(
            sqlalchemy.and_(
                job_info_table.c.spot_job_id == job_id,
                job_info_table.c.schedule_state.in_([
                    ManagedJobScheduleState.ALIVE.value,
                    ManagedJobScheduleState.ALIVE_BACKOFF.value,
                ]))).update({
                    job_info_table.c.schedule_state:
                        ManagedJobScheduleState.ALIVE_WAITING.value
                })
        session.commit()
        assert updated_count == 1, (job_id, updated_count)


@_init_db
def scheduler_set_done(job_id: int, idempotent: bool = False) -> None:
    """Do not call without holding the scheduler lock."""
    assert _SQLALCHEMY_ENGINE is not None
    with orm.Session(_SQLALCHEMY_ENGINE) as session:
        updated_count = session.query(job_info_table).filter(
            sqlalchemy.and_(
                job_info_table.c.spot_job_id == job_id,
                job_info_table.c.schedule_state !=
                ManagedJobScheduleState.DONE.value,
            )).update({
                job_info_table.c.schedule_state:
                    ManagedJobScheduleState.DONE.value
            })
        session.commit()
        if not idempotent:
            assert updated_count == 1, (job_id, updated_count)


@_init_db
def set_job_controller_pid(job_id: int, pid: int):
    assert _SQLALCHEMY_ENGINE is not None
    with orm.Session(_SQLALCHEMY_ENGINE) as session:
        updated_count = session.query(job_info_table).filter_by(
            spot_job_id=job_id).update({job_info_table.c.controller_pid: pid})
        session.commit()
        assert updated_count == 1, (job_id, updated_count)


@_init_db
def get_job_schedule_state(job_id: int) -> ManagedJobScheduleState:
    assert _SQLALCHEMY_ENGINE is not None
    with orm.Session(_SQLALCHEMY_ENGINE) as session:
        state = session.execute(
            sqlalchemy.select(job_info_table.c.schedule_state).where(
                job_info_table.c.spot_job_id == job_id)).fetchone()[0]
        return ManagedJobScheduleState(state)


@_init_db
def get_num_launching_jobs() -> int:
    assert _SQLALCHEMY_ENGINE is not None
    with orm.Session(_SQLALCHEMY_ENGINE) as session:
        return session.execute(
            sqlalchemy.select(
                sqlalchemy.func.count()  # pylint: disable=not-callable
            ).select_from(job_info_table).where(
                job_info_table.c.schedule_state ==
                ManagedJobScheduleState.LAUNCHING.value)).fetchone()[0]


@_init_db
def get_num_alive_jobs() -> int:
    assert _SQLALCHEMY_ENGINE is not None
    with orm.Session(_SQLALCHEMY_ENGINE) as session:
        return session.execute(
            sqlalchemy.select(
                sqlalchemy.func.count()  # pylint: disable=not-callable
            ).select_from(job_info_table).where(
                job_info_table.c.schedule_state.in_([
                    ManagedJobScheduleState.ALIVE_WAITING.value,
                    ManagedJobScheduleState.LAUNCHING.value,
                    ManagedJobScheduleState.ALIVE.value,
                    ManagedJobScheduleState.ALIVE_BACKOFF.value,
                ]))).fetchone()[0]


@_init_db_async
async def get_waiting_job(
        pid: Optional[int] = None) -> Optional[Dict[str, Any]]:
    """Atomically find and set the highest priority waiting job to LAUNCHING.

    Selects the highest-priority WAITING or ALIVE_WAITING job and atomically
    transitions it to LAUNCHING state to prevent race conditions.

    Returns the job information if a job was successfully transitioned to
    LAUNCHING, or None if no suitable job was found.

    Backwards compatibility note: jobs submitted before #4485 will have no
    schedule_state and will be ignored by this SQL query.
    """
    assert _SQLALCHEMY_ENGINE_ASYNC is not None

    async with sql_async.AsyncSession(_SQLALCHEMY_ENGINE_ASYNC) as session:
        # Select the highest priority waiting job for update (locks the row)
        select_query = sqlalchemy.select(
            job_info_table.c.spot_job_id,
            job_info_table.c.schedule_state,
            job_info_table.c.dag_yaml_path,
            job_info_table.c.env_file_path,
            job_info_table.c.controller_pid,
        ).where(
            job_info_table.c.schedule_state.in_([
                ManagedJobScheduleState.WAITING.value,
                ManagedJobScheduleState.ALIVE_WAITING.value,
            ])).order_by(
                job_info_table.c.priority.desc(),
                job_info_table.c.spot_job_id.asc(),
            ).limit(1).with_for_update()

        # Execute the select with row locking
        result = await session.execute(select_query)
        waiting_job_row = result.fetchone()
        if waiting_job_row is None:
            return None

        job_id = waiting_job_row[0]
        current_state = ManagedJobScheduleState(waiting_job_row[1])
        dag_yaml_path = waiting_job_row[2]
        env_file_path = waiting_job_row[3]
        controller_pid = waiting_job_row[4]

        new_pid = (controller_pid if controller_pid is not None else
                   (pid if pid is not None else -1))

        # Update the job state to LAUNCHING
        update_result = await session.execute(
            sqlalchemy.update(job_info_table).where(
                sqlalchemy.and_(
                    job_info_table.c.spot_job_id == job_id,
                    job_info_table.c.schedule_state == current_state.value,
                )).values({
                    job_info_table.c.schedule_state:
                        ManagedJobScheduleState.LAUNCHING.value,
                    job_info_table.c.controller_pid: new_pid,
                }))

        if update_result.rowcount != 1:
            # Update failed, rollback and return None
            await session.rollback()
            return None

        # Commit the transaction
        await session.commit()

        return {
            'job_id': job_id,
            'schedule_state': current_state,
            'dag_yaml_path': dag_yaml_path,
            'env_file_path': env_file_path,
            'old_pid': controller_pid,
        }


@_init_db
def get_workspace(job_id: int) -> str:
    """Get the workspace of a job."""
    assert _SQLALCHEMY_ENGINE is not None
    with orm.Session(_SQLALCHEMY_ENGINE) as session:
        workspace = session.execute(
            sqlalchemy.select(job_info_table.c.workspace).where(
                job_info_table.c.spot_job_id == job_id)).fetchone()
        job_workspace = workspace[0] if workspace else None
        if job_workspace is None:
            return constants.SKYPILOT_DEFAULT_WORKSPACE
        return job_workspace


# === HA Recovery Script functions ===


@_init_db
def get_ha_recovery_script(job_id: int) -> Optional[str]:
    """Get the HA recovery script for a job."""
    assert _SQLALCHEMY_ENGINE is not None
    with orm.Session(_SQLALCHEMY_ENGINE) as session:
        row = session.query(ha_recovery_script_table).filter_by(
            job_id=job_id).first()
    if row is None:
        return None
    return row.script


@_init_db
def set_ha_recovery_script(job_id: int, script: str) -> None:
    """Set the HA recovery script for a job."""
    assert _SQLALCHEMY_ENGINE is not None
    with orm.Session(_SQLALCHEMY_ENGINE) as session:
        if (_SQLALCHEMY_ENGINE.dialect.name ==
                db_utils.SQLAlchemyDialect.SQLITE.value):
            insert_func = sqlite.insert
        elif (_SQLALCHEMY_ENGINE.dialect.name ==
              db_utils.SQLAlchemyDialect.POSTGRESQL.value):
            insert_func = postgresql.insert
        else:
            raise ValueError('Unsupported database dialect')
        insert_stmt = insert_func(ha_recovery_script_table).values(
            job_id=job_id, script=script)
        do_update_stmt = insert_stmt.on_conflict_do_update(
            index_elements=[ha_recovery_script_table.c.job_id],
            set_={ha_recovery_script_table.c.script: script})
        session.execute(do_update_stmt)
        session.commit()


@_init_db
def remove_ha_recovery_script(job_id: int) -> None:
    """Remove the HA recovery script for a job."""
    assert _SQLALCHEMY_ENGINE is not None
    with orm.Session(_SQLALCHEMY_ENGINE) as session:
        session.query(ha_recovery_script_table).filter_by(
            job_id=job_id).delete()
        session.commit()


# === Async versions of functions called by controller.py ===


@_init_db_async
async def set_local_log_file_async(job_id: int, task_id: Optional[int],
                                   local_log_file: str):
    """Set the local log file for a job."""
    assert _SQLALCHEMY_ENGINE_ASYNC is not None
    async with sql_async.AsyncSession(_SQLALCHEMY_ENGINE_ASYNC) as session:
        where_conditions = [spot_table.c.spot_job_id == job_id]
        if task_id is not None:
            where_conditions.append(spot_table.c.task_id == task_id)
        await session.execute(
            sqlalchemy.update(spot_table).where(
                sqlalchemy.and_(*where_conditions)).values(
                    {spot_table.c.local_log_file: local_log_file}))
        await session.commit()


@_init_db_async
async def get_latest_task_id_status_async(
        job_id: int) -> Union[Tuple[int, ManagedJobStatus], Tuple[None, None]]:
    """Returns the (task id, status) of the latest task of a job."""
    assert _SQLALCHEMY_ENGINE_ASYNC is not None
    async with sql_async.AsyncSession(_SQLALCHEMY_ENGINE_ASYNC) as session:
        result = await session.execute(
            sqlalchemy.select(
                spot_table.c.task_id,
                spot_table.c.status,
            ).where(spot_table.c.spot_job_id == job_id).order_by(
                spot_table.c.task_id.asc()))
        id_statuses = [
            (row[0], ManagedJobStatus(row[1])) for row in result.fetchall()
        ]

    if not id_statuses:
        return None, None
    task_id, status = next(
        ((tid, st) for tid, st in id_statuses if not st.is_terminal()),
        id_statuses[-1],
    )
    return task_id, status


@_init_db_async
async def set_starting_async(job_id: int, task_id: int, run_timestamp: str,
                             submit_time: float, resources_str: str,
                             specs: Dict[str, Union[str, int]],
                             callback_func: AsyncCallbackType):
    """Set the task to starting state."""
    assert _SQLALCHEMY_ENGINE_ASYNC is not None
    logger.info('Launching the spot cluster...')
    async with sql_async.AsyncSession(_SQLALCHEMY_ENGINE_ASYNC) as session:
        result = await session.execute(
            sqlalchemy.update(spot_table).where(
                sqlalchemy.and_(
                    spot_table.c.spot_job_id == job_id,
                    spot_table.c.task_id == task_id,
                    spot_table.c.status == ManagedJobStatus.PENDING.value,
                    spot_table.c.end_at.is_(None),
                )).values({
                    spot_table.c.resources: resources_str,
                    spot_table.c.submitted_at: submit_time,
                    spot_table.c.status: ManagedJobStatus.STARTING.value,
                    spot_table.c.run_timestamp: run_timestamp,
                    spot_table.c.specs: json.dumps(specs),
                }))
        count = result.rowcount
        await session.commit()
        if count != 1:
            raise exceptions.ManagedJobStatusError(
                'Failed to set the task to starting. '
                f'({count} rows updated)')
    await callback_func('SUBMITTED')
    await callback_func('STARTING')


@_init_db_async
async def set_started_async(job_id: int, task_id: int, start_time: float,
                            callback_func: AsyncCallbackType):
    """Set the task to started state."""
    assert _SQLALCHEMY_ENGINE_ASYNC is not None
    logger.info('Job started.')
    async with sql_async.AsyncSession(_SQLALCHEMY_ENGINE_ASYNC) as session:
        result = await session.execute(
            sqlalchemy.update(spot_table).where(
                sqlalchemy.and_(
                    spot_table.c.spot_job_id == job_id,
                    spot_table.c.task_id == task_id,
                    spot_table.c.status.in_([
                        ManagedJobStatus.STARTING.value,
                        ManagedJobStatus.PENDING.value
                    ]),
                    spot_table.c.end_at.is_(None),
                )).values({
                    spot_table.c.status: ManagedJobStatus.RUNNING.value,
                    spot_table.c.start_at: start_time,
                    spot_table.c.last_recovered_at: start_time,
                }))
        count = result.rowcount
        await session.commit()
        if count != 1:
            raise exceptions.ManagedJobStatusError(
                f'Failed to set the task to started. '
                f'({count} rows updated)')
    await callback_func('STARTED')


@_init_db_async
async def get_job_status_with_task_id_async(
        job_id: int, task_id: int) -> Optional[ManagedJobStatus]:
    assert _SQLALCHEMY_ENGINE_ASYNC is not None
    async with sql_async.AsyncSession(_SQLALCHEMY_ENGINE_ASYNC) as session:
        result = await session.execute(
            sqlalchemy.select(spot_table.c.status).where(
                sqlalchemy.and_(spot_table.c.spot_job_id == job_id,
                                spot_table.c.task_id == task_id)))
        status = result.fetchone()
        return ManagedJobStatus(status[0]) if status else None


@_init_db_async
async def set_recovering_async(job_id: int, task_id: int,
                               force_transit_to_recovering: bool,
                               callback_func: AsyncCallbackType):
    """Set the task to recovering state, and update the job duration."""
    assert _SQLALCHEMY_ENGINE_ASYNC is not None
    logger.info('=== Recovering... ===')
    current_time = time.time()

    async with sql_async.AsyncSession(_SQLALCHEMY_ENGINE_ASYNC) as session:
        if force_transit_to_recovering:
            status_condition = spot_table.c.status.in_(
                [s.value for s in ManagedJobStatus.processing_statuses()])
        else:
            status_condition = (
                spot_table.c.status == ManagedJobStatus.RUNNING.value)

        result = await session.execute(
            sqlalchemy.update(spot_table).where(
                sqlalchemy.and_(
                    spot_table.c.spot_job_id == job_id,
                    spot_table.c.task_id == task_id,
                    status_condition,
                    spot_table.c.end_at.is_(None),
                )).values({
                    spot_table.c.status: ManagedJobStatus.RECOVERING.value,
                    spot_table.c.job_duration: sqlalchemy.case(
                        (spot_table.c.last_recovered_at >= 0,
                         spot_table.c.job_duration + current_time -
                         spot_table.c.last_recovered_at),
                        else_=spot_table.c.job_duration),
                    spot_table.c.last_recovered_at: sqlalchemy.case(
                        (spot_table.c.last_recovered_at < 0, current_time),
                        else_=spot_table.c.last_recovered_at),
                }))
        count = result.rowcount
        await session.commit()
        if count != 1:
            raise exceptions.ManagedJobStatusError(
                f'Failed to set the task to recovering. '
                f'({count} rows updated)')
    await callback_func('RECOVERING')


@_init_db_async
async def set_recovered_async(job_id: int, task_id: int, recovered_time: float,
                              callback_func: AsyncCallbackType):
    """Set the task to recovered."""
    assert _SQLALCHEMY_ENGINE_ASYNC is not None
    async with sql_async.AsyncSession(_SQLALCHEMY_ENGINE_ASYNC) as session:
        result = await session.execute(
            sqlalchemy.update(spot_table).where(
                sqlalchemy.and_(
                    spot_table.c.spot_job_id == job_id,
                    spot_table.c.task_id == task_id,
                    spot_table.c.status == ManagedJobStatus.RECOVERING.value,
                    spot_table.c.end_at.is_(None),
                )).values({
                    spot_table.c.status: ManagedJobStatus.RUNNING.value,
                    spot_table.c.last_recovered_at: recovered_time,
                    spot_table.c.recovery_count: spot_table.c.recovery_count +
                                                 1,
                }))
        count = result.rowcount
        await session.commit()
        if count != 1:
            raise exceptions.ManagedJobStatusError(
                f'Failed to set the task to recovered. '
                f'({count} rows updated)')
    logger.info('==== Recovered. ====')
    await callback_func('RECOVERED')


@_init_db_async
async def set_succeeded_async(job_id: int, task_id: int, end_time: float,
                              callback_func: AsyncCallbackType):
    """Set the task to succeeded, if it is in a non-terminal state."""
    assert _SQLALCHEMY_ENGINE_ASYNC is not None
    async with sql_async.AsyncSession(_SQLALCHEMY_ENGINE_ASYNC) as session:
        result = await session.execute(
            sqlalchemy.update(spot_table).where(
                sqlalchemy.and_(
                    spot_table.c.spot_job_id == job_id,
                    spot_table.c.task_id == task_id,
                    spot_table.c.status == ManagedJobStatus.RUNNING.value,
                    spot_table.c.end_at.is_(None),
                )).values({
                    spot_table.c.status: ManagedJobStatus.SUCCEEDED.value,
                    spot_table.c.end_at: end_time,
                }))
        count = result.rowcount
        await session.commit()
        if count != 1:
            raise exceptions.ManagedJobStatusError(
                f'Failed to set the task to succeeded. '
                f'({count} rows updated)')
    await callback_func('SUCCEEDED')
    logger.info('Job succeeded.')


@_init_db_async
async def set_failed_async(
    job_id: int,
    task_id: Optional[int],
    failure_type: ManagedJobStatus,
    failure_reason: str,
    callback_func: Optional[AsyncCallbackType] = None,
    end_time: Optional[float] = None,
    override_terminal: bool = False,
):
    """Set an entire job or task to failed."""
    assert _SQLALCHEMY_ENGINE_ASYNC is not None
    assert failure_type.is_failed(), failure_type
    end_time = time.time() if end_time is None else end_time

    fields_to_set: Dict[str, Any] = {
        spot_table.c.status: failure_type.value,
        spot_table.c.failure_reason: failure_reason,
    }
    async with sql_async.AsyncSession(_SQLALCHEMY_ENGINE_ASYNC) as session:
        # Get previous status
        result = await session.execute(
            sqlalchemy.select(
                spot_table.c.status).where(spot_table.c.spot_job_id == job_id))
        previous_status_row = result.fetchone()
        previous_status = ManagedJobStatus(previous_status_row[0])
        if previous_status == ManagedJobStatus.RECOVERING:
            fields_to_set[spot_table.c.last_recovered_at] = end_time
        where_conditions = [spot_table.c.spot_job_id == job_id]
        if task_id is not None:
            where_conditions.append(spot_table.c.task_id == task_id)
        if override_terminal:
            fields_to_set[spot_table.c.end_at] = sqlalchemy.func.coalesce(
                spot_table.c.end_at, end_time)
        else:
            fields_to_set[spot_table.c.end_at] = end_time
            where_conditions.append(spot_table.c.end_at.is_(None))
        result = await session.execute(
            sqlalchemy.update(spot_table).where(
                sqlalchemy.and_(*where_conditions)).values(fields_to_set))
        count = result.rowcount
        await session.commit()
        updated = count > 0
    if callback_func and updated:
        await callback_func('FAILED')
    logger.info(failure_reason)


@_init_db_async
async def set_cancelling_async(job_id: int, callback_func: AsyncCallbackType):
    """Set tasks in the job as cancelling, if they are in non-terminal
    states."""
    assert _SQLALCHEMY_ENGINE_ASYNC is not None
    async with sql_async.AsyncSession(_SQLALCHEMY_ENGINE_ASYNC) as session:
        result = await session.execute(
            sqlalchemy.update(spot_table).where(
                sqlalchemy.and_(
                    spot_table.c.spot_job_id == job_id,
                    spot_table.c.end_at.is_(None),
                )).values(
                    {spot_table.c.status: ManagedJobStatus.CANCELLING.value}))
        count = result.rowcount
        await session.commit()
        updated = count > 0
    if updated:
        logger.info('Cancelling the job...')
        await callback_func('CANCELLING')
    else:
        logger.info('Cancellation skipped, job is already terminal')


@_init_db_async
async def set_cancelled_async(job_id: int, callback_func: AsyncCallbackType):
    """Set tasks in the job as cancelled, if they are in CANCELLING state."""
    assert _SQLALCHEMY_ENGINE_ASYNC is not None
    async with sql_async.AsyncSession(_SQLALCHEMY_ENGINE_ASYNC) as session:
        result = await session.execute(
            sqlalchemy.update(spot_table).where(
                sqlalchemy.and_(
                    spot_table.c.spot_job_id == job_id,
                    spot_table.c.status == ManagedJobStatus.CANCELLING.value,
                )).values({
                    spot_table.c.status: ManagedJobStatus.CANCELLED.value,
                    spot_table.c.end_at: time.time(),
                }))
        count = result.rowcount
        await session.commit()
        updated = count > 0
    if updated:
        logger.info('Job cancelled.')
        await callback_func('CANCELLED')
    else:
        logger.info('Cancellation skipped, job is not CANCELLING')


@_init_db_async
async def remove_ha_recovery_script_async(job_id: int) -> None:
    """Remove the HA recovery script for a job."""
    assert _SQLALCHEMY_ENGINE_ASYNC is not None
    async with sql_async.AsyncSession(_SQLALCHEMY_ENGINE_ASYNC) as session:
        await session.execute(
            sqlalchemy.delete(ha_recovery_script_table).where(
                ha_recovery_script_table.c.job_id == job_id))
        await session.commit()


async def get_status_async(job_id: int) -> Optional[ManagedJobStatus]:
    _, status = await get_latest_task_id_status_async(job_id)
    return status


@_init_db_async
async def get_job_schedule_state_async(job_id: int) -> ManagedJobScheduleState:
    assert _SQLALCHEMY_ENGINE_ASYNC is not None
    async with sql_async.AsyncSession(_SQLALCHEMY_ENGINE_ASYNC) as session:
        state = await session.execute(
            sqlalchemy.select(job_info_table.c.schedule_state).where(
                job_info_table.c.spot_job_id == job_id)).fetchone()[0]
        return ManagedJobScheduleState(state)


@_init_db_async
async def scheduler_set_done_async(job_id: int,
                                   idempotent: bool = False) -> None:
    """Do not call without holding the scheduler lock."""
    assert _SQLALCHEMY_ENGINE_ASYNC is not None
    async with sql_async.AsyncSession(_SQLALCHEMY_ENGINE_ASYNC) as session:
        updated_count = await session.execute(
            sqlalchemy.update(job_info_table).where(
                sqlalchemy.and_(
                    job_info_table.c.spot_job_id == job_id,
                    job_info_table.c.schedule_state !=
                    ManagedJobScheduleState.DONE.value,
                )).values({
                    job_info_table.c.schedule_state:
                        ManagedJobScheduleState.DONE.value
                }))
        await session.commit()
        if not idempotent:
            assert updated_count.rowcount == 1, (job_id, updated_count)<|MERGE_RESOLUTION|>--- conflicted
+++ resolved
@@ -6,11 +6,8 @@
 import functools
 import ipaddress
 import json
-<<<<<<< HEAD
 import sqlite3
-=======
 import threading
->>>>>>> 30c7146e
 import time
 import typing
 from typing import Any, Awaitable, Callable, Dict, List, Optional, Tuple, Union
@@ -46,13 +43,10 @@
 logger = sky_logging.init_logger(__name__)
 
 _SQLALCHEMY_ENGINE: Optional[sqlalchemy.engine.Engine] = None
-<<<<<<< HEAD
 _SQLALCHEMY_ENGINE_ASYNC: Optional[sql_async.AsyncEngine] = None
+_SQLALCHEMY_ENGINE_LOCK = threading.Lock()
 
 _DB_RETRY_TIMES = 30
-=======
-_SQLALCHEMY_ENGINE_LOCK = threading.Lock()
->>>>>>> 30c7146e
 
 Base = declarative.declarative_base()
 
@@ -152,7 +146,6 @@
                                          migration_utils.SPOT_JOBS_VERSION)
 
 
-<<<<<<< HEAD
 def force_no_postgres() -> bool:
     """Force no postgres.
 
@@ -178,34 +171,29 @@
     global _SQLALCHEMY_ENGINE_ASYNC
     if _SQLALCHEMY_ENGINE_ASYNC is not None:
         return _SQLALCHEMY_ENGINE_ASYNC
-    _SQLALCHEMY_ENGINE_ASYNC = migration_utils.get_engine('spot_jobs',
-                                                          async_engine=True)
+    with _SQLALCHEMY_ENGINE_LOCK:
+        if _SQLALCHEMY_ENGINE_ASYNC is not None:
+            return _SQLALCHEMY_ENGINE_ASYNC
+
+        _SQLALCHEMY_ENGINE_ASYNC = migration_utils.get_engine('spot_jobs',
+                                                              async_engine=True)
+
     # to create the table in case an async function gets called first
     initialize_and_get_db()
     return _SQLALCHEMY_ENGINE_ASYNC
 
 
-=======
 # We wrap the sqlalchemy engine initialization in a thread
 # lock to ensure that multiple threads do not initialize the
 # engine which could result in a rare race condition where
 # a session has already been created with _SQLALCHEMY_ENGINE = e1,
 # and then another thread overwrites _SQLALCHEMY_ENGINE = e2
 # which could result in e1 being garbage collected unexpectedly.
->>>>>>> 30c7146e
 def initialize_and_get_db() -> sqlalchemy.engine.Engine:
     global _SQLALCHEMY_ENGINE
     if _SQLALCHEMY_ENGINE is not None:
         return _SQLALCHEMY_ENGINE
 
-<<<<<<< HEAD
-    engine = migration_utils.get_engine('spot_jobs')
-
-    create_table(engine)
-
-    _SQLALCHEMY_ENGINE = engine
-    return _SQLALCHEMY_ENGINE
-=======
     with _SQLALCHEMY_ENGINE_LOCK:
         if _SQLALCHEMY_ENGINE is not None:
             return _SQLALCHEMY_ENGINE
@@ -218,7 +206,6 @@
         # return engine
         _SQLALCHEMY_ENGINE = engine
         return _SQLALCHEMY_ENGINE
->>>>>>> 30c7146e
 
 
 def _init_db_async(func):
