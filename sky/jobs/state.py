--- conflicted
+++ resolved
@@ -1488,7 +1488,6 @@
                 sqlalchemy.func.count()  # pylint: disable=not-callable
             ).select_from(job_info_table).where(
                 sqlalchemy.and_(*where_conditions))).fetchone()[0]
-<<<<<<< HEAD
 
 
 @_init_db
@@ -1521,40 +1520,6 @@
 
 
 @_init_db
-=======
-
-
-@_init_db
-def get_nonterminal_job_ids_by_pool(pool: str,
-                                    cluster_name: Optional[str] = None
-                                   ) -> List[int]:
-    """Get nonterminal job ids in a pool."""
-    assert _SQLALCHEMY_ENGINE is not None
-
-    with orm.Session(_SQLALCHEMY_ENGINE) as session:
-        query = sqlalchemy.select(
-            spot_table.c.spot_job_id.distinct()).select_from(
-                spot_table.outerjoin(
-                    job_info_table,
-                    spot_table.c.spot_job_id == job_info_table.c.spot_job_id))
-        and_conditions = [
-            ~spot_table.c.status.in_([
-                status.value for status in ManagedJobStatus.terminal_statuses()
-            ]),
-            job_info_table.c.pool == pool,
-        ]
-        if cluster_name is not None:
-            and_conditions.append(
-                job_info_table.c.current_cluster_name == cluster_name)
-        query = query.where(sqlalchemy.and_(*and_conditions)).order_by(
-            spot_table.c.spot_job_id.asc())
-        rows = session.execute(query).fetchall()
-        job_ids = [row[0] for row in rows if row[0] is not None]
-        return job_ids
-
-
-@_init_db
->>>>>>> 6ddfb3cd
 def get_waiting_job(pool: Optional[str]) -> Optional[Dict[str, Any]]:
     """Get the next job that should transition to LAUNCHING.
 
