--- conflicted
+++ resolved
@@ -94,16 +94,12 @@
     request: fastapi.Request, jobs_logs_body: payloads.JobsLogsBody,
     background_tasks: fastapi.BackgroundTasks
 ) -> fastapi.responses.StreamingResponse:
-<<<<<<< HEAD
-    await executor.schedule_request(
-=======
     schedule_type = api_requests.ScheduleType.SHORT
     if jobs_logs_body.refresh:
         # When refresh is specified, the job controller might be restarted,
         # which takes longer time to finish. We schedule it to long executor.
         schedule_type = api_requests.ScheduleType.LONG
-    request_task = executor.prepare_request(
->>>>>>> c5a7c499
+    request_task = await executor.prepare_request(
         request_id=request.state.request_id,
         request_name='jobs.logs',
         request_body=jobs_logs_body,
