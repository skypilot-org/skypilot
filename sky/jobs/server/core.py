"""SDK functions for managed jobs."""
import os
import pathlib
import tempfile
import typing
from typing import Any, Dict, List, Optional, Tuple, Union
import uuid

import colorama

from sky import backends
from sky import core
from sky import exceptions
from sky import execution
from sky import global_user_state
from sky import provision as provision_lib
from sky import sky_logging
from sky import skypilot_config
from sky import task as task_lib
from sky.backends import backend_utils
from sky.catalog import common as service_catalog_common
from sky.data import storage as storage_lib
from sky.jobs import constants as managed_job_constants
from sky.jobs import state as managed_job_state
from sky.jobs import utils as managed_job_utils
from sky.provision import common as provision_common
from sky.serve import serve_utils
from sky.serve.server import impl
from sky.skylet import constants as skylet_constants
from sky.usage import usage_lib
from sky.utils import admin_policy_utils
from sky.utils import common
from sky.utils import common_utils
from sky.utils import controller_utils
from sky.utils import dag_utils
from sky.utils import rich_utils
from sky.utils import status_lib
from sky.utils import subprocess_utils
from sky.utils import timeline
from sky.utils import ux_utils
from sky.workspaces import core as workspaces_core

if typing.TYPE_CHECKING:
    import sky
    from sky.backends import cloud_vm_ray_backend

logger = sky_logging.init_logger(__name__)


def _upload_files_to_controller(dag: 'sky.Dag') -> Dict[str, str]:
    """Upload files to the controller.

    In consolidation mode, we still need to upload files to the controller as
    we should keep a separate workdir for each jobs. Assuming two jobs using
    the same workdir, if there are some modifications to the workdir after job 1
    is submitted, on recovery of job 1, the modifications should not be applied.
    """
    local_to_controller_file_mounts: Dict[str, str] = {}

    # For consolidation mode, we don't need to use cloud storage,
    # as uploading to the controller is only a local copy.
    storage_clouds = (
        storage_lib.get_cached_enabled_storage_cloud_names_or_refresh())
    force_disable_cloud_bucket = skypilot_config.get_nested(
        ('jobs', 'force_disable_cloud_bucket'), False)
    if (not managed_job_utils.is_consolidation_mode() and storage_clouds and
            not force_disable_cloud_bucket):
        for task_ in dag.tasks:
            controller_utils.maybe_translate_local_file_mounts_and_sync_up(
                task_, task_type='jobs')
    else:
        # We do not have any cloud storage available, so fall back to
        # two-hop file_mount uploading.
        # Note: we can't easily hack sync_storage_mounts() to upload
        # directly to the controller, because the controller may not
        # even be up yet.
        for task_ in dag.tasks:
            if task_.storage_mounts and not storage_clouds:
                # Technically, we could convert COPY storage_mounts that
                # have a local source and do not specify `store`, but we
                # will not do that for now. Only plain file_mounts are
                # supported.
                raise exceptions.NotSupportedError(
                    'Cloud-based file_mounts are specified, but no cloud '
                    'storage is available. Please specify local '
                    'file_mounts only.')

            # Merge file mounts from all tasks.
            local_to_controller_file_mounts.update(
                controller_utils.translate_local_file_mounts_to_two_hop(task_))

    return local_to_controller_file_mounts


def _maybe_submit_job_locally(prefix: str, dag: 'sky.Dag', pool: Optional[str],
                              num_jobs: Optional[int]) -> Optional[List[int]]:
    """Submit the managed job locally if in consolidation mode.

    In normal mode the managed job submission is done in the ray job submission.
    For consolidation mode, we need to manually submit it. Check the following
    function for the normal mode submission:
    sky/backends/cloud_vm_ray_backend.py::CloudVmRayBackend,
    _exec_code_on_head::_maybe_add_managed_job_code
    """
    if not managed_job_utils.is_consolidation_mode():
        return None

    # Create local directory for the managed job.
    pathlib.Path(prefix).expanduser().mkdir(parents=True, exist_ok=True)
    job_ids = []
    for _ in range(num_jobs if num_jobs is not None else 1):
        # TODO(tian): We should have a separate name for each job when
        # submitting multiple jobs. Current blocker is that we are sharing
        # the same dag object for all jobs. Maybe we can do copy.copy() for
        # each job and then give it a unique name (e.g. append job id after
        # the task name). The name of the dag also needs to be aligned with
        # the task name.
        consolidation_mode_job_id = (
            managed_job_state.set_job_info_without_job_id(
                dag.name,
                workspace=skypilot_config.get_active_workspace(
                    force_user_workspace=True),
                entrypoint=common_utils.get_current_command(),
                pool=pool))
        for task_id, task in enumerate(dag.tasks):
            resources_str = backend_utils.get_task_resources_str(
                task, is_managed_job=True)
            managed_job_state.set_pending(consolidation_mode_job_id, task_id,
                                          task.name, resources_str,
                                          task.metadata_json)
        job_ids.append(consolidation_mode_job_id)
    return job_ids


@timeline.event
@usage_lib.entrypoint
def launch(
    task: Union['sky.Task', 'sky.Dag'],
    name: Optional[str] = None,
    pool: Optional[str] = None,
    num_jobs: Optional[int] = None,
    stream_logs: bool = True,
) -> Tuple[Optional[Union[int, List[int]]], Optional[backends.ResourceHandle]]:
    # NOTE(dev): Keep the docstring consistent between the Python API and CLI.
    """Launches a managed job.

    Please refer to sky.cli.job_launch for documentation.

    Args:
        task: sky.Task, or sky.Dag (experimental; 1-task only) to launch as a
          managed job.
        name: Name of the managed job.

    Raises:
        ValueError: cluster does not exist. Or, the entrypoint is not a valid
            chain dag.
        sky.exceptions.NotSupportedError: the feature is not supported.
        sky.exceptions.CachedClusterUnavailable: cached jobs controller cluster
            is unavailable

    Returns:
      job_id: Optional[int]; the job ID of the submitted job. None if the
        backend is not CloudVmRayBackend, or no job is submitted to
        the cluster.
      handle: Optional[backends.ResourceHandle]; handle to the controller VM.
        None if dryrun.
    """
    if pool is not None and not managed_job_utils.is_consolidation_mode():
        with ux_utils.print_exception_no_traceback():
            raise ValueError('pool is only supported in consolidation mode.')
    entrypoint = task
    # using hasattr instead of isinstance to avoid importing sky
    if hasattr(task, 'metadata'):
        metadata = task.metadata
    else:
        # we are a Dag, not a Task
        if len(task.tasks) == 1:
            metadata = task.tasks[0].metadata
        else:
            # doesn't make sense to have a git commit since there might be
            # different metadatas for each task
            metadata = {}

    dag_uuid = str(uuid.uuid4().hex[:4])
    dag = dag_utils.convert_entrypoint_to_dag(entrypoint)
    dag.resolve_and_validate_volumes()
    # Always apply the policy again here, even though it might have been applied
    # in the CLI. This is to ensure that we apply the policy to the final DAG
    # and get the mutated config.
    dag, mutated_user_config = admin_policy_utils.apply(dag)
    if not dag.is_chain():
        with ux_utils.print_exception_no_traceback():
            raise ValueError('Only single-task or chain DAG is '
                             f'allowed for job_launch. Dag: {dag}')
    dag.validate()
    # TODO(aylei): use consolidated job controller instead of performing
    # pre-mount operations when submitting jobs.
    dag.pre_mount_volumes()

    user_dag_str_user_specified = dag_utils.dump_chain_dag_to_yaml_str(
        dag, use_user_specified_yaml=True)

    dag_utils.maybe_infer_and_fill_dag_and_task_names(dag)

    task_names = set()
    priority = None
    for task_ in dag.tasks:
        if task_.name in task_names:
            with ux_utils.print_exception_no_traceback():
                raise ValueError(
                    f'Task name {task_.name!r} is duplicated in the DAG. '
                    'Either change task names to be unique, or specify the DAG '
                    'name only and comment out the task names (so that they '
                    'will be auto-generated) .')
        task_names.add(task_.name)

        # Check for priority in resources
        task_priority = None
        if task_.resources:
            # Convert set to list to access elements by index
            resources_list = list(task_.resources)
            # Take first resource's priority as reference
            task_priority = resources_list[0].priority

            # Check all other resources have same priority
            for resource in resources_list[1:]:
                if resource.priority != task_priority:
                    with ux_utils.print_exception_no_traceback():
                        raise ValueError(
                            f'Task {task_.name!r}: All resources must have the '
                            'same priority. Found priority '
                            f'{resource.priority} but expected {task_priority}.'
                        )

        if task_priority is not None:
            if (priority is not None and priority != task_priority):
                with ux_utils.print_exception_no_traceback():
                    raise ValueError(
                        'Multiple tasks in the DAG have different priorities. '
                        'Either specify a priority in only one task, or set '
                        'the same priority for each task.')
            priority = task_priority

    if priority is None:
        priority = skylet_constants.DEFAULT_PRIORITY

    if (priority < skylet_constants.MIN_PRIORITY or
            priority > skylet_constants.MAX_PRIORITY):
        raise ValueError(
            f'Priority must be between {skylet_constants.MIN_PRIORITY}'
            f' and {skylet_constants.MAX_PRIORITY}, got {priority}')

    dag_utils.fill_default_config_in_dag_for_job_launch(dag)

    with rich_utils.safe_status(
            ux_utils.spinner_message('Initializing managed job')):

        # Check whether cached jobs controller cluster is accessible
        cluster_name = (
            controller_utils.Controllers.JOBS_CONTROLLER.value.cluster_name)
        record = global_user_state.get_cluster_from_name(cluster_name)
        if record is not None:
            # there is a cached jobs controller cluster
            try:
                # TODO: do something with returned status?
                _, _ = backend_utils.refresh_cluster_status_handle(
                    cluster_name=cluster_name,
                    force_refresh_statuses=set(status_lib.ClusterStatus),
                    acquire_per_cluster_status_lock=False)
            except (exceptions.ClusterOwnerIdentityMismatchError,
                    exceptions.CloudUserIdentityError,
                    exceptions.ClusterStatusFetchingError) as e:
                # we weren't able to refresh the cluster for its status.
                with ux_utils.print_exception_no_traceback():
                    raise exceptions.CachedClusterUnavailable(
                        f'Cached jobs controller cluster '
                        f'{cluster_name} cannot be refreshed. Please check if '
                        'the cluster is accessible. If the cluster was '
                        'removed, consider removing the cluster from SkyPilot '
                        f'with:\n\n`sky down {cluster_name} --purge`\n\n'
                        f'Reason: {common_utils.format_exception(e)}')

    local_to_controller_file_mounts = _upload_files_to_controller(dag)
    controller = controller_utils.Controllers.JOBS_CONTROLLER
    controller_name = controller.value.cluster_name
    prefix = managed_job_constants.JOBS_TASK_YAML_PREFIX
    controller_resources = controller_utils.get_controller_resources(
        controller=controller,
        task_resources=sum([list(t.resources) for t in dag.tasks], []))

    consolidation_mode_job_ids = _maybe_submit_job_locally(
        prefix, dag, pool, num_jobs)

    # This is only needed for non-consolidation mode. For consolidation
    # mode, the controller uses the same catalog as API server.
    modified_catalogs = {} if consolidation_mode_job_ids is not None else (
        service_catalog_common.get_modified_catalog_file_mounts())

    def _submit_one(
        consolidation_mode_job_id: Optional[int] = None,
        job_rank: Optional[int] = None,
    ) -> Tuple[Optional[int], Optional[backends.ResourceHandle]]:
<<<<<<< HEAD
        remote_original_user_yaml_path = (
            f'{prefix}/{dag.name}-{dag_uuid}-{job_rank}.original_user_yaml')
        remote_user_yaml_path = (
            f'{prefix}/{dag.name}-{dag_uuid}-{job_rank}.yaml')
        remote_user_config_path = (
            f'{prefix}/{dag.name}-{dag_uuid}-{job_rank}.config_yaml')
        remote_env_file_path = f'{prefix}/{dag.name}-{dag_uuid}-{job_rank}.env'
        with tempfile.NamedTemporaryFile(
                prefix=f'managed-dag-{dag.name}-{job_rank}-',
                mode='w',
        ) as f, tempfile.NamedTemporaryFile(
                prefix=f'managed-user-dag-{dag.name}-{job_rank}-',
                mode='w',
        ) as original_user_yaml_path:
            original_user_yaml_path.write(user_dag_str_redacted)
=======
        rank_suffix = '' if job_rank is None else f'-{job_rank}'
        remote_original_user_yaml_path = (
            f'{prefix}/{dag.name}-{dag_uuid}{rank_suffix}.original_user_yaml')
        remote_user_yaml_path = (
            f'{prefix}/{dag.name}-{dag_uuid}{rank_suffix}.yaml')
        remote_user_config_path = (
            f'{prefix}/{dag.name}-{dag_uuid}{rank_suffix}.config_yaml')
        remote_env_file_path = (
            f'{prefix}/{dag.name}-{dag_uuid}{rank_suffix}.env')
        with tempfile.NamedTemporaryFile(
                prefix=f'managed-dag-{dag.name}{rank_suffix}-',
                mode='w',
        ) as f, tempfile.NamedTemporaryFile(
                prefix=f'managed-user-dag-{dag.name}{rank_suffix}-',
                mode='w',
        ) as original_user_yaml_path:
            original_user_yaml_path.write(user_dag_str_user_specified)
>>>>>>> 6ddfb3cd
            original_user_yaml_path.flush()
            for task_ in dag.tasks:
                if job_rank is not None:
                    task_.update_envs({'SKYPILOT_JOB_RANK': str(job_rank)})

            dag_utils.dump_chain_dag_to_yaml(dag, f.name)

            vars_to_fill = {
                'remote_original_user_yaml_path':
                    (remote_original_user_yaml_path),
                'original_user_dag_path': original_user_yaml_path.name,
                'remote_user_yaml_path': remote_user_yaml_path,
                'user_yaml_path': f.name,
                'local_to_controller_file_mounts':
                    (local_to_controller_file_mounts),
                'jobs_controller': controller_name,
                # Note: actual cluster name will be <task.name>-<managed job ID>
                'dag_name': dag.name,
                'remote_user_config_path': remote_user_config_path,
                'remote_env_file_path': remote_env_file_path,
                'modified_catalogs': modified_catalogs,
                'priority': priority,
                'consolidation_mode_job_id': consolidation_mode_job_id,
                'pool': pool,
                **controller_utils.shared_controller_vars_to_fill(
                    controller,
                    remote_user_config_path=remote_user_config_path,
                    # TODO(aylei): the mutated config will not be updated
                    # afterwards without recreate the controller. Need to
                    # revisit this.
                    local_user_config=mutated_user_config,
                ),
            }

            yaml_path = os.path.join(
                managed_job_constants.JOBS_CONTROLLER_YAML_PREFIX,
                f'{name}-{dag_uuid}-{consolidation_mode_job_id}.yaml')
            common_utils.fill_template(
                managed_job_constants.JOBS_CONTROLLER_TEMPLATE,
                vars_to_fill,
                output_path=yaml_path)
            controller_task = task_lib.Task.from_yaml(yaml_path)
            controller_task.set_resources(controller_resources)

            controller_task.managed_job_dag = dag
            # pylint: disable=protected-access
            controller_task._metadata = metadata

            job_identity = ''
            if consolidation_mode_job_id is not None:
                job_identity = f' (Job ID: {consolidation_mode_job_id})'
            logger.info(f'{colorama.Fore.YELLOW}'
                        f'Launching managed job {dag.name!r}{job_identity} '
                        f'from jobs controller...{colorama.Style.RESET_ALL}')

            # Launch with the api server's user hash, so that sky status does
            # not show the owner of the controller as whatever user launched
            # it first.
            with common.with_server_user():
                # Always launch the controller in the default workspace.
                with skypilot_config.local_active_workspace_ctx(
                        skylet_constants.SKYPILOT_DEFAULT_WORKSPACE):
                    # TODO(zhwu): the buckets need to be correctly handled for
                    # a specific workspace. For example, if a job is launched in
                    # workspace A, but the controller is in workspace B, the
                    # intermediate bucket and newly created bucket should be in
                    # workspace A.
                    if consolidation_mode_job_id is None:
                        return execution.launch(task=controller_task,
                                                cluster_name=controller_name,
                                                stream_logs=stream_logs,
                                                retry_until_up=True,
                                                fast=True,
                                                _disable_controller_check=True)
                    # Manually launch the scheduler in consolidation mode.
                    local_handle = backend_utils.is_controller_accessible(
                        controller=controller, stopped_message='')
                    backend = backend_utils.get_backend_from_handle(
                        local_handle)
                    assert isinstance(backend, backends.CloudVmRayBackend)
                    with sky_logging.silent():
                        backend.sync_file_mounts(
                            handle=local_handle,
                            all_file_mounts=controller_task.file_mounts,
                            storage_mounts=controller_task.storage_mounts)
                    run_script = controller_task.run
                    assert isinstance(run_script, str)
                    # Manually add the env variables to the run script.
                    # Originally this is done in ray jobs submission but now we
                    # have to do it manually because there is no ray runtime on
                    # the API server.
                    env_cmds = [
                        f'export {k}={v!r}'
                        for k, v in controller_task.envs.items()
                    ]
                    run_script = '\n'.join(env_cmds + [run_script])
                    # Dump script for high availability recovery.
                    if controller_utils.high_availability_specified(
                            controller_name):
                        managed_job_state.set_ha_recovery_script(
                            consolidation_mode_job_id, run_script)
                    backend.run_on_head(local_handle, run_script)
                    return consolidation_mode_job_id, local_handle

    if consolidation_mode_job_ids is None:
        return _submit_one()
    if pool is None:
        assert len(consolidation_mode_job_ids) == 1
        return _submit_one(consolidation_mode_job_ids[0])
    ids = []
    all_handle = None
    for job_rank, job_id in enumerate(consolidation_mode_job_ids):
        jid, handle = _submit_one(job_id, job_rank)
        assert jid is not None, (job_id, handle)
        ids.append(jid)
        all_handle = handle
    return ids, all_handle


def queue_from_kubernetes_pod(
        pod_name: str,
        context: Optional[str] = None,
        skip_finished: bool = False) -> List[Dict[str, Any]]:
    """Gets the jobs queue from a specific controller pod.

    Args:
        pod_name (str): The name of the controller pod to query for jobs.
        context (Optional[str]): The Kubernetes context to use. If None, the
            current context is used.
        skip_finished (bool): If True, does not return finished jobs.

    Returns:
        [
            {
                'job_id': int,
                'job_name': str,
                'resources': str,
                'submitted_at': (float) timestamp of submission,
                'end_at': (float) timestamp of end,
                'duration': (float) duration in seconds,
                'recovery_count': (int) Number of retries,
                'status': (sky.jobs.ManagedJobStatus) of the job,
                'cluster_resources': (str) resources of the cluster,
                'region': (str) region of the cluster,
            }
        ]

    Raises:
        RuntimeError: If there's an error fetching the managed jobs.
    """
    # Create dummy cluster info to get the command runner.
    provider_config = {'context': context}
    instances = {
        pod_name: [
            provision_common.InstanceInfo(instance_id=pod_name,
                                          internal_ip='',
                                          external_ip='',
                                          tags={})
        ]
    }  # Internal IP is not required for Kubernetes
    cluster_info = provision_common.ClusterInfo(provider_name='kubernetes',
                                                head_instance_id=pod_name,
                                                provider_config=provider_config,
                                                instances=instances)
    managed_jobs_runner = provision_lib.get_command_runners(
        'kubernetes', cluster_info)[0]

    code = managed_job_utils.ManagedJobCodeGen.get_job_table()
    returncode, job_table_payload, stderr = managed_jobs_runner.run(
        code,
        require_outputs=True,
        separate_stderr=True,
        stream_logs=False,
    )
    try:
        subprocess_utils.handle_returncode(returncode,
                                           code,
                                           'Failed to fetch managed jobs',
                                           job_table_payload + stderr,
                                           stream_logs=False)
    except exceptions.CommandError as e:
        raise RuntimeError(str(e)) from e

    jobs = managed_job_utils.load_managed_job_queue(job_table_payload)
    if skip_finished:
        # Filter out the finished jobs. If a multi-task job is partially
        # finished, we will include all its tasks.
        non_finished_tasks = list(
            filter(lambda job: not job['status'].is_terminal(), jobs))
        non_finished_job_ids = {job['job_id'] for job in non_finished_tasks}
        jobs = list(
            filter(lambda job: job['job_id'] in non_finished_job_ids, jobs))
    return jobs


def _maybe_restart_controller(
        refresh: bool, stopped_message: str, spinner_message: str
) -> 'cloud_vm_ray_backend.CloudVmRayResourceHandle':
    """Restart controller if refresh is True and it is stopped."""
    jobs_controller_type = controller_utils.Controllers.JOBS_CONTROLLER
    if refresh:
        stopped_message = ''
    try:
        handle = backend_utils.is_controller_accessible(
            controller=jobs_controller_type, stopped_message=stopped_message)
    except exceptions.ClusterNotUpError as e:
        if not refresh:
            raise
        handle = None
        controller_status = e.cluster_status

    if handle is not None:
        return handle

    logger.info(f'{colorama.Fore.YELLOW}'
                f'Restarting {jobs_controller_type.value.name}...'
                f'{colorama.Style.RESET_ALL}')

    rich_utils.force_update_status(
        ux_utils.spinner_message(f'{spinner_message} - restarting '
                                 'controller'))
    with skypilot_config.local_active_workspace_ctx(
            skylet_constants.SKYPILOT_DEFAULT_WORKSPACE):
        handle = core.start(
            cluster_name=jobs_controller_type.value.cluster_name)

    controller_status = status_lib.ClusterStatus.UP
    rich_utils.force_update_status(ux_utils.spinner_message(spinner_message))

    assert handle is not None, (controller_status, refresh)
    return handle


@usage_lib.entrypoint
def queue(refresh: bool,
          skip_finished: bool = False,
          all_users: bool = False,
          job_ids: Optional[List[int]] = None) -> List[Dict[str, Any]]:
    # NOTE(dev): Keep the docstring consistent between the Python API and CLI.
    """Gets statuses of managed jobs.

    Please refer to sky.cli.job_queue for documentation.

    Returns:
        [
            {
                'job_id': int,
                'job_name': str,
                'resources': str,
                'submitted_at': (float) timestamp of submission,
                'end_at': (float) timestamp of end,
                'job_duration': (float) duration in seconds,
                'recovery_count': (int) Number of retries,
                'status': (sky.jobs.ManagedJobStatus) of the job,
                'cluster_resources': (str) resources of the cluster,
                'region': (str) region of the cluster,
                'user_name': (Optional[str]) job creator's user name,
                'user_hash': (str) job creator's user hash,
                'task_id': (int), set to 0 (except in pipelines, which may have multiple tasks), # pylint: disable=line-too-long
                'task_name': (str), same as job_name (except in pipelines, which may have multiple tasks), # pylint: disable=line-too-long
            }
        ]
    Raises:
        sky.exceptions.ClusterNotUpError: the jobs controller is not up or
            does not exist.
        RuntimeError: if failed to get the managed jobs with ssh.
    """
    handle = _maybe_restart_controller(refresh,
                                       stopped_message='No in-progress '
                                       'managed jobs.',
                                       spinner_message='Checking '
                                       'managed jobs')
    backend = backend_utils.get_backend_from_handle(handle)
    assert isinstance(backend, backends.CloudVmRayBackend)

    code = managed_job_utils.ManagedJobCodeGen.get_job_table()
    returncode, job_table_payload, stderr = backend.run_on_head(
        handle,
        code,
        require_outputs=True,
        stream_logs=False,
        separate_stderr=True)

    if returncode != 0:
        logger.error(job_table_payload + stderr)
        raise RuntimeError('Failed to fetch managed jobs with returncode: '
                           f'{returncode}.\n{job_table_payload + stderr}')

    jobs = managed_job_utils.load_managed_job_queue(job_table_payload)

    if not all_users:

        def user_hash_matches_or_missing(job: Dict[str, Any]) -> bool:
            user_hash = job.get('user_hash', None)
            if user_hash is None:
                # For backwards compatibility, we show jobs that do not have a
                # user_hash. TODO(cooperc): Remove before 0.12.0.
                return True
            return user_hash == common_utils.get_user_hash()

        jobs = list(filter(user_hash_matches_or_missing, jobs))

    accessible_workspaces = workspaces_core.get_workspaces()
    jobs = list(
        filter(
            lambda job: job.get('workspace', skylet_constants.
                                SKYPILOT_DEFAULT_WORKSPACE) in
            accessible_workspaces, jobs))

    if skip_finished:
        # Filter out the finished jobs. If a multi-task job is partially
        # finished, we will include all its tasks.
        non_finished_tasks = list(
            filter(lambda job: not job['status'].is_terminal(), jobs))
        non_finished_job_ids = {job['job_id'] for job in non_finished_tasks}
        jobs = list(
            filter(lambda job: job['job_id'] in non_finished_job_ids, jobs))

    if job_ids:
        jobs = [job for job in jobs if job['job_id'] in job_ids]

    return jobs


@usage_lib.entrypoint
# pylint: disable=redefined-builtin
def cancel(name: Optional[str] = None,
           job_ids: Optional[List[int]] = None,
           all: bool = False,
           all_users: bool = False,
           pool: Optional[str] = None) -> None:
    # NOTE(dev): Keep the docstring consistent between the Python API and CLI.
    """Cancels managed jobs.

    Please refer to sky.cli.job_cancel for documentation.

    Raises:
        sky.exceptions.ClusterNotUpError: the jobs controller is not up.
        RuntimeError: failed to cancel the job.
    """
    with rich_utils.safe_status(
            ux_utils.spinner_message('Cancelling managed jobs')):
        job_ids = [] if job_ids is None else job_ids
        handle = backend_utils.is_controller_accessible(
            controller=controller_utils.Controllers.JOBS_CONTROLLER,
            stopped_message='All managed jobs should have finished.')

        job_id_str = ','.join(map(str, job_ids))
        if sum([
                bool(job_ids), name is not None, pool is not None, all or
                all_users
        ]) != 1:
            arguments = []
            arguments += [f'job_ids={job_id_str}'] if job_ids else []
            arguments += [f'name={name}'] if name is not None else []
            arguments += [f'pool={pool}'] if pool is not None else []
            arguments += ['all'] if all else []
            arguments += ['all_users'] if all_users else []
            with ux_utils.print_exception_no_traceback():
                raise ValueError(
                    'Can only specify one of JOB_IDS, name, pool, or all/'
                    f'all_users. Provided {" ".join(arguments)!r}.')

        backend = backend_utils.get_backend_from_handle(handle)
        assert isinstance(backend, backends.CloudVmRayBackend)
        if all_users:
            code = managed_job_utils.ManagedJobCodeGen.cancel_jobs_by_id(
                None, all_users=True)
        elif all:
            code = managed_job_utils.ManagedJobCodeGen.cancel_jobs_by_id(None)
        elif job_ids:
            code = managed_job_utils.ManagedJobCodeGen.cancel_jobs_by_id(
                job_ids)
        elif name is not None:
            code = managed_job_utils.ManagedJobCodeGen.cancel_job_by_name(name)
        else:
            assert pool is not None, (job_ids, name, pool, all)
            code = managed_job_utils.ManagedJobCodeGen.cancel_jobs_by_pool(pool)
        # The stderr is redirected to stdout
        returncode, stdout, stderr = backend.run_on_head(handle,
                                                         code,
                                                         require_outputs=True,
                                                         stream_logs=False)
        try:
            subprocess_utils.handle_returncode(returncode, code,
                                               'Failed to cancel managed job',
                                               stdout + stderr)
        except exceptions.CommandError as e:
            with ux_utils.print_exception_no_traceback():
                raise RuntimeError(e.error_msg) from e

        logger.info(stdout)
        if 'Multiple jobs found with name' in stdout:
            with ux_utils.print_exception_no_traceback():
                raise RuntimeError(
                    'Please specify the job ID instead of the job name.')


@usage_lib.entrypoint
def tail_logs(name: Optional[str],
              job_id: Optional[int],
              follow: bool,
              controller: bool,
              refresh: bool,
              tail: Optional[int] = None) -> int:
    # NOTE(dev): Keep the docstring consistent between the Python API and CLI.
    """Tail logs of managed jobs.

    Please refer to sky.cli.job_logs for documentation.

    Returns:
        Exit code based on success or failure of the job. 0 if success,
        100 if the job failed. See exceptions.JobExitCode for possible exit
        codes.

    Raises:
        ValueError: invalid arguments.
        sky.exceptions.ClusterNotUpError: the jobs controller is not up.
    """
    # TODO(zhwu): Automatically restart the jobs controller
    if name is not None and job_id is not None:
        with ux_utils.print_exception_no_traceback():
            raise ValueError('Cannot specify both name and job_id.')

    jobs_controller_type = controller_utils.Controllers.JOBS_CONTROLLER
    job_name_or_id_str = ''
    if job_id is not None:
        job_name_or_id_str = str(job_id)
    elif name is not None:
        job_name_or_id_str = f'-n {name}'
    else:
        job_name_or_id_str = ''
    handle = _maybe_restart_controller(
        refresh,
        stopped_message=(
            f'{jobs_controller_type.value.name.capitalize()} is stopped. To '
            f'get the logs, run: {colorama.Style.BRIGHT}sky jobs logs '
            f'-r {job_name_or_id_str}{colorama.Style.RESET_ALL}'),
        spinner_message='Retrieving job logs')

    backend = backend_utils.get_backend_from_handle(handle)
    assert isinstance(backend, backends.CloudVmRayBackend), backend

    return backend.tail_managed_job_logs(handle,
                                         job_id=job_id,
                                         job_name=name,
                                         follow=follow,
                                         controller=controller,
                                         tail=tail)


@usage_lib.entrypoint
def download_logs(
        name: Optional[str],
        job_id: Optional[int],
        refresh: bool,
        controller: bool,
        local_dir: str = skylet_constants.SKY_LOGS_DIRECTORY) -> Dict[str, str]:
    """Sync down logs of managed jobs.

    Please refer to sky.cli.job_logs for documentation.

    Returns:
        A dictionary mapping job ID to the local path.

    Raises:
        ValueError: invalid arguments.
        sky.exceptions.ClusterNotUpError: the jobs controller is not up.
    """
    if name is not None and job_id is not None:
        with ux_utils.print_exception_no_traceback():
            raise ValueError('Cannot specify both name and job_id.')

    jobs_controller_type = controller_utils.Controllers.JOBS_CONTROLLER
    job_name_or_id_str = ''
    if job_id is not None:
        job_name_or_id_str = str(job_id)
    elif name is not None:
        job_name_or_id_str = f'-n {name}'
    else:
        job_name_or_id_str = ''
    handle = _maybe_restart_controller(
        refresh,
        stopped_message=(
            f'{jobs_controller_type.value.name.capitalize()} is stopped. To '
            f'get the logs, run: {colorama.Style.BRIGHT}sky jobs logs '
            f'-r --sync-down {job_name_or_id_str}{colorama.Style.RESET_ALL}'),
        spinner_message='Retrieving job logs')

    backend = backend_utils.get_backend_from_handle(handle)
    assert isinstance(backend, backends.CloudVmRayBackend), backend

    return backend.sync_down_managed_job_logs(handle,
                                              job_id=job_id,
                                              job_name=name,
                                              controller=controller,
                                              local_dir=local_dir)


@usage_lib.entrypoint
<<<<<<< HEAD
def pool_up(
    task: 'sky.Task',
    pool_name: Optional[str] = None,
) -> Tuple[str, str]:
    """Spins up a pool."""
    return impl.up(task, pool_name, pool=True)


@usage_lib.entrypoint
def pool_update(
=======
def pool_apply(
>>>>>>> 6ddfb3cd
    task: 'sky.Task',
    pool_name: str,
    mode: serve_utils.UpdateMode = serve_utils.DEFAULT_UPDATE_MODE,
) -> None:
<<<<<<< HEAD
    """Update a pool."""
    return impl.update(task, pool_name, mode, pool=True)
=======
    """Apply a config to a pool."""
    return impl.apply(task, pool_name, mode, pool=True)
>>>>>>> 6ddfb3cd


@usage_lib.entrypoint
# pylint: disable=redefined-builtin
def pool_down(
    pool_names: Optional[Union[str, List[str]]] = None,
    all: bool = False,
    purge: bool = False,
) -> None:
    """Delete a pool."""
    return impl.down(pool_names, all, purge, pool=True)


@usage_lib.entrypoint
def pool_status(
    pool_names: Optional[Union[str,
                               List[str]]] = None,) -> List[Dict[str, Any]]:
    """Query a pool."""
    return impl.status(pool_names, pool=True)<|MERGE_RESOLUTION|>--- conflicted
+++ resolved
@@ -300,23 +300,6 @@
         consolidation_mode_job_id: Optional[int] = None,
         job_rank: Optional[int] = None,
     ) -> Tuple[Optional[int], Optional[backends.ResourceHandle]]:
-<<<<<<< HEAD
-        remote_original_user_yaml_path = (
-            f'{prefix}/{dag.name}-{dag_uuid}-{job_rank}.original_user_yaml')
-        remote_user_yaml_path = (
-            f'{prefix}/{dag.name}-{dag_uuid}-{job_rank}.yaml')
-        remote_user_config_path = (
-            f'{prefix}/{dag.name}-{dag_uuid}-{job_rank}.config_yaml')
-        remote_env_file_path = f'{prefix}/{dag.name}-{dag_uuid}-{job_rank}.env'
-        with tempfile.NamedTemporaryFile(
-                prefix=f'managed-dag-{dag.name}-{job_rank}-',
-                mode='w',
-        ) as f, tempfile.NamedTemporaryFile(
-                prefix=f'managed-user-dag-{dag.name}-{job_rank}-',
-                mode='w',
-        ) as original_user_yaml_path:
-            original_user_yaml_path.write(user_dag_str_redacted)
-=======
         rank_suffix = '' if job_rank is None else f'-{job_rank}'
         remote_original_user_yaml_path = (
             f'{prefix}/{dag.name}-{dag_uuid}{rank_suffix}.original_user_yaml')
@@ -334,7 +317,6 @@
                 mode='w',
         ) as original_user_yaml_path:
             original_user_yaml_path.write(user_dag_str_user_specified)
->>>>>>> 6ddfb3cd
             original_user_yaml_path.flush()
             for task_ in dag.tasks:
                 if job_rank is not None:
@@ -835,31 +817,13 @@
 
 
 @usage_lib.entrypoint
-<<<<<<< HEAD
-def pool_up(
-    task: 'sky.Task',
-    pool_name: Optional[str] = None,
-) -> Tuple[str, str]:
-    """Spins up a pool."""
-    return impl.up(task, pool_name, pool=True)
-
-
-@usage_lib.entrypoint
-def pool_update(
-=======
 def pool_apply(
->>>>>>> 6ddfb3cd
     task: 'sky.Task',
     pool_name: str,
     mode: serve_utils.UpdateMode = serve_utils.DEFAULT_UPDATE_MODE,
 ) -> None:
-<<<<<<< HEAD
-    """Update a pool."""
-    return impl.update(task, pool_name, mode, pool=True)
-=======
     """Apply a config to a pool."""
     return impl.apply(task, pool_name, mode, pool=True)
->>>>>>> 6ddfb3cd
 
 
 @usage_lib.entrypoint
