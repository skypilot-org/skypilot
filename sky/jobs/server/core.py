"""SDK functions for managed jobs."""
import ipaddress
import os
import pathlib
import tempfile
import typing
from typing import Any, Dict, List, Optional, Tuple, Union
from urllib import parse as urlparse
import uuid

import colorama

from sky import backends
from sky import core
from sky import exceptions
from sky import execution
from sky import global_user_state
from sky import provision as provision_lib
from sky import sky_logging
from sky import skypilot_config
from sky import task as task_lib
from sky.backends import backend_utils
from sky.catalog import common as service_catalog_common
from sky.data import storage as storage_lib
from sky.jobs import constants as managed_job_constants
from sky.jobs import state as managed_job_state
from sky.jobs import utils as managed_job_utils
from sky.provision import common as provision_common
from sky.serve import serve_state
from sky.serve import serve_utils
from sky.serve.server import impl
from sky.skylet import constants as skylet_constants
from sky.usage import usage_lib
from sky.utils import admin_policy_utils
from sky.utils import common
from sky.utils import common_utils
from sky.utils import controller_utils
from sky.utils import dag_utils
from sky.utils import rich_utils
from sky.utils import status_lib
from sky.utils import subprocess_utils
from sky.utils import timeline
from sky.utils import ux_utils
from sky.workspaces import core as workspaces_core

if typing.TYPE_CHECKING:
    import sky
    from sky.backends import cloud_vm_ray_backend

logger = sky_logging.init_logger(__name__)


def _upload_files_to_controller(dag: 'sky.Dag') -> Dict[str, str]:
    """Upload files to the controller.

    In consolidation mode, we still need to upload files to the controller as
    we should keep a separate workdir for each jobs. Assuming two jobs using
    the same workdir, if there are some modifications to the workdir after job 1
    is submitted, on recovery of job 1, the modifications should not be applied.
    """
    local_to_controller_file_mounts: Dict[str, str] = {}

    # For consolidation mode, we don't need to use cloud storage,
    # as uploading to the controller is only a local copy.
    storage_clouds = (
        storage_lib.get_cached_enabled_storage_cloud_names_or_refresh())
    force_disable_cloud_bucket = skypilot_config.get_nested(
        ('jobs', 'force_disable_cloud_bucket'), False)
    if (not managed_job_utils.is_consolidation_mode() and storage_clouds and
            not force_disable_cloud_bucket):
        for task_ in dag.tasks:
            controller_utils.maybe_translate_local_file_mounts_and_sync_up(
                task_, task_type='jobs')
    else:
        # We do not have any cloud storage available, so fall back to
        # two-hop file_mount uploading.
        # Note: we can't easily hack sync_storage_mounts() to upload
        # directly to the controller, because the controller may not
        # even be up yet.
        for task_ in dag.tasks:
            if task_.storage_mounts and not storage_clouds:
                # Technically, we could convert COPY storage_mounts that
                # have a local source and do not specify `store`, but we
                # will not do that for now. Only plain file_mounts are
                # supported.
                raise exceptions.NotSupportedError(
                    'Cloud-based file_mounts are specified, but no cloud '
                    'storage is available. Please specify local '
                    'file_mounts only.')

            # Merge file mounts from all tasks.
            local_to_controller_file_mounts.update(
                controller_utils.translate_local_file_mounts_to_two_hop(task_))

    return local_to_controller_file_mounts


def _maybe_submit_job_locally(prefix: str, dag: 'sky.Dag',
                              num_jobs: int) -> Optional[List[int]]:
    """Submit the managed job locally if in consolidation mode.

    In normal mode the managed job submission is done in the ray job submission.
    For consolidation mode, we need to manually submit it. Check the following
    function for the normal mode submission:
    sky/backends/cloud_vm_ray_backend.py::CloudVmRayBackend,
    _exec_code_on_head::_maybe_add_managed_job_code
    """
    if not managed_job_utils.is_consolidation_mode():
        return None

    # Create local directory for the managed job.
    pathlib.Path(prefix).expanduser().mkdir(parents=True, exist_ok=True)
    job_ids = []
    pool = dag.pool
    pool_hash = None
    if pool is not None:
        pool_hash = serve_state.get_service_hash(pool)
        # Already checked in the sdk.
        assert pool_hash is not None, f'Pool {pool} not found'
    for _ in range(num_jobs):
        # TODO(tian): We should have a separate name for each job when
        # submitting multiple jobs. Current blocker is that we are sharing
        # the same dag object for all jobs. Maybe we can do copy.copy() for
        # each job and then give it a unique name (e.g. append job id after
        # the task name). The name of the dag also needs to be aligned with
        # the task name.
        consolidation_mode_job_id = (
            managed_job_state.set_job_info_without_job_id(
                dag.name,
                workspace=skypilot_config.get_active_workspace(
                    force_user_workspace=True),
                entrypoint=common_utils.get_current_command(),
                pool=pool,
                pool_hash=pool_hash))
        for task_id, task in enumerate(dag.tasks):
            resources_str = backend_utils.get_task_resources_str(
                task, is_managed_job=True)
            managed_job_state.set_pending(consolidation_mode_job_id, task_id,
                                          task.name, resources_str,
                                          task.metadata_json)
        job_ids.append(consolidation_mode_job_id)
    return job_ids


@timeline.event
@usage_lib.entrypoint
def launch(
    task: Union['sky.Task', 'sky.Dag'],
    name: Optional[str] = None,
    pool: Optional[str] = None,
    num_jobs: Optional[int] = None,
    stream_logs: bool = True,
) -> Tuple[Optional[Union[int, List[int]]], Optional[backends.ResourceHandle]]:
    # NOTE(dev): Keep the docstring consistent between the Python API and CLI.
    """Launches a managed job.

    Please refer to sky.cli.job_launch for documentation.

    Args:
        task: sky.Task, or sky.Dag (experimental; 1-task only) to launch as a
          managed job.
        name: Name of the managed job.

    Raises:
        ValueError: cluster does not exist. Or, the entrypoint is not a valid
            chain dag.
        sky.exceptions.NotSupportedError: the feature is not supported.
        sky.exceptions.CachedClusterUnavailable: cached jobs controller cluster
            is unavailable

    Returns:
      job_id: Optional[int]; the job ID of the submitted job. None if the
        backend is not CloudVmRayBackend, or no job is submitted to
        the cluster.
      handle: Optional[backends.ResourceHandle]; handle to the controller VM.
        None if dryrun.
    """
    entrypoint = task
    # using hasattr instead of isinstance to avoid importing sky
    if hasattr(task, 'metadata'):
        metadata = task.metadata
    else:
        # we are a Dag, not a Task
        if len(task.tasks) == 1:
            metadata = task.tasks[0].metadata
        else:
            # doesn't make sense to have a git commit since there might be
            # different metadatas for each task
            metadata = {}

    dag_uuid = str(uuid.uuid4().hex[:4])
    dag = dag_utils.convert_entrypoint_to_dag(entrypoint)
    # Always apply the policy again here, even though it might have been applied
    # in the CLI. This is to ensure that we apply the policy to the final DAG
    # and get the mutated config.
    dag, mutated_user_config = admin_policy_utils.apply(dag)
<<<<<<< HEAD
    if not managed_job_utils.is_consolidation_mode():
        db_path = mutated_user_config.get('db', None)
        if db_path is not None:
            parsed = urlparse.urlparse(db_path)
            if ((parsed.hostname == 'localhost' or
                 ipaddress.ip_address(parsed.hostname).is_loopback)):
                mutated_user_config.pop('db', None)

=======
    dag.resolve_and_validate_volumes()
>>>>>>> be7e9d99
    if not dag.is_chain():
        with ux_utils.print_exception_no_traceback():
            raise ValueError('Only single-task or chain DAG is '
                             f'allowed for job_launch. Dag: {dag}')
    dag.validate()
    # TODO(aylei): use consolidated job controller instead of performing
    # pre-mount operations when submitting jobs.
    dag.pre_mount_volumes()

    user_dag_str_user_specified = dag_utils.dump_chain_dag_to_yaml_str(
        dag, use_user_specified_yaml=True)

    dag_utils.maybe_infer_and_fill_dag_and_task_names(dag)

    task_names = set()
    priority = None
    for task_ in dag.tasks:
        if task_.name in task_names:
            with ux_utils.print_exception_no_traceback():
                raise ValueError(
                    f'Task name {task_.name!r} is duplicated in the DAG. '
                    'Either change task names to be unique, or specify the DAG '
                    'name only and comment out the task names (so that they '
                    'will be auto-generated) .')
        task_names.add(task_.name)

        # Check for priority in resources
        task_priority = None
        if task_.resources:
            # Convert set to list to access elements by index
            resources_list = list(task_.resources)
            # Take first resource's priority as reference
            task_priority = resources_list[0].priority

            # Check all other resources have same priority
            for resource in resources_list[1:]:
                if resource.priority != task_priority:
                    with ux_utils.print_exception_no_traceback():
                        raise ValueError(
                            f'Task {task_.name!r}: All resources must have the '
                            'same priority. Found priority '
                            f'{resource.priority} but expected {task_priority}.'
                        )

        if task_priority is not None:
            if (priority is not None and priority != task_priority):
                with ux_utils.print_exception_no_traceback():
                    raise ValueError(
                        'Multiple tasks in the DAG have different priorities. '
                        'Either specify a priority in only one task, or set '
                        'the same priority for each task.')
            priority = task_priority

    if priority is None:
        priority = skylet_constants.DEFAULT_PRIORITY

    if (priority < skylet_constants.MIN_PRIORITY or
            priority > skylet_constants.MAX_PRIORITY):
        raise ValueError(
            f'Priority must be between {skylet_constants.MIN_PRIORITY}'
            f' and {skylet_constants.MAX_PRIORITY}, got {priority}')

    dag_utils.fill_default_config_in_dag_for_job_launch(dag)

    with rich_utils.safe_status(
            ux_utils.spinner_message('Initializing managed job')):

        # Check whether cached jobs controller cluster is accessible
        cluster_name = (
            controller_utils.Controllers.JOBS_CONTROLLER.value.cluster_name)
        record = global_user_state.get_cluster_from_name(cluster_name)
        if record is not None:
            # there is a cached jobs controller cluster
            try:
                # TODO: do something with returned status?
                _, _ = backend_utils.refresh_cluster_status_handle(
                    cluster_name=cluster_name,
                    force_refresh_statuses=set(status_lib.ClusterStatus),
                    acquire_per_cluster_status_lock=False)
            except (exceptions.ClusterOwnerIdentityMismatchError,
                    exceptions.CloudUserIdentityError,
                    exceptions.ClusterStatusFetchingError) as e:
                # we weren't able to refresh the cluster for its status.
                with ux_utils.print_exception_no_traceback():
                    raise exceptions.CachedClusterUnavailable(
                        f'Cached jobs controller cluster '
                        f'{cluster_name} cannot be refreshed. Please check if '
                        'the cluster is accessible. If the cluster was '
                        'removed, consider removing the cluster from SkyPilot '
                        f'with:\n\n`sky down {cluster_name} --purge`\n\n'
                        f'Reason: {common_utils.format_exception(e)}')

    local_to_controller_file_mounts = _upload_files_to_controller(dag)
    controller = controller_utils.Controllers.JOBS_CONTROLLER
    controller_name = controller.value.cluster_name
    prefix = managed_job_constants.JOBS_TASK_YAML_PREFIX
    controller_resources = controller_utils.get_controller_resources(
        controller=controller,
        task_resources=sum([list(t.resources) for t in dag.tasks], []))

    num_jobs = num_jobs if num_jobs is not None else 1
    # We do this assignment after applying the admin policy, so that we don't
    # need to serialize the pool name in the dag. The dag object will be
    # preserved. See sky/admin_policy.py::MutatedUserRequest::decode.
    dag.pool = pool
    consolidation_mode_job_ids = _maybe_submit_job_locally(
        prefix, dag, num_jobs)

    # This is only needed for non-consolidation mode. For consolidation
    # mode, the controller uses the same catalog as API server.
    modified_catalogs = {} if consolidation_mode_job_ids is not None else (
        service_catalog_common.get_modified_catalog_file_mounts())

    def _submit_one(
        consolidation_mode_job_id: Optional[int] = None,
        job_rank: Optional[int] = None,
    ) -> Tuple[Optional[int], Optional[backends.ResourceHandle]]:
        rank_suffix = '' if job_rank is None else f'-{job_rank}'
        remote_original_user_yaml_path = (
            f'{prefix}/{dag.name}-{dag_uuid}{rank_suffix}.original_user_yaml')
        remote_user_yaml_path = (
            f'{prefix}/{dag.name}-{dag_uuid}{rank_suffix}.yaml')
        remote_user_config_path = (
            f'{prefix}/{dag.name}-{dag_uuid}{rank_suffix}.config_yaml')
        remote_env_file_path = (
            f'{prefix}/{dag.name}-{dag_uuid}{rank_suffix}.env')
        with tempfile.NamedTemporaryFile(
                prefix=f'managed-dag-{dag.name}{rank_suffix}-',
                mode='w',
        ) as f, tempfile.NamedTemporaryFile(
                prefix=f'managed-user-dag-{dag.name}{rank_suffix}-',
                mode='w',
        ) as original_user_yaml_path:
            original_user_yaml_path.write(user_dag_str_user_specified)
            original_user_yaml_path.flush()
            for task_ in dag.tasks:
                if job_rank is not None:
                    task_.update_envs({'SKYPILOT_JOB_RANK': str(job_rank)})

            dag_utils.dump_chain_dag_to_yaml(dag, f.name)

            vars_to_fill = {
                'remote_original_user_yaml_path':
                    (remote_original_user_yaml_path),
                'original_user_dag_path': original_user_yaml_path.name,
                'remote_user_yaml_path': remote_user_yaml_path,
                'user_yaml_path': f.name,
                'local_to_controller_file_mounts':
                    (local_to_controller_file_mounts),
                'jobs_controller': controller_name,
                # Note: actual cluster name will be <task.name>-<managed job ID>
                'dag_name': dag.name,
                'remote_user_config_path': remote_user_config_path,
                'remote_env_file_path': remote_env_file_path,
                'modified_catalogs': modified_catalogs,
                'priority': priority,
                'consolidation_mode_job_id': consolidation_mode_job_id,
                'pool': pool,
                **controller_utils.shared_controller_vars_to_fill(
                    controller,
                    remote_user_config_path=remote_user_config_path,
                    # TODO(aylei): the mutated config will not be updated
                    # afterwards without recreate the controller. Need to
                    # revisit this.
                    local_user_config=mutated_user_config,
                ),
            }

            yaml_path = os.path.join(
                managed_job_constants.JOBS_CONTROLLER_YAML_PREFIX,
                f'{name}-{dag_uuid}-{consolidation_mode_job_id}.yaml')
            common_utils.fill_template(
                managed_job_constants.JOBS_CONTROLLER_TEMPLATE,
                vars_to_fill,
                output_path=yaml_path)
            controller_task = task_lib.Task.from_yaml(yaml_path)
            controller_task.set_resources(controller_resources)

            controller_task.managed_job_dag = dag
            # pylint: disable=protected-access
            controller_task._metadata = metadata

            job_identity = ''
            if job_rank is not None:
                job_identity = f' (rank: {job_rank})'
            logger.info(f'{colorama.Fore.YELLOW}'
                        f'Launching managed job {dag.name!r}{job_identity} '
                        f'from jobs controller...{colorama.Style.RESET_ALL}')

            # Launch with the api server's user hash, so that sky status does
            # not show the owner of the controller as whatever user launched
            # it first.
            with common.with_server_user():
                # Always launch the controller in the default workspace.
                with skypilot_config.local_active_workspace_ctx(
                        skylet_constants.SKYPILOT_DEFAULT_WORKSPACE):
                    # TODO(zhwu): the buckets need to be correctly handled for
                    # a specific workspace. For example, if a job is launched in
                    # workspace A, but the controller is in workspace B, the
                    # intermediate bucket and newly created bucket should be in
                    # workspace A.
                    if consolidation_mode_job_id is None:
                        return execution.launch(task=controller_task,
                                                cluster_name=controller_name,
                                                stream_logs=stream_logs,
                                                retry_until_up=True,
                                                fast=True,
                                                _disable_controller_check=True)
                    # Manually launch the scheduler in consolidation mode.
                    local_handle = backend_utils.is_controller_accessible(
                        controller=controller, stopped_message='')
                    backend = backend_utils.get_backend_from_handle(
                        local_handle)
                    assert isinstance(backend, backends.CloudVmRayBackend)
                    with sky_logging.silent():
                        backend.sync_file_mounts(
                            handle=local_handle,
                            all_file_mounts=controller_task.file_mounts,
                            storage_mounts=controller_task.storage_mounts)
                    run_script = controller_task.run
                    assert isinstance(run_script, str)
                    # Manually add the env variables to the run script.
                    # Originally this is done in ray jobs submission but now we
                    # have to do it manually because there is no ray runtime on
                    # the API server.
                    env_cmds = [
                        f'export {k}={v!r}'
                        for k, v in controller_task.envs.items()
                    ]
                    run_script = '\n'.join(env_cmds + [run_script])
                    # Dump script for high availability recovery.
                    managed_job_state.set_ha_recovery_script(
                        consolidation_mode_job_id, run_script)
                    backend.run_on_head(local_handle, run_script)
                    return consolidation_mode_job_id, local_handle

    if pool is None:
        if consolidation_mode_job_ids is None:
            return _submit_one()
        assert len(consolidation_mode_job_ids) == 1
        return _submit_one(consolidation_mode_job_ids[0])

    ids = []
    all_handle = None
    for job_rank in range(num_jobs):
        job_id = (consolidation_mode_job_ids[job_rank]
                  if consolidation_mode_job_ids is not None else None)
        jid, handle = _submit_one(job_id, job_rank)
        assert jid is not None, (job_id, handle)
        ids.append(jid)
        all_handle = handle
    return ids, all_handle


def queue_from_kubernetes_pod(
        pod_name: str,
        context: Optional[str] = None,
        skip_finished: bool = False) -> List[Dict[str, Any]]:
    """Gets the jobs queue from a specific controller pod.

    Args:
        pod_name (str): The name of the controller pod to query for jobs.
        context (Optional[str]): The Kubernetes context to use. If None, the
            current context is used.
        skip_finished (bool): If True, does not return finished jobs.

    Returns:
        [
            {
                'job_id': int,
                'job_name': str,
                'resources': str,
                'submitted_at': (float) timestamp of submission,
                'end_at': (float) timestamp of end,
                'duration': (float) duration in seconds,
                'recovery_count': (int) Number of retries,
                'status': (sky.jobs.ManagedJobStatus) of the job,
                'cluster_resources': (str) resources of the cluster,
                'region': (str) region of the cluster,
            }
        ]

    Raises:
        RuntimeError: If there's an error fetching the managed jobs.
    """
    # Create dummy cluster info to get the command runner.
    provider_config = {'context': context}
    instances = {
        pod_name: [
            provision_common.InstanceInfo(instance_id=pod_name,
                                          internal_ip='',
                                          external_ip='',
                                          tags={})
        ]
    }  # Internal IP is not required for Kubernetes
    cluster_info = provision_common.ClusterInfo(provider_name='kubernetes',
                                                head_instance_id=pod_name,
                                                provider_config=provider_config,
                                                instances=instances)
    managed_jobs_runner = provision_lib.get_command_runners(
        'kubernetes', cluster_info)[0]

    code = managed_job_utils.ManagedJobCodeGen.get_job_table(
        skip_finished=skip_finished)
    returncode, job_table_payload, stderr = managed_jobs_runner.run(
        code,
        require_outputs=True,
        separate_stderr=True,
        stream_logs=False,
    )
    try:
        subprocess_utils.handle_returncode(returncode,
                                           code,
                                           'Failed to fetch managed jobs',
                                           job_table_payload + stderr,
                                           stream_logs=False)
    except exceptions.CommandError as e:
        raise RuntimeError(str(e)) from e

    jobs, _, result_type, _, _ = managed_job_utils.load_managed_job_queue(
        job_table_payload)

    if result_type == managed_job_utils.ManagedJobQueueResultType.DICT:
        return jobs

    # Backward compatibility for old jobs controller without filtering
    # TODO(hailong): remove this after 0.12.0
    if skip_finished:
        # Filter out the finished jobs. If a multi-task job is partially
        # finished, we will include all its tasks.
        non_finished_tasks = list(
            filter(lambda job: not job['status'].is_terminal(), jobs))
        non_finished_job_ids = {job['job_id'] for job in non_finished_tasks}
        jobs = list(
            filter(lambda job: job['job_id'] in non_finished_job_ids, jobs))
    return jobs


def _maybe_restart_controller(
        refresh: bool, stopped_message: str, spinner_message: str
) -> 'cloud_vm_ray_backend.CloudVmRayResourceHandle':
    """Restart controller if refresh is True and it is stopped."""
    jobs_controller_type = controller_utils.Controllers.JOBS_CONTROLLER
    if refresh:
        stopped_message = ''
    try:
        handle = backend_utils.is_controller_accessible(
            controller=jobs_controller_type, stopped_message=stopped_message)
    except exceptions.ClusterNotUpError as e:
        if not refresh:
            raise
        handle = None
        controller_status = e.cluster_status

    if handle is not None:
        return handle

    logger.info(f'{colorama.Fore.YELLOW}'
                f'Restarting {jobs_controller_type.value.name}...'
                f'{colorama.Style.RESET_ALL}')

    rich_utils.force_update_status(
        ux_utils.spinner_message(f'{spinner_message} - restarting '
                                 'controller'))
    with skypilot_config.local_active_workspace_ctx(
            skylet_constants.SKYPILOT_DEFAULT_WORKSPACE):
        global_user_state.add_cluster_event(
            jobs_controller_type.value.cluster_name,
            status_lib.ClusterStatus.INIT, 'Jobs controller restarted.',
            global_user_state.ClusterEventType.STATUS_CHANGE)
        handle = core.start(
            cluster_name=jobs_controller_type.value.cluster_name)

    controller_status = status_lib.ClusterStatus.UP
    rich_utils.force_update_status(ux_utils.spinner_message(spinner_message))

    assert handle is not None, (controller_status, refresh)
    return handle


@usage_lib.entrypoint
def queue(
    refresh: bool,
    skip_finished: bool = False,
    all_users: bool = False,
    job_ids: Optional[List[int]] = None,
    user_match: Optional[str] = None,
    workspace_match: Optional[str] = None,
    name_match: Optional[str] = None,
    pool_match: Optional[str] = None,
    page: Optional[int] = None,
    limit: Optional[int] = None,
    statuses: Optional[List[str]] = None,
) -> Tuple[List[Dict[str, Any]], int, Dict[str, int], int]:
    # NOTE(dev): Keep the docstring consistent between the Python API and CLI.
    """Gets statuses of managed jobs.

    Please refer to sky.cli.job_queue for documentation.

    Returns:
        jobs: List[Dict[str, Any]]
            [
                {
                    'job_id': int,
                    'job_name': str,
                    'resources': str,
                    'submitted_at': (float) timestamp of submission,
                    'end_at': (float) timestamp of end,
                    'job_duration': (float) duration in seconds,
                    'recovery_count': (int) Number of retries,
                    'status': (sky.jobs.ManagedJobStatus) of the job,
                    'cluster_resources': (str) resources of the cluster,
                    'region': (str) region of the cluster,
                    'user_name': (Optional[str]) job creator's user name,
                    'user_hash': (str) job creator's user hash,
                    'task_id': (int), set to 0 (except in pipelines, which may have multiple tasks), # pylint: disable=line-too-long
                    'task_name': (str), same as job_name (except in pipelines, which may have multiple tasks), # pylint: disable=line-too-long
                }
            ]
        total: int, total number of jobs after filter
        status_counts: Dict[str, int], status counts after filter
        total_no_filter: int, total number of jobs before filter
    Raises:
        sky.exceptions.ClusterNotUpError: the jobs controller is not up or
            does not exist.
        RuntimeError: if failed to get the managed jobs with ssh.
    """
    if limit is not None:
        if limit < 1:
            raise ValueError(f'Limit must be at least 1, got {limit}')
        if page is None:
            page = 1
        if page < 1:
            raise ValueError(f'Page must be at least 1, got {page}')
    else:
        if page is not None:
            raise ValueError('Limit must be specified when page is specified')

    handle = _maybe_restart_controller(refresh,
                                       stopped_message='No in-progress '
                                       'managed jobs.',
                                       spinner_message='Checking '
                                       'managed jobs')
    backend = backend_utils.get_backend_from_handle(handle)
    assert isinstance(backend, backends.CloudVmRayBackend)

    user_hashes: Optional[List[Optional[str]]] = None
    if not all_users:
        user_hashes = [common_utils.get_user_hash()]
        # For backwards compatibility, we show jobs that do not have a
        # user_hash. TODO(cooperc): Remove before 0.12.0.
        user_hashes.append(None)
    elif user_match is not None:
        users = global_user_state.get_user_by_name_match(user_match)
        if not users:
            return [], 0, {}, 0
        user_hashes = [user.id for user in users]

    accessible_workspaces = list(workspaces_core.get_workspaces().keys())
    code = managed_job_utils.ManagedJobCodeGen.get_job_table(
        skip_finished, accessible_workspaces, job_ids, workspace_match,
        name_match, pool_match, page, limit, user_hashes, statuses)
    returncode, job_table_payload, stderr = backend.run_on_head(
        handle,
        code,
        require_outputs=True,
        stream_logs=False,
        separate_stderr=True)

    if returncode != 0:
        logger.error(job_table_payload + stderr)
        raise RuntimeError('Failed to fetch managed jobs with returncode: '
                           f'{returncode}.\n{job_table_payload + stderr}')

    (jobs, total, result_type, total_no_filter, status_counts
    ) = managed_job_utils.load_managed_job_queue(job_table_payload)

    if result_type == managed_job_utils.ManagedJobQueueResultType.DICT:
        return jobs, total, status_counts, total_no_filter

    # Backward compatibility for old jobs controller without filtering
    # TODO(hailong): remove this after 0.12.0
    if not all_users:

        def user_hash_matches_or_missing(job: Dict[str, Any]) -> bool:
            user_hash = job.get('user_hash', None)
            if user_hash is None:
                # For backwards compatibility, we show jobs that do not have a
                # user_hash. TODO(cooperc): Remove before 0.12.0.
                return True
            return user_hash == common_utils.get_user_hash()

        jobs = list(filter(user_hash_matches_or_missing, jobs))

    jobs = list(
        filter(
            lambda job: job.get('workspace', skylet_constants.
                                SKYPILOT_DEFAULT_WORKSPACE) in
            accessible_workspaces, jobs))

    if skip_finished:
        # Filter out the finished jobs. If a multi-task job is partially
        # finished, we will include all its tasks.
        non_finished_tasks = list(
            filter(lambda job: not job['status'].is_terminal(), jobs))
        non_finished_job_ids = {job['job_id'] for job in non_finished_tasks}
        jobs = list(
            filter(lambda job: job['job_id'] in non_finished_job_ids, jobs))

    if job_ids:
        jobs = [job for job in jobs if job['job_id'] in job_ids]

    filtered_jobs, total, status_counts = managed_job_utils.filter_jobs(
        jobs,
        workspace_match,
        name_match,
        pool_match,
        page=page,
        limit=limit,
        user_match=user_match,
        enable_user_match=True,
        statuses=statuses,
    )
    return filtered_jobs, total, status_counts, total_no_filter


@usage_lib.entrypoint
# pylint: disable=redefined-builtin
def cancel(name: Optional[str] = None,
           job_ids: Optional[List[int]] = None,
           all: bool = False,
           all_users: bool = False,
           pool: Optional[str] = None) -> None:
    # NOTE(dev): Keep the docstring consistent between the Python API and CLI.
    """Cancels managed jobs.

    Please refer to sky.cli.job_cancel for documentation.

    Raises:
        sky.exceptions.ClusterNotUpError: the jobs controller is not up.
        RuntimeError: failed to cancel the job.
    """
    with rich_utils.safe_status(
            ux_utils.spinner_message('Cancelling managed jobs')):
        job_ids = [] if job_ids is None else job_ids
        handle = backend_utils.is_controller_accessible(
            controller=controller_utils.Controllers.JOBS_CONTROLLER,
            stopped_message='All managed jobs should have finished.')

        job_id_str = ','.join(map(str, job_ids))
        if sum([
                bool(job_ids), name is not None, pool is not None, all or
                all_users
        ]) != 1:
            arguments = []
            arguments += [f'job_ids={job_id_str}'] if job_ids else []
            arguments += [f'name={name}'] if name is not None else []
            arguments += [f'pool={pool}'] if pool is not None else []
            arguments += ['all'] if all else []
            arguments += ['all_users'] if all_users else []
            with ux_utils.print_exception_no_traceback():
                raise ValueError(
                    'Can only specify one of JOB_IDS, name, pool, or all/'
                    f'all_users. Provided {" ".join(arguments)!r}.')

        backend = backend_utils.get_backend_from_handle(handle)
        assert isinstance(backend, backends.CloudVmRayBackend)
        if all_users:
            code = managed_job_utils.ManagedJobCodeGen.cancel_jobs_by_id(
                None, all_users=True)
        elif all:
            code = managed_job_utils.ManagedJobCodeGen.cancel_jobs_by_id(None)
        elif job_ids:
            code = managed_job_utils.ManagedJobCodeGen.cancel_jobs_by_id(
                job_ids)
        elif name is not None:
            code = managed_job_utils.ManagedJobCodeGen.cancel_job_by_name(name)
        else:
            assert pool is not None, (job_ids, name, pool, all)
            code = managed_job_utils.ManagedJobCodeGen.cancel_jobs_by_pool(pool)
        # The stderr is redirected to stdout
        returncode, stdout, stderr = backend.run_on_head(handle,
                                                         code,
                                                         require_outputs=True,
                                                         stream_logs=False)
        try:
            subprocess_utils.handle_returncode(returncode, code,
                                               'Failed to cancel managed job',
                                               stdout + stderr)
        except exceptions.CommandError as e:
            with ux_utils.print_exception_no_traceback():
                raise RuntimeError(e.error_msg) from e

        logger.info(stdout)
        if 'Multiple jobs found with name' in stdout:
            with ux_utils.print_exception_no_traceback():
                raise RuntimeError(
                    'Please specify the job ID instead of the job name.')


@usage_lib.entrypoint
def tail_logs(name: Optional[str],
              job_id: Optional[int],
              follow: bool,
              controller: bool,
              refresh: bool,
              tail: Optional[int] = None) -> int:
    # NOTE(dev): Keep the docstring consistent between the Python API and CLI.
    """Tail logs of managed jobs.

    Please refer to sky.cli.job_logs for documentation.

    Returns:
        Exit code based on success or failure of the job. 0 if success,
        100 if the job failed. See exceptions.JobExitCode for possible exit
        codes.

    Raises:
        ValueError: invalid arguments.
        sky.exceptions.ClusterNotUpError: the jobs controller is not up.
    """
    # TODO(zhwu): Automatically restart the jobs controller
    if name is not None and job_id is not None:
        with ux_utils.print_exception_no_traceback():
            raise ValueError('Cannot specify both name and job_id.')

    jobs_controller_type = controller_utils.Controllers.JOBS_CONTROLLER
    job_name_or_id_str = ''
    if job_id is not None:
        job_name_or_id_str = str(job_id)
    elif name is not None:
        job_name_or_id_str = f'-n {name}'
    else:
        job_name_or_id_str = ''
    handle = _maybe_restart_controller(
        refresh,
        stopped_message=(
            f'{jobs_controller_type.value.name.capitalize()} is stopped. To '
            f'get the logs, run: {colorama.Style.BRIGHT}sky jobs logs '
            f'-r {job_name_or_id_str}{colorama.Style.RESET_ALL}'),
        spinner_message='Retrieving job logs')

    backend = backend_utils.get_backend_from_handle(handle)
    assert isinstance(backend, backends.CloudVmRayBackend), backend

    return backend.tail_managed_job_logs(handle,
                                         job_id=job_id,
                                         job_name=name,
                                         follow=follow,
                                         controller=controller,
                                         tail=tail)


@usage_lib.entrypoint
def download_logs(
        name: Optional[str],
        job_id: Optional[int],
        refresh: bool,
        controller: bool,
        local_dir: str = skylet_constants.SKY_LOGS_DIRECTORY) -> Dict[str, str]:
    """Sync down logs of managed jobs.

    Please refer to sky.cli.job_logs for documentation.

    Returns:
        A dictionary mapping job ID to the local path.

    Raises:
        ValueError: invalid arguments.
        sky.exceptions.ClusterNotUpError: the jobs controller is not up.
    """
    if name is not None and job_id is not None:
        with ux_utils.print_exception_no_traceback():
            raise ValueError('Cannot specify both name and job_id.')

    jobs_controller_type = controller_utils.Controllers.JOBS_CONTROLLER
    job_name_or_id_str = ''
    if job_id is not None:
        job_name_or_id_str = str(job_id)
    elif name is not None:
        job_name_or_id_str = f'-n {name}'
    else:
        job_name_or_id_str = ''
    handle = _maybe_restart_controller(
        refresh,
        stopped_message=(
            f'{jobs_controller_type.value.name.capitalize()} is stopped. To '
            f'get the logs, run: {colorama.Style.BRIGHT}sky jobs logs '
            f'-r --sync-down {job_name_or_id_str}{colorama.Style.RESET_ALL}'),
        spinner_message='Retrieving job logs')

    backend = backend_utils.get_backend_from_handle(handle)
    assert isinstance(backend, backends.CloudVmRayBackend), backend

    return backend.sync_down_managed_job_logs(handle,
                                              job_id=job_id,
                                              job_name=name,
                                              controller=controller,
                                              local_dir=local_dir)


@usage_lib.entrypoint
def pool_apply(
    task: 'sky.Task',
    pool_name: str,
    mode: serve_utils.UpdateMode = serve_utils.DEFAULT_UPDATE_MODE,
) -> None:
    """Apply a config to a pool."""
    return impl.apply(task, pool_name, mode, pool=True)


@usage_lib.entrypoint
# pylint: disable=redefined-builtin
def pool_down(
    pool_names: Optional[Union[str, List[str]]] = None,
    all: bool = False,
    purge: bool = False,
) -> None:
    """Delete a pool."""
    return impl.down(pool_names, all, purge, pool=True)


@usage_lib.entrypoint
def pool_status(
    pool_names: Optional[Union[str,
                               List[str]]] = None,) -> List[Dict[str, Any]]:
    """Query a pool."""
    return impl.status(pool_names, pool=True)


ServiceComponentOrStr = Union[str, serve_utils.ServiceComponent]


@usage_lib.entrypoint
def pool_tail_logs(
    pool_name: str,
    *,
    target: ServiceComponentOrStr,
    worker_id: Optional[int] = None,
    follow: bool = True,
    tail: Optional[int] = None,
) -> None:
    """Tail logs of a pool."""
    return impl.tail_logs(pool_name,
                          target=target,
                          replica_id=worker_id,
                          follow=follow,
                          tail=tail,
                          pool=True)


@usage_lib.entrypoint
def pool_sync_down_logs(
    pool_name: str,
    *,
    local_dir: str,
    targets: Union[ServiceComponentOrStr, List[ServiceComponentOrStr],
                   None] = None,
    worker_ids: Optional[List[int]] = None,
    tail: Optional[int] = None,
) -> str:
    """Sync down logs of a pool."""
    return impl.sync_down_logs(pool_name,
                               local_dir=local_dir,
                               targets=targets,
                               replica_ids=worker_ids,
                               tail=tail,
                               pool=True)<|MERGE_RESOLUTION|>--- conflicted
+++ resolved
@@ -194,7 +194,6 @@
     # in the CLI. This is to ensure that we apply the policy to the final DAG
     # and get the mutated config.
     dag, mutated_user_config = admin_policy_utils.apply(dag)
-<<<<<<< HEAD
     if not managed_job_utils.is_consolidation_mode():
         db_path = mutated_user_config.get('db', None)
         if db_path is not None:
@@ -203,9 +202,7 @@
                  ipaddress.ip_address(parsed.hostname).is_loopback)):
                 mutated_user_config.pop('db', None)
 
-=======
     dag.resolve_and_validate_volumes()
->>>>>>> be7e9d99
     if not dag.is_chain():
         with ux_utils.print_exception_no_traceback():
             raise ValueError('Only single-task or chain DAG is '
