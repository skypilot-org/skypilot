"""SDK functions for managed jobs."""
import os
import pathlib
import tempfile
import typing
from typing import Any, Dict, List, Optional, Tuple, Union
import uuid

import colorama

from sky import backends
from sky import core
from sky import exceptions
from sky import execution
from sky import global_user_state
from sky import provision as provision_lib
from sky import sky_logging
from sky import skypilot_config
from sky import task as task_lib
from sky.backends import backend_utils
from sky.catalog import common as service_catalog_common
from sky.data import storage as storage_lib
from sky.jobs import constants as managed_job_constants
from sky.jobs import state as managed_job_state
from sky.jobs import utils as managed_job_utils
from sky.provision import common as provision_common
from sky.skylet import constants as skylet_constants
from sky.usage import usage_lib
from sky.utils import admin_policy_utils
from sky.utils import common
from sky.utils import common_utils
from sky.utils import controller_utils
from sky.utils import dag_utils
from sky.utils import rich_utils
from sky.utils import status_lib
from sky.utils import subprocess_utils
from sky.utils import timeline
from sky.utils import ux_utils
from sky.workspaces import core as workspaces_core

if typing.TYPE_CHECKING:
    import sky
    from sky.backends import cloud_vm_ray_backend

logger = sky_logging.init_logger(__name__)


def _maybe_upload_files_to_controller(dag: 'sky.Dag') -> Dict[str, str]:
    """Maybe upload files to the controller.

    In consolidation mode, we don't need to upload files to the controller as
    the API server and the controller are colocated.
    """
    local_to_controller_file_mounts: Dict[str, str] = {}

    if managed_job_utils.is_consolidation_mode():
        return local_to_controller_file_mounts

    if storage_lib.get_cached_enabled_storage_cloud_names_or_refresh():
        for task_ in dag.tasks:
            controller_utils.maybe_translate_local_file_mounts_and_sync_up(
                task_, task_type='jobs')
    else:
        # We do not have any cloud storage available, so fall back to
        # two-hop file_mount uploading.
        # Note: we can't easily hack sync_storage_mounts() to upload
        # directly to the controller, because the controller may not
        # even be up yet.
        for task_ in dag.tasks:
            if task_.storage_mounts:
                # Technically, we could convert COPY storage_mounts that
                # have a local source and do not specify `store`, but we
                # will not do that for now. Only plain file_mounts are
                # supported.
                raise exceptions.NotSupportedError(
                    'Cloud-based file_mounts are specified, but no cloud '
                    'storage is available. Please specify local '
                    'file_mounts only.')

            # Merge file mounts from all tasks.
            local_to_controller_file_mounts.update(
                controller_utils.translate_local_file_mounts_to_two_hop(task_))

    return local_to_controller_file_mounts


<<<<<<< HEAD
=======
def _maybe_submit_job_locally(prefix: str, dag: 'sky.Dag') -> Optional[int]:
    """Submit the managed job locally if in consolidation mode.

    In normal mode the managed job submission is done in the ray job submission.
    For consolidation mode, we need to manually submit it. Check the following
    function for the normal mode submission:
    sky/backends/cloud_vm_ray_backend.py::CloudVmRayBackend,
    _exec_code_on_head::_maybe_add_managed_job_code
    """
    if not managed_job_utils.is_consolidation_mode():
        return None

    # Create local directory for the managed job.
    pathlib.Path(prefix).expanduser().mkdir(parents=True, exist_ok=True)
    consolidation_mode_job_id = managed_job_state.set_job_info_without_job_id(
        dag.name,
        workspace=skypilot_config.get_active_workspace(
            force_user_workspace=True),
        entrypoint=common_utils.get_current_command())
    for task_id, task in enumerate(dag.tasks):
        resources_str = backend_utils.get_task_resources_str(
            task, is_managed_job=True)
        managed_job_state.set_pending(consolidation_mode_job_id, task_id,
                                      task.name, resources_str)
    return consolidation_mode_job_id


>>>>>>> 7edb1ee7
@timeline.event
@usage_lib.entrypoint
def launch(
    task: Union['sky.Task', 'sky.Dag'],
    name: Optional[str] = None,
    stream_logs: bool = True,
) -> Tuple[Optional[int], Optional[backends.ResourceHandle]]:
    # NOTE(dev): Keep the docstring consistent between the Python API and CLI.
    """Launches a managed job.

    Please refer to sky.cli.job_launch for documentation.

    Args:
        task: sky.Task, or sky.Dag (experimental; 1-task only) to launch as a
          managed job.
        name: Name of the managed job.

    Raises:
        ValueError: cluster does not exist. Or, the entrypoint is not a valid
            chain dag.
        sky.exceptions.NotSupportedError: the feature is not supported.
        sky.exceptions.CachedClusterUnavailable: cached jobs controller cluster
            is unavailable

    Returns:
      job_id: Optional[int]; the job ID of the submitted job. None if the
        backend is not CloudVmRayBackend, or no job is submitted to
        the cluster.
      handle: Optional[backends.ResourceHandle]; handle to the controller VM.
        None if dryrun.
    """
    entrypoint = task
    dag_uuid = str(uuid.uuid4().hex[:4])
    dag = dag_utils.convert_entrypoint_to_dag(entrypoint)
    # Always apply the policy again here, even though it might have been applied
    # in the CLI. This is to ensure that we apply the policy to the final DAG
    # and get the mutated config.
    dag, mutated_user_config = admin_policy_utils.apply(dag)
    if not dag.is_chain():
        with ux_utils.print_exception_no_traceback():
            raise ValueError('Only single-task or chain DAG is '
                             f'allowed for job_launch. Dag: {dag}')
    dag.validate()

    user_dag_str = dag_utils.dump_chain_dag_to_yaml_str(dag)

    dag_utils.maybe_infer_and_fill_dag_and_task_names(dag)

    task_names = set()
    priority = None
    for task_ in dag.tasks:
        if task_.name in task_names:
            with ux_utils.print_exception_no_traceback():
                raise ValueError(
                    f'Task name {task_.name!r} is duplicated in the DAG. '
                    'Either change task names to be unique, or specify the DAG '
                    'name only and comment out the task names (so that they '
                    'will be auto-generated) .')
        task_names.add(task_.name)

        # Check for priority in resources
        task_priority = None
        if task_.resources:
            # Convert set to list to access elements by index
            resources_list = list(task_.resources)
            # Take first resource's priority as reference
            task_priority = resources_list[0].priority

            # Check all other resources have same priority
            for resource in resources_list[1:]:
                if resource.priority != task_priority:
                    with ux_utils.print_exception_no_traceback():
                        raise ValueError(
                            f'Task {task_.name!r}: All resources must have the '
                            'same priority. Found priority '
                            f'{resource.priority} but expected {task_priority}.'
                        )

        if task_priority is not None:
            if (priority is not None and priority != task_priority):
                with ux_utils.print_exception_no_traceback():
                    raise ValueError(
                        'Multiple tasks in the DAG have different priorities. '
                        'Either specify a priority in only one task, or set '
                        'the same priority for each task.')
            priority = task_priority

    if priority is None:
        priority = skylet_constants.DEFAULT_PRIORITY

    if (priority < skylet_constants.MIN_PRIORITY or
            priority > skylet_constants.MAX_PRIORITY):
        raise ValueError(
            f'Priority must be between {skylet_constants.MIN_PRIORITY}'
            f' and {skylet_constants.MAX_PRIORITY}, got {priority}')

    dag_utils.fill_default_config_in_dag_for_job_launch(dag)

    with rich_utils.safe_status(
            ux_utils.spinner_message('Initializing managed job')):

        # Check whether cached jobs controller cluster is accessible
        cluster_name = (
            controller_utils.Controllers.JOBS_CONTROLLER.value.cluster_name)
        record = global_user_state.get_cluster_from_name(cluster_name)
        if record is not None:
            # there is a cached jobs controller cluster
            try:
                # TODO: do something with returned status?
                _, _ = backend_utils.refresh_cluster_status_handle(
                    cluster_name=cluster_name,
                    force_refresh_statuses=set(status_lib.ClusterStatus),
                    acquire_per_cluster_status_lock=False)
            except (exceptions.ClusterOwnerIdentityMismatchError,
                    exceptions.CloudUserIdentityError,
                    exceptions.ClusterStatusFetchingError) as e:
                # we weren't able to refresh the cluster for its status.
                with ux_utils.print_exception_no_traceback():
                    raise exceptions.CachedClusterUnavailable(
                        f'Cached jobs controller cluster '
                        f'{cluster_name} cannot be refreshed. Please check if '
                        'the cluster is accessible. If the cluster was '
                        'removed, consider removing the cluster from SkyPilot '
                        f'with:\n\n`sky down {cluster_name} --purge`\n\n'
                        f'Reason: {common_utils.format_exception(e)}')

    local_to_controller_file_mounts = _maybe_upload_files_to_controller(dag)

    # Has to use `\` to avoid yapf issue.
    with tempfile.NamedTemporaryFile(prefix=f'managed-dag-{dag.name}-',
                                     mode='w') as f, \
         tempfile.NamedTemporaryFile(prefix=f'managed-user-dag-{dag.name}-',
                                     mode='w') as original_user_yaml_path:
        original_user_yaml_path.write(user_dag_str)
        original_user_yaml_path.flush()

        dag_utils.dump_chain_dag_to_yaml(dag, f.name)
        controller = controller_utils.Controllers.JOBS_CONTROLLER
        controller_name = controller.value.cluster_name
        prefix = managed_job_constants.JOBS_TASK_YAML_PREFIX
        remote_original_user_yaml_path = (
            f'{prefix}/{dag.name}-{dag_uuid}.original_user_yaml')
        remote_user_yaml_path = f'{prefix}/{dag.name}-{dag_uuid}.yaml'
        remote_user_config_path = f'{prefix}/{dag.name}-{dag_uuid}.config_yaml'
        remote_env_file_path = f'{prefix}/{dag.name}-{dag_uuid}.env'
        controller_resources = controller_utils.get_controller_resources(
            controller=controller,
            task_resources=sum([list(t.resources) for t in dag.tasks], []))

<<<<<<< HEAD
        consolidation_mode_job_id = None
        # In normal mode the managed job submission is done in the ray job
        # submission. For consolidation mode, we need to manually submit it.
        # Check the following function for the normal mode submission:
        # sky/backends/cloud_vm_ray_backend.py::CloudVmRayBackend::_exec_code_on_head::_maybe_add_managed_job_code  # pylint: disable=line-too-long
        if managed_job_utils.is_consolidation_mode():
            # Create local directory for the managed job.
            pathlib.Path(prefix).expanduser().mkdir(parents=True, exist_ok=True)
            consolidation_mode_job_id = (
                managed_job_state.set_job_info_without_job_id(
                    dag.name,
                    workspace=skypilot_config.get_active_workspace(
                        force_user_workspace=True),
                    entrypoint=common_utils.get_current_command()))
            for task_id, task in enumerate(dag.tasks):
                resources_str = backend_utils.get_task_resources_str(
                    task, is_managed_job=True)
                managed_job_state.set_pending(consolidation_mode_job_id,
                                              task_id, task.name, resources_str)
=======
        consolidation_mode_job_id = _maybe_submit_job_locally(prefix, dag)

        # This is only needed for non-consolidation mode. For consolidation
        # mode, the controller uses the same catalog as API server.
        modified_catalogs = {} if consolidation_mode_job_id is not None else (
            service_catalog_common.get_modified_catalog_file_mounts())
>>>>>>> 7edb1ee7

        vars_to_fill = {
            'remote_original_user_yaml_path': remote_original_user_yaml_path,
            'original_user_dag_path': original_user_yaml_path.name,
            'remote_user_yaml_path': remote_user_yaml_path,
            'user_yaml_path': f.name,
            'local_to_controller_file_mounts': local_to_controller_file_mounts,
            'jobs_controller': controller_name,
            # Note: actual cluster name will be <task.name>-<managed job ID>
            'dag_name': dag.name,
            'remote_user_config_path': remote_user_config_path,
            'remote_env_file_path': remote_env_file_path,
            'modified_catalogs': modified_catalogs,
            'priority': priority,
            'consolidation_mode_job_id': consolidation_mode_job_id,
            **controller_utils.shared_controller_vars_to_fill(
                controller,
                remote_user_config_path=remote_user_config_path,
                # TODO(aylei): the mutated config will not be updated
                # afterwards without recreate the controller. Need to
                # revisit this.
                local_user_config=mutated_user_config,
            ),
        }

        yaml_path = os.path.join(
            managed_job_constants.JOBS_CONTROLLER_YAML_PREFIX,
            f'{name}-{dag_uuid}.yaml')
        common_utils.fill_template(
            managed_job_constants.JOBS_CONTROLLER_TEMPLATE,
            vars_to_fill,
            output_path=yaml_path)
        controller_task = task_lib.Task.from_yaml(yaml_path)
        controller_task.set_resources(controller_resources)

        controller_task.managed_job_dag = dag

        logger.info(
            f'{colorama.Fore.YELLOW}'
            f'Launching managed job {dag.name!r} from jobs controller...'
            f'{colorama.Style.RESET_ALL}')

        # Launch with the api server's user hash, so that sky status does not
        # show the owner of the controller as whatever user launched it first.
        with common.with_server_user():
            # Always launch the controller in the default workspace.
            with skypilot_config.local_active_workspace_ctx(
                    skylet_constants.SKYPILOT_DEFAULT_WORKSPACE):
                # TODO(zhwu): the buckets need to be correctly handled for
                # a specific workspace. For example, if a job is launched in
                # workspace A, but the controller is in workspace B, the
                # intermediate bucket and newly created bucket should be in
                # workspace A.
                if consolidation_mode_job_id is None:
                    return execution.launch(task=controller_task,
                                            cluster_name=controller_name,
                                            stream_logs=stream_logs,
                                            retry_until_up=True,
                                            fast=True,
                                            _disable_controller_check=True)
                # Manually launch the scheduler process in consolidation mode.
                local_handle = backend_utils.is_controller_accessible(
                    controller=controller, stopped_message='')
                backend = backend_utils.get_backend_from_handle(local_handle)
                assert isinstance(backend, backends.CloudVmRayBackend)
                backend.sync_file_mounts(
                    handle=local_handle,
                    all_file_mounts=controller_task.file_mounts,
                    storage_mounts=controller_task.storage_mounts)
                run_script = controller_task.run
                assert isinstance(run_script, str)
<<<<<<< HEAD
                # Manually add the envs variable to the run script. Originally
=======
                # Manually add the env variables to the run script. Originally
>>>>>>> 7edb1ee7
                # this is done in ray jobs submission but now we have to do it
                # manually because there is no ray runtime on the API server.
                env_cmds = [
                    f'export {k}={v!r}'
                    for k, v in controller_task.envs.items()
                ]
                run_script = '\n'.join(env_cmds + [run_script])
<<<<<<< HEAD
                # High availability recovery.
=======
                # Dump script for high availability recovery.
>>>>>>> 7edb1ee7
                if controller_utils.high_availability_specified(
                        controller_name):
                    dump_script_path = (
                        managed_job_utils.get_ha_dump_script_path(
                            consolidation_mode_job_id))
                    dump_script_path.parent.mkdir(parents=True, exist_ok=True)
                    with open(dump_script_path, 'w',
                              encoding='utf-8') as script_f:
                        script_f.write(run_script)
                backend.run_on_head(local_handle, run_script)
                return consolidation_mode_job_id, local_handle


def queue_from_kubernetes_pod(
        pod_name: str,
        context: Optional[str] = None,
        skip_finished: bool = False) -> List[Dict[str, Any]]:
    """Gets the jobs queue from a specific controller pod.

    Args:
        pod_name (str): The name of the controller pod to query for jobs.
        context (Optional[str]): The Kubernetes context to use. If None, the
            current context is used.
        skip_finished (bool): If True, does not return finished jobs.

    Returns:
        [
            {
                'job_id': int,
                'job_name': str,
                'resources': str,
                'submitted_at': (float) timestamp of submission,
                'end_at': (float) timestamp of end,
                'duration': (float) duration in seconds,
                'recovery_count': (int) Number of retries,
                'status': (sky.jobs.ManagedJobStatus) of the job,
                'cluster_resources': (str) resources of the cluster,
                'region': (str) region of the cluster,
            }
        ]

    Raises:
        RuntimeError: If there's an error fetching the managed jobs.
    """
    # Create dummy cluster info to get the command runner.
    provider_config = {'context': context}
    instances = {
        pod_name: [
            provision_common.InstanceInfo(instance_id=pod_name,
                                          internal_ip='',
                                          external_ip='',
                                          tags={})
        ]
    }  # Internal IP is not required for Kubernetes
    cluster_info = provision_common.ClusterInfo(provider_name='kubernetes',
                                                head_instance_id=pod_name,
                                                provider_config=provider_config,
                                                instances=instances)
    managed_jobs_runner = provision_lib.get_command_runners(
        'kubernetes', cluster_info)[0]

    code = managed_job_utils.ManagedJobCodeGen.get_job_table()
    returncode, job_table_payload, stderr = managed_jobs_runner.run(
        code,
        require_outputs=True,
        separate_stderr=True,
        stream_logs=False,
    )
    try:
        subprocess_utils.handle_returncode(returncode,
                                           code,
                                           'Failed to fetch managed jobs',
                                           job_table_payload + stderr,
                                           stream_logs=False)
    except exceptions.CommandError as e:
        raise RuntimeError(str(e)) from e

    jobs = managed_job_utils.load_managed_job_queue(job_table_payload)
    if skip_finished:
        # Filter out the finished jobs. If a multi-task job is partially
        # finished, we will include all its tasks.
        non_finished_tasks = list(
            filter(lambda job: not job['status'].is_terminal(), jobs))
        non_finished_job_ids = {job['job_id'] for job in non_finished_tasks}
        jobs = list(
            filter(lambda job: job['job_id'] in non_finished_job_ids, jobs))
    return jobs


def _maybe_restart_controller(
        refresh: bool, stopped_message: str, spinner_message: str
) -> 'cloud_vm_ray_backend.CloudVmRayResourceHandle':
    """Restart controller if refresh is True and it is stopped."""
    jobs_controller_type = controller_utils.Controllers.JOBS_CONTROLLER
    if refresh:
        stopped_message = ''
    try:
        handle = backend_utils.is_controller_accessible(
            controller=jobs_controller_type, stopped_message=stopped_message)
    except exceptions.ClusterNotUpError as e:
        if not refresh:
            raise
        handle = None
        controller_status = e.cluster_status

    if handle is not None:
        return handle

    logger.info(f'{colorama.Fore.YELLOW}'
                f'Restarting {jobs_controller_type.value.name}...'
                f'{colorama.Style.RESET_ALL}')

    rich_utils.force_update_status(
        ux_utils.spinner_message(f'{spinner_message} - restarting '
                                 'controller'))
    with skypilot_config.local_active_workspace_ctx(
            skylet_constants.SKYPILOT_DEFAULT_WORKSPACE):
        handle = core.start(
            cluster_name=jobs_controller_type.value.cluster_name)

    controller_status = status_lib.ClusterStatus.UP
    rich_utils.force_update_status(ux_utils.spinner_message(spinner_message))

    assert handle is not None, (controller_status, refresh)
    return handle


@usage_lib.entrypoint
def queue(refresh: bool,
          skip_finished: bool = False,
          all_users: bool = False,
          job_ids: Optional[List[int]] = None) -> List[Dict[str, Any]]:
    # NOTE(dev): Keep the docstring consistent between the Python API and CLI.
    """Gets statuses of managed jobs.

    Please refer to sky.cli.job_queue for documentation.

    Returns:
        [
            {
                'job_id': int,
                'job_name': str,
                'resources': str,
                'submitted_at': (float) timestamp of submission,
                'end_at': (float) timestamp of end,
                'duration': (float) duration in seconds,
                'recovery_count': (int) Number of retries,
                'status': (sky.jobs.ManagedJobStatus) of the job,
                'cluster_resources': (str) resources of the cluster,
                'region': (str) region of the cluster,
                'user_name': (Optional[str]) job creator's user name,
                'user_hash': (str) job creator's user hash,
            }
        ]
    Raises:
        sky.exceptions.ClusterNotUpError: the jobs controller is not up or
            does not exist.
        RuntimeError: if failed to get the managed jobs with ssh.
    """
    handle = _maybe_restart_controller(refresh,
                                       stopped_message='No in-progress '
                                       'managed jobs.',
                                       spinner_message='Checking '
                                       'managed jobs')
    backend = backend_utils.get_backend_from_handle(handle)
    assert isinstance(backend, backends.CloudVmRayBackend)

    code = managed_job_utils.ManagedJobCodeGen.get_job_table()
    returncode, job_table_payload, stderr = backend.run_on_head(
        handle,
        code,
        require_outputs=True,
        stream_logs=False,
        separate_stderr=True)

    if returncode != 0:
        logger.error(job_table_payload + stderr)
        raise RuntimeError('Failed to fetch managed jobs with returncode: '
                           f'{returncode}.\n{job_table_payload + stderr}')

    jobs = managed_job_utils.load_managed_job_queue(job_table_payload)

    if not all_users:

        def user_hash_matches_or_missing(job: Dict[str, Any]) -> bool:
            user_hash = job.get('user_hash', None)
            if user_hash is None:
                # For backwards compatibility, we show jobs that do not have a
                # user_hash. TODO(cooperc): Remove before 0.12.0.
                return True
            return user_hash == common_utils.get_user_hash()

        jobs = list(filter(user_hash_matches_or_missing, jobs))

    accessible_workspaces = workspaces_core.get_workspaces()
    jobs = list(
        filter(
            lambda job: job.get('workspace', skylet_constants.
                                SKYPILOT_DEFAULT_WORKSPACE) in
            accessible_workspaces, jobs))

    if skip_finished:
        # Filter out the finished jobs. If a multi-task job is partially
        # finished, we will include all its tasks.
        non_finished_tasks = list(
            filter(lambda job: not job['status'].is_terminal(), jobs))
        non_finished_job_ids = {job['job_id'] for job in non_finished_tasks}
        jobs = list(
            filter(lambda job: job['job_id'] in non_finished_job_ids, jobs))

    if job_ids:
        jobs = [job for job in jobs if job['job_id'] in job_ids]

    return jobs


@usage_lib.entrypoint
# pylint: disable=redefined-builtin
def cancel(name: Optional[str] = None,
           job_ids: Optional[List[int]] = None,
           all: bool = False,
           all_users: bool = False) -> None:
    # NOTE(dev): Keep the docstring consistent between the Python API and CLI.
    """Cancels managed jobs.

    Please refer to sky.cli.job_cancel for documentation.

    Raises:
        sky.exceptions.ClusterNotUpError: the jobs controller is not up.
        RuntimeError: failed to cancel the job.
    """
    with rich_utils.safe_status(
            ux_utils.spinner_message('Cancelling managed jobs')):
        job_ids = [] if job_ids is None else job_ids
        handle = backend_utils.is_controller_accessible(
            controller=controller_utils.Controllers.JOBS_CONTROLLER,
            stopped_message='All managed jobs should have finished.')

        job_id_str = ','.join(map(str, job_ids))
        if sum([bool(job_ids), name is not None, all or all_users]) != 1:
            arguments = []
            arguments += [f'job_ids={job_id_str}'] if job_ids else []
            arguments += [f'name={name}'] if name is not None else []
            arguments += ['all'] if all else []
            arguments += ['all_users'] if all_users else []
            with ux_utils.print_exception_no_traceback():
                raise ValueError(
                    'Can only specify one of JOB_IDS, name, or all/'
                    f'all_users. Provided {" ".join(arguments)!r}.')

        backend = backend_utils.get_backend_from_handle(handle)
        assert isinstance(backend, backends.CloudVmRayBackend)
        if all_users:
            code = managed_job_utils.ManagedJobCodeGen.cancel_jobs_by_id(
                None, all_users=True)
        elif all:
            code = managed_job_utils.ManagedJobCodeGen.cancel_jobs_by_id(None)
        elif job_ids:
            code = managed_job_utils.ManagedJobCodeGen.cancel_jobs_by_id(
                job_ids)
        else:
            assert name is not None, (job_ids, name, all)
            code = managed_job_utils.ManagedJobCodeGen.cancel_job_by_name(name)
        # The stderr is redirected to stdout
        returncode, stdout, stderr = backend.run_on_head(handle,
                                                         code,
                                                         require_outputs=True,
                                                         stream_logs=False)
        try:
            subprocess_utils.handle_returncode(returncode, code,
                                               'Failed to cancel managed job',
                                               stdout + stderr)
        except exceptions.CommandError as e:
            with ux_utils.print_exception_no_traceback():
                raise RuntimeError(e.error_msg) from e

        logger.info(stdout)
        if 'Multiple jobs found with name' in stdout:
            with ux_utils.print_exception_no_traceback():
                raise RuntimeError(
                    'Please specify the job ID instead of the job name.')


@usage_lib.entrypoint
def tail_logs(name: Optional[str],
              job_id: Optional[int],
              follow: bool,
              controller: bool,
              refresh: bool,
              tail: Optional[int] = None) -> int:
    # NOTE(dev): Keep the docstring consistent between the Python API and CLI.
    """Tail logs of managed jobs.

    Please refer to sky.cli.job_logs for documentation.

    Returns:
        Exit code based on success or failure of the job. 0 if success,
        100 if the job failed. See exceptions.JobExitCode for possible exit
        codes.

    Raises:
        ValueError: invalid arguments.
        sky.exceptions.ClusterNotUpError: the jobs controller is not up.
    """
    # TODO(zhwu): Automatically restart the jobs controller
    if name is not None and job_id is not None:
        with ux_utils.print_exception_no_traceback():
            raise ValueError('Cannot specify both name and job_id.')

    jobs_controller_type = controller_utils.Controllers.JOBS_CONTROLLER
    job_name_or_id_str = ''
    if job_id is not None:
        job_name_or_id_str = str(job_id)
    elif name is not None:
        job_name_or_id_str = f'-n {name}'
    else:
        job_name_or_id_str = ''
    handle = _maybe_restart_controller(
        refresh,
        stopped_message=(
            f'{jobs_controller_type.value.name.capitalize()} is stopped. To '
            f'get the logs, run: {colorama.Style.BRIGHT}sky jobs logs '
            f'-r {job_name_or_id_str}{colorama.Style.RESET_ALL}'),
        spinner_message='Retrieving job logs')

    backend = backend_utils.get_backend_from_handle(handle)
    assert isinstance(backend, backends.CloudVmRayBackend), backend

    return backend.tail_managed_job_logs(handle,
                                         job_id=job_id,
                                         job_name=name,
                                         follow=follow,
                                         controller=controller,
                                         tail=tail)


@usage_lib.entrypoint
def download_logs(
        name: Optional[str],
        job_id: Optional[int],
        refresh: bool,
        controller: bool,
        local_dir: str = skylet_constants.SKY_LOGS_DIRECTORY) -> Dict[str, str]:
    """Sync down logs of managed jobs.

    Please refer to sky.cli.job_logs for documentation.

    Returns:
        A dictionary mapping job ID to the local path.

    Raises:
        ValueError: invalid arguments.
        sky.exceptions.ClusterNotUpError: the jobs controller is not up.
    """
    if name is not None and job_id is not None:
        with ux_utils.print_exception_no_traceback():
            raise ValueError('Cannot specify both name and job_id.')

    jobs_controller_type = controller_utils.Controllers.JOBS_CONTROLLER
    job_name_or_id_str = ''
    if job_id is not None:
        job_name_or_id_str = str(job_id)
    elif name is not None:
        job_name_or_id_str = f'-n {name}'
    else:
        job_name_or_id_str = ''
    handle = _maybe_restart_controller(
        refresh,
        stopped_message=(
            f'{jobs_controller_type.value.name.capitalize()} is stopped. To '
            f'get the logs, run: {colorama.Style.BRIGHT}sky jobs logs '
            f'-r --sync-down {job_name_or_id_str}{colorama.Style.RESET_ALL}'),
        spinner_message='Retrieving job logs')

    backend = backend_utils.get_backend_from_handle(handle)
    assert isinstance(backend, backends.CloudVmRayBackend), backend

    return backend.sync_down_managed_job_logs(handle,
                                              job_id=job_id,
                                              job_name=name,
                                              controller=controller,
                                              local_dir=local_dir)<|MERGE_RESOLUTION|>--- conflicted
+++ resolved
@@ -84,8 +84,6 @@
     return local_to_controller_file_mounts
 
 
-<<<<<<< HEAD
-=======
 def _maybe_submit_job_locally(prefix: str, dag: 'sky.Dag') -> Optional[int]:
     """Submit the managed job locally if in consolidation mode.
 
@@ -113,7 +111,6 @@
     return consolidation_mode_job_id
 
 
->>>>>>> 7edb1ee7
 @timeline.event
 @usage_lib.entrypoint
 def launch(
@@ -263,34 +260,12 @@
             controller=controller,
             task_resources=sum([list(t.resources) for t in dag.tasks], []))
 
-<<<<<<< HEAD
-        consolidation_mode_job_id = None
-        # In normal mode the managed job submission is done in the ray job
-        # submission. For consolidation mode, we need to manually submit it.
-        # Check the following function for the normal mode submission:
-        # sky/backends/cloud_vm_ray_backend.py::CloudVmRayBackend::_exec_code_on_head::_maybe_add_managed_job_code  # pylint: disable=line-too-long
-        if managed_job_utils.is_consolidation_mode():
-            # Create local directory for the managed job.
-            pathlib.Path(prefix).expanduser().mkdir(parents=True, exist_ok=True)
-            consolidation_mode_job_id = (
-                managed_job_state.set_job_info_without_job_id(
-                    dag.name,
-                    workspace=skypilot_config.get_active_workspace(
-                        force_user_workspace=True),
-                    entrypoint=common_utils.get_current_command()))
-            for task_id, task in enumerate(dag.tasks):
-                resources_str = backend_utils.get_task_resources_str(
-                    task, is_managed_job=True)
-                managed_job_state.set_pending(consolidation_mode_job_id,
-                                              task_id, task.name, resources_str)
-=======
         consolidation_mode_job_id = _maybe_submit_job_locally(prefix, dag)
 
         # This is only needed for non-consolidation mode. For consolidation
         # mode, the controller uses the same catalog as API server.
         modified_catalogs = {} if consolidation_mode_job_id is not None else (
             service_catalog_common.get_modified_catalog_file_mounts())
->>>>>>> 7edb1ee7
 
         vars_to_fill = {
             'remote_original_user_yaml_path': remote_original_user_yaml_path,
@@ -362,11 +337,7 @@
                     storage_mounts=controller_task.storage_mounts)
                 run_script = controller_task.run
                 assert isinstance(run_script, str)
-<<<<<<< HEAD
-                # Manually add the envs variable to the run script. Originally
-=======
                 # Manually add the env variables to the run script. Originally
->>>>>>> 7edb1ee7
                 # this is done in ray jobs submission but now we have to do it
                 # manually because there is no ray runtime on the API server.
                 env_cmds = [
@@ -374,11 +345,7 @@
                     for k, v in controller_task.envs.items()
                 ]
                 run_script = '\n'.join(env_cmds + [run_script])
-<<<<<<< HEAD
-                # High availability recovery.
-=======
                 # Dump script for high availability recovery.
->>>>>>> 7edb1ee7
                 if controller_utils.high_availability_specified(
                         controller_name):
                     dump_script_path = (
