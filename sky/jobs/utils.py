--- conflicted
+++ resolved
@@ -294,7 +294,6 @@
                 grpc.FutureTimeoutError) as e:
             # Retry on k8s transient network errors. This is useful when using
             # coreweave which may have transient network issue sometimes.
-<<<<<<< HEAD
             is_transient_error = False
             detailed_reason = None
             if isinstance(e, exceptions.CommandError):
@@ -315,22 +314,10 @@
                 logger.info('Failed to connect to the cluster. Retrying '
                             f'({i + 1}/{_JOB_STATUS_FETCH_MAX_RETRIES})...')
                 logger.info('=' * 34)
-                time.sleep(1)
+                await asyncio.sleep(1)
             else:
                 logger.info(f'Failed to get job status: {detailed_reason}')
                 logger.info('=' * 34)
-=======
-            if (e.detailed_reason is not None and
-                    _JOB_K8S_TRANSIENT_NW_MSG in e.detailed_reason):
-                job_logger.info('Failed to connect to the cluster. Retrying '
-                                f'({i + 1}/{_JOB_STATUS_FETCH_MAX_RETRIES})...')
-                job_logger.info('=' * 34)
-                await asyncio.sleep(1)
-            else:
-                job_logger.info(
-                    f'Failed to get job status: {e.detailed_reason}')
-                job_logger.info('=' * 34)
->>>>>>> 3436bcb1
                 return None
     return None
 
@@ -587,7 +574,7 @@
                 end_ts_request = jobsv1_pb2.GetJobEndedTimestampRequest(
                     job_id=job_id)
                 end_ts_response = backend_utils.invoke_skylet_with_retries(
-                    handle, lambda: cloud_vm_ray_backend.SkyletClient(
+                    lambda: cloud_vm_ray_backend.SkyletClient(
                         handle.get_grpc_channel()).get_job_ended_timestamp(
                             end_ts_request))
                 return end_ts_response.timestamp
@@ -595,7 +582,7 @@
                 submit_ts_request = jobsv1_pb2.GetJobSubmittedTimestampRequest(
                     job_id=job_id)
                 submit_ts_response = backend_utils.invoke_skylet_with_retries(
-                    handle, lambda: cloud_vm_ray_backend.SkyletClient(
+                    lambda: cloud_vm_ray_backend.SkyletClient(
                         handle.get_grpc_channel()).get_job_submitted_timestamp(
                             submit_ts_request))
                 return submit_ts_response.timestamp
