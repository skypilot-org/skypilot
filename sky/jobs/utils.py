--- conflicted
+++ resolved
@@ -173,36 +173,6 @@
     else:
         job_ids = [job_id]
     for job_id_ in job_ids:
-<<<<<<< HEAD
-        controller_status = job_lib.get_status(job_id_)
-        if controller_status is None or controller_status.is_terminal():
-            logger.error(f'Controller for job {job_id_} has exited abnormally. '
-                         'Setting the job status to FAILED_CONTROLLER.')
-            tasks = managed_job_state.get_managed_jobs(job_id_)
-            for task in tasks:
-                task_name = task['job_name']
-                # Tear down the abnormal cluster to avoid resource leakage.
-                cluster_name = generate_managed_job_cluster_name(
-                    task_name, job_id_)
-                handle = global_user_state.get_handle_from_cluster_name(
-                    cluster_name)
-                # If the cluster exists, terminate it.
-                if handle is not None:
-                    terminate_cluster(cluster_name)
-            # The controller job for this managed job is not running: it must
-            # have exited abnormally, and we should set the job status to
-            # FAILED_CONTROLLER.
-            # The `set_failed` will only update the task's status if the
-            # status is non-terminal.
-            managed_job_state.set_failed(
-                job_id_,
-                task_id=None,
-                failure_type=managed_job_state.ManagedJobStatus.
-                FAILED_CONTROLLER,
-                failure_reason=
-                'Controller process has exited abnormally. For more details,'
-                f' run: sky jobs logs --controller {job_id_}')
-=======
 
         failure_reason = None
 
@@ -264,18 +234,9 @@
             cluster_name = generate_managed_job_cluster_name(task_name, job_id_)
             handle = global_user_state.get_handle_from_cluster_name(
                 cluster_name)
+            # If the cluster exists, terminate it.
             if handle is not None:
-                backend = backend_utils.get_backend_from_handle(handle)
-                # TODO(cooperc): Add backoff
-                max_retry = 3
-                for retry_cnt in range(max_retry):
-                    try:
-                        backend.teardown(handle, terminate=True)
-                        break
-                    except RuntimeError:
-                        logger.error('Failed to tear down the cluster '
-                                     f'{cluster_name!r}. Retrying '
-                                     f'[{retry_cnt}/{max_retry}].')
+                terminate_cluster(cluster_name)
 
         # The controller process for this managed job is not running: it must
         # have exited abnormally, and we should set the job status to
@@ -319,7 +280,6 @@
                 f'Controller process for job {job_info["job_id"]} is not '
                 'alive. Marking the job as DONE.')
             scheduler.job_done(job_info['job_id'])
->>>>>>> f8494b56
 
 
 def get_job_timestamp(backend: 'backends.CloudVmRayBackend', cluster_name: str,
