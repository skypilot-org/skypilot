"""Cloud provision interface.

This module provides a standard low-level interface that all
providers supported by SkyPilot need to follow.
"""
import functools
import inspect
from typing import Any, Dict, List, Optional

from sky import sky_logging
from sky import status_lib
# These provision.<cloud> modules should never fail even if underlying cloud SDK
# dependencies are not installed. This is ensured by using sky.adaptors inside
# these modules, for lazy loading of cloud SDKs.
from sky.provision import aws
from sky.provision import azure
from sky.provision import common
from sky.provision import gcp
<<<<<<< HEAD
from sky.provision import runpod
=======
from sky.provision import kubernetes
>>>>>>> 71525cdc

logger = sky_logging.init_logger(__name__)


def _route_to_cloud_impl(func):

    @functools.wraps(func)
    def _wrapper(*args, **kwargs):
        # check the signature to fail early
        inspect.signature(func).bind(*args, **kwargs)
        if args:
            provider_name = args[0]
            args = args[1:]
        else:
            provider_name = kwargs.pop('provider_name')

        module_name = provider_name.lower()
        module = globals().get(module_name)
        assert module is not None, f'Unknown provider: {module_name}'

        impl = getattr(module, func.__name__)
        return impl(*args, **kwargs)

    return _wrapper


# pylint: disable=unused-argument


@_route_to_cloud_impl
def query_instances(
    provider_name: str,
    cluster_name_on_cloud: str,
    provider_config: Optional[Dict[str, Any]] = None,
    non_terminated_only: bool = True,
) -> Dict[str, Optional[status_lib.ClusterStatus]]:
    """Query instances.

    Returns a dictionary of instance IDs and status.

    A None status means the instance is marked as "terminated"
    or "terminating".
    """
    raise NotImplementedError


@_route_to_cloud_impl
def bootstrap_instances(
        provider_name: str, region: str, cluster_name_on_cloud: str,
        config: common.ProvisionConfig) -> common.ProvisionConfig:
    """Bootstrap configurations for a cluster.

    This function sets up auxiliary resources for a specified cluster
    with the provided configuration,
    and returns a ProvisionConfig object with updated configuration.
    These auxiliary resources could include security policies, network
    configurations etc. These resources tend to be free or very cheap,
    but it takes time to set them up from scratch. So we generally
    cache or reuse them when possible.
    """
    raise NotImplementedError


@_route_to_cloud_impl
def run_instances(provider_name: str, region: str, cluster_name_on_cloud: str,
                  config: common.ProvisionConfig) -> common.ProvisionRecord:
    """Start instances with bootstrapped configuration."""
    raise NotImplementedError


@_route_to_cloud_impl
def stop_instances(
    provider_name: str,
    cluster_name_on_cloud: str,
    provider_config: Optional[Dict[str, Any]] = None,
    worker_only: bool = False,
) -> None:
    """Stop running instances."""
    raise NotImplementedError


@_route_to_cloud_impl
def terminate_instances(
    provider_name: str,
    cluster_name_on_cloud: str,
    provider_config: Optional[Dict[str, Any]] = None,
    worker_only: bool = False,
) -> None:
    """Terminate running or stopped instances."""
    raise NotImplementedError


@_route_to_cloud_impl
def open_ports(
    provider_name: str,
    cluster_name_on_cloud: str,
    ports: List[str],
    provider_config: Optional[Dict[str, Any]] = None,
) -> None:
    """Open ports for inbound traffic."""
    raise NotImplementedError


@_route_to_cloud_impl
def cleanup_ports(
    provider_name: str,
    cluster_name_on_cloud: str,
    # TODO: make ports optional and allow cleaning up only specified ports.
    ports: List[str],
    provider_config: Optional[Dict[str, Any]] = None,
) -> None:
    """Delete any opened ports."""
    raise NotImplementedError


@_route_to_cloud_impl
def query_ports(
    provider_name: str,
    cluster_name_on_cloud: str,
    ports: List[str],
    provider_config: Optional[Dict[str, Any]] = None,
) -> Dict[int, List[common.Endpoint]]:
    """Query details about ports on a cluster.

    Returns a dict with port as the key and a list of common.Endpoint.
    """
    raise NotImplementedError


@_route_to_cloud_impl
def wait_instances(provider_name: str, region: str, cluster_name_on_cloud: str,
                   state: Optional[status_lib.ClusterStatus]) -> None:
    """Wait instances until they ends up in the given state."""
    raise NotImplementedError


@_route_to_cloud_impl
def get_cluster_info(
        provider_name: str,
        region: str,
        cluster_name_on_cloud: str,
        provider_config: Optional[Dict[str, Any]] = None) -> common.ClusterInfo:
    """Get the metadata of instances in a cluster."""
    raise NotImplementedError<|MERGE_RESOLUTION|>--- conflicted
+++ resolved
@@ -16,11 +16,8 @@
 from sky.provision import azure
 from sky.provision import common
 from sky.provision import gcp
-<<<<<<< HEAD
+from sky.provision import kubernetes
 from sky.provision import runpod
-=======
-from sky.provision import kubernetes
->>>>>>> 71525cdc
 
 logger = sky_logging.init_logger(__name__)
 
