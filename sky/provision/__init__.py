"""Cloud provision interface.

This module provides a standard low-level interface that all
providers supported by SkyPilot need to follow.
"""
import functools
import importlib
import inspect
from typing import Any, Dict, List, Optional

from sky import sky_logging
from sky import status_lib
from sky.provision import common

logger = sky_logging.init_logger(__name__)
<<<<<<< HEAD
# Disable propagation to avoid streaming logs to the console, which is set up
# for sky root logger.
logger.propagate = False
=======
>>>>>>> 3d463962


def _route_to_cloud_impl(func):

    @functools.wraps(func)
    def _wrapper(*args, **kwargs):
        # check the signature to fail early
        inspect.signature(func).bind(*args, **kwargs)
        if args:
            provider_name = args[0]
            args = args[1:]
        else:
            provider_name = kwargs.pop('provider_name')

        module_name = provider_name
        module = importlib.import_module(f'sky.provision.{module_name.lower()}')

        impl = getattr(module, func.__name__)
        return impl(*args, **kwargs)

    return _wrapper


# pylint: disable=unused-argument


@_route_to_cloud_impl
def query_instances(
    provider_name: str,
    cluster_name_on_cloud: str,
    provider_config: Optional[Dict[str, Any]] = None,
    non_terminated_only: bool = True,
) -> Dict[str, Optional[status_lib.ClusterStatus]]:
    """Query instances.

    Returns a dictionary of instance IDs and status.

    A None status means the instance is marked as "terminated"
    or "terminating".
    """
    raise NotImplementedError


@_route_to_cloud_impl
<<<<<<< HEAD
def bootstrap_instances(provider_name: str, region: str, cluster_name: str,
                        config: common.InstanceConfig) -> common.InstanceConfig:
=======
def bootstrap_instances(
        provider_name: str, region: str, cluster_name: str,
        config: common.ProvisionConfig) -> common.ProvisionConfig:
>>>>>>> 3d463962
    """Bootstrap configurations for a cluster.

    This function sets up auxiliary resources for a specified cluster
    with the provided configuration,
    and returns an InstanceConfig object with updated configuration.
    These auxiliary resources could include security policies, network
    configurations etc. These resources tend to be free or very cheap,
    but it takes time to set them up from scratch. So we generally
    cache or reuse them when possible.
    """
    raise NotImplementedError


@_route_to_cloud_impl
def run_instances(provider_name: str, region: str, cluster_name: str,
<<<<<<< HEAD
                  config: common.InstanceConfig) -> common.ProvisionMetadata:
=======
                  config: common.ProvisionConfig) -> common.ProvisionRecord:
>>>>>>> 3d463962
    """Start instances with bootstrapped configuration."""
    raise NotImplementedError


@_route_to_cloud_impl
def stop_instances(
    provider_name: str,
    cluster_name_on_cloud: str,
    provider_config: Optional[Dict[str, Any]] = None,
    worker_only: bool = False,
) -> None:
    """Stop running instances."""
    raise NotImplementedError


@_route_to_cloud_impl
def terminate_instances(
    provider_name: str,
    cluster_name_on_cloud: str,
    provider_config: Optional[Dict[str, Any]] = None,
    worker_only: bool = False,
) -> None:
    """Terminate running or stopped instances."""
    raise NotImplementedError


@_route_to_cloud_impl
def open_ports(
    provider_name: str,
    cluster_name_on_cloud: str,
    ports: List[str],
    provider_config: Optional[Dict[str, Any]] = None,
) -> None:
    """Open ports for inbound traffic."""
    raise NotImplementedError


@_route_to_cloud_impl
def cleanup_ports(
    provider_name: str,
    cluster_name_on_cloud: str,
    provider_config: Optional[Dict[str, Any]] = None,
) -> None:
    """Delete any opened ports."""


@_route_to_cloud_impl
def wait_instances(provider_name: str, region: str, cluster_name: str,
                   state: Optional[status_lib.ClusterStatus]) -> None:
    """Wait instances until they ends up in the given state."""
    raise NotImplementedError


@_route_to_cloud_impl
<<<<<<< HEAD
def get_cluster_metadata(provider_name: str, region: str,
                         cluster_name: str) -> common.ClusterMetadata:
=======
def get_cluster_info(provider_name: str, region: str,
                     cluster_name: str) -> common.ClusterInfo:
>>>>>>> 3d463962
    """Get the metadata of instances in a cluster."""
    raise NotImplementedError<|MERGE_RESOLUTION|>--- conflicted
+++ resolved
@@ -13,12 +13,6 @@
 from sky.provision import common
 
 logger = sky_logging.init_logger(__name__)
-<<<<<<< HEAD
-# Disable propagation to avoid streaming logs to the console, which is set up
-# for sky root logger.
-logger.propagate = False
-=======
->>>>>>> 3d463962
 
 
 def _route_to_cloud_impl(func):
@@ -63,14 +57,9 @@
 
 
 @_route_to_cloud_impl
-<<<<<<< HEAD
-def bootstrap_instances(provider_name: str, region: str, cluster_name: str,
-                        config: common.InstanceConfig) -> common.InstanceConfig:
-=======
 def bootstrap_instances(
         provider_name: str, region: str, cluster_name: str,
         config: common.ProvisionConfig) -> common.ProvisionConfig:
->>>>>>> 3d463962
     """Bootstrap configurations for a cluster.
 
     This function sets up auxiliary resources for a specified cluster
@@ -86,11 +75,7 @@
 
 @_route_to_cloud_impl
 def run_instances(provider_name: str, region: str, cluster_name: str,
-<<<<<<< HEAD
-                  config: common.InstanceConfig) -> common.ProvisionMetadata:
-=======
                   config: common.ProvisionConfig) -> common.ProvisionRecord:
->>>>>>> 3d463962
     """Start instances with bootstrapped configuration."""
     raise NotImplementedError
 
@@ -145,12 +130,7 @@
 
 
 @_route_to_cloud_impl
-<<<<<<< HEAD
-def get_cluster_metadata(provider_name: str, region: str,
-                         cluster_name: str) -> common.ClusterMetadata:
-=======
 def get_cluster_info(provider_name: str, region: str,
                      cluster_name: str) -> common.ClusterInfo:
->>>>>>> 3d463962
     """Get the metadata of instances in a cluster."""
     raise NotImplementedError