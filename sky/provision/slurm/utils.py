"""Slurm utilities for SkyPilot."""
import math
import os
import re
from typing import Any, Dict, List, Optional, Tuple, Union

from paramiko.config import SSHConfig

from sky import exceptions
from sky import sky_logging
from sky.adaptors import slurm
from sky.utils import annotations
from sky.utils import common_utils

logger = sky_logging.init_logger(__name__)

DEFAULT_SLURM_PATH = '~/.slurm/config'

# SSH host key filename for sshd.
SLURM_SSHD_HOST_KEY_FILENAME = 'skypilot_host_key'


def get_slurm_ssh_config() -> SSHConfig:
    """Get the Slurm SSH config."""
    slurm_config_path = os.path.expanduser(DEFAULT_SLURM_PATH)
    slurm_config = SSHConfig.from_path(slurm_config_path)
    return slurm_config


class SlurmInstanceType:
    """Class to represent the "Instance Type" in a Slurm cluster.

    Since Slurm does not have a notion of instances, we generate
    virtual instance types that represent the resources requested by a
    Slurm worker node.

    This name captures the following resource requests:
        - CPU
        - Memory
        - Accelerators

    The name format is "{n}CPU--{k}GB" where n is the number of vCPUs and
    k is the amount of memory in GB. Accelerators can be specified by
    appending "--{type}:{a}" where type is the accelerator type and a
    is the number of accelerators.
    CPU and memory can be specified as floats. Accelerator count must be int.

    Examples:
        - 4CPU--16GB
        - 0.5CPU--1.5GB
        - 4CPU--16GB--V100:1
    """

    def __init__(self,
                 cpus: float,
                 memory: float,
                 accelerator_count: Optional[int] = None,
                 accelerator_type: Optional[str] = None):
        self.cpus = cpus
        self.memory = memory
        self.accelerator_count = accelerator_count
        self.accelerator_type = accelerator_type

    @property
    def name(self) -> str:
        """Returns the name of the instance."""
        assert self.cpus is not None
        assert self.memory is not None
        name = (f'{common_utils.format_float(self.cpus)}CPU--'
                f'{common_utils.format_float(self.memory)}GB')
        if self.accelerator_count is not None:
            # Replace spaces with underscores in accelerator type to make it a
            # valid logical instance type name.
            assert self.accelerator_type is not None, self.accelerator_count
            acc_name = self.accelerator_type.replace(' ', '_')
            name += f'--{acc_name}:{self.accelerator_count}'
        return name

    @staticmethod
    def is_valid_instance_type(name: str) -> bool:
        """Returns whether the given name is a valid instance type."""
        pattern = re.compile(
            r'^(\d+(\.\d+)?CPU--\d+(\.\d+)?GB)(--[\w\d-]+:\d+)?$')
        return bool(pattern.match(name))

    @classmethod
    def _parse_instance_type(
            cls,
            name: str) -> Tuple[float, float, Optional[int], Optional[str]]:
        """Parses and returns resources from the given InstanceType name.

        Returns:
            cpus | float: Number of CPUs
            memory | float: Amount of memory in GB
            accelerator_count | float: Number of accelerators
            accelerator_type | str: Type of accelerator
        """
        pattern = re.compile(
            r'^(?P<cpus>\d+(\.\d+)?)CPU--(?P<memory>\d+(\.\d+)?)GB(?:--(?P<accelerator_type>[\w\d-]+):(?P<accelerator_count>\d+))?$'  # pylint: disable=line-too-long
        )
        match = pattern.match(name)
        if match is not None:
            cpus = float(match.group('cpus'))
            memory = float(match.group('memory'))
            accelerator_count = match.group('accelerator_count')
            accelerator_type = match.group('accelerator_type')
            if accelerator_count is not None:
                accelerator_count = int(accelerator_count)
                # This is to revert the accelerator types with spaces back to
                # the original format.
                accelerator_type = str(accelerator_type).replace(' ', '_')
            else:
                accelerator_count = None
                accelerator_type = None
            return cpus, memory, accelerator_count, accelerator_type
        else:
            raise ValueError(f'Invalid instance name: {name}')

    @classmethod
    def from_instance_type(cls, name: str) -> 'SlurmInstanceType':
        """Returns an instance name object from the given name."""
        if not cls.is_valid_instance_type(name):
            raise ValueError(f'Invalid instance name: {name}')
        cpus, memory, accelerator_count, accelerator_type = \
            cls._parse_instance_type(name)
        return cls(cpus=cpus,
                   memory=memory,
                   accelerator_count=accelerator_count,
                   accelerator_type=accelerator_type)

    @classmethod
    def from_resources(cls,
                       cpus: float,
                       memory: float,
                       accelerator_count: Union[float, int] = 0,
                       accelerator_type: str = '') -> 'SlurmInstanceType':
        """Returns an instance name object from the given resources.

        If accelerator_count is not an int, it will be rounded up since GPU
        requests in Slurm must be int.

        NOTE: Should we take MIG management into account? See
        https://slurm.schedmd.com/gres.html#MIG_Management.
        """
        name = f'{cpus}CPU--{memory}GB'
        # Round up accelerator_count if it is not an int.
        accelerator_count = math.ceil(accelerator_count)
        if accelerator_count > 0:
            name += f'--{accelerator_type}:{accelerator_count}'
        return cls(cpus=cpus,
                   memory=memory,
                   accelerator_count=accelerator_count,
                   accelerator_type=accelerator_type)

    def __str__(self):
        return self.name

    def __repr__(self):
        return (f'SlurmInstanceType(cpus={self.cpus!r}, '
                f'memory={self.memory!r}, '
                f'accelerator_count={self.accelerator_count!r}, '
                f'accelerator_type={self.accelerator_type!r})')


def instance_id(job_id: str, node: str) -> str:
    """Generates the SkyPilot-defined instance ID for Slurm.

    A (job id, node) pair is unique within a Slurm cluster.
    """
    return f'job{job_id}-{node}'


def get_partition_from_config(provider_config: Dict[str, Any]) -> str:
    """Return the partition from the provider config.

    The concept of partition can be mapped to a cloud zone.
    """
    partition = provider_config.get('partition')
    if partition is None:
        raise ValueError('Partition not specified in provider config.')
    return partition


@annotations.lru_cache(scope='request')
def get_cluster_default_partition(cluster_name: str) -> Optional[str]:
    """Get the default partition for a Slurm cluster.

    Queries the Slurm cluster for the partition marked with an asterisk (*)
    in sinfo output. If no default partition is marked, returns None.
    """
    try:
        ssh_config = get_slurm_ssh_config()
        ssh_config_dict = ssh_config.lookup(cluster_name)
    except Exception as e:
        raise ValueError(
            f'Failed to load SSH configuration from {DEFAULT_SLURM_PATH}: '
            f'{common_utils.format_exception(e)}') from e

    client = slurm.SlurmClient(
        ssh_config_dict['hostname'],
        int(ssh_config_dict.get('port', 22)),
        ssh_config_dict['user'],
        ssh_config_dict['identityfile'][0],
        ssh_proxy_command=ssh_config_dict.get('proxycommand', None),
    )

    return client.get_default_partition()


def get_all_slurm_cluster_names() -> List[str]:
    """Get all Slurm cluster names available in the environment.

    Returns:
        List[str]: The list of Slurm cluster names if available,
            an empty list otherwise.
    """
    try:
        ssh_config = get_slurm_ssh_config()
    except FileNotFoundError:
        return []
    except Exception as e:
        raise ValueError(
            f'Failed to load SSH configuration from {DEFAULT_SLURM_PATH}: '
            f'{common_utils.format_exception(e)}') from e

    cluster_names = []
    for cluster in ssh_config.get_hostnames():
        if cluster == '*':
            continue

        cluster_names.append(cluster)

    return cluster_names


def _check_cpu_mem_fits(
        candidate_instance_type: SlurmInstanceType,
        node_list: List[slurm.NodeInfo]) -> Tuple[bool, Optional[str]]:
    """Checks if instance fits on candidate nodes based on CPU and memory.

    We check capacity (not allocatable) because availability can change
    during scheduling, and we want to let the Slurm scheduler handle that.
    """
    # We log max CPU and memory found on the GPU nodes for debugging.
    max_cpu = 0
    max_mem_gb = 0.0

    for node_info in node_list:
        node_cpus = node_info.cpus
        node_mem_gb = node_info.memory_gb

        if node_cpus > max_cpu:
            max_cpu = node_cpus
            max_mem_gb = node_mem_gb

        if (node_cpus >= candidate_instance_type.cpus and
                node_mem_gb >= candidate_instance_type.memory):
            return True, None

    return False, (f'Max found: {max_cpu} CPUs, '
                   f'{common_utils.format_float(max_mem_gb)}G memory')


def check_instance_fits(
        cluster: str,
        instance_type: str,
        partition: Optional[str] = None) -> Tuple[bool, Optional[str]]:
    """Check if the given instance type fits in the given cluster/partition.

    Args:
        cluster: Name of the Slurm cluster.
        instance_type: The instance type to check.
        partition: Optional partition name. If None, checks all partitions.

    Returns:
        Tuple of (fits, reason) where fits is True if available.
    """
    # Get Slurm node list in the given cluster (region).
    try:
        ssh_config = get_slurm_ssh_config()
    except FileNotFoundError:
        return (False, f'Could not query Slurm cluster {cluster} '
                f'because the Slurm configuration file '
                f'{DEFAULT_SLURM_PATH} does not exist.')
    except Exception as e:  # pylint: disable=broad-except
        return (False, f'Could not query Slurm cluster {cluster} '
                f'because Slurm SSH configuration at {DEFAULT_SLURM_PATH} '
                f'could not be loaded: {common_utils.format_exception(e)}.')
    ssh_config_dict = ssh_config.lookup(cluster)

    client = slurm.SlurmClient(
        ssh_config_dict['hostname'],
        int(ssh_config_dict.get('port', 22)),
        ssh_config_dict['user'],
        ssh_config_dict['identityfile'][0],
        ssh_proxy_command=ssh_config_dict.get('proxycommand', None),
    )

    nodes = client.info_nodes()
    default_partition = get_cluster_default_partition(cluster)

    def is_default_partition(node_partition: str) -> bool:
        if default_partition is None:
            return False

        # info_nodes does not strip the '*' from the default partition name.
        # But non-default partition names can also end with '*',
        # so we need to check whether the partition name without the '*'
        # is the same as the default partition name.
        return (node_partition.endswith('*') and
                node_partition[:-1] == default_partition)

    partition_suffix = ''
    if partition is not None:
        filtered = []
        for node_info in nodes:
            node_partition = node_info.partition
            if is_default_partition(node_partition):
                # Strip '*' from default partition name.
                node_partition = node_partition[:-1]
            if node_partition == partition:
                filtered.append(node_info)
        nodes = filtered
        partition_suffix = f' in partition {partition}'

    slurm_instance_type = SlurmInstanceType.from_instance_type(instance_type)
    acc_count = (slurm_instance_type.accelerator_count
                 if slurm_instance_type.accelerator_count is not None else 0)
    acc_type = slurm_instance_type.accelerator_type
    candidate_nodes = nodes
    not_fit_reason_prefix = (
        f'No nodes found with enough '
        f'CPU (> {slurm_instance_type.cpus} CPUs) and/or '
        f'memory (> {slurm_instance_type.memory} G){partition_suffix}. ')
    if acc_type is not None:
        assert acc_count is not None, (acc_type, acc_count)

        gpu_nodes = []
        # GRES string format: 'gpu:acc_type:acc_count(optional_extra_info)'
        # Examples:
        # - gpu:nvidia_h100_80gb_hbm3:8(S:0-1)
        # - gpu:a10g:8
        # - gpu:l4:1
        gres_pattern = re.compile(r'^gpu:([^:]+):(\d+)')
        for node_info in nodes:
            gres_str = node_info.gres
            # Extract the GPU type and count from the GRES string
            match = gres_pattern.match(gres_str)
            if not match:
                continue

            node_acc_type = match.group(1).lower()
            node_acc_count = int(match.group(2))

            # TODO(jwj): Handle status check.

            # Check if the node has the requested GPU type and at least the
            # requested count
            if (node_acc_type == acc_type.lower() and
                    node_acc_count >= acc_count):
                gpu_nodes.append(node_info)
        if len(gpu_nodes) == 0:
            return (False,
                    f'No GPU nodes found with at least {acc_type}:{acc_count} '
                    f'on the cluster.')

        candidate_nodes = gpu_nodes
        not_fit_reason_prefix = (
            f'GPU nodes with {acc_type}{partition_suffix} do not have '
            f'enough CPU (> {slurm_instance_type.cpus} CPUs) and/or '
            f'memory (> {slurm_instance_type.memory} G). ')

    # Check if CPU and memory requirements are met on at least one
    # candidate node.
    fits, reason = _check_cpu_mem_fits(slurm_instance_type, candidate_nodes)
    if not fits and reason is not None:
        reason = not_fit_reason_prefix + reason
    return fits, reason


def _get_slurm_node_info_list(
        slurm_cluster_name: Optional[str] = None) -> List[Dict[str, Any]]:
    """Gathers detailed information about each node in the Slurm cluster.

    Raises:
        FileNotFoundError: If the Slurm configuration file does not exist.
        ValueError: If no Slurm cluster name is found in the Slurm
                    configuration file.
    """
    # 1. Get node state and GRES using sinfo

    # can raise FileNotFoundError if config file does not exist.
    slurm_config = get_slurm_ssh_config()
    if slurm_cluster_name is None:
        slurm_cluster_names = get_all_slurm_cluster_names()
        if slurm_cluster_names:
            slurm_cluster_name = slurm_cluster_names[0]
    if slurm_cluster_name is None:
        raise ValueError(
            f'No Slurm cluster name found in the {DEFAULT_SLURM_PATH} '
            f'configuration.')
    slurm_config_dict = slurm_config.lookup(slurm_cluster_name)
    logger.debug(f'Slurm config dict: {slurm_config_dict}')
    slurm_client = slurm.SlurmClient(
        slurm_config_dict['hostname'],
        int(slurm_config_dict.get('port', 22)),
        slurm_config_dict['user'],
        slurm_config_dict['identityfile'][0],
        ssh_proxy_command=slurm_config_dict.get('proxycommand', None),
    )
    node_infos = slurm_client.info_nodes()

    if not node_infos:
        logger.warning(
            f'`sinfo -N` returned no output on cluster {slurm_cluster_name}. '
            f'No nodes found?')
        return []

    # 2. Process each node, aggregating partitions per node
    slurm_nodes_info: Dict[str, Dict[str, Any]] = {}
    gres_gpu_pattern = re.compile(r'((gpu)(?::([^:]+))?:(\d+))')

    for node_info in node_infos:
        node_name = node_info.node
        state = node_info.state
        gres_str = node_info.gres
        partition = node_info.partition

        if node_name in slurm_nodes_info:
            slurm_nodes_info[node_name]['partitions'].append(partition)
            continue

        # Extract GPU info from GRES
        gres_match = gres_gpu_pattern.search(gres_str)

        total_gpus = 0
        gpu_type_from_sinfo = None  # Default to None for CPU-only nodes
        if gres_match:
            try:
                total_gpus = int(gres_match.group(4))
                if gres_match.group(3):
                    gpu_type_from_sinfo = gres_match.group(3).upper()
                # If total_gpus > 0 but no type, default to 'GPU'
                elif total_gpus > 0:
                    gpu_type_from_sinfo = 'GPU'
            except ValueError:
                logger.warning(
                    f'Could not parse GPU count from GRES for {node_name}.')

        # Get allocated GPUs via squeue
        allocated_gpus = 0
        # TODO(zhwu): move to enum
        if state in ('alloc', 'mix', 'drain', 'drng', 'drained', 'resv',
                     'comp'):
            try:
                node_jobs = slurm_client.get_node_jobs(node_name)
                if node_jobs:
                    job_gres_pattern = re.compile(r'gpu(?::[^:]+)*:(\d+)')
                    for job_line in node_jobs:
                        gres_job_match = job_gres_pattern.search(job_line)
                        if gres_job_match:
                            allocated_gpus += int(gres_job_match.group(1))
            except Exception as e:  # pylint: disable=broad-except
                if state == 'alloc':
                    # We can infer allocated GPUs only if the node is
                    # in 'alloc' state.
                    allocated_gpus = total_gpus
                else:
                    # Otherwise, just raise the error.
                    raise e
        elif state == 'idle':
            allocated_gpus = 0

        free_gpus = total_gpus - allocated_gpus if state not in ('down',
                                                                 'drain',
                                                                 'drng',
                                                                 'maint') else 0
        free_gpus = max(0, free_gpus)

        # Get CPU/Mem info via scontrol
        vcpu_total = 0
        mem_gb = 0.0
        try:
            node_details = slurm_client.node_details(node_name)
            vcpu_total = int(node_details.get('CPUTot', '0'))
            mem_gb = float(node_details.get('RealMemory', '0')) / 1024.0
        except Exception as e:  # pylint: disable=broad-except
            logger.warning(
                f'Failed to get CPU/memory info for {node_name}: {e}')

        slurm_nodes_info[node_name] = {
            'node_name': node_name,
            'slurm_cluster_name': slurm_cluster_name,
            'partitions': [partition],
            'node_state': state,
            'gpu_type': gpu_type_from_sinfo,
            'total_gpus': total_gpus,
            'free_gpus': free_gpus,
            'vcpu_count': vcpu_total,
            'memory_gb': round(mem_gb, 2),
        }

    for node_info in slurm_nodes_info.values():
        partitions = node_info.pop('partitions')
        node_info['partition'] = ','.join(str(p) for p in partitions)

    return list(slurm_nodes_info.values())


def slurm_node_info(
        slurm_cluster_name: Optional[str] = None) -> List[Dict[str, Any]]:
    """Gets detailed information for each node in the Slurm cluster.

    Returns:
        List[Dict[str, Any]]: A list of dictionaries, each containing node info.
    """
    try:
        node_list = _get_slurm_node_info_list(
            slurm_cluster_name=slurm_cluster_name)
    except (RuntimeError, exceptions.NotSupportedError) as e:
        logger.debug(f'Could not retrieve Slurm node info: {e}')
        return []
    return node_list


def is_inside_slurm_job() -> bool:
    return os.environ.get('SLURM_JOB_ID') is not None


@annotations.lru_cache(scope='request')
def get_partitions(cluster_name: str) -> List[str]:
    """Get unique partition names available in a Slurm cluster.

    Args:
        cluster_name: Name of the Slurm cluster.

    Returns:
        List of unique partition names available in the cluster.
        The default partition appears first,
        and the rest are sorted alphabetically.
    """
    try:
        slurm_config = SSHConfig.from_path(
            os.path.expanduser(DEFAULT_SLURM_PATH))
        slurm_config_dict = slurm_config.lookup(cluster_name)

        client = slurm.SlurmClient(
            slurm_config_dict['hostname'],
            int(slurm_config_dict.get('port', 22)),
            slurm_config_dict['user'],
            slurm_config_dict['identityfile'][0],
            ssh_proxy_command=slurm_config_dict.get('proxycommand', None),
        )

        partitions_info = client.get_partitions_info()
        default_partitions = []
        other_partitions = []
        for partition in partitions_info:
            if partition.is_default:
                default_partitions.append(partition.name)
            else:
                other_partitions.append(partition.name)
        return default_partitions + sorted(other_partitions)
    except Exception as e:  # pylint: disable=broad-except
<<<<<<< HEAD
        logger.warning(
            f'Failed to get partitions for cluster {cluster_name}: {e}')
        # Fall back to default partition if query fails
        return [DEFAULT_PARTITION]


def srun_sshd_command(
    job_id: str,
    target_node: str,
    unix_user: str,
) -> List[str]:
    """Build srun command for launching sshd -i inside a Slurm job.

    This is used by the API server to proxy SSH connections to Slurm jobs
    via sshd running in inetd mode within srun.

    Args:
        job_id: The Slurm job ID
        target_node: The target compute node hostname
        unix_user: The Unix user for the job

    Returns:
        List of command arguments to be extended to ssh base command
    """
    # We use ~username to ensure we use the real home of the user ssh'ing in,
    # because we override the home directory in SlurmCommandRunner.run.
    user_home_ssh_dir = f'~{unix_user}/.ssh'
    return [
        'srun',
        '--quiet',
        '--unbuffered',
        '--overlap',
        '--jobid',
        job_id,
        '-w',
        target_node,
        '/usr/sbin/sshd',
        '-i',  # Uses stdin/stdout
        '-e',  # Writes errors to stderr
        '-h',
        f'{user_home_ssh_dir}/{SLURM_SSHD_HOST_KEY_FILENAME}',
        '-o',
        f'AuthorizedKeysFile={user_home_ssh_dir}/authorized_keys',
        '-o',
        'PasswordAuthentication=no',
        '-o',
        'PubkeyAuthentication=yes',
        '-o',
        'StrictModes=no',
    ]
=======
        raise ValueError(
            f'Failed to get partitions for cluster '
            f'{cluster_name}: {common_utils.format_exception(e)}') from e
>>>>>>> fb0d1919
<|MERGE_RESOLUTION|>--- conflicted
+++ resolved
@@ -562,11 +562,9 @@
                 other_partitions.append(partition.name)
         return default_partitions + sorted(other_partitions)
     except Exception as e:  # pylint: disable=broad-except
-<<<<<<< HEAD
-        logger.warning(
-            f'Failed to get partitions for cluster {cluster_name}: {e}')
-        # Fall back to default partition if query fails
-        return [DEFAULT_PARTITION]
+        raise ValueError(
+            f'Failed to get partitions for cluster '
+            f'{cluster_name}: {common_utils.format_exception(e)}') from e
 
 
 def srun_sshd_command(
@@ -612,9 +610,4 @@
         'PubkeyAuthentication=yes',
         '-o',
         'StrictModes=no',
-    ]
-=======
-        raise ValueError(
-            f'Failed to get partitions for cluster '
-            f'{cluster_name}: {common_utils.format_exception(e)}') from e
->>>>>>> fb0d1919
+    ]