--- conflicted
+++ resolved
@@ -3,11 +3,7 @@
 import dataclasses
 import shlex
 import time
-<<<<<<< HEAD
 from typing import Any, Dict, List, Tuple, Optional, Set
-=======
-from typing import Any, Dict, List, Optional
->>>>>>> 94947b16
 
 from sky import sky_logging
 from sky.skylet import constants
