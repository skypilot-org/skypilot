--- conflicted
+++ resolved
@@ -371,13 +371,9 @@
                     self._auto_configure_shm(user_docker_run_options)),
                 self.docker_cmd,
             )
-<<<<<<< HEAD
             self._run(f'{remove_container_cmd} && {start_command}',
                       flock_name=f'{self.container_name}.sky.lifecycle.lock',
                       flock_args='-x -w 10')
-=======
-            self._run(f'{remove_container_cmd}; {start_command}')
->>>>>>> 05e4dbd9
 
         # SkyPilot: Setup Commands.
         # TODO(zhwu): the following setups should be aligned with the kubernetes
