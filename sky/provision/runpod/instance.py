"""RunPod instance provisioning."""
import time
from typing import Any, Dict, List, Optional

from sky import sky_logging
from sky import status_lib
from sky.provision import common
from sky.provision.runpod import utils
from sky.utils import common_utils
from sky.utils import resources_utils
from sky.utils import ux_utils

POLL_INTERVAL = 5
QUERY_PORTS_TIMEOUT_SECONDS = 30

logger = sky_logging.init_logger(__name__)


def _filter_instances(cluster_name_on_cloud: str,
                      status_filters: Optional[List[str]],
                      head_only: bool = False) -> Dict[str, Any]:

    instances = utils.list_instances()
    possible_names = [f'{cluster_name_on_cloud}-head']
    if not head_only:
        possible_names.append(f'{cluster_name_on_cloud}-worker')

    filtered_instances = {}
    for instance_id, instance in instances.items():
        if (status_filters is not None and
                instance['status'] not in status_filters):
            continue
        if instance.get('name') in possible_names:
            filtered_instances[instance_id] = instance
    return filtered_instances


def _get_head_instance_id(instances: Dict[str, Any]) -> Optional[str]:
    head_instance_id = None
    for inst_id, inst in instances.items():
        if inst['name'].endswith('-head'):
            head_instance_id = inst_id
            break
    return head_instance_id


def run_instances(region: str, cluster_name_on_cloud: str,
                  config: common.ProvisionConfig) -> common.ProvisionRecord:
    """Runs instances for the given cluster."""

    pending_status = ['CREATED', 'RESTARTING']

    while True:
        instances = _filter_instances(cluster_name_on_cloud, pending_status)
        if not instances:
            break
        logger.info(f'Waiting for {len(instances)} instances to be ready.')
        time.sleep(POLL_INTERVAL)
    exist_instances = _filter_instances(cluster_name_on_cloud, ['RUNNING'])
    head_instance_id = _get_head_instance_id(exist_instances)

    to_start_count = config.count - len(exist_instances)
    if to_start_count < 0:
        raise RuntimeError(
            f'Cluster {cluster_name_on_cloud} already has '
            f'{len(exist_instances)} nodes, but {config.count} are required.')
    if to_start_count == 0:
        if head_instance_id is None:
            raise RuntimeError(
                f'Cluster {cluster_name_on_cloud} has no head node.')
        logger.info(f'Cluster {cluster_name_on_cloud} already has '
                    f'{len(exist_instances)} nodes, no need to start more.')
        return common.ProvisionRecord(provider_name='runpod',
                                      cluster_name=cluster_name_on_cloud,
                                      region=region,
                                      zone=None,
                                      head_instance_id=head_instance_id,
                                      resumed_instance_ids=[],
                                      created_instance_ids=[])

    created_instance_ids = []
    for _ in range(to_start_count):
        node_type = 'head' if head_instance_id is None else 'worker'
        try:
            instance_id = utils.launch(
                name=f'{cluster_name_on_cloud}-{node_type}',
                instance_type=config.node_config['InstanceType'],
                region=region,
                disk_size=config.node_config['DiskSize'],
                image_name=config.node_config['ImageId'],
                ports=config.ports_to_open_on_launch,
                public_key=config.node_config['PublicKey'],
<<<<<<< HEAD
                docker_login_config=config.provider_config.get(
                    'docker_login_config'))
=======
                preemptible=config.node_config['Preemptible'],
                bid_per_gpu=config.node_config['BidPerGPU'],
            )
>>>>>>> 13867985
        except Exception as e:  # pylint: disable=broad-except
            logger.warning(f'run_instances error: {e}')
            raise
        logger.info(f'Launched instance {instance_id}.')
        created_instance_ids.append(instance_id)
        if head_instance_id is None:
            head_instance_id = instance_id

    # Wait for instances to be ready.
    while True:
        instances = _filter_instances(cluster_name_on_cloud, ['RUNNING'])
        ready_instance_cnt = 0
        for instance_id, instance in instances.items():
            if instance.get('ssh_port') is not None:
                ready_instance_cnt += 1
        logger.info('Waiting for instances to be ready: '
                    f'({ready_instance_cnt}/{config.count}).')
        if ready_instance_cnt == config.count:
            break

        time.sleep(POLL_INTERVAL)
    assert head_instance_id is not None, 'head_instance_id should not be None'
    return common.ProvisionRecord(provider_name='runpod',
                                  cluster_name=cluster_name_on_cloud,
                                  region=region,
                                  zone=None,
                                  head_instance_id=head_instance_id,
                                  resumed_instance_ids=[],
                                  created_instance_ids=created_instance_ids)


def wait_instances(region: str, cluster_name_on_cloud: str,
                   state: Optional[status_lib.ClusterStatus]) -> None:
    del region, cluster_name_on_cloud, state


def stop_instances(
    cluster_name_on_cloud: str,
    provider_config: Optional[Dict[str, Any]] = None,
    worker_only: bool = False,
) -> None:
    raise NotImplementedError()


def terminate_instances(
    cluster_name_on_cloud: str,
    provider_config: Optional[Dict[str, Any]] = None,
    worker_only: bool = False,
) -> None:
    """See sky/provision/__init__.py"""
    del provider_config  # unused
    instances = _filter_instances(cluster_name_on_cloud, None)
    for inst_id, inst in instances.items():
        logger.debug(f'Terminating instance {inst_id}: {inst}')
        if worker_only and inst['name'].endswith('-head'):
            continue
        try:
            utils.remove(inst_id)
        except Exception as e:  # pylint: disable=broad-except
            with ux_utils.print_exception_no_traceback():
                raise RuntimeError(
                    f'Failed to terminate instance {inst_id}: '
                    f'{common_utils.format_exception(e, use_bracket=False)}'
                ) from e


def get_cluster_info(
        region: str,
        cluster_name_on_cloud: str,
        provider_config: Optional[Dict[str, Any]] = None) -> common.ClusterInfo:
    del region  # unused
    running_instances = _filter_instances(cluster_name_on_cloud, ['RUNNING'])
    instances: Dict[str, List[common.InstanceInfo]] = {}
    head_instance_id = None
    for instance_id, instance_info in running_instances.items():
        instances[instance_id] = [
            common.InstanceInfo(
                instance_id=instance_id,
                internal_ip=instance_info['internal_ip'],
                external_ip=instance_info['external_ip'],
                ssh_port=instance_info['ssh_port'],
                tags={},
            )
        ]
        if instance_info['name'].endswith('-head'):
            head_instance_id = instance_id

    return common.ClusterInfo(
        instances=instances,
        head_instance_id=head_instance_id,
        provider_name='runpod',
        provider_config=provider_config,
    )


def query_instances(
    cluster_name_on_cloud: str,
    provider_config: Optional[Dict[str, Any]] = None,
    non_terminated_only: bool = True,
) -> Dict[str, Optional[status_lib.ClusterStatus]]:
    """See sky/provision/__init__.py"""
    assert provider_config is not None, (cluster_name_on_cloud, provider_config)
    instances = _filter_instances(cluster_name_on_cloud, None)

    status_map = {
        'CREATED': status_lib.ClusterStatus.INIT,
        'RESTARTING': status_lib.ClusterStatus.INIT,
        'PAUSED': status_lib.ClusterStatus.INIT,
        'RUNNING': status_lib.ClusterStatus.UP,
    }
    statuses: Dict[str, Optional[status_lib.ClusterStatus]] = {}
    for inst_id, inst in instances.items():
        status = status_map[inst['status']]
        if non_terminated_only and status is None:
            continue
        statuses[inst_id] = status
    return statuses


def cleanup_ports(
    cluster_name_on_cloud: str,
    ports: List[str],
    provider_config: Optional[Dict[str, Any]] = None,
) -> None:
    del cluster_name_on_cloud, ports, provider_config  # Unused.


def query_ports(
    cluster_name_on_cloud: str,
    ports: List[str],
    head_ip: Optional[str] = None,
    provider_config: Optional[Dict[str, Any]] = None,
) -> Dict[int, List[common.Endpoint]]:
    """See sky/provision/__init__.py"""
    del head_ip, provider_config  # Unused.
    # RunPod ports sometimes take a while to be ready.
    start_time = time.time()
    ports_to_query = resources_utils.port_ranges_to_set(ports)
    while True:
        instances = _filter_instances(cluster_name_on_cloud,
                                      None,
                                      head_only=True)
        assert len(instances) <= 1
        # It is possible that the instance is terminated on console by
        # the user. In this case, the instance will not be found and we
        # should return an empty dict.
        if not instances:
            return {}
        head_inst = list(instances.values())[0]
        ready_ports: Dict[int, List[common.Endpoint]] = {
            port: [common.SocketEndpoint(**endpoint)]
            for port, endpoint in head_inst['port2endpoint'].items()
            if port in ports_to_query
        }
        not_ready_ports = ports_to_query - set(ready_ports.keys())
        if not not_ready_ports:
            return ready_ports
        if time.time() - start_time > QUERY_PORTS_TIMEOUT_SECONDS:
            logger.warning(f'Querying ports {ports} timed out. Ports '
                           f'{not_ready_ports} are not ready.')
            return ready_ports
        time.sleep(1)<|MERGE_RESOLUTION|>--- conflicted
+++ resolved
@@ -90,14 +90,11 @@
                 image_name=config.node_config['ImageId'],
                 ports=config.ports_to_open_on_launch,
                 public_key=config.node_config['PublicKey'],
-<<<<<<< HEAD
-                docker_login_config=config.provider_config.get(
-                    'docker_login_config'))
-=======
                 preemptible=config.node_config['Preemptible'],
                 bid_per_gpu=config.node_config['BidPerGPU'],
+                docker_login_config=config.provider_config.get(
+                    'docker_login_config'),
             )
->>>>>>> 13867985
         except Exception as e:  # pylint: disable=broad-except
             logger.warning(f'run_instances error: {e}')
             raise
