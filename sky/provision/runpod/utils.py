--- conflicted
+++ resolved
@@ -6,11 +6,8 @@
 
 from sky import sky_logging
 from sky.adaptors import runpod
-<<<<<<< HEAD
 from sky.provision import docker_utils
-=======
 import sky.provision.runpod.api.commands as runpod_commands
->>>>>>> 13867985
 from sky.skylet import constants
 from sky.utils import common_utils
 
@@ -106,11 +103,8 @@
 
 def launch(name: str, instance_type: str, region: str, disk_size: int,
            image_name: str, ports: Optional[List[int]], public_key: str,
-<<<<<<< HEAD
+           preemptible: Optional[bool], bid_per_gpu: float,
            docker_login_config: Optional[Dict[str, str]]) -> str:
-=======
-           preemptible: Optional[bool], bid_per_gpu: float) -> str:
->>>>>>> 13867985
     """Launches an instance with the given parameters.
 
     Converts the instance_type to the RunPod GPU name, finds the specs for the
@@ -152,7 +146,6 @@
     if ports is not None:
         custom_ports_str = ''.join([f'{p}/tcp,' for p in ports])
 
-<<<<<<< HEAD
     template_id = None
     if docker_login_config is not None:
         login_config = docker_utils.DockerLoginConfig(**docker_login_config)
@@ -174,25 +167,6 @@
         )
         template_id = create_template_resp['id']
 
-    new_instance = runpod.runpod.create_pod(
-        name=name,
-        image_name=image_name,
-        gpu_type_id=gpu_type,
-        cloud_type=cloud_type,
-        container_disk_in_gb=disk_size,
-        min_vcpu_count=4 * gpu_quantity,
-        min_memory_in_gb=gpu_specs['memoryInGb'] * gpu_quantity,
-        gpu_count=gpu_quantity,
-        country_code=region,
-        ports=(f'22/tcp,'
-               f'{custom_ports_str}'
-               f'{constants.SKY_REMOTE_RAY_DASHBOARD_PORT}/http,'
-               f'{constants.SKY_REMOTE_RAY_PORT}/http'),
-        support_public_ip=True,
-        template_id=template_id,
-        docker_args=
-        f'bash -c \'echo {encoded} | base64 --decode > init.sh; bash init.sh\'')
-=======
     docker_args = (f'bash -c \'echo {encoded} | base64 --decode > init.sh; '
                    f'bash init.sh\'')
     ports = (f'22/tcp,'
@@ -213,6 +187,7 @@
         'ports': ports,
         'support_public_ip': True,
         'docker_args': docker_args,
+        'template_id': template_id,
     }
 
     if preemptible is None or not preemptible:
@@ -222,7 +197,6 @@
             bid_per_gpu=bid_per_gpu,
             **params,
         )
->>>>>>> 13867985
 
     return new_instance['id']
 
