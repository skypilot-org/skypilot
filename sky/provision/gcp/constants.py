"""Constants used by the GCP provisioner."""

VERSION = 'v1'
# Using v2 according to
# https://cloud.google.com/tpu/docs/managing-tpus-tpu-vm#create-curl # pylint: disable=line-too-long
TPU_VERSION = 'v2'

RAY = 'ray-autoscaler'
DEFAULT_SERVICE_ACCOUNT_ID = RAY + '-sa-' + VERSION
SERVICE_ACCOUNT_EMAIL_TEMPLATE = (
    '{account_id}@{project_id}.iam.gserviceaccount.com')
DEFAULT_SERVICE_ACCOUNT_CONFIG = {
    'displayName': f'Ray Autoscaler Service Account ({VERSION})',
}

SKYPILOT = 'skypilot'
SKYPILOT_SERVICE_ACCOUNT_ID = SKYPILOT + '-' + VERSION
SKYPILOT_SERVICE_ACCOUNT_EMAIL_TEMPLATE = (
    '{account_id}@{project_id}.iam.gserviceaccount.com')
SKYPILOT_SERVICE_ACCOUNT_CONFIG = {
    'displayName': f'SkyPilot Service Account ({VERSION})',
}

# Those roles will be always added.
# NOTE: `serviceAccountUser` allows the head node to create workers with
# a serviceAccount. `roleViewer` allows the head node to run bootstrap_gcp.
DEFAULT_SERVICE_ACCOUNT_ROLES = [
    'roles/storage.objectAdmin',
    'roles/compute.admin',
    'roles/iam.serviceAccountUser',
    'roles/iam.roleViewer',
]
# Those roles will only be added if there are TPU nodes defined in config.
TPU_SERVICE_ACCOUNT_ROLES = ['roles/tpu.admin']

# If there are TPU nodes in config, this field will be set
# to True in config['provider'].
HAS_TPU_PROVIDER_FIELD = '_has_tpus'

# NOTE: iam.serviceAccountUser allows the Head Node to create worker nodes
# with ServiceAccounts.

SKYPILOT_VPC_NAME = 'skypilot-vpc'

# Below parameters are from the default VPC on GCP.
# https://cloud.google.com/vpc/docs/firewalls#more_rules_default_vpc
VPC_TEMPLATE: dict = {
    'name': '{VPC_NAME}',
    'selfLink': 'projects/{PROJ_ID}/global/networks/{VPC_NAME}',
    'autoCreateSubnetworks': True,
    'mtu': 1460,
    'routingConfig': {
        'routingMode': 'GLOBAL'
    },
}
# Required firewall rules for SkyPilot to work.
FIREWALL_RULES_REQUIRED = [
    # Allow internal connections between GCP VMs for Ray multi-node cluster.
    {
        'direction': 'INGRESS',
        'allowed': [
            {
                'IPProtocol': 'tcp',
                'ports': ['0-65535']
            },
            {
                'IPProtocol': 'udp',
                'ports': ['0-65535']
            },
        ],
        'sourceRanges': ['10.128.0.0/9'],
    },
    # Allow ssh connection from anywhere.
    {
        'direction': 'INGRESS',
        'allowed': [{
            'IPProtocol': 'tcp',
            'ports': ['22'],
        }],
        # TODO(skypilot): some users reported that this should be relaxed (e.g.,
        # allowlisting only certain IPs to have ssh access).
        'sourceRanges': ['0.0.0.0/0'],
    },
]

# Template when creating firewall rules for a new VPC.
FIREWALL_RULES_TEMPLATE = [
    {
        'name': '{VPC_NAME}-allow-custom',
        'description': ('Allows connection from any source to any instance on '
                        'the network using custom protocols.'),
        'network': 'projects/{PROJ_ID}/global/networks/{VPC_NAME}',
        'selfLink':
            ('projects/{PROJ_ID}/global/firewalls/{VPC_NAME}-allow-custom'),
        'direction': 'INGRESS',
        'priority': 65534,
        'allowed': [
            {
                'IPProtocol': 'tcp',
                'ports': ['0-65535']
            },
            {
                'IPProtocol': 'udp',
                'ports': ['0-65535']
            },
            {
                'IPProtocol': 'icmp'
            },
        ],
        'sourceRanges': ['10.128.0.0/9'],
    },
    {
        'name': '{VPC_NAME}-allow-ssh',
        'description':
            ('Allows TCP connections from any source to any instance on the '
             'network using port 22.'),
        'network': 'projects/{PROJ_ID}/global/networks/{VPC_NAME}',
        'selfLink': 'projects/{PROJ_ID}/global/firewalls/{VPC_NAME}-allow-ssh',
        'direction': 'INGRESS',
        'priority': 65534,
        'allowed': [{
            'IPProtocol': 'tcp',
            'ports': ['22'],
        }],
        # TODO(skypilot): some users reported that this should be relaxed (e.g.,
        # allowlisting only certain IPs to have ssh access).
        'sourceRanges': ['0.0.0.0/0'],
    },
    {
        'name': '{VPC_NAME}-allow-icmp',
        'description': ('Allows ICMP connections from any source to any '
                        'instance on the network.'),
        'network': 'projects/{PROJ_ID}/global/networks/{VPC_NAME}',
        'selfLink': 'projects/{PROJ_ID}/global/firewalls/{VPC_NAME}-allow-icmp',
        'direction': 'INGRESS',
        'priority': 65534,
        'allowed': [{
            'IPProtocol': 'icmp',
        }],
        'sourceRanges': ['0.0.0.0/0'],
    },
]

# A list of permissions required to run SkyPilot on GCP.
# Keep this in sync with https://skypilot.readthedocs.io/en/latest/cloud-setup/cloud-permissions/gcp.html # pylint: disable=line-too-long
VM_MINIMAL_PERMISSIONS = [
    'compute.disks.create',
    'compute.disks.list',
    # TODO(skypilot): some users reported that firewalls changes
    # (create/delete/update) should be removed if VPC/firewalls are separately
    # set up. It is undesirable for a normal account to have these permissions.
    # Note that if these permissions are removed, opening ports (e.g., via
    # `resources.ports`) would fail.
    'compute.firewalls.create',
    'compute.firewalls.delete',
    'compute.firewalls.get',
    'compute.instances.create',
    'compute.instances.delete',
    'compute.instances.get',
    'compute.instances.list',
    'compute.instances.setLabels',
    'compute.instances.setServiceAccount',
    'compute.instances.start',
    'compute.instances.stop',
    'compute.networks.get',
    'compute.networks.list',
    'compute.networks.getEffectiveFirewalls',
    'compute.globalOperations.get',
    'compute.subnetworks.use',
    'compute.subnetworks.list',
    'compute.subnetworks.useExternalIp',
    'compute.projects.get',
    'compute.zoneOperations.get',
    'iam.roles.get',
    'iam.serviceAccounts.actAs',
    'iam.serviceAccounts.get',
    'serviceusage.services.enable',
    'serviceusage.services.list',
    'serviceusage.services.use',
    'resourcemanager.projects.get',
    'resourcemanager.projects.getIamPolicy',
]

TPU_MINIMAL_PERMISSIONS = [
    'tpu.nodes.create',
    'tpu.nodes.delete',
    'tpu.nodes.list',
    'tpu.nodes.get',
    'tpu.nodes.update',
    'tpu.operations.get',
]

<<<<<<< HEAD
=======
# The maximum number of times to poll for the status of an operation.
>>>>>>> edf321a6
POLL_INTERVAL = 1
MAX_POLLS = 60 // POLL_INTERVAL
# Stopping instances can take several minutes, so we increase the timeout
MAX_POLLS_STOP = MAX_POLLS * 8<|MERGE_RESOLUTION|>--- conflicted
+++ resolved
@@ -190,10 +190,7 @@
     'tpu.operations.get',
 ]
 
-<<<<<<< HEAD
-=======
 # The maximum number of times to poll for the status of an operation.
->>>>>>> edf321a6
 POLL_INTERVAL = 1
 MAX_POLLS = 60 // POLL_INTERVAL
 # Stopping instances can take several minutes, so we increase the timeout
