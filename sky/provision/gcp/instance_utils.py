--- conflicted
+++ resolved
@@ -5,24 +5,14 @@
 from multiprocessing import pool
 import re
 import time
-<<<<<<< HEAD
-from typing import Any, Dict, List, Optional, Tuple, Union
-=======
 from typing import Any, Dict, List, Optional, Tuple
->>>>>>> 318553bb
 import uuid
 
 from sky import sky_logging
 from sky.adaptors import gcp
-<<<<<<< HEAD
-from sky.provision import common
-from sky.provision.gcp.constants import MAX_POLLS
-from sky.provision.gcp.constants import POLL_INTERVAL
-=======
 from sky.clouds import gcp as gcp_cloud
 from sky.provision import common
 from sky.provision.gcp import constants
->>>>>>> 318553bb
 from sky.utils import common_utils
 from sky.utils import ux_utils
 
@@ -30,17 +20,6 @@
 TAG_SKYPILOT_CLUSTER_NAME = 'skypilot-cluster-name'
 TAG_RAY_CLUSTER_NAME = 'ray-cluster-name'
 # Tag for the name of the node
-<<<<<<< HEAD
-TAG_RAY_NODE_NAME = 'ray-node-name'
-INSTANCE_NAME_MAX_LEN = 64
-INSTANCE_NAME_UUID_LEN = 8
-TAG_SKYPILOT_HEAD_NODE = 'skypilot-head-node'
-# Tag uniquely identifying all nodes of a cluster
-TAG_RAY_CLUSTER_NAME = 'ray-cluster-name'
-TAG_RAY_NODE_KIND = 'ray-node-type'
-
-logger = sky_logging.init_logger(__name__)
-=======
 INSTANCE_NAME_MAX_LEN = 64
 INSTANCE_NAME_UUID_LEN = 8
 TAG_SKYPILOT_HEAD_NODE = 'skypilot-head-node'
@@ -52,7 +31,6 @@
 GCP_CREATE_MAX_RETRIES = 5
 GCP_RETRY_INTERVAL_SECONDS = 5
 GCP_TIMEOUT = 300
->>>>>>> 318553bb
 
 logger = sky_logging.init_logger(__name__)
 
@@ -62,13 +40,8 @@
 
 def _retry_on_http_exception(
     regex: Optional[str] = None,
-<<<<<<< HEAD
-    max_retries: int = MAX_POLLS,
-    retry_interval_s: int = POLL_INTERVAL,
-=======
     max_retries: int = GCP_MAX_RETRIES,
     retry_interval_s: int = GCP_RETRY_INTERVAL_SECONDS,
->>>>>>> 318553bb
 ):
     """Retry a function call n-times for as long as it throws an exception."""
 
@@ -123,8 +96,6 @@
     return node_name
 
 
-<<<<<<< HEAD
-=======
 def _log_errors(errors: List[Dict[str, str]], e: Any, zone: str) -> None:
     """Format errors into a string."""
     if errors:
@@ -138,7 +109,6 @@
         logger.warning(f'create_instances: Failed with reason: {e}')
 
 
->>>>>>> 318553bb
 def selflink_to_name(selflink: str) -> str:
     """Converts a selflink to a name.
 
@@ -264,76 +234,25 @@
         labels: dict,
         count: int,
         include_head_node: bool,
-<<<<<<< HEAD
-        wait_for_operation: bool = True,
-    ) -> Tuple[bool, List[str]]:
-        """Creates multiple instances and returns result.
-
-        Returns a tuple of (result, list[instance_names]).
-=======
     ) -> Tuple[Optional[List], List[str]]:
         """Creates multiple instances and returns result.
 
         Returns a tuple of (errors, list[instance_names]).
->>>>>>> 318553bb
         """
         raise NotImplementedError
 
     @classmethod
-<<<<<<< HEAD
-    def start_instance(cls,
-                       node_id: str,
-                       project_id: str,
-                       zone: str,
-                       wait_for_operation: bool = True) -> Union[bool, dict]:
-=======
     def start_instance(cls, node_id: str, project_id: str, zone: str) -> bool:
->>>>>>> 318553bb
         """Start a stopped instance."""
         raise NotImplementedError
 
     @classmethod
-<<<<<<< HEAD
-    def set_labels(cls,
-                   project_id: str,
-                   availability_zone: str,
-                   node_id: str,
-                   labels: dict,
-                   wait_for_operation: bool = True) -> Union[bool, dict]:
-=======
     def set_labels(cls, project_id: str, availability_zone: str, node_id: str,
                    labels: dict) -> bool:
->>>>>>> 318553bb
         raise NotImplementedError
 
     @classmethod
     def create_node_tag(cls,
-<<<<<<< HEAD
-                        cluster_name: str,
-                        project_id: str,
-                        availability_zone: str,
-                        target_instance_id: str,
-                        is_head: bool = True,
-                        wait_for_operation: bool = True) -> str:
-        raise NotImplementedError
-
-    @classmethod
-    def get_instance_info(
-            cls,
-            project_id: str,
-            availability_zone: str,
-            instance_id: str,
-            wait_for_operation: bool = True) -> common.InstanceInfo:
-        raise NotImplementedError
-
-    @classmethod
-    def resize_disk(cls,
-                    project_id: str,
-                    availability_zone: str,
-                    node_config: dict,
-                    instance_name: str,
-                    wait_for_operation: bool = True) -> Union[bool, dict]:
-=======
                         project_id: str,
                         availability_zone: str,
                         target_instance_id: str,
@@ -363,7 +282,6 @@
     @classmethod
     def resize_disk(cls, project_id: str, availability_zone: str,
                     node_config: dict, instance_name: str) -> bool:
->>>>>>> 318553bb
         """Resize a Google Cloud disk based on the provided configuration.
         Returns the response of resize operation.
         """
@@ -621,26 +539,13 @@
         return operation
 
     @classmethod
-<<<<<<< HEAD
-    def set_labels(cls,
-                   project_id: str,
-                   availability_zone: str,
-                   node_id: str,
-                   labels: dict,
-                   wait_for_operation: bool = True) -> Union[bool, dict]:
-=======
     def set_labels(cls, project_id: str, availability_zone: str, node_id: str,
                    labels: dict) -> bool:
->>>>>>> 318553bb
         node = cls.load_resource().instances().get(
             project=project_id,
             instance=node_id,
             zone=availability_zone,
-<<<<<<< HEAD
-        ).execute()
-=======
         ).execute(num_retries=GCP_CREATE_MAX_RETRIES)
->>>>>>> 318553bb
         body = {
             'labels': dict(node['labels'], **labels),
             'labelFingerprint': node['labelFingerprint'],
@@ -650,82 +555,6 @@
             zone=availability_zone,
             instance=node_id,
             body=body,
-<<<<<<< HEAD
-        ).execute())
-
-        if wait_for_operation:
-            result = cls.wait_for_operation(operation, project_id,
-                                            availability_zone)
-        else:
-            result = operation
-
-        return result
-
-    @classmethod
-    def create_node_tag(cls,
-                        cluster_name: str,
-                        project_id: str,
-                        availability_zone: str,
-                        target_instance_id: str,
-                        is_head: bool = True,
-                        wait_for_operation: bool = True) -> str:
-        if is_head:
-            node_tag = {
-                TAG_SKYPILOT_HEAD_NODE: '1',
-                TAG_RAY_NODE_KIND: 'head',
-            }
-        else:
-            node_tag = {
-                TAG_SKYPILOT_HEAD_NODE: '0',
-                TAG_RAY_NODE_KIND: 'worker',
-            }
-        cls.set_labels(project_id=project_id,
-                       availability_zone=availability_zone,
-                       node_id=target_instance_id,
-                       labels=node_tag,
-                       wait_for_operation=wait_for_operation)
-
-        return target_instance_id
-
-    @classmethod
-    def _convert_resources_to_urls(
-            cls, project_id: str, availability_zone: str,
-            configuration_dict: Dict[str, Any]) -> Dict[str, Any]:
-        """Ensures that resources are in their full URL form.
-
-        GCP expects machineType and accleratorType to be a full URL (e.g.
-        `zones/us-west1/machineTypes/n1-standard-2`) instead of just the
-        type (`n1-standard-2`)
-
-        Args:
-            configuration_dict: Dict of options that will be passed to GCP
-        Returns:
-            Input dictionary, but with possibly expanding `machineType` and
-                `acceleratorType`.
-        """
-        configuration_dict = copy.deepcopy(configuration_dict)
-        existing_machine_type = configuration_dict['machineType']
-        if not re.search('.*/machineTypes/.*', existing_machine_type):
-            configuration_dict[
-                'machineType'] = 'zones/{zone}/machineTypes/{machine_type}'.format(
-                    zone=availability_zone,
-                    machine_type=configuration_dict['machineType'],
-                )
-
-        for accelerator in configuration_dict.get('guestAccelerators', []):
-            gpu_type = accelerator['acceleratorType']
-            if not re.search('.*/acceleratorTypes/.*', gpu_type):
-                accelerator[
-                    'acceleratorType'] = 'projects/{project}/zones/{zone}/acceleratorTypes/{accelerator}'.format(  # noqa: E501
-                        project=project_id,
-                        zone=availability_zone,
-                        accelerator=gpu_type,
-                    )
-
-        return configuration_dict
-
-    @classmethod
-=======
         ).execute(num_retries=GCP_CREATE_MAX_RETRIES))
 
         result = cls.wait_for_operation(operation, project_id,
@@ -733,7 +562,6 @@
         return result
 
     @classmethod
->>>>>>> 318553bb
     def create_instances(
         cls,
         cluster_name: str,
@@ -743,23 +571,11 @@
         labels: dict,
         count: int,
         include_head_node: bool,
-<<<<<<< HEAD
-        wait_for_operation: bool = True,
-    ) -> Tuple[bool, List[str]]:
-        # NOTE: The syntax for bulkInsert() is different from insert().
-        # bulkInsert expects resource names without prefix. Otherwise
-        # it causes a 503 error.
-
-        # TODO: We could remove '_convert_resources_to_urls'. It is here
-        # just for possible backward compat.
-        config = cls._convert_resources_to_urls(project_id, zone, node_config)
-=======
     ) -> Tuple[Optional[List], List[str]]:
         # NOTE: The syntax for bulkInsert() is different from insert().
         # bulkInsert expects resource names without prefix. Otherwise
         # it causes a 503 error.
         config = copy.deepcopy(node_config)
->>>>>>> 318553bb
 
         if 'scheduling' in config and isinstance(config['scheduling'], list):
             # For backeward compatibility: converting the list of dictionaries
@@ -804,8 +620,6 @@
                 }),
         })
 
-<<<<<<< HEAD
-=======
         all_names = []
         if 'reservationAffinity' in config:
             reservations = gcp_cloud.GCP().get_reservations_available_resources(
@@ -861,7 +675,6 @@
         count: int,
         head_tag_needed: List[bool],
     ) -> Tuple[Optional[List], List[str]]:
->>>>>>> 318553bb
         source_instance_template = config.pop('sourceInstanceTemplate', None)
         body = {
             'count': count,
@@ -885,43 +698,6 @@
         # https://cloud.google.com/compute/docs/instance-templates
         # https://cloud.google.com/compute/docs/reference/rest/v1/instances/insert
         try:
-<<<<<<< HEAD
-            operation = cls.load_resource().instances().bulkInsert(
-                project=project_id,
-                zone=zone,
-                body=body,
-            ).execute()
-        except gcp.http_error_exception() as e:
-            logger.warning(f'googleapiclient.errors.HttpError: {e}')
-            return False, names
-
-        if wait_for_operation:
-            result = cls.load_resource().zoneOperations().wait(
-                project=project_id,
-                operation=operation['name'],
-                zone=zone,
-            ).execute()
-            success = result['status'] == 'DONE'
-            if success:
-                # assign labels for head node
-                with pool.ThreadPool() as p:
-                    p.starmap(cls.create_node_tag,
-                              [(cluster_name, project_id, zone, names[i],
-                                head_tag_needed[i]) for i in range(count)])
-            else:
-                # Print out the error message
-                logger.warning(f'Failed to create instances: {result["error"]}')
-            return success, names
-
-        return operation
-
-    @classmethod
-    def start_instance(cls,
-                       node_id: str,
-                       project_id: str,
-                       zone: str,
-                       wait_for_operation: bool = True) -> Union[bool, dict]:
-=======
             logger.debug('Launching GCP instances with "bulkInsert" ...')
             request = cls.load_resource().instances().bulkInsert(
                 project=project_id,
@@ -1017,36 +793,18 @@
 
     @classmethod
     def start_instance(cls, node_id: str, project_id: str, zone: str) -> bool:
->>>>>>> 318553bb
         operation = (cls.load_resource().instances().start(
             project=project_id,
             zone=zone,
             instance=node_id,
         ).execute())
 
-<<<<<<< HEAD
-        if wait_for_operation:
-            result = cls.wait_for_operation(operation, project_id, zone)
-        else:
-            result = operation
-
-        return result
-
-    @classmethod
-    def get_instance_info(
-            cls,
-            project_id: str,
-            availability_zone: str,
-            instance_id: str,
-            wait_for_operation: bool = True) -> common.InstanceInfo:
-=======
         result = cls.wait_for_operation(operation, project_id, zone)
         return result
 
     @classmethod
     def get_instance_info(cls, project_id: str, availability_zone: str,
                           instance_id: str) -> List[common.InstanceInfo]:
->>>>>>> 318553bb
         result = cls.load_resource().instances().get(
             project=project_id,
             zone=availability_zone,
@@ -1057,22 +815,6 @@
                                                [{}])[0].get('natIP', None))
         internal_ip = result.get('networkInterfaces', [{}])[0].get('networkIP')
 
-<<<<<<< HEAD
-        return common.InstanceInfo(
-            instance_id=instance_id,
-            internal_ip=internal_ip,
-            external_ip=external_ip,
-            tags=result.get('labels', {}),
-        )
-
-    @classmethod
-    def resize_disk(cls,
-                    project_id: str,
-                    availability_zone: str,
-                    node_config: dict,
-                    instance_name: str,
-                    wait_for_operation: bool = True) -> Union[bool, dict]:
-=======
         return [
             common.InstanceInfo(
                 instance_id=instance_id,
@@ -1085,7 +827,6 @@
     @classmethod
     def resize_disk(cls, project_id: str, availability_zone: str,
                     node_config: dict, instance_name: str) -> bool:
->>>>>>> 318553bb
         """Resize a Google Cloud disk based on the provided configuration."""
 
         # Extract the specified disk size from the configuration
@@ -1110,18 +851,6 @@
                 },
             ).execute())
         except gcp.http_error_exception() as e:
-<<<<<<< HEAD
-            # Catch HttpError when provided with invalid value for new disk size.
-            # Allowing users to create instances with the same size as the image
-            logger.warning(f'googleapiclient.errors.HttpError: {e.reason}')
-            return False
-
-        if wait_for_operation:
-            result = cls.wait_for_operation(operation, project_id,
-                                            availability_zone)
-        else:
-            result = operation
-=======
             # Catch HttpError when provided with invalid value for new disk
             # size. Allowing users to create instances with the same size as the
             # image.
@@ -1130,7 +859,6 @@
 
         result = cls.wait_for_operation(operation, project_id,
                                         availability_zone)
->>>>>>> 318553bb
 
         return result
 
@@ -1187,18 +915,11 @@
                 parent=path).execute(num_retries=GCP_MAX_RETRIES))
         except gcp.http_error_exception() as e:
             # SKY: Catch HttpError when accessing unauthorized region.
-<<<<<<< HEAD
-            # Return empty list instead of raising exception to not break
-            # ray down.
-            logger.warning(f'googleapiclient.errors.HttpError: {e.reason}')
-            return {}
-=======
             # Return empty dict instead of raising exception to not break.
             if 'is not found or access is unauthorized.' in str(e):
                 return {}
             logger.debug(f'filter: googleapiclient.errors.HttpError: {e}')
             raise
->>>>>>> 318553bb
 
         instances = response.get('nodes', [])
 
@@ -1305,16 +1026,6 @@
 
     @classmethod
     @_retry_on_http_exception('unable to queue the operation')
-<<<<<<< HEAD
-    def set_labels(cls,
-                   project_id: str,
-                   availability_zone: str,
-                   node_id: str,
-                   labels: dict,
-                   wait_for_operation: bool = True) -> Union[bool, dict]:
-        node = cls.load_resource().projects().locations().nodes().get(
-            name=node_id)
-=======
     def set_labels(cls, project_id: str, availability_zone: str, node_id: str,
                    labels: dict) -> bool:
         while True:
@@ -1336,7 +1047,6 @@
 
         node = (cls.load_resource().projects().locations().nodes().get(
             name=node_id).execute(num_retries=GCP_CREATE_MAX_RETRIES))
->>>>>>> 318553bb
         body = {
             'labels': dict(node['labels'], **labels),
         }
@@ -1346,42 +1056,14 @@
             name=node_id,
             updateMask=update_mask,
             body=body,
-<<<<<<< HEAD
-        ).execute())
-
-        if wait_for_operation:
-            result = cls.wait_for_operation(operation, project_id,
-                                            availability_zone)
-        else:
-            result = operation
-=======
         ).execute(num_retries=GCP_CREATE_MAX_RETRIES))
 
         result = cls.wait_for_operation(operation, project_id,
                                         availability_zone)
->>>>>>> 318553bb
 
         return result
 
     @classmethod
-<<<<<<< HEAD
-    def create_instance(cls,
-                        cluster_name: str,
-                        project_id: str,
-                        availability_zone: str,
-                        node_config: dict,
-                        labels: dict,
-                        is_head_node: bool,
-                        wait_for_operation: bool = True) -> Tuple[dict, str]:
-        raise NotImplementedError
-
-    @classmethod
-    def start_instance(cls,
-                       node_id: str,
-                       project_id: str,
-                       zone: str,
-                       wait_for_operation: bool = True) -> Union[bool, dict]:
-=======
     def create_instances(
         cls,
         cluster_name: str,
@@ -1569,34 +1251,17 @@
 
     @classmethod
     def start_instance(cls, node_id: str, project_id: str, zone: str) -> bool:
->>>>>>> 318553bb
         operation = (cls.load_resource().projects().locations().nodes().start(
             name=node_id).execute())
 
         # FIXME: original implementation has the 'max_polls=MAX_POLLS' option.
-<<<<<<< HEAD
-        if wait_for_operation:
-            result = cls.wait_for_operation(operation, project_id, zone)
-        else:
-            result = operation
-=======
         result = cls.wait_for_operation(operation, project_id, zone)
->>>>>>> 318553bb
 
         return result
 
     @classmethod
-<<<<<<< HEAD
-    def resize_disk(cls,
-                    project_id: str,
-                    availability_zone: str,
-                    node_config: dict,
-                    instance_name: str,
-                    wait_for_operation: bool = True) -> Union[bool, dict]:
-=======
     def resize_disk(cls, project_id: str, availability_zone: str,
                     node_config: dict, instance_name: str) -> bool:
->>>>>>> 318553bb
         """Resize the disk a machine image with a different size is used.
 
         TODO: Implement the feature to attach persistent disks for TPU VMs.
@@ -1605,8 +1270,6 @@
         """
         return False
 
-<<<<<<< HEAD
-=======
     @classmethod
     def get_instance_info(cls, project_id: str, availability_zone: str,
                           instance_id: str) -> List[common.InstanceInfo]:
@@ -1630,7 +1293,6 @@
             ) for internal_ip, external_ip in zip(internal_ips, external_ips)
         ]
 
->>>>>>> 318553bb
 
 class GCPNodeType(enum.Enum):
     """Enum for GCP node types (compute & tpu)"""
