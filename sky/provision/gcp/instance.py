"""GCP instance provisioning."""
import collections
import copy
from multiprocessing import pool
import re
import time
from typing import Any, Callable, Dict, Iterable, List, Optional, Type

from sky import sky_logging
from sky import status_lib
from sky.adaptors import gcp
from sky.provision import common
from sky.provision.gcp import instance_utils
from sky.utils import common_utils

logger = sky_logging.init_logger(__name__)

MAX_POLLS = 12
# Stopping instances can take several minutes, so we increase the timeout
MAX_POLLS_STOP = MAX_POLLS * 8
POLL_INTERVAL = 5

TAG_SKYPILOT_HEAD_NODE = 'skypilot-head-node'
# Tag uniquely identifying all nodes of a cluster
TAG_RAY_CLUSTER_NAME = 'ray-cluster-name'
TAG_RAY_NODE_KIND = 'ray-node-type'

_INSTANCE_RESOURCE_NOT_FOUND_PATTERN = re.compile(
    r'The resource \'projects/.*/zones/.*/instances/.*\' was not found')


def _filter_instances(
    handlers: Iterable[Type[instance_utils.GCPInstance]],
    project_id: str,
    zone: str,
    label_filters: Dict[str, str],
    status_filters_fn: Callable[[Type[instance_utils.GCPInstance]],
                                Optional[List[str]]],
    included_instances: Optional[List[str]] = None,
    excluded_instances: Optional[List[str]] = None,
) -> Dict[Type[instance_utils.GCPInstance], List[str]]:
    """Filter instances using all instance handlers."""
    instances = set()
    logger.debug(f'handlers: {handlers}')
    for instance_handler in handlers:
        instance_dict = instance_handler.filter(
            project_id, zone, label_filters,
            status_filters_fn(instance_handler), included_instances,
            excluded_instances)
        instances |= set(instance_dict.keys())
    handler_to_instances = collections.defaultdict(list)
    for instance in instances:
        handler = instance_utils.instance_to_handler(instance)
        handler_to_instances[handler].append(instance)
    logger.debug(f'handler_to_instances: {handler_to_instances}')
    return handler_to_instances


# TODO(suquark): Does it make sense to not expose this and always assume
# non_terminated_only=True?
# Will there be callers who would want this to be False?
# stop() and terminate() for example already implicitly assume non-terminated.
@common_utils.retry
def query_instances(
    cluster_name_on_cloud: str,
    provider_config: Optional[Dict[str, Any]] = None,
    non_terminated_only: bool = True,
) -> Dict[str, Optional[status_lib.ClusterStatus]]:
    """See sky/provision/__init__.py"""
    assert provider_config is not None, (cluster_name_on_cloud, provider_config)
    zone = provider_config['availability_zone']
    project_id = provider_config['project_id']
    label_filters = {TAG_RAY_CLUSTER_NAME: cluster_name_on_cloud}

    handler: Type[
        instance_utils.GCPInstance] = instance_utils.GCPComputeInstance
    use_tpu_vms = provider_config.get('_has_tpus', False)
    if use_tpu_vms:
        handler = instance_utils.GCPTPUVMInstance

    instances = handler.filter(
        project_id,
        zone,
        label_filters,
        status_filters=None,
    )

    raw_statuses = {}
    statuses = {}
    for inst_id, instance in instances.items():
        raw_status = instance[handler.STATUS_FIELD]
        raw_statuses[inst_id] = raw_status
        if raw_status in handler.PENDING_STATES:
            status = status_lib.ClusterStatus.INIT
        elif raw_status in handler.STOPPING_STATES + handler.STOPPED_STATES:
            status = status_lib.ClusterStatus.STOPPED
        elif raw_status == handler.RUNNING_STATE:
            status = status_lib.ClusterStatus.UP
        else:
            status = None
        if non_terminated_only and status is None:
            continue
        statuses[inst_id] = status

    # GCP does not clean up preempted TPU VMs. We remove it ourselves.
    if handler == instance_utils.GCPTPUVMInstance:
        all_preempted = all(s == 'PREEMPTED' for s in raw_statuses.values())
        if all_preempted:
            logger.info(
                f'Terminating preempted TPU VM cluster {cluster_name_on_cloud}')
            terminate_instances(cluster_name_on_cloud, provider_config)
    # TODO(zhwu): TPU node should check the status of the attached TPU as well.
    return statuses


def _wait_for_operations(
    handlers_to_operations: Dict[Type[instance_utils.GCPInstance], List[dict]],
    project_id: str,
    zone: Optional[str],
) -> None:
    """Poll for compute zone / global operation until finished.

    If zone is None, then the operation is global.
    """
    op_type = 'global' if zone is None else 'zone'
    total_polls = 0
    for handler, operations in handlers_to_operations.items():
        for operation in operations:
            logger.debug(
                f'wait_for_compute_{op_type}_operation: '
                f'Waiting for operation {operation["name"]} to finish...')
            while total_polls < MAX_POLLS:
                if handler.wait_for_operation(operation, project_id, zone):
                    break
                time.sleep(POLL_INTERVAL)
                total_polls += 1


def _get_head_instance_id(instances: List) -> Optional[str]:
    head_instance_id = None
    for inst in instances:
        labels = inst.get('labels', {})
        if (labels.get(TAG_RAY_NODE_KIND) == 'head' or
                labels.get(TAG_SKYPILOT_HEAD_NODE) == '1'):
            head_instance_id = inst['name']
            break
    return head_instance_id


def _run_instances(region: str, cluster_name_on_cloud: str,
                   config: common.ProvisionConfig) -> common.ProvisionRecord:
    """See sky/provision/__init__.py"""
    # NOTE: although google cloud instances have IDs, but they are
    #  not used for indexing. Instead, we use the instance name.
    labels = config.tags  # gcp uses 'labels' instead of aws 'tags'
    labels = dict(sorted(copy.deepcopy(labels).items()))
    resumed_instance_ids: List[str] = []
    created_instance_ids: List[str] = []

    node_type = instance_utils.get_node_type(config.node_config)
    project_id = config.provider_config['project_id']
    availability_zone = config.provider_config['availability_zone']

    # SKY: 'TERMINATED' for compute VM, 'STOPPED' for TPU VM
    # 'STOPPING' means the VM is being stopped, which needs
    # to be included to avoid creating a new VM.
    resource: Type[instance_utils.GCPInstance]
    if node_type == instance_utils.GCPNodeType.COMPUTE:
        resource = instance_utils.GCPComputeInstance
    elif node_type == instance_utils.GCPNodeType.TPU:
        resource = instance_utils.GCPTPUVMInstance
    else:
        raise ValueError(f'Unknown node type {node_type}')

<<<<<<< HEAD
    pending_status = resource.PENDING_STATES
=======
>>>>>>> 299ab3dd
    filter_labels = {TAG_RAY_CLUSTER_NAME: cluster_name_on_cloud}

    # wait until all stopping instances are stopped/terminated
    while True:
        instances = resource.filter(
            project_id=project_id,
            zone=availability_zone,
            label_filters=filter_labels,
            status_filters=['STOPPING'],
        )
        if not instances:
            break
        logger.info(
            f'Waiting for {len(instances)} instances in STOPPING status')
        time.sleep(POLL_INTERVAL)

    exist_instances = resource.filter(
        project_id=project_id,
        zone=availability_zone,
        label_filters=filter_labels,
        status_filters=None,
    )
    exist_instances = list(exist_instances.values())
    head_instance_id = _get_head_instance_id(exist_instances)

    # NOTE: We are not handling REPAIRING, SUSPENDING, SUSPENDED status.
    pending_instances = []
    running_instances = []
    stopping_instances = []
    stopped_instances = []

    # SkyPilot: We try to use the instances with the same matching launch_config
    # first. If there is not enough instances with matching launch_config, we
    # then use all the instances with the same matching launch_config plus some
    # instances with wrong launch_config.
    def get_order_key(node):
        import datetime  # pylint: disable=import-outside-toplevel

        timestamp = node.get('lastStartTimestamp')
        if timestamp is not None:
            return datetime.datetime.strptime(timestamp,
                                              '%Y-%m-%dT%H:%M:%S.%f%z')
        return node['id']

    logger.info(str(exist_instances))
    for inst in exist_instances:
<<<<<<< HEAD
        state = inst[resource.STATUS_FIELD]
        if state in pending_status:
            pending_instances.append(inst)
        elif state == resource.RUNNING_STATE:
            running_instances.append(inst)
        elif state == resource.STOPPING_STATE:
            stopping_instances.append(inst)
        elif state == resource.STOPPED_STATE:
=======
        state = inst['status']
        if state in resource.PENDING_STATES:
            pending_instances.append(inst)
        elif state == resource.RUNNING_STATE:
            running_instances.append(inst)
        elif state in resource.STOPPING_STATES:
            stopping_instances.append(inst)
        elif state in resource.STOPPED_STATES:
>>>>>>> 299ab3dd
            stopped_instances.append(inst)
        else:
            raise RuntimeError(f'Unsupported state "{state}".')

    pending_instances.sort(key=get_order_key, reverse=True)
    running_instances.sort(key=get_order_key, reverse=True)
    stopping_instances.sort(key=get_order_key, reverse=True)
    stopped_instances.sort(key=get_order_key, reverse=True)

    if stopping_instances:
        raise RuntimeError(
            'Some instances are being stopped during provisioning. '
            'Please wait a while and retry.')

    if head_instance_id is None:
        if running_instances:
            head_instance_id = resource.create_node_tag(
                project_id,
                availability_zone,
                running_instances[0]['name'],
                is_head=True,
            )
        elif pending_instances:
            head_instance_id = resource.create_node_tag(
                project_id,
                availability_zone,
                pending_instances[0]['name'],
                is_head=True,
            )
    # TODO(suquark): Maybe in the future, users could adjust the number
    #  of instances dynamically. Then this case would not be an error.
    if config.resume_stopped_nodes and len(exist_instances) > config.count:
        raise RuntimeError(
            'The number of running/stopped/stopping '
            f'instances combined ({len(exist_instances)}) in '
            f'cluster "{cluster_name_on_cloud}" is greater than the '
            f'number requested by the user ({config.count}). '
            'This is likely a resource leak. '
            'Use "sky down" to terminate the cluster.')

    to_start_count = (config.count - len(running_instances) -
                      len(pending_instances))

    # Try to reuse previously stopped nodes with compatible configs
    if config.resume_stopped_nodes and to_start_count > 0 and stopped_instances:
        resumed_instance_ids = [n['name'] for n in stopped_instances]
        if resumed_instance_ids:
            for instance_id in resumed_instance_ids:
                resource.start_instance(instance_id, project_id,
                                        availability_zone)
                resource.set_labels(project_id, availability_zone, instance_id,
                                    labels)
        to_start_count -= len(resumed_instance_ids)

        if head_instance_id is None:
            head_instance_id = resource.create_node_tag(
                project_id,
                availability_zone,
                resumed_instance_ids[0],
                is_head=True,
            )

    if to_start_count > 0:
        errors, created_instance_ids = resource.create_instances(
            cluster_name_on_cloud, project_id, availability_zone,
            config.node_config, labels, to_start_count,
            head_instance_id is None)
        if errors:
            error = common.ProvisionError('Failed to launch instances.')
            error.errors = errors
            raise error
        if head_instance_id is None:
            head_instance_id = created_instance_ids[0]

    while True:
        # wait until all instances are running
        instances = resource.filter(
            project_id=project_id,
            zone=availability_zone,
            label_filters=filter_labels,
            status_filters=resource.PENDING_STATES,
        )
        if not instances:
            break

    # Check if the number of running instances is the same as the requested.
    instances = resource.filter(
        project_id=project_id,
        zone=availability_zone,
        label_filters=filter_labels,
        status_filters=[resource.RUNNING_STATE],
    )
    if len(instances) != config.count:
        logger.warning('The number of running instances is different from '
                       'the requested number after provisioning '
                       f'(requested: {config.count}, '
                       f'observed: {len(instances)}). '
                       'This could be some instances failed to start '
                       'or some resource leak.')

    assert head_instance_id is not None, 'head_instance_id is None'
    return common.ProvisionRecord(provider_name='gcp',
                                  region=region,
                                  zone=availability_zone,
                                  cluster_name=cluster_name_on_cloud,
                                  head_instance_id=head_instance_id,
                                  resumed_instance_ids=resumed_instance_ids,
                                  created_instance_ids=created_instance_ids)


def run_instances(region: str, cluster_name_on_cloud: str,
                  config: common.ProvisionConfig) -> common.ProvisionRecord:
    """See sky/provision/__init__.py"""
    try:
        return _run_instances(region, cluster_name_on_cloud, config)
    except gcp.http_error_exception() as e:
        error_details = getattr(e, 'error_details')
        errors = []
        if error_details is None:
            raise
        for e in error_details:
            errors.append({
                'code': e.get('reason'),
                'domain': e.get('domain'),
                'message': e.get('message'),
            })
        error = common.ProvisionError('Failed to launch instances.')
        error.errors = errors
        raise error from e


def wait_instances(region: str, cluster_name_on_cloud: str,
                   state: Optional[status_lib.ClusterStatus]) -> None:
    """See sky/provision/__init__.py"""
    del region, cluster_name_on_cloud, state
    # We already wait for the instances to be running in run_instances.
    # So we don't need to wait here.


def get_cluster_info(
        region: str,
        cluster_name_on_cloud: str,
        provider_config: Optional[Dict[str, Any]] = None) -> common.ClusterInfo:
    """See sky/provision/__init__.py"""
    del region
    assert provider_config is not None, cluster_name_on_cloud
    zone = provider_config['availability_zone']
    project_id = provider_config['project_id']
    label_filters = {TAG_RAY_CLUSTER_NAME: cluster_name_on_cloud}

    handlers: List[Type[instance_utils.GCPInstance]] = [
        instance_utils.GCPComputeInstance
    ]
    use_tpu_vms = provider_config.get('_has_tpus', False)
    if use_tpu_vms:
        handlers.append(instance_utils.GCPTPUVMInstance)

    handler_to_instances = _filter_instances(
        handlers,
        project_id,
        zone,
        label_filters,
        lambda h: [h.RUNNING_STATE],
    )
    instances: Dict[str, List[common.InstanceInfo]] = {}
    for res, insts in handler_to_instances.items():
        with pool.ThreadPool() as p:
            inst_info = p.starmap(res.get_instance_info,
                                  [(project_id, zone, inst) for inst in insts])
        instances.update(zip(insts, inst_info))

    head_instances = _filter_instances(
        handlers,
        project_id,
        zone,
        {
            **label_filters, TAG_RAY_NODE_KIND: 'head'
        },
        lambda h: [h.RUNNING_STATE],
    )
    head_instance_id = None
    for insts in head_instances.values():
        if insts and insts[0]:
            head_instance_id = insts[0]
            break

    return common.ClusterInfo(
        instances=instances,
        head_instance_id=head_instance_id,
    )


def stop_instances(
    cluster_name_on_cloud: str,
    provider_config: Optional[Dict[str, Any]] = None,
    worker_only: bool = False,
) -> None:
    assert provider_config is not None, cluster_name_on_cloud
    zone = provider_config['availability_zone']
    project_id = provider_config['project_id']
    label_filters = {TAG_RAY_CLUSTER_NAME: cluster_name_on_cloud}
    if worker_only:
        label_filters[TAG_RAY_NODE_KIND] = 'worker'

    handlers: List[Type[instance_utils.GCPInstance]] = [
        instance_utils.GCPComputeInstance
    ]
    use_tpu_vms = provider_config.get('_has_tpus', False)
    if use_tpu_vms:
        handlers.append(instance_utils.GCPTPUVMInstance)

    handler_to_instances = _filter_instances(
        handlers,
        project_id,
        zone,
        label_filters,
        lambda handler: handler.NEED_TO_STOP_STATES,
    )
    all_instances = [
        i for instances in handler_to_instances.values() for i in instances
    ]

    operations = collections.defaultdict(list)
    for handler, instances in handler_to_instances.items():
        for instance in instances:
            operations[handler].append(handler.stop(project_id, zone, instance))
    _wait_for_operations(operations, project_id, zone)
    # Check if the instance is actually stopped.
    # GCP does not fully stop an instance even after
    # the stop operation is finished.
    for _ in range(MAX_POLLS_STOP):
        handler_to_instances = _filter_instances(
            handler_to_instances.keys(),
            project_id,
            zone,
            label_filters,
            lambda handler: handler.NON_STOPPED_STATES,
            included_instances=all_instances,
        )
        if not handler_to_instances:
            break
        time.sleep(POLL_INTERVAL)
    else:
        raise RuntimeError(f'Maximum number of polls: '
                           f'{MAX_POLLS_STOP} reached. '
                           f'Instance {all_instances} is still not in '
                           'STOPPED status.')


def terminate_instances(
    cluster_name_on_cloud: str,
    provider_config: Optional[Dict[str, Any]] = None,
    worker_only: bool = False,
) -> None:
    """See sky/provision/__init__.py"""
    assert provider_config is not None, cluster_name_on_cloud
    zone = provider_config['availability_zone']
    project_id = provider_config['project_id']
    use_tpu_vms = provider_config.get('_has_tpus', False)

    label_filters = {TAG_RAY_CLUSTER_NAME: cluster_name_on_cloud}
    if worker_only:
        label_filters[TAG_RAY_NODE_KIND] = 'worker'

    handlers: List[Type[instance_utils.GCPInstance]] = [
        instance_utils.GCPComputeInstance
    ]
    if use_tpu_vms:
        handlers.append(instance_utils.GCPTPUVMInstance)

    handler_to_instances = _filter_instances(handlers, project_id, zone,
                                             label_filters, lambda _: None)
    operations = collections.defaultdict(list)
    errs = []
    for handler, instances in handler_to_instances.items():
        for instance in instances:
            try:
                logger.debug(f'Terminating instance: {instance}.')
                operations[handler].append(
                    handler.terminate(project_id, zone, instance))
            except gcp.http_error_exception() as e:
                if _INSTANCE_RESOURCE_NOT_FOUND_PATTERN.search(
                        e.reason) is None:
                    errs.append(e)
                else:
                    logger.warning(f'Instance {instance} does not exist. '
                                   'Skip terminating it.')
    _wait_for_operations(operations, project_id, zone)
    if errs:
        raise RuntimeError(f'Failed to terminate instances: {errs}')
    # We don't wait for the instances to be terminated, as it can take a long
    # time (same as what we did in ray's node_provider).


def open_ports(
    cluster_name_on_cloud: str,
    ports: List[str],
    provider_config: Optional[Dict[str, Any]] = None,
) -> None:
    """See sky/provision/__init__.py"""
    assert provider_config is not None, cluster_name_on_cloud
    zone = provider_config['availability_zone']
    project_id = provider_config['project_id']
    firewall_rule_name = provider_config['firewall_rule']

    label_filters = {TAG_RAY_CLUSTER_NAME: cluster_name_on_cloud}
    handlers: List[Type[instance_utils.GCPInstance]] = [
        instance_utils.GCPComputeInstance,
        instance_utils.GCPTPUVMInstance,
    ]
    handler_to_instances = _filter_instances(handlers, project_id, zone,
                                             label_filters, lambda _: None)
    operations = collections.defaultdict(list)
    compute_handler: Type[instance_utils.GCPInstance] = (
        instance_utils.GCPComputeInstance)
    for handler, instances in handler_to_instances.items():
        if not instances:
            logger.warning(f'No instance found for cluster '
                           f'{cluster_name_on_cloud}.')
            continue
        else:
            for instance in instances:
                # Add tags for all nodes in the cluster, so the firewall rule
                # could correctly apply to all instance in the cluster.
                handler.add_network_tag_if_not_exist(
                    project_id,
                    zone,
                    instance,
                    tag=cluster_name_on_cloud,
                )
            # If we have multiple instances, they are in the same cluster,
            # i.e. the same VPC. So we can just pick any one of them.
            vpc_name = handler.get_vpc_name(project_id, zone, instances[0])
            # Use compute handler here for both Compute VM and TPU VM,
            # as firewall rules is a compute resource.
            op = compute_handler.create_or_update_firewall_rule(
                firewall_rule_name,
                project_id,
                vpc_name,
                cluster_name_on_cloud,
                ports,
            )
            operations[compute_handler].append(op)
    # Use zone = None to indicate wait for global operations
    _wait_for_operations(operations, project_id, None)


def cleanup_ports(
    cluster_name_on_cloud: str,
    provider_config: Optional[Dict[str, Any]] = None,
) -> None:
    """See sky/provision/__init__.py"""
    assert provider_config is not None, cluster_name_on_cloud
    project_id = provider_config['project_id']
    if 'ports' in provider_config:
        # Backward compatibility for old provider config.
        # TODO(tian): remove this after 2 minor releases, 0.6.0.
        for port in provider_config['ports']:
            firewall_rule_name = f'user-ports-{cluster_name_on_cloud}-{port}'
            instance_utils.GCPComputeInstance.delete_firewall_rule(
                project_id, firewall_rule_name)
    if 'firewall_rule' in provider_config:
        firewall_rule_name = provider_config['firewall_rule']
        instance_utils.GCPComputeInstance.delete_firewall_rule(
            project_id, firewall_rule_name)<|MERGE_RESOLUTION|>--- conflicted
+++ resolved
@@ -172,10 +172,6 @@
     else:
         raise ValueError(f'Unknown node type {node_type}')
 
-<<<<<<< HEAD
-    pending_status = resource.PENDING_STATES
-=======
->>>>>>> 299ab3dd
     filter_labels = {TAG_RAY_CLUSTER_NAME: cluster_name_on_cloud}
 
     # wait until all stopping instances are stopped/terminated
@@ -222,16 +218,6 @@
 
     logger.info(str(exist_instances))
     for inst in exist_instances:
-<<<<<<< HEAD
-        state = inst[resource.STATUS_FIELD]
-        if state in pending_status:
-            pending_instances.append(inst)
-        elif state == resource.RUNNING_STATE:
-            running_instances.append(inst)
-        elif state == resource.STOPPING_STATE:
-            stopping_instances.append(inst)
-        elif state == resource.STOPPED_STATE:
-=======
         state = inst['status']
         if state in resource.PENDING_STATES:
             pending_instances.append(inst)
@@ -240,7 +226,6 @@
         elif state in resource.STOPPING_STATES:
             stopping_instances.append(inst)
         elif state in resource.STOPPED_STATES:
->>>>>>> 299ab3dd
             stopped_instances.append(inst)
         else:
             raise RuntimeError(f'Unsupported state "{state}".')
