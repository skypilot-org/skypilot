"""GCP instance provisioning."""
import collections
import copy
from multiprocessing import pool
import re
import time
from typing import Any, Callable, Dict, Iterable, List, Optional, Type

from sky import sky_logging
from sky import status_lib
from sky.adaptors import gcp
from sky.provision import common
<<<<<<< HEAD
=======
from sky.provision.gcp import constants
>>>>>>> 527eb4c4
from sky.provision.gcp import instance_utils
from sky.utils import common_utils

logger = sky_logging.init_logger(__name__)

TAG_SKYPILOT_HEAD_NODE = 'skypilot-head-node'
# Tag uniquely identifying all nodes of a cluster
TAG_RAY_CLUSTER_NAME = 'ray-cluster-name'
TAG_RAY_NODE_KIND = 'ray-node-type'

_INSTANCE_RESOURCE_NOT_FOUND_PATTERN = re.compile(
    r'The resource \'projects/.*/zones/.*/instances/.*\' was not found')


def _filter_instances(
    handlers: Iterable[Type[instance_utils.GCPInstance]],
    project_id: str,
    zone: str,
    label_filters: Dict[str, str],
    status_filters_fn: Callable[[Type[instance_utils.GCPInstance]],
                                Optional[List[str]]],
    included_instances: Optional[List[str]] = None,
    excluded_instances: Optional[List[str]] = None,
) -> Dict[Type[instance_utils.GCPInstance], List[str]]:
    """Filter instances using all instance handlers."""
    instances = set()
    logger.debug(f'handlers: {handlers}')
    for instance_handler in handlers:
        instance_dict = instance_handler.filter(
            project_id, zone, label_filters,
            status_filters_fn(instance_handler), included_instances,
            excluded_instances)
        instances |= set(instance_dict.keys())
    handler_to_instances = collections.defaultdict(list)
    for instance in instances:
        handler = instance_utils.instance_to_handler(instance)
        handler_to_instances[handler].append(instance)
    logger.debug(f'handler_to_instances: {handler_to_instances}')
    return handler_to_instances


# TODO(suquark): Does it make sense to not expose this and always assume
# non_terminated_only=True?
# Will there be callers who would want this to be False?
# stop() and terminate() for example already implicitly assume non-terminated.
@common_utils.retry
def query_instances(
    cluster_name_on_cloud: str,
    provider_config: Optional[Dict[str, Any]] = None,
    non_terminated_only: bool = True,
) -> Dict[str, Optional[status_lib.ClusterStatus]]:
    """See sky/provision/__init__.py"""
    assert provider_config is not None, (cluster_name_on_cloud, provider_config)
    zone = provider_config['availability_zone']
    project_id = provider_config['project_id']
    label_filters = {TAG_RAY_CLUSTER_NAME: cluster_name_on_cloud}

    handler: Type[
        instance_utils.GCPInstance] = instance_utils.GCPComputeInstance
    use_tpu_vms = provider_config.get('_has_tpus', False)
    if use_tpu_vms:
        handler = instance_utils.GCPTPUVMInstance

    instances = handler.filter(
        project_id,
        zone,
        label_filters,
        status_filters=None,
    )

    raw_statuses = {}
    statuses = {}
    for inst_id, instance in instances.items():
        raw_status = instance[handler.STATUS_FIELD]
        raw_statuses[inst_id] = raw_status
        if raw_status in handler.PENDING_STATES:
            status = status_lib.ClusterStatus.INIT
        elif raw_status in handler.STOPPING_STATES + handler.STOPPED_STATES:
            status = status_lib.ClusterStatus.STOPPED
        elif raw_status == handler.RUNNING_STATE:
            status = status_lib.ClusterStatus.UP
        else:
            status = None
        if non_terminated_only and status is None:
            continue
        statuses[inst_id] = status

    # GCP does not clean up preempted TPU VMs. We remove it ourselves.
    if handler == instance_utils.GCPTPUVMInstance:
        all_preempted = all(s == 'PREEMPTED' for s in raw_statuses.values())
        if all_preempted:
            logger.info(
                f'Terminating preempted TPU VM cluster {cluster_name_on_cloud}')
            terminate_instances(cluster_name_on_cloud, provider_config)
    # TODO(zhwu): TPU node should check the status of the attached TPU as well.
    return statuses


def _wait_for_operations(
    handlers_to_operations: Dict[Type[instance_utils.GCPInstance], List[dict]],
    project_id: str,
    zone: Optional[str],
) -> None:
    """Poll for compute zone / global operation until finished.

    If zone is None, then the operation is global.
    """
    op_type = 'global' if zone is None else 'zone'
    total_polls = 0
    for handler, operations in handlers_to_operations.items():
        for operation in operations:
            logger.debug(
                f'wait_for_compute_{op_type}_operation: '
                f'Waiting for operation {operation["name"]} to finish...')
            while total_polls < constants.MAX_POLLS:
                if handler.wait_for_operation(operation, project_id, zone):
                    break
                time.sleep(constants.POLL_INTERVAL)
                total_polls += 1


def _get_head_instance_id(instances: List) -> Optional[str]:
    head_instance_id = None
    for inst in instances:
        labels = inst.get('labels', {})
        if (labels.get(TAG_RAY_NODE_KIND) == 'head' or
                labels.get(TAG_SKYPILOT_HEAD_NODE) == '1'):
            head_instance_id = inst['name']
            break
    return head_instance_id


def _run_instances(region: str, cluster_name_on_cloud: str,
                   config: common.ProvisionConfig) -> common.ProvisionRecord:
    """See sky/provision/__init__.py"""
    # NOTE: although google cloud instances have IDs, but they are
    #  not used for indexing. Instead, we use the instance name.
    labels = config.tags  # gcp uses 'labels' instead of aws 'tags'
    labels = dict(sorted(copy.deepcopy(labels).items()))
    resumed_instance_ids: List[str] = []
    created_instance_ids: List[str] = []

    node_type = instance_utils.get_node_type(config.node_config)
    project_id = config.provider_config['project_id']
    availability_zone = config.provider_config['availability_zone']

    # SKY: 'TERMINATED' for compute VM, 'STOPPED' for TPU VM
    # 'STOPPING' means the VM is being stopped, which needs
    # to be included to avoid creating a new VM.
    resource: Type[instance_utils.GCPInstance]
    if node_type == instance_utils.GCPNodeType.COMPUTE:
        resource = instance_utils.GCPComputeInstance
    elif node_type == instance_utils.GCPNodeType.TPU:
        resource = instance_utils.GCPTPUVMInstance
    else:
        raise ValueError(f'Unknown node type {node_type}')

    filter_labels = {TAG_RAY_CLUSTER_NAME: cluster_name_on_cloud}

    # wait until all stopping instances are stopped/terminated
    while True:
        instances = resource.filter(
            project_id=project_id,
            zone=availability_zone,
            label_filters=filter_labels,
            status_filters=resource.STOPPING_STATES,
        )
        if not instances:
            break
        logger.info(f'run_instances: Waiting for {len(instances)} instances in '
                    'STOPPING status')
        time.sleep(constants.POLL_INTERVAL)

    exist_instances = resource.filter(
        project_id=project_id,
        zone=availability_zone,
        label_filters=filter_labels,
        status_filters=None,
    )
    exist_instances = list(exist_instances.values())
    head_instance_id = _get_head_instance_id(exist_instances)

    # NOTE: We are not handling REPAIRING, SUSPENDING, SUSPENDED status.
    pending_instances = []
    running_instances = []
    stopping_instances = []
    stopped_instances = []

    # SkyPilot: We try to use the instances with the same matching launch_config
    # first. If there is not enough instances with matching launch_config, we
    # then use all the instances with the same matching launch_config plus some
    # instances with wrong launch_config.
    def get_order_key(node):
        import datetime  # pylint: disable=import-outside-toplevel

        timestamp = node.get('lastStartTimestamp')
        if timestamp is not None:
            return datetime.datetime.strptime(timestamp,
                                              '%Y-%m-%dT%H:%M:%S.%f%z')
        return node['id']

    logger.info(str(exist_instances))
    for inst in exist_instances:
        state = inst[resource.STATUS_FIELD]
        if state in resource.PENDING_STATES:
            pending_instances.append(inst)
        elif state == resource.RUNNING_STATE:
            running_instances.append(inst)
        elif state in resource.STOPPING_STATES:
            stopping_instances.append(inst)
        elif state in resource.STOPPED_STATES:
            stopped_instances.append(inst)
        else:
            raise RuntimeError(f'Unsupported state "{state}".')

    pending_instances.sort(key=get_order_key, reverse=True)
    running_instances.sort(key=get_order_key, reverse=True)
    stopping_instances.sort(key=get_order_key, reverse=True)
    stopped_instances.sort(key=get_order_key, reverse=True)

    if stopping_instances:
        raise RuntimeError(
            'Some instances are being stopped during provisioning. '
            'Please wait a while and retry.')

    if head_instance_id is None:
        if running_instances:
            head_instance_id = resource.create_node_tag(
                project_id,
                availability_zone,
                running_instances[0]['name'],
                is_head=True,
            )
        elif pending_instances:
            head_instance_id = resource.create_node_tag(
                project_id,
                availability_zone,
                pending_instances[0]['name'],
                is_head=True,
            )
    # TODO(suquark): Maybe in the future, users could adjust the number
    #  of instances dynamically. Then this case would not be an error.
    if config.resume_stopped_nodes and len(exist_instances) > config.count:
        raise RuntimeError(
            'The number of running/stopped/stopping '
            f'instances combined ({len(exist_instances)}) in '
            f'cluster "{cluster_name_on_cloud}" is greater than the '
            f'number requested by the user ({config.count}). '
            'This is likely a resource leak. '
            'Use "sky down" to terminate the cluster.')

    to_start_count = (config.count - len(running_instances) -
                      len(pending_instances))

    # Try to reuse previously stopped nodes with compatible configs
    if config.resume_stopped_nodes and to_start_count > 0 and stopped_instances:
        resumed_instance_ids = [n['name'] for n in stopped_instances]
        if resumed_instance_ids:
            for instance_id in resumed_instance_ids:
                resource.start_instance(instance_id, project_id,
                                        availability_zone)
                resource.set_labels(project_id, availability_zone, instance_id,
                                    labels)
        to_start_count -= len(resumed_instance_ids)

        if head_instance_id is None:
            head_instance_id = resource.create_node_tag(
                project_id,
                availability_zone,
                resumed_instance_ids[0],
                is_head=True,
            )

    if to_start_count > 0:
        errors, created_instance_ids = resource.create_instances(
            cluster_name_on_cloud, project_id, availability_zone,
            config.node_config, labels, to_start_count,
            head_instance_id is None)
        if errors:
            error = common.ProvisionError('Failed to launch instances.')
            error.errors = errors
            raise error
        if head_instance_id is None:
            head_instance_id = created_instance_ids[0]

    while True:
        # wait until all instances are running
        instances = resource.filter(
            project_id=project_id,
            zone=availability_zone,
            label_filters=filter_labels,
            status_filters=resource.PENDING_STATES,
        )
        if not instances:
            break
        logger.debug(f'run_instances: Waiting for {len(instances)} instances '
                     'in PENDING status.')
        time.sleep(constants.POLL_INTERVAL)

    # Check if the number of running instances is the same as the requested.
    instances = resource.filter(
        project_id=project_id,
        zone=availability_zone,
        label_filters=filter_labels,
        status_filters=[resource.RUNNING_STATE],
    )
    if len(instances) != config.count:
        logger.warning('The number of running instances is different from '
                       'the requested number after provisioning '
                       f'(requested: {config.count}, '
                       f'observed: {len(instances)}). '
                       'This could be some instances failed to start '
                       'or some resource leak.')

    assert head_instance_id is not None, 'head_instance_id is None'
    return common.ProvisionRecord(provider_name='gcp',
                                  region=region,
                                  zone=availability_zone,
                                  cluster_name=cluster_name_on_cloud,
                                  head_instance_id=head_instance_id,
                                  resumed_instance_ids=resumed_instance_ids,
                                  created_instance_ids=created_instance_ids)


def run_instances(region: str, cluster_name_on_cloud: str,
                  config: common.ProvisionConfig) -> common.ProvisionRecord:
    """See sky/provision/__init__.py"""
    try:
        return _run_instances(region, cluster_name_on_cloud, config)
    except gcp.http_error_exception() as e:
        error_details = getattr(e, 'error_details')
        errors = []
        if isinstance(error_details, list):
            for detail in error_details:
                errors.append({
                    'code': detail.get('reason'),
                    'domain': detail.get('domain'),
                    'message': detail.get('message', str(e)),
                })
        elif isinstance(error_details, str):
            errors.append({
                'code': None,
                'domain': 'run_instances',
                'message': error_details,
            })
        else:
            raise
        error = common.ProvisionError('Failed to launch instances.')
        error.errors = errors
        raise error from e


def wait_instances(region: str, cluster_name_on_cloud: str,
                   state: Optional[status_lib.ClusterStatus]) -> None:
    """See sky/provision/__init__.py"""
    del region, cluster_name_on_cloud, state
    # We already wait for the instances to be running in run_instances.
    # So we don't need to wait here.


def get_cluster_info(
        region: str,
        cluster_name_on_cloud: str,
        provider_config: Optional[Dict[str, Any]] = None) -> common.ClusterInfo:
    """See sky/provision/__init__.py"""
    del region
    assert provider_config is not None, cluster_name_on_cloud
    zone = provider_config['availability_zone']
    project_id = provider_config['project_id']
    label_filters = {TAG_RAY_CLUSTER_NAME: cluster_name_on_cloud}

    handlers: List[Type[instance_utils.GCPInstance]] = [
        instance_utils.GCPComputeInstance
    ]
    use_tpu_vms = provider_config.get('_has_tpus', False)
    if use_tpu_vms:
        handlers.append(instance_utils.GCPTPUVMInstance)

    handler_to_instances = _filter_instances(
        handlers,
        project_id,
        zone,
        label_filters,
        lambda h: [h.RUNNING_STATE],
    )
    instances: Dict[str, List[common.InstanceInfo]] = {}
    for res, insts in handler_to_instances.items():
        with pool.ThreadPool() as p:
            inst_info = p.starmap(res.get_instance_info,
                                  [(project_id, zone, inst) for inst in insts])
        instances.update(zip(insts, inst_info))

    head_instances = _filter_instances(
        handlers,
        project_id,
        zone,
        {
            **label_filters, TAG_RAY_NODE_KIND: 'head'
        },
        lambda h: [h.RUNNING_STATE],
    )
    head_instance_id = None
    for insts in head_instances.values():
        if insts and insts[0]:
            head_instance_id = insts[0]
            break

    return common.ClusterInfo(
        instances=instances,
        head_instance_id=head_instance_id,
    )


def stop_instances(
    cluster_name_on_cloud: str,
    provider_config: Optional[Dict[str, Any]] = None,
    worker_only: bool = False,
) -> None:
    assert provider_config is not None, cluster_name_on_cloud
    zone = provider_config['availability_zone']
    project_id = provider_config['project_id']
    label_filters = {TAG_RAY_CLUSTER_NAME: cluster_name_on_cloud}
    if worker_only:
        label_filters[TAG_RAY_NODE_KIND] = 'worker'

    handlers: List[Type[instance_utils.GCPInstance]] = [
        instance_utils.GCPComputeInstance
    ]
    use_tpu_vms = provider_config.get('_has_tpus', False)
    if use_tpu_vms:
        handlers.append(instance_utils.GCPTPUVMInstance)

    handler_to_instances = _filter_instances(
        handlers,
        project_id,
        zone,
        label_filters,
        lambda handler: handler.NEED_TO_STOP_STATES,
    )
    all_instances = [
        i for instances in handler_to_instances.values() for i in instances
    ]

    operations = collections.defaultdict(list)
    for handler, instances in handler_to_instances.items():
        for instance in instances:
            operations[handler].append(handler.stop(project_id, zone, instance))
    _wait_for_operations(operations, project_id, zone)
    # Check if the instance is actually stopped.
    # GCP does not fully stop an instance even after
    # the stop operation is finished.
    for _ in range(constants.MAX_POLLS_STOP):
        handler_to_instances = _filter_instances(
            handler_to_instances.keys(),
            project_id,
            zone,
            label_filters,
            lambda handler: handler.NON_STOPPED_STATES,
            included_instances=all_instances,
        )
        if not handler_to_instances:
            break
        time.sleep(constants.POLL_INTERVAL)
    else:
        raise RuntimeError(f'Maximum number of polls: '
                           f'{constants.MAX_POLLS_STOP} reached. '
                           f'Instance {all_instances} is still not in '
                           'STOPPED status.')


def terminate_instances(
    cluster_name_on_cloud: str,
    provider_config: Optional[Dict[str, Any]] = None,
    worker_only: bool = False,
) -> None:
    """See sky/provision/__init__.py"""
    assert provider_config is not None, cluster_name_on_cloud
    zone = provider_config['availability_zone']
    project_id = provider_config['project_id']
    use_tpu_vms = provider_config.get('_has_tpus', False)

    label_filters = {TAG_RAY_CLUSTER_NAME: cluster_name_on_cloud}
    if worker_only:
        label_filters[TAG_RAY_NODE_KIND] = 'worker'

    handlers: List[Type[instance_utils.GCPInstance]] = [
        instance_utils.GCPComputeInstance
    ]
    if use_tpu_vms:
        handlers.append(instance_utils.GCPTPUVMInstance)

    handler_to_instances = _filter_instances(handlers, project_id, zone,
                                             label_filters, lambda _: None)
    operations = collections.defaultdict(list)
    errs = []
    for handler, instances in handler_to_instances.items():
        for instance in instances:
            try:
                logger.debug(f'Terminating instance: {instance}.')
                operations[handler].append(
                    handler.terminate(project_id, zone, instance))
            except gcp.http_error_exception() as e:
                if _INSTANCE_RESOURCE_NOT_FOUND_PATTERN.search(
                        e.reason) is None:
                    errs.append(e)
                else:
                    logger.warning(f'Instance {instance} does not exist. '
                                   'Skip terminating it.')
    _wait_for_operations(operations, project_id, zone)
    if errs:
        raise RuntimeError(f'Failed to terminate instances: {errs}')
    # We don't wait for the instances to be terminated, as it can take a long
    # time (same as what we did in ray's node_provider).


def open_ports(
    cluster_name_on_cloud: str,
    ports: List[str],
    provider_config: Optional[Dict[str, Any]] = None,
) -> None:
    """See sky/provision/__init__.py"""
    assert provider_config is not None, cluster_name_on_cloud
    zone = provider_config['availability_zone']
    project_id = provider_config['project_id']
    firewall_rule_name = provider_config['firewall_rule']

    label_filters = {TAG_RAY_CLUSTER_NAME: cluster_name_on_cloud}
    handlers: List[Type[instance_utils.GCPInstance]] = [
        instance_utils.GCPComputeInstance,
        instance_utils.GCPTPUVMInstance,
    ]
    handler_to_instances = _filter_instances(handlers, project_id, zone,
                                             label_filters, lambda _: None)
    operations = collections.defaultdict(list)
    compute_handler: Type[instance_utils.GCPInstance] = (
        instance_utils.GCPComputeInstance)
    for handler, instances in handler_to_instances.items():
        if not instances:
            logger.warning(f'No instance found for cluster '
                           f'{cluster_name_on_cloud}.')
            continue
        else:
            for instance in instances:
                # Add tags for all nodes in the cluster, so the firewall rule
                # could correctly apply to all instance in the cluster.
                handler.add_network_tag_if_not_exist(
                    project_id,
                    zone,
                    instance,
                    tag=cluster_name_on_cloud,
                )
            # If we have multiple instances, they are in the same cluster,
            # i.e. the same VPC. So we can just pick any one of them.
            vpc_name = handler.get_vpc_name(project_id, zone, instances[0])
            # Use compute handler here for both Compute VM and TPU VM,
            # as firewall rules is a compute resource.
            op = compute_handler.create_or_update_firewall_rule(
                firewall_rule_name,
                project_id,
                vpc_name,
                cluster_name_on_cloud,
                ports,
            )
            operations[compute_handler].append(op)
    # Use zone = None to indicate wait for global operations
    _wait_for_operations(operations, project_id, None)


def cleanup_ports(
    cluster_name_on_cloud: str,
    ports: List[str],
    provider_config: Optional[Dict[str, Any]] = None,
) -> None:
    """See sky/provision/__init__.py"""
    del ports  # Unused.
    assert provider_config is not None, cluster_name_on_cloud
    project_id = provider_config['project_id']
    if 'ports' in provider_config:
        # Backward compatibility for old provider config.
        # TODO(tian): remove this after 2 minor releases, 0.6.0.
        for port in provider_config['ports']:
            firewall_rule_name = f'user-ports-{cluster_name_on_cloud}-{port}'
            instance_utils.GCPComputeInstance.delete_firewall_rule(
                project_id, firewall_rule_name)
    if 'firewall_rule' in provider_config:
        firewall_rule_name = provider_config['firewall_rule']
        instance_utils.GCPComputeInstance.delete_firewall_rule(
            project_id, firewall_rule_name)


def query_ports(
    cluster_name_on_cloud: str,
    ports: List[str],
    provider_config: Optional[Dict[str, Any]] = None,
) -> Dict[int, List[common.Endpoint]]:
    """See sky/provision/__init__.py"""
    return common.query_ports_passthrough(cluster_name_on_cloud, ports,
                                          provider_config)<|MERGE_RESOLUTION|>--- conflicted
+++ resolved
@@ -10,10 +10,7 @@
 from sky import status_lib
 from sky.adaptors import gcp
 from sky.provision import common
-<<<<<<< HEAD
-=======
 from sky.provision.gcp import constants
->>>>>>> 527eb4c4
 from sky.provision.gcp import instance_utils
 from sky.utils import common_utils
 
