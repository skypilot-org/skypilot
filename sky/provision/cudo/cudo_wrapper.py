--- conflicted
+++ resolved
@@ -14,9 +14,10 @@
            memory_gib: int, vcpu_count: int, gpu_count: int,
            tags: Dict[str, str], disk_size: int):
     """Launches an instance with the given parameters."""
-<<<<<<< HEAD
+    disk = cudo.cudo.Disk(storage_class='STORAGE_CLASS_NETWORK',
+                          size_gib=disk_size)
 
-    request = cudo().CreateVMBody(
+    request = cudo.cudo.CreateVMBody(
         ssh_key_source='SSH_KEY_SOURCE_NONE',
         custom_ssh_keys=[ssh_key],
         vm_id=name,
@@ -29,23 +30,6 @@
         boot_disk=cudo().Disk(storage_class='STORAGE_CLASS_NETWORK',
                               size_gib=disk_size),
         metadata=tags)
-=======
-    disk = cudo.cudo.Disk(storage_class='STORAGE_CLASS_NETWORK',
-                          size_gib=disk_size)
-
-    request = cudo.cudo.CreateVMBody(ssh_key_source='SSH_KEY_SOURCE_NONE',
-                                     custom_ssh_keys=[ssh_key],
-                                     vm_id=name,
-                                     machine_type=machine_type,
-                                     data_center_id=data_center_id,
-                                     boot_disk_image_id='ubuntu-nvidia-docker',
-                                     memory_gib=memory_gib,
-                                     vcpus=vcpu_count,
-                                     gpus=gpu_count,
-                                     gpu_model=gpu_model,
-                                     boot_disk=disk,
-                                     metadata=tags)
->>>>>>> cf840dc7
 
     try:
         api = cudo.cudo.cudo_api.virtual_machines()
@@ -138,8 +122,7 @@
             }
             instances[vm['id']] = instance
         return instances
-<<<<<<< HEAD
-    except cudo().rest.ApiException as e:
+    except cudo.cudo.rest.ApiException as e:
         raise e
 
 
@@ -161,7 +144,4 @@
                 'Too many VMs requested, try another gpu type or region')
         return total_count
     except cudo().rest.ApiException as e:
-=======
-    except cudo.cudo.rest.ApiException as e:
->>>>>>> cf840dc7
         raise e