"""vsphere utils
"""
import http.cookies as http_cookies
import os
import ssl
from typing import Any, Dict, List, Optional

import yaml

from sky import exceptions
from sky import sky_logging
from sky.adaptors import vsphere as vsphere_adaptor
from sky.clouds.service_catalog import vsphere_catalog
from sky.clouds.service_catalog.common import get_catalog_path
from sky.clouds.service_catalog.data_fetchers.fetch_vsphere import (
    initialize_accelerators_csv)
from sky.clouds.service_catalog.data_fetchers.fetch_vsphere import (
    initialize_hosts_csv)
from sky.clouds.service_catalog.data_fetchers.fetch_vsphere import (
    initialize_images_csv)
from sky.clouds.service_catalog.data_fetchers.fetch_vsphere import (
    initialize_instance_image_mapping_csv)
from sky.clouds.service_catalog.data_fetchers.fetch_vsphere import (
    initialize_vms_csv)
from sky.provision.vsphere.common import vim_utils
from sky.provision.vsphere.common.cls_api_client import ClsApiClient
from sky.provision.vsphere.common.cls_api_helper import ClsApiHelper
from sky.provision.vsphere.common.id_generator import generate_random_uuid
from sky.provision.vsphere.common.service_manager_factory import (
    ServiceManagerFactory)
from sky.provision.vsphere.common.vim_utils import create_spec_with_script
from sky.provision.vsphere.common.vim_utils import poweron_vm
from sky.provision.vsphere.common.vim_utils import wait_for_tasks
from sky.provision.vsphere.common.vim_utils import wait_internal_ip_ready

logger = sky_logging.init_logger(__name__)

CREDENTIALS_PATH = '~/.vsphere/credential.yaml'
VM_PREFIX = 'skypilot-vm-'


class VsphereError(Exception):
    pass


class VsphereClient:
    """VsphereClient
    """

    def __init__(
        self,
        server: str,
        username: str,
        password: str,
        clusters: List[Dict[str, str]],
        skip_verification: bool,
    ) -> None:
        self.__server = server
        self.__username = username
        self.__password = password
        self.clusters = clusters
        self.skip_verification = skip_verification
        self.servicemanager = None
        self.tag = None
        self.tag_association = None

    def connect(self):
        if not self.servicemanager:
            self.servicemanager = ServiceManagerFactory.get_service_manager(
                self.__server, self.__username, self.__password,
                self.skip_verification)

    def disconnect(self):
        if self.servicemanager:
            self.servicemanager.disconnect()

    def remove_instances(self, *instance_ids: str) -> Dict[str, Any]:  # pylint: disable=unused-argument
        """Terminate instances."""
        ### TODO: Add implementation
        # pass
        return {}

    def list_instances(self):
        ### TODO: Add implementation
        return []

    def filter_instances(
        self,
        instance_uuids: Optional[List[str]] = None,
        filters: Optional[List[Dict[str, str]]] = None,
        vsphere_cluster_names: Optional[List[str]] = None,
    ):
        """Filter the vm instances using custom attribute
        """
        instances: List[Any] = []
        service_manager = self.servicemanager
        # If no instance_ids passed in, then get all VMs in vsphere cluster;
        # Else get instances by instance_ids.
        if service_manager:
            if not instance_uuids:
                instances = vim_utils.filter_vms_by_cluster_name(
                    service_manager.content, vsphere_cluster_names)
            else:
                for inst_id in instance_uuids:
                    instance_obj = (
                        service_manager.content.searchIndex.FindByUuid(
                            None, inst_id, True, True))
                    if instance_obj:
                        instances.append(instance_obj)

            if not filters:
                return instances

            filtered_result = []
            filter_keys = [f['Key'] for f in filters]
            for inst in instances:
                #  If the param: instance_ids is empty or none, the
                #  [startswith(VM_PREFIX)] condition
                #  will quickly filter out instances that are not part
                #  of skypilot
                if inst.name.startswith(VM_PREFIX):
                    # Filter the instances using Custom Attributes
                    cust_attributes = [(f.name, v.value)
                                       for f in inst.availableField
                                       if f.name in filter_keys
                                       for v in inst.customValue
                                       if f.key == v.key]
                    for filter_item in filters:
                        if (filter_item['Key'],
                                filter_item['Value']) not in cust_attributes:
                            break
                    else:
                        filtered_result.append(inst)

            return filtered_result
        else:
            raise VsphereError('Failed to connect to vSphere.')

    def check_credential(self):
        self.connect()

    def create_instances(
        self,
        cluster: str,
        host_mobid: str,
        lib_item_id: str,
        spec,
        customization_spec_str: str,
    ):
        # Set up
        self.vm_name = VM_PREFIX + str(generate_random_uuid())
        self.connect()
        self.client = ClsApiClient(self.servicemanager)
        self.helper = ClsApiHelper(self.client, self.skip_verification)
        service_manager = self.servicemanager
        if service_manager:
            # Find the cluster's resource pool moid
            cluster_obj = vim_utils.get_objs_by_names(
                service_manager.content,
                [vsphere_adaptor.get_vim().ClusterComputeResource], [cluster])
            if not cluster_obj.get(cluster):
                logger.error(f'Failed to find cluster {cluster}')
                raise exceptions.ResourcesUnavailableError(
                    f'Failed to find cluster {cluster}')
            cluster_obj = cluster_obj[cluster]
            logger.info('Cluster Moref: {0}'.format(cluster_obj))

            # Find the deployment target
            deployment_target = vsphere_adaptor.get_ovf_client(
            ).LibraryItem.DeploymentTarget(
                resource_pool_id=cluster_obj.resourcePool._GetMoId(),  # pylint: disable=protected-access
                host_id=host_mobid)

            ovf_summary = self.client.ovf_lib_item_service.filter(
                ovf_library_item_id=lib_item_id, target=deployment_target)
            logger.info('Found an OVF template :{0} to deploy.'.format(
                ovf_summary.name))

            # Find out the storage profile id
            profile_id = self.get_skypilot_profile_id()
            if profile_id is None:
                logger.error('The VM storage policy \'skypilot_policy\''
                             ' is not available.')
                raise exceptions.ResourcesUnavailableError(
                    'The VM storage policy \'skypilot_policy\''
                    ' is not available.')
            # Deploy the ovf template
            vm_obj = self.helper.deploy_ovf_template(
                vm_name=self.vm_name,
                lib_item_id=lib_item_id,
                ovf_summary=ovf_summary,
                deployment_target=deployment_target,
                storage_profile_id=profile_id,
            )

            customization_spec = create_spec_with_script(
                vm_obj, customization_spec_str)
            check_customization_spec = vm_obj.CheckCustomizationSpec(
                spec=customization_spec)
            if check_customization_spec:
                logger.error(
                    f'Check customization spec failed for VM {vm_obj.name}: '
                    f'{check_customization_spec}')
                raise exceptions.ResourcesUnavailableError(
                    f'Check customization spec failed for VM {vm_obj.name}: '
                    f'{check_customization_spec}')
            wait_for_tasks(
                self.client.service_manager.content,
                [
                    vm_obj.Reconfigure(spec),
                    vm_obj.CustomizeVM_Task(spec=customization_spec),
                ],
            )
            poweron_vm(self.client.service_manager.content, vm_obj)
            wait_internal_ip_ready(vm_obj)
            return vm_obj.summary.config.instanceUuid
        else:
            raise VsphereError('Failed to connect to vSphere.')

    def set_tags(self, head_instance_uuid: str, tags: List[Dict[str, str]]):
        """Set tag for vm instance"""
        service_manager = self.servicemanager
        if service_manager:
            content = self.servicemanager.content
            cfm = content.customFieldsManager

            # Get the instance Object by instance_uuid
            vm = content.searchIndex.FindByUuid(None, head_instance_uuid, True,
                                                True)

            # Create the Field if not exsit, then set value.
            fields = [f.name for f in vm.availableField]
            for tag in tags:
                if tag['Key'] not in fields:
                    new_field = cfm.AddFieldDefinition(
                        tag['Key'],
                        vsphere_adaptor.get_vim().VirtualMachine)
                    cfm.SetField(vm, new_field.key, tag['Value'])
                    continue
                exi_key = [
                    fld.key
                    for fld in vm.availableField
                    if fld.name == tag['Key']
                ][0]
                cfm.SetField(vm, exi_key, tag['Value'])
        else:
            raise VsphereError('Failed to connect to vSphere.')

    def get_skypilot_profile_id(self):
        pm = self.get_pbm_manager()
        profile_ids = pm.PbmQueryProfile(
            resourceType=vsphere_adaptor.get_pbm().profile.ResourceType(
                resourceType='STORAGE'),
            profileCategory='REQUIREMENT',
        )

        # hard code here. should support configure later.
        profile_name = 'skypilot_policy'
        storage_profile_id = None
        if len(profile_ids) > 0:
            profiles = pm.PbmRetrieveContent(profileIds=profile_ids)
            for profile in profiles:
                if profile_name in profile.name:
                    storage_profile_id = profile.profileId.uniqueId
                    break
        return storage_profile_id

    def get_pbm_manager(self):
        self.connect()
        pbm_si, pm_content = self._create_pbm_connection(  # pylint: disable=unused-variable
            self.servicemanager.si._stub)  # pylint: disable=protected-access
        pm = pm_content.profileManager
        return pm

    # we should not call this method directly
    def _create_pbm_connection(self, vpxd_stub):
        session_cookie = vpxd_stub.cookie.split('\"')[1]
        http_context = vsphere_adaptor.get_vmomi_support().GetHttpContext()
        cookie = http_cookies.SimpleCookie()
        cookie['vmware_soap_session'] = session_cookie
        http_context['cookies'] = cookie
        vsphere_adaptor.get_vmomi_support().GetRequestContext(
        )['vcSessionCookie'] = session_cookie
        hostname = vpxd_stub.host.split(':')[0]

        context = None
        if hasattr(ssl, '_create_unverified_context'):
            context = ssl._create_unverified_context()  # pylint: disable=protected-access
        pbm_stub = vsphere_adaptor.get_pyvmomi().SoapStubAdapter(
            host=hostname,
            version='pbm.version.version1',
            path='/pbm/sdk',
            poolSize=0,
            sslContext=context,
        )
        pbm_si = vsphere_adaptor.get_pbm().ServiceInstance(
            'ServiceInstance', pbm_stub)
        pbm_content = pbm_si.RetrieveContent()

        return pbm_si, pbm_content


def get_vsphere_credentials(name=None):
    """The credential format is:
            vcenters:
              - name: vcenter1
                username: xxxx
                password: xxxx
                skip_verification: true
                clusters:
                - name: cluster1
                - name: cluster2
              - name: vcenter2
                username: xxxx
                password: xxxx
                skip_verification: true
                clusters:
                - name: cluster1
                - name: cluster2
    """
    credential_path = os.path.expanduser(CREDENTIALS_PATH)
    assert os.path.exists(
<<<<<<< HEAD
        credential_path), f'Missing credential file at {credential_path}.'
    with open(credential_path, 'r') as file:
=======
        credential_path), f' Missing credential file at {credential_path}.'
    with open(credential_path, 'r', encoding='utf-8') as file:
>>>>>>> 4436aed8
        credential = yaml.safe_load(file)
        vcenters = credential['vcenters']
        if name is None:
            return vcenters
        for vcenter in vcenters:
            if vcenter['name'] == name:
                return vcenter
        raise VsphereError(f' Failed to find vcenter which name is: {name}.')


def initialize_vsphere_data():
    os.makedirs(get_catalog_path('vsphere'), exist_ok=True)
    initialize_accelerators_csv()

    vms_csv_path = get_catalog_path('vsphere/vms.csv')
    with open(vms_csv_path, 'w', encoding='utf-8') as f:
        f.write(vsphere_catalog.VSPHERE_CATALOG_HEADER + '\n')
    images_csv_path = get_catalog_path('vsphere/images.csv')
    with open(images_csv_path, 'w', encoding='utf-8') as f:
        f.write('ImageID,vCenter,CPU,Memory,OS,OSVersion,GpuTags\n')
    hosts_csv_path = get_catalog_path('vsphere/hosts.csv')
    with open(hosts_csv_path, 'w', encoding='utf-8') as f:
        f.write(
            'HostName,MobID,vCenter,Datacenter,Cluster,TotalCPUs,AvailableCPUs,'
            'TotalMemory(MB),AvailableMemory(MB),GPU,cpuMhz,UUID\n')
    instance_image_mapping_csv_path = get_catalog_path(
        'vsphere/instance_image_mapping.csv')
    with open(instance_image_mapping_csv_path, 'w', encoding='utf-8') as f:
        f.write('InstanceType,ImageID,vCenter\n')
    skip_key = 'skip_verification'
    for vcenter in get_vsphere_credentials():
        if skip_key not in vcenter:
            vcenter[skip_key] = False
        vc_object = VsphereClient(
            vcenter['name'],
            vcenter['username'],
            vcenter['password'],
            vcenter['clusters'],
            vcenter['skip_verification'],
        )
        vcenter_name = vcenter['name']
        vc_object.connect()
        vc_servicemanager = vc_object.servicemanager
        vc_content = vc_servicemanager.content

        cluster_name_dicts = vc_object.clusters
        hosts = vim_utils.get_hosts_by_cluster_names(vc_content, vcenter_name,
                                                     cluster_name_dicts)
        initialize_hosts_csv(hosts_csv_path, hosts)
        initialize_vms_csv(vms_csv_path, hosts, vcenter_name)
        initialize_images_csv(images_csv_path, vc_object, vcenter_name)
        initialize_instance_image_mapping_csv(vms_csv_path, images_csv_path,
                                              instance_image_mapping_csv_path)
        vc_object.servicemanager.disconnect()<|MERGE_RESOLUTION|>--- conflicted
+++ resolved
@@ -320,13 +320,8 @@
     """
     credential_path = os.path.expanduser(CREDENTIALS_PATH)
     assert os.path.exists(
-<<<<<<< HEAD
         credential_path), f'Missing credential file at {credential_path}.'
-    with open(credential_path, 'r') as file:
-=======
-        credential_path), f' Missing credential file at {credential_path}.'
     with open(credential_path, 'r', encoding='utf-8') as file:
->>>>>>> 4436aed8
         credential = yaml.safe_load(file)
         vcenters = credential['vcenters']
         if name is None:
