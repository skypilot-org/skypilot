--- conflicted
+++ resolved
@@ -39,17 +39,6 @@
     'which prlimit && for id in $(pgrep -f raylet/raylet); '
     'do sudo prlimit --nofile=1048576:1048576 --pid=$id || true; done;')
 
-<<<<<<< HEAD
-_DUMP_RAY_PORTS = (f'{constants.SKY_PYTHON_CMD} -c \''
-                   f'import json, os; '
-                   f'runtime_dir = os.environ.get('
-                   f'"{constants.SKY_RUNTIME_DIR_ENV_VAR}", '
-                   f'os.path.expanduser("~")); '
-                   f'json.dump({constants.SKY_REMOTE_RAY_PORT_DICT_STR}, '
-                   f'open(os.path.join(runtime_dir, '
-                   f'"{constants.SKY_REMOTE_RAY_PORT_FILE}"), "w", '
-                   'encoding="utf-8"))\';')
-=======
 DUMP_RAY_PORTS = (f'{constants.SKY_PYTHON_CMD} -c \'import json, os; '
                   f'runtime_dir = os.path.expanduser(os.environ.get('
                   f'"{constants.SKY_RUNTIME_DIR_ENV_VAR_KEY}", "~")); '
@@ -57,7 +46,6 @@
                   f'open(os.path.join(runtime_dir, '
                   f'"{constants.SKY_REMOTE_RAY_PORT_FILE}"), "w", '
                   'encoding="utf-8"))\';')
->>>>>>> 9ca7f44f
 
 _RAY_PORT_COMMAND = (
     f'RAY_PORT=$({constants.SKY_PYTHON_CMD} -c '
