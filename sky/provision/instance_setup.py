--- conflicted
+++ resolved
@@ -213,9 +213,6 @@
     if custom_resource:
         ray_options += f' --resources=\'{custom_resource}\''
 
-<<<<<<< HEAD
-    cmd = (f'ray stop; unset AWS_ACCESS_KEY_ID AWS_SECRET_ACCESS_KEY; '
-=======
     # Unset AWS_ACCESS_KEY_ID AWS_SECRET_ACCESS_KEY to avoid using credentials
     # from environment variables set by user. SkyPilot's ray cluster should use
     # the `~/.aws/` credentials, as that is the one used to create the cluster,
@@ -224,7 +221,6 @@
     # available nodes.
     # Reference: https://github.com/skypilot-org/skypilot/issues/2441
     cmd = ('ray stop; unset AWS_ACCESS_KEY_ID AWS_SECRET_ACCESS_KEY; '
->>>>>>> dfa065df
            'RAY_SCHEDULER_EVENTS=0 RAY_DEDUP_LOGS=0 '
            f'ray start --head {ray_options} || exit 1;' + _RAY_PRLIMIT +
            _DUMP_RAY_PORTS)
