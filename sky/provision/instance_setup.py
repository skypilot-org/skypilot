"""Setup dependencies & services for instances."""
from concurrent import futures
import functools
import hashlib
import json
import os
import resource
import time
from typing import Any, Callable, Dict, List, Optional, Tuple

from sky import exceptions
from sky import provision
from sky import sky_logging
from sky.provision import common
from sky.provision import docker_utils
from sky.provision import logging as provision_logging
from sky.provision import metadata_utils
from sky.skylet import constants
from sky.utils import accelerator_registry
from sky.utils import command_runner
from sky.utils import common_utils
from sky.utils import subprocess_utils
from sky.utils import ux_utils

logger = sky_logging.init_logger(__name__)

_MAX_RETRY = 6

# Increase the limit of the number of open files for the raylet process,
# as the `ulimit` may not take effect at this point, because it requires
# all the sessions to be reloaded. This is a workaround.
_RAY_PRLIMIT = (
    'which prlimit && for id in $(pgrep -f raylet/raylet); '
    'do sudo prlimit --nofile=1048576:1048576 --pid=$id || true; done;')

_DUMP_RAY_PORTS = (
    f'{constants.SKY_PYTHON_CMD} -c \'import json, os; '
    f'json.dump({constants.SKY_REMOTE_RAY_PORT_DICT_STR}, '
    f'open(os.path.expanduser("{constants.SKY_REMOTE_RAY_PORT_FILE}"), "w", '
    'encoding="utf-8"))\';')

_RAY_PORT_COMMAND = (
    f'RAY_PORT=$({constants.SKY_PYTHON_CMD} -c '
    '"from sky.skylet import job_lib; print(job_lib.get_ray_port())" '
    '2> /dev/null || echo 6379);'
    f'{constants.SKY_PYTHON_CMD} -c "from sky.utils import common_utils; '
    'print(common_utils.encode_payload({\'ray_port\': $RAY_PORT}))"')

# Command that calls `ray status` with SkyPilot's Ray port set.
RAY_STATUS_WITH_SKY_RAY_PORT_COMMAND = (
    f'{_RAY_PORT_COMMAND}; '
    f'RAY_ADDRESS=127.0.0.1:$RAY_PORT {constants.SKY_RAY_CMD} status')

# Command that waits for the ray status to be initialized. Otherwise, a later
# `sky status -r` may fail due to the ray cluster not being ready.
RAY_HEAD_WAIT_INITIALIZED_COMMAND = (
    f'while `{constants.RAY_STATUS} | grep -q "No cluster status."`; do '
    'sleep 0.5; '
    'echo "Waiting ray cluster to be initialized"; '
    'done;')

# Restart skylet when the version does not match to keep the skylet up-to-date.
# We need to activate the python environment to make sure autostop in skylet
# can find the cloud SDK/CLI in PATH.
MAYBE_SKYLET_RESTART_CMD = (f'{constants.ACTIVATE_SKY_REMOTE_PYTHON_ENV}; '
                            f'{constants.SKY_PYTHON_CMD} -m '
                            'sky.skylet.attempt_skylet;')


def _auto_retry(should_retry: Callable[[Exception], bool] = lambda _: True):
    """Decorator that retries the function if it fails.

    This decorator is mostly for SSH disconnection issues, which might happen
    during the setup of instances.
    """

    def decorator(func):

        @functools.wraps(func)
        def retry(*args, **kwargs):
            backoff = common_utils.Backoff(initial_backoff=1,
                                           max_backoff_factor=5)
            for retry_cnt in range(_MAX_RETRY):
                try:
                    return func(*args, **kwargs)
                except Exception as e:  # pylint: disable=broad-except
                    if not should_retry(e) or retry_cnt >= _MAX_RETRY - 1:
                        raise
                    sleep = backoff.current_backoff()
                    logger.info(
                        f'{func.__name__}: Retrying in {sleep:.1f} seconds, '
                        f'due to {e}')
                    time.sleep(sleep)

        return retry

    return decorator


def _hint_worker_log_path(cluster_name: str, cluster_info: common.ClusterInfo,
                          stage_name: str):
    if cluster_info.num_instances > 1:
        worker_log_path = metadata_utils.get_instance_log_dir(
            cluster_name, '*') / (stage_name + '.log')
        logger.info(f'Logs of worker nodes can be found at: {worker_log_path}')


def _parallel_ssh_with_cache(func,
                             cluster_name: str,
                             stage_name: str,
                             digest: Optional[str],
                             cluster_info: common.ClusterInfo,
                             ssh_credentials: Dict[str, Any],
                             max_workers: Optional[int] = None) -> List[Any]:
    if max_workers is None:
        # Not using the default value of `max_workers` in ThreadPoolExecutor,
        # as 32 is too large for some machines.
        max_workers = subprocess_utils.get_parallel_threads()
    with futures.ThreadPoolExecutor(max_workers=max_workers) as pool:
        results = []
        runners = provision.get_command_runners(cluster_info.provider_name,
                                                cluster_info, **ssh_credentials)
        # instance_ids is guaranteed to be in the same order as runners.
        instance_ids = cluster_info.instance_ids()
        for i, runner in enumerate(runners):
            cache_id = instance_ids[i]
            wrapper = metadata_utils.cache_func(cluster_name, cache_id,
                                                stage_name, digest)
            if i == 0:
                # Log the head node's output to the provision.log
                log_path_abs = str(provision_logging.get_log_path())
            else:
                log_dir_abs = metadata_utils.get_instance_log_dir(
                    cluster_name, cache_id)
                log_path_abs = str(log_dir_abs / (stage_name + '.log'))
            results.append(pool.submit(wrapper(func), runner, log_path_abs))

        return [future.result() for future in results]


@common.log_function_start_end
def initialize_docker(cluster_name: str, docker_config: Dict[str, Any],
                      cluster_info: common.ClusterInfo,
                      ssh_credentials: Dict[str, Any]) -> Optional[str]:
    """Setup docker on the cluster."""
    if not docker_config:
        return None
    _hint_worker_log_path(cluster_name, cluster_info, 'initialize_docker')

    @_auto_retry(should_retry=lambda e: isinstance(e, exceptions.CommandError)
                 and e.returncode == 255)
    def _initialize_docker(runner: command_runner.CommandRunner, log_path: str):
        docker_user = docker_utils.DockerInitializer(docker_config, runner,
                                                     log_path).initialize()
        logger.debug(f'Initialized docker user: {docker_user}')
        return docker_user

    docker_users = _parallel_ssh_with_cache(
        _initialize_docker,
        cluster_name,
        stage_name='initialize_docker',
        # Should not cache docker setup, as it needs to be
        # run every time a cluster is restarted.
        digest=None,
        cluster_info=cluster_info,
        ssh_credentials=ssh_credentials)
    logger.debug(f'All docker users: {docker_users}')
    assert len(set(docker_users)) == 1, docker_users
    return docker_users[0]


@common.log_function_start_end
def setup_runtime_on_cluster(cluster_name: str, setup_commands: List[str],
                             cluster_info: common.ClusterInfo,
                             ssh_credentials: Dict[str, Any]) -> None:
    """Setup internal dependencies."""
    _hint_worker_log_path(cluster_name, cluster_info,
                          'setup_runtime_on_cluster')
    # compute the digest
    digests = []
    for cmd in setup_commands:
        digests.append(hashlib.sha256(cmd.encode()).digest())
    hasher = hashlib.sha256()
    for d in digests:
        hasher.update(d)
    digest = hasher.hexdigest()

    @_auto_retry()
    def _setup_node(runner: command_runner.CommandRunner, log_path: str):
        for cmd in setup_commands:
            returncode, stdout, stderr = runner.run(
                cmd,
                stream_logs=False,
                log_path=log_path,
                require_outputs=True,
                # Installing dependencies requires source bashrc to access
                # conda.
                source_bashrc=True)
            retry_cnt = 0
            while returncode == 255 and retry_cnt < _MAX_RETRY:
                # Got network connection issue occur during setup. This could
                # happen when a setup step requires a reboot, e.g. nvidia-driver
                # installation (happens for fluidstack). We should retry for it.
                logger.info('Network connection issue during setup, this is '
                            'likely due to the reboot of the instance. '
                            'Retrying setup in 10 seconds.')
                time.sleep(10)
                retry_cnt += 1
                returncode, stdout, stderr = runner.run(cmd,
                                                        stream_logs=False,
                                                        log_path=log_path,
                                                        require_outputs=True,
                                                        source_bashrc=True)
                if not returncode:
                    break

            if returncode:
                raise RuntimeError(
                    'Failed to run setup commands on an instance. '
                    f'(exit code {returncode}). Error: '
                    f'===== stdout ===== \n{stdout}\n'
                    f'===== stderr ====={stderr}')

    _parallel_ssh_with_cache(_setup_node,
                             cluster_name,
                             stage_name='setup_runtime_on_cluster',
                             digest=digest,
                             cluster_info=cluster_info,
                             ssh_credentials=ssh_credentials)


def _ray_gpu_options(custom_resource: str) -> str:
    """Returns GPU options for the ray start command.

    For some cases (e.g., within docker container), we need to explicitly set
    --num-gpus to have ray clusters recognize the schedulable GPUs.
    """
    acc_dict = json.loads(custom_resource)
    assert len(acc_dict) == 1, acc_dict
    acc_name, acc_count = list(acc_dict.items())[0]
    if accelerator_registry.is_schedulable_non_gpu_accelerator(acc_name):
        return ''
    # We need to manually set the number of GPUs, as it may not automatically
    # detect the GPUs within the container.
    return f' --num-gpus={acc_count}'


<<<<<<< HEAD
@common.log_function_start_end
@_auto_retry
=======
@_log_start_end
@_auto_retry()
>>>>>>> bd383e91
def start_ray_on_head_node(cluster_name: str, custom_resource: Optional[str],
                           cluster_info: common.ClusterInfo,
                           ssh_credentials: Dict[str, Any]) -> None:
    """Start Ray on the head node."""
    runners = provision.get_command_runners(cluster_info.provider_name,
                                            cluster_info, **ssh_credentials)
    head_runner = runners[0]
    assert cluster_info.head_instance_id is not None, (cluster_name,
                                                       cluster_info)

    # Log the head node's output to the provision.log
    log_path_abs = str(provision_logging.get_log_path())
    ray_options = (
        # --disable-usage-stats in `ray start` saves 10 seconds of idle wait.
        f'--disable-usage-stats '
        f'--port={constants.SKY_REMOTE_RAY_PORT} '
        f'--dashboard-port={constants.SKY_REMOTE_RAY_DASHBOARD_PORT} '
        f'--object-manager-port=8076 '
        f'--temp-dir={constants.SKY_REMOTE_RAY_TEMPDIR}')
    if custom_resource:
        ray_options += f' --resources=\'{custom_resource}\''
        ray_options += _ray_gpu_options(custom_resource)

    if cluster_info.custom_ray_options:
        if 'use_external_ip' in cluster_info.custom_ray_options:
            cluster_info.custom_ray_options.pop('use_external_ip')
        for key, value in cluster_info.custom_ray_options.items():
            ray_options += f' --{key}={value}'

    # Unset AWS_ACCESS_KEY_ID AWS_SECRET_ACCESS_KEY to avoid using credentials
    # from environment variables set by user. SkyPilot's ray cluster should use
    # the `~/.aws/` credentials, as that is the one used to create the cluster,
    # and the autoscaler module started by the `ray start` command should use
    # the same credentials. Otherwise, `ray status` will fail to fetch the
    # available nodes.
    # Reference: https://github.com/skypilot-org/skypilot/issues/2441
    cmd = (f'{constants.SKY_RAY_CMD} stop; '
           'unset AWS_ACCESS_KEY_ID AWS_SECRET_ACCESS_KEY; '
           'RAY_SCHEDULER_EVENTS=0 RAY_DEDUP_LOGS=0 '
           f'{constants.SKY_RAY_CMD} start --head {ray_options} || exit 1;' +
           _RAY_PRLIMIT + _DUMP_RAY_PORTS + RAY_HEAD_WAIT_INITIALIZED_COMMAND)
    logger.info(f'Running command on head node: {cmd}')
    # TODO(zhwu): add the output to log files.
    returncode, stdout, stderr = head_runner.run(
        cmd,
        stream_logs=False,
        log_path=log_path_abs,
        require_outputs=True,
        # Source bashrc for starting ray cluster to make sure actors started by
        # ray will have the correct PATH.
        source_bashrc=True)
    if returncode:
        raise RuntimeError('Failed to start ray on the head node '
                           f'(exit code {returncode}). Error: \n'
                           f'===== stdout ===== \n{stdout}\n'
                           f'===== stderr ====={stderr}')


<<<<<<< HEAD
@common.log_function_start_end
@_auto_retry
=======
@_log_start_end
@_auto_retry()
>>>>>>> bd383e91
def start_ray_on_worker_nodes(cluster_name: str, no_restart: bool,
                              custom_resource: Optional[str], ray_port: int,
                              cluster_info: common.ClusterInfo,
                              ssh_credentials: Dict[str, Any]) -> None:
    """Start Ray on the worker nodes."""
    if cluster_info.num_instances <= 1:
        return
    _hint_worker_log_path(cluster_name, cluster_info, 'ray_cluster')
    runners = provision.get_command_runners(cluster_info.provider_name,
                                            cluster_info, **ssh_credentials)
    worker_runners = runners[1:]
    worker_instances = cluster_info.get_worker_instances()
    cache_ids = []
    prev_instance_id = None
    cnt = 0
    for instance in worker_instances:
        if instance.instance_id != prev_instance_id:
            cnt = 0
            prev_instance_id = instance.instance_id
        cache_ids.append(f'{prev_instance_id}-{cnt}')
        cnt += 1

    head_instance = cluster_info.get_head_instance()
    assert head_instance is not None, cluster_info
    use_external_ip = False
    if cluster_info.custom_ray_options:
        # Some cloud providers, e.g. fluidstack, cannot connect to the internal
        # IP of the head node from the worker nodes. In this case, we need to
        # use the external IP of the head node.
        use_external_ip = cluster_info.custom_ray_options.pop(
            'use_external_ip', False)
    head_ip = (head_instance.internal_ip
               if not use_external_ip else head_instance.external_ip)

    ray_options = (f'--address={head_ip}:{constants.SKY_REMOTE_RAY_PORT} '
                   f'--object-manager-port=8076')

    if custom_resource:
        ray_options += f' --resources=\'{custom_resource}\''
        ray_options += _ray_gpu_options(custom_resource)

    if cluster_info.custom_ray_options:
        for key, value in cluster_info.custom_ray_options.items():
            ray_options += f' --{key}={value}'

    # Unset AWS_ACCESS_KEY_ID AWS_SECRET_ACCESS_KEY, see the comment in
    # `start_ray_on_head_node`.
    cmd = (
        f'unset AWS_ACCESS_KEY_ID AWS_SECRET_ACCESS_KEY; '
        'RAY_SCHEDULER_EVENTS=0 RAY_DEDUP_LOGS=0 '
        f'{constants.SKY_RAY_CMD} start --disable-usage-stats {ray_options} || '
        'exit 1;' + _RAY_PRLIMIT)
    if no_restart:
        # We do not use ray status to check whether ray is running, because
        # on worker node, if the user started their own ray cluster, ray status
        # will return 0, i.e., we don't know skypilot's ray cluster is running.
        # Instead, we check whether the raylet process is running on gcs address
        # that is connected to the head with the correct port.
        cmd = (f'RAY_PORT={ray_port}; ps aux | grep "ray/raylet/raylet" | '
               f'grep "gcs-address={head_ip}:${{RAY_PORT}}" || '
               f'{{ {cmd} }}')
    else:
        cmd = f'{constants.SKY_RAY_CMD} stop; ' + cmd

    logger.info(f'Running command on worker nodes: {cmd}')

    def _setup_ray_worker(runner_and_id: Tuple[command_runner.CommandRunner,
                                               str]):
        # for cmd in config_from_yaml['worker_start_ray_commands']:
        #     cmd = cmd.replace('$RAY_HEAD_IP', ip_list[0][0])
        #     runner.run(cmd)
        runner, instance_id = runner_and_id
        log_dir = metadata_utils.get_instance_log_dir(cluster_name, instance_id)
        log_path_abs = str(log_dir / ('ray_cluster' + '.log'))
        return runner.run(
            cmd,
            stream_logs=False,
            require_outputs=True,
            log_path=log_path_abs,
            # Source bashrc for starting ray cluster to make sure actors started
            # by ray will have the correct PATH.
            source_bashrc=True)

    results = subprocess_utils.run_in_parallel(
        _setup_ray_worker, list(zip(worker_runners, cache_ids)))
    for returncode, stdout, stderr in results:
        if returncode:
            with ux_utils.print_exception_no_traceback():
                raise RuntimeError('Failed to start ray on the worker node '
                                   f'(exit code {returncode}). \n'
                                   'Detailed Error: \n'
                                   f'===== stdout ===== \n{stdout}\n'
                                   f'===== stderr ====={stderr}')


<<<<<<< HEAD
@common.log_function_start_end
@_auto_retry
=======
@_log_start_end
@_auto_retry()
>>>>>>> bd383e91
def start_skylet_on_head_node(cluster_name: str,
                              cluster_info: common.ClusterInfo,
                              ssh_credentials: Dict[str, Any]) -> None:
    """Start skylet on the head node."""
    del cluster_name
    runners = provision.get_command_runners(cluster_info.provider_name,
                                            cluster_info, **ssh_credentials)
    head_runner = runners[0]
    assert cluster_info.head_instance_id is not None, cluster_info
    log_path_abs = str(provision_logging.get_log_path())
    logger.info(f'Running command on head node: {MAYBE_SKYLET_RESTART_CMD}')
    # We need to source bashrc for skylet to make sure the autostop event can
    # access the path to the cloud CLIs.
    returncode, stdout, stderr = head_runner.run(MAYBE_SKYLET_RESTART_CMD,
                                                 stream_logs=False,
                                                 require_outputs=True,
                                                 log_path=log_path_abs,
                                                 source_bashrc=True)
    if returncode:
        raise RuntimeError('Failed to start skylet on the head node '
                           f'(exit code {returncode}). Error: '
                           f'===== stdout ===== \n{stdout}\n'
                           f'===== stderr ====={stderr}')


@_auto_retry()
def _internal_file_mounts(file_mounts: Dict,
                          runner: command_runner.CommandRunner,
                          log_path: str) -> None:
    if file_mounts is None or not file_mounts:
        return

    for dst, src in file_mounts.items():
        # TODO: We should use this trick to speed up file mounting:
        # https://stackoverflow.com/questions/1636889/how-can-i-configure-rsync-to-create-target-directory-on-remote-server
        full_src = os.path.abspath(os.path.expanduser(src))

        if os.path.isfile(full_src):
            mkdir_command = f'mkdir -p {os.path.dirname(dst)}'
        else:
            mkdir_command = f'mkdir -p {dst}'

        rc, stdout, stderr = runner.run(mkdir_command,
                                        log_path=log_path,
                                        stream_logs=False,
                                        require_outputs=True)
        subprocess_utils.handle_returncode(
            rc,
            mkdir_command, ('Failed to run command before rsync '
                            f'{src} -> {dst}.'),
            stderr=stdout + stderr)

        runner.rsync(
            source=src,
            target=dst,
            up=True,
            log_path=log_path,
            stream_logs=False,
        )


def _max_workers_for_file_mounts(common_file_mounts: Dict[str, str]) -> int:
    fd_limit, _ = resource.getrlimit(resource.RLIMIT_NOFILE)

    fd_per_rsync = 5
    for src in common_file_mounts.values():
        if os.path.isdir(src):
            # Assume that each file/folder under src takes 5 file descriptors
            # on average.
            fd_per_rsync = max(fd_per_rsync, len(os.listdir(src)) * 5)

    # Reserve some file descriptors for the system and other processes
    fd_reserve = 100

    max_workers = (fd_limit - fd_reserve) // fd_per_rsync
    # At least 1 worker, and avoid too many workers overloading the system.
    max_workers = min(max(max_workers, 1),
                      subprocess_utils.get_parallel_threads())
    logger.debug(f'Using {max_workers} workers for file mounts.')
    return max_workers


@common.log_function_start_end
def internal_file_mounts(cluster_name: str, common_file_mounts: Dict[str, str],
                         cluster_info: common.ClusterInfo,
                         ssh_credentials: Dict[str, str]) -> None:
    """Executes file mounts - rsyncing internal local files"""
    _hint_worker_log_path(cluster_name, cluster_info, 'internal_file_mounts')

    def _setup_node(runner: command_runner.CommandRunner, log_path: str):
        _internal_file_mounts(common_file_mounts, runner, log_path)

    _parallel_ssh_with_cache(
        _setup_node,
        cluster_name,
        stage_name='internal_file_mounts',
        # Do not cache the file mounts, as the cloud
        # credentials may change, and we should always
        # update the remote files. The internal file_mounts
        # is minimal and should not take too much time.
        digest=None,
        cluster_info=cluster_info,
        ssh_credentials=ssh_credentials,
        max_workers=_max_workers_for_file_mounts(common_file_mounts))<|MERGE_RESOLUTION|>--- conflicted
+++ resolved
@@ -245,13 +245,8 @@
     return f' --num-gpus={acc_count}'
 
 
-<<<<<<< HEAD
 @common.log_function_start_end
-@_auto_retry
-=======
-@_log_start_end
 @_auto_retry()
->>>>>>> bd383e91
 def start_ray_on_head_node(cluster_name: str, custom_resource: Optional[str],
                            cluster_info: common.ClusterInfo,
                            ssh_credentials: Dict[str, Any]) -> None:
@@ -310,13 +305,8 @@
                            f'===== stderr ====={stderr}')
 
 
-<<<<<<< HEAD
 @common.log_function_start_end
-@_auto_retry
-=======
-@_log_start_end
 @_auto_retry()
->>>>>>> bd383e91
 def start_ray_on_worker_nodes(cluster_name: str, no_restart: bool,
                               custom_resource: Optional[str], ray_port: int,
                               cluster_info: common.ClusterInfo,
@@ -412,13 +402,8 @@
                                    f'===== stderr ====={stderr}')
 
 
-<<<<<<< HEAD
 @common.log_function_start_end
-@_auto_retry
-=======
-@_log_start_end
 @_auto_retry()
->>>>>>> bd383e91
 def start_skylet_on_head_node(cluster_name: str,
                               cluster_info: common.ClusterInfo,
                               ssh_credentials: Dict[str, Any]) -> None:
