"""Common data structures for provisioning"""
from typing import Any, Dict, List, Optional, Tuple

import pydantic

# NOTE: we use pydantic instead of dataclasses or namedtuples, because
# pydantic provides more features like validation or parsing from
# nested dictionaries. This makes our API more extensible and easier
# to integrate with other frameworks like FastAPI etc.

# -------------------- input data model -------------------- #


class InstanceConfig(pydantic.BaseModel):
    """Metadata for instance configuration."""
    # Global configurations for the cloud provider.
    provider_config: Dict[str, Any]
    # Configurations for the authentication.
    authentication_config: Dict[str, Any]
<<<<<<< HEAD
    docker_config: Dict[str, Any]
=======
    # Configurations for each instance.
>>>>>>> 15d72fde
    node_config: Dict[str, Any]
    # Number of instances to start.
    count: int
    # Tags for the instances.
    tags: Dict[str, str]
    # Whether or not to resume stopped instances.
    resume_stopped_nodes: bool


# -------------------- output data model -------------------- #


class ProvisionMetadata(pydantic.BaseModel):
    """Metadata from provisioning."""
    # The name of the cloud provider.
    provider_name: str
    # The name of the region.
    region: str
    # The name of the sub-zone in the region. It must be a single zone.
    # It can also be None if the cloud provider does not support zones.
    zone: Optional[str]
    # The name of the cluster.
    cluster_name: str
    # The head node ID.
    head_instance_id: str
    # The IDs of all just resumed instances.
    resumed_instance_ids: List[str]
    # The IDs of all just created instances.
    created_instance_ids: List[str]

    def is_instance_just_booted(self, instance_id: str) -> bool:
        """Whether or not the instance is just booted.

        Is an instance just booted,  so that there are no services running?
        """
        return (instance_id in self.resumed_instance_ids or
                instance_id in self.created_instance_ids)


class InstanceMetadata(pydantic.BaseModel):
    """Metadata from querying a cloud instance."""
    instance_id: str
    internal_ip: str
    external_ip: Optional[str]
    tags: Dict[str, str]

    def get_feasible_ip(self) -> str:
        """Get the most feasible IPs of the instance. This function returns
        the public IP if it exist, otherwise it returns a private IP."""
        if self.external_ip is not None:
            return self.external_ip
        return self.internal_ip


class ClusterMetadata(pydantic.BaseModel):
    """Metadata from querying a cluster."""
    instances: Dict[str, InstanceMetadata]
    head_instance_id: Optional[str]
    docker_user: Optional[str]

    def ip_tuples(self) -> List[Tuple[str, Optional[str]]]:
        """Get IP tuples of all instances. Make sure that list always
        starts with head node IP, if head node exists.

        Returns:
            A list of tuples (internal_ip, external_ip) of all instances.
        """
        head_node_ip, other_ips = [], []
        for instance in self.instances.values():
            pair = (instance.internal_ip, instance.external_ip)
            if instance.instance_id == self.head_instance_id:
                head_node_ip.append(pair)
            else:
                other_ips.append(pair)
        return head_node_ip + other_ips

    def has_external_ips(self) -> bool:
        """True if the cluster has external IP."""
        ip_tuples = self.ip_tuples()
        if not ip_tuples:
            return False
        return ip_tuples[0][1] is not None

    def _get_ips(self, use_internal_ips: bool) -> List[str]:
        """Get public or private/internal IPs of all instances.

        It returns the IP of the head node first.
        """
        ip_tuples = self.ip_tuples()
        ip_list = []
        if use_internal_ips:
            for pair in ip_tuples:
                internal_ip = pair[0]
                if internal_ip is None:
                    raise ValueError('Not all instances have private IPs')
                ip_list.append(internal_ip)
        else:
            for pair in ip_tuples:
                public_ip = pair[1]
                if public_ip is None:
                    raise ValueError('Not all instances have public IPs')
                ip_list.append(public_ip)
        return ip_list

    def get_feasible_ips(self, force_internal_ips: bool = False) -> List[str]:
        """Get external IPs if they exist, otherwise get internal ones."""
        return self._get_ips(not self.has_external_ips() or force_internal_ips)

    def get_head_instance(self) -> Optional[InstanceMetadata]:
        """Get the instance metadata of the head node"""
        if self.head_instance_id is None:
            return None
        if self.head_instance_id not in self.instances:
            raise ValueError('Head instance ID not in the cluster metadata.')
        return self.instances[self.head_instance_id]<|MERGE_RESOLUTION|>--- conflicted
+++ resolved
@@ -17,11 +17,9 @@
     provider_config: Dict[str, Any]
     # Configurations for the authentication.
     authentication_config: Dict[str, Any]
-<<<<<<< HEAD
+    # Configurations for the docker container to be run on the instance.
     docker_config: Dict[str, Any]
-=======
     # Configurations for each instance.
->>>>>>> 15d72fde
     node_config: Dict[str, Any]
     # Number of instances to start.
     count: int
