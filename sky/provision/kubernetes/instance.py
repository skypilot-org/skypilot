--- conflicted
+++ resolved
@@ -1275,12 +1275,8 @@
     cluster_name_on_cloud: str,
     provider_config: Optional[Dict[str, Any]] = None,
     non_terminated_only: bool = True
-<<<<<<< HEAD
 ) -> Dict[str, Tuple[Optional['status_lib.ClusterStatus'], Optional[str]]]:
-=======
-) -> Dict[str, Optional[status_lib.ClusterStatus]]:
     del cluster_name  # unused
->>>>>>> aa01ea59
     status_map = {
         'Pending': status_lib.ClusterStatus.INIT,
         'Running': status_lib.ClusterStatus.UP,
