"""Kubernetes instance provisioning."""
import copy
import json
import time
from typing import Any, Callable, Dict, List, Optional, Union
import uuid

from sky import exceptions
from sky import sky_logging
from sky import skypilot_config
from sky.adaptors import kubernetes
from sky.provision import common
from sky.provision import constants
from sky.provision import docker_utils
from sky.provision.kubernetes import config as config_lib
from sky.provision.kubernetes import network_utils
from sky.provision.kubernetes import utils as kubernetes_utils
from sky.utils import command_runner
from sky.utils import common_utils
from sky.utils import kubernetes_enums
from sky.utils import status_lib
from sky.utils import subprocess_utils
from sky.utils import timeline
from sky.utils import ux_utils

POLL_INTERVAL = 2
_TIMEOUT_FOR_POD_TERMINATION = 60  # 1 minutes
_MAX_RETRIES = 3
_NUM_THREADS = subprocess_utils.get_parallel_threads('kubernetes')

logger = sky_logging.init_logger(__name__)
TAG_RAY_CLUSTER_NAME = 'ray-cluster-name'
TAG_SKYPILOT_CLUSTER_NAME = 'skypilot-cluster-name'
TAG_POD_INITIALIZED = 'skypilot-initialized'


def ray_tag_filter(cluster_name: str) -> Dict[str, str]:
    return {TAG_RAY_CLUSTER_NAME: cluster_name}


def _is_head(pod) -> bool:
    return pod.metadata.labels.get(constants.TAG_RAY_NODE_KIND) == 'head'


def _get_head_pod_name(pods: Dict[str, Any]) -> Optional[str]:
    return next((pod_name for pod_name, pod in pods.items() if _is_head(pod)),
                None)


def _get_pvc_name(cluster_name: str, volume_name: str) -> str:
    return f'{cluster_name}-{volume_name}'


def _get_deployment_name(cluster_name: str) -> str:
    return f'{cluster_name}-deployment'


def _head_service_selector(cluster_name: str) -> Dict[str, str]:
    return {'component': f'{cluster_name}-head'}


def infer_deployment_name_from_pods(pod_name: str) -> str:
    """Kubernetes pod adds random suffix to the deployment name."""
    return pod_name[:pod_name.rfind('-')]


def is_high_availability_controller_by_name(cluster_name: str) -> bool:
    """Check if a cluster is a high availability controller based on naming
    pattern.
    """
    # TODO(andyl): We should let config['cluster_name'] be the deployment name.
    # Or even k8s identifier like 'deployment/sky-serve-controller-deployment'.
    # Otherwise, we have no place to store the custom info that the cluster is
    # high availability.
    # But this means we need to change the update_cluster_info logic and
    # what stored in handle.cluster_name_on_cloud as well.
    # Is it worth to call `kubectl get deployment` to check if the cluster is
    # high availability? Like `is_high_availability_cluster_by_kubectl`?
    return '-deployment-' in cluster_name


def is_high_availability_cluster_by_kubectl(
        cluster_name: str,
        context: Optional[str] = None,
        namespace: Optional[str] = None) -> bool:
    """Check if a cluster is a high availability controller by calling
    `kubectl get deployment`.
    """
    try:
        deployments = kubernetes.apps_api(context).list_namespaced_deployment(
            namespace,
            label_selector=f'{TAG_SKYPILOT_CLUSTER_NAME}={cluster_name}')
    except kubernetes.api_exception():
        return False
    return bool(deployments.items)


def _formatted_resource_requirements(pod_or_spec: Union[Any, dict]) -> str:
    # Returns a formatted string of resource requirements for a pod.
    resource_requirements = {}

    if isinstance(pod_or_spec, dict):
        containers = pod_or_spec.get('spec', {}).get('containers', [])
    else:
        containers = pod_or_spec.spec.containers

    for container in containers:
        if isinstance(container, dict):
            resources = container.get('resources', {})
            requests = resources.get('requests', {})
        else:
            resources = container.resources
            requests = resources.requests or {}

        for resource, value in requests.items():
            if resource not in resource_requirements:
                resource_requirements[resource] = 0
            if resource == 'memory':
                int_value = kubernetes_utils.parse_memory_resource(value)
            else:
                int_value = kubernetes_utils.parse_cpu_or_gpu_resource(value)
            resource_requirements[resource] += int(int_value)
    return ', '.join(f'{resource}={value}'
                     for resource, value in resource_requirements.items())


def _formatted_node_selector(pod_or_spec: Union[Any, dict]) -> Optional[str]:
    # Returns a formatted string of node selectors for a pod.
    node_selectors = []

    if isinstance(pod_or_spec, dict):
        selectors = pod_or_spec.get('spec', {}).get('nodeSelector', {})
    else:
        selectors = pod_or_spec.spec.node_selector

    if not selectors:
        return None

    for label_key, label_value in selectors.items():
        node_selectors.append(f'{label_key}={label_value}')
    return ', '.join(node_selectors)


def _lack_resource_msg(resource: str,
                       pod_or_spec: Union[Any, dict],
                       extra_msg: Optional[str] = None,
                       details: Optional[str] = None) -> str:
    resource_requirements = _formatted_resource_requirements(pod_or_spec)
    node_selectors = _formatted_node_selector(pod_or_spec)
    node_selector_str = f' and labels ({node_selectors})' if (
        node_selectors) else ''
    msg = (f'Insufficient {resource} capacity on the cluster. '
           f'Required resources ({resource_requirements}){node_selector_str} '
           'were not found in a single node. Other SkyPilot tasks or pods may '
           'be using resources. Check resource usage by running '
           '`kubectl describe nodes`.')
    if extra_msg:
        msg += f' {extra_msg}'
    if details:
        msg += f'\nFull error: {details}'
    return msg


def _raise_pod_scheduling_errors(namespace, context, new_nodes):
    """Raise pod scheduling failure reason.

    When a pod fails to schedule in Kubernetes, the reasons for the failure
    are recorded as events. This function retrieves those events and raises
    descriptive errors for better debugging and user feedback.
    """
    timeout_err_msg = ('Timed out while waiting for nodes to start. '
                       'Cluster may be out of resources or '
                       'may be too slow to autoscale.')
    for new_node in new_nodes:
        pod = kubernetes.core_api(context).read_namespaced_pod(
            new_node.metadata.name, namespace)
        pod_status = pod.status.phase
        # When there are multiple pods involved while launching instance,
        # there may be a single pod causing issue while others are
        # successfully scheduled. In this case, we make sure to not surface
        # the error message from the pod that is already scheduled.
        if pod_status != 'Pending':
            continue
        pod_name = pod._metadata._name  # pylint: disable=protected-access
        events = kubernetes.core_api(context).list_namespaced_event(
            namespace,
            field_selector=(f'involvedObject.name={pod_name},'
                            'involvedObject.kind=Pod'))
        # Events created in the past hours are kept by
        # Kubernetes python client and we want to surface
        # the latest event message
        events_desc_by_time = sorted(
            events.items,
            key=lambda e: e.metadata.creation_timestamp,
            reverse=True)

        event_message = None
        for event in events_desc_by_time:
            if event.reason == 'FailedScheduling':
                event_message = event.message
                break
        if event_message is not None:
            if pod_status == 'Pending':
                logger.info(event_message)
                if 'Insufficient cpu' in event_message:
                    raise config_lib.KubernetesError(
                        _lack_resource_msg('CPU', pod, details=event_message))
                if 'Insufficient memory' in event_message:
                    raise config_lib.KubernetesError(
                        _lack_resource_msg('memory', pod,
                                           details=event_message))
                # TODO(aylei): after switching from smarter-device-manager to
                # fusermount-server, we need a new way to check whether the
                # fusermount-server daemonset is ready.
                gpu_lf_keys = [
                    key for lf in kubernetes_utils.LABEL_FORMATTER_REGISTRY
                    for key in lf.get_label_keys()
                ]
                if pod.spec.node_selector:
                    for label_key in pod.spec.node_selector.keys():
                        if label_key in gpu_lf_keys:
                            # TODO(romilb): We may have additional node
                            #  affinity selectors in the future - in that
                            #  case we will need to update this logic.
                            # TODO(Doyoung): Update the error message raised
                            # with the multi-host TPU support.
                            gpu_resource_key = kubernetes_utils.get_gpu_resource_key()  # pylint: disable=line-too-long
                            if 'Insufficient google.com/tpu' in event_message:
                                extra_msg = (
                                    f'Verify if '
                                    f'{pod.spec.node_selector[label_key]}'
                                    ' is available in the cluster. Note '
                                    'that multi-host TPU podslices are '
                                    'currently not unsupported.')
                                raise config_lib.KubernetesError(
                                    _lack_resource_msg('TPU',
                                                       pod,
                                                       extra_msg,
                                                       details=event_message))
                            elif ((f'Insufficient {gpu_resource_key}'
                                   in event_message) or
                                  ('didn\'t match Pod\'s node affinity/selector'
                                   in event_message)):
                                extra_msg = (
                                    f'Verify if any node matching label  '
                                    f'{pod.spec.node_selector[label_key]} and '
                                    f'sufficient resource {gpu_resource_key} '
                                    f'is available in the cluster.')
                                raise config_lib.KubernetesError(
                                    _lack_resource_msg('GPU',
                                                       pod,
                                                       extra_msg,
                                                       details=event_message))
            raise config_lib.KubernetesError(f'{timeout_err_msg} '
                                             f'Pod status: {pod_status}'
                                             f'Details: \'{event_message}\' ')
    raise config_lib.KubernetesError(f'{timeout_err_msg}')


def _raise_command_running_error(message: str, command: str, pod_name: str,
                                 rc: int, stdout: str) -> None:
    if rc == 0:
        return
    raise config_lib.KubernetesError(
        f'Failed to {message} for pod {pod_name} with return '
        f'code {rc}: {command!r}\nOutput: {stdout}.')


@timeline.event
def _wait_for_pods_to_schedule(namespace, context, new_nodes, timeout: int):
    """Wait for all pods to be scheduled.

    Wait for all pods including jump pod to be scheduled, and if it
    exceeds the timeout, raise an exception. If pod's container
    is ContainerCreating, then we can assume that resources have been
    allocated and we can exit.

    If timeout is set to a negative value, this method will wait indefinitely.
    """
    # Create a set of pod names we're waiting for
    if not new_nodes:
        return
    expected_pod_names = {node.metadata.name for node in new_nodes}
    start_time = time.time()

    def _evaluate_timeout() -> bool:
        # If timeout is negative, retry indefinitely.
        if timeout < 0:
            return True
        return time.time() - start_time < timeout

    while _evaluate_timeout():
        # Get all pods in a single API call using the cluster name label
        # which all pods in new_nodes should share
        cluster_name = new_nodes[0].metadata.labels[TAG_SKYPILOT_CLUSTER_NAME]
        pods = kubernetes.core_api(context).list_namespaced_pod(
            namespace,
            label_selector=f'{TAG_SKYPILOT_CLUSTER_NAME}={cluster_name}').items

        # Get the set of found pod names and check if we have all expected pods
        found_pod_names = {pod.metadata.name for pod in pods}
        missing_pods = expected_pod_names - found_pod_names
        if missing_pods:
            logger.info('Retrying waiting for pods: '
                        f'Missing pods: {missing_pods}')
            time.sleep(0.5)
            continue

        # Check if all pods are scheduled
        all_scheduled = True
        for pod in pods:
            if (pod.metadata.name in expected_pod_names and
                    pod.status.phase == 'Pending'):
                # If container_statuses is None, then the pod hasn't
                # been scheduled yet.
                if pod.status.container_statuses is None:
                    all_scheduled = False
                    break

        if all_scheduled:
            return
        time.sleep(1)

    # Handle pod scheduling errors
    try:
        _raise_pod_scheduling_errors(namespace, context, new_nodes)
    except config_lib.KubernetesError:
        raise
    except Exception as e:
        raise config_lib.KubernetesError(
            'An error occurred while trying to fetch the reason '
            'for pod scheduling failure. '
            f'Error: {common_utils.format_exception(e)}') from None


@timeline.event
def _wait_for_pods_to_run(namespace, context, new_nodes):
    """Wait for pods and their containers to be ready.

    Pods may be pulling images or may be in the process of container
    creation.
    """
    if not new_nodes:
        return

    # Create a set of pod names we're waiting for
    expected_pod_names = {node.metadata.name for node in new_nodes}

    def _check_init_containers(pod):
        # Check if any of the init containers failed
        # to start. Could be because the init container
        # command failed or failed to pull image etc.
        for init_status in pod.status.init_container_statuses:
            init_terminated = init_status.state.terminated
            if init_terminated:
                if init_terminated.exit_code != 0:
                    msg = init_terminated.message if (
                        init_terminated.message) else str(init_terminated)
                    raise config_lib.KubernetesError(
                        'Failed to run init container for pod '
                        f'{pod.metadata.name}. Error details: {msg}.')
                continue
            init_waiting = init_status.state.waiting
            if (init_waiting is not None and init_waiting.reason
                    not in ['ContainerCreating', 'PodInitializing']):
                # TODO(romilb): There may be more states to check for. Add
                #  them as needed.
                msg = init_waiting.message if (
                    init_waiting.message) else str(init_waiting)
                raise config_lib.KubernetesError(
                    'Failed to create init container for pod '
                    f'{pod.metadata.name}. Error details: {msg}.')

    while True:
        # Get all pods in a single API call
        cluster_name = new_nodes[0].metadata.labels[TAG_SKYPILOT_CLUSTER_NAME]
        all_pods = kubernetes.core_api(context).list_namespaced_pod(
            namespace,
            label_selector=f'{TAG_SKYPILOT_CLUSTER_NAME}={cluster_name}').items

        # Get the set of found pod names and check if we have all expected pods
        found_pod_names = {pod.metadata.name for pod in all_pods}
        missing_pods = expected_pod_names - found_pod_names
        if missing_pods:
            logger.info('Retrying running pods check: '
                        f'Missing pods: {missing_pods}')
            time.sleep(0.5)
            continue

        all_pods_running = True
        for pod in all_pods:
            if pod.metadata.name not in expected_pod_names:
                continue
            # Continue if pod and all the containers within the
            # pod are successfully created and running.
            if pod.status.phase == 'Running' and all(
                    container.state.running
                    for container in pod.status.container_statuses):
                continue

            all_pods_running = False
            if pod.status.phase == 'Pending':
                # Iterate over each container in pod to check their status
                for container_status in pod.status.container_statuses:
                    # If the container wasn't in 'ContainerCreating'
                    # state, then we know pod wasn't scheduled or
                    # had some other error, such as image pull error.
                    # See list of possible reasons for waiting here:
                    # https://stackoverflow.com/a/57886025
                    waiting = container_status.state.waiting
                    if waiting is not None:
                        if waiting.reason == 'PodInitializing':
                            _check_init_containers(pod)
                        elif waiting.reason != 'ContainerCreating':
                            msg = waiting.message if waiting.message else str(
                                waiting)
                            raise config_lib.KubernetesError(
                                'Failed to create container while launching '
                                f'the node. Error details: {msg}.')
            # Reaching this point means that one of the pods had an issue,
            # so break out of the loop, and wait until next second.
            break

        if all_pods_running:
            break
        time.sleep(1)


def _run_function_with_retries(func: Callable,
                               operation_name: str,
                               max_retries: int = _MAX_RETRIES,
                               retry_delay: int = 5) -> Any:
    """Runs a function with retries on Kubernetes errors.
    Args:
        func: Function to retry
        operation_name: Name of the operation for logging
        max_retries: Maximum number of retry attempts
        retry_delay: Delay between retries in seconds
    Raises:
        The last exception encountered if all retries fail.
    """
    for attempt in range(max_retries + 1):
        try:
            return func()
        except config_lib.KubernetesError:
            if attempt < max_retries:
                logger.warning(f'Failed to {operation_name} - '
                               f'retrying in {retry_delay} seconds.')
                time.sleep(retry_delay)
            else:
                raise


@timeline.event
def pre_init(namespace: str, context: Optional[str], new_nodes: List) -> None:
    """Pre-initialization step for SkyPilot pods.
    This step is run in the pod right after it is created and before the
    SkyPilot runtime is setup.
    This step includes three key steps:
    1. Privilege check: Checks if the default user has sufficient privilege
    to set up the kubernetes instance pod.
    2. SSH setup: Sets up SSH for the pod instance.
    3. Environment variable setup to populate k8s env vars in the pod.
    Make sure commands used in these methods are generic and work
    on most base images. E.g., do not use Python, since that may not
    be installed by default.
    If you run any apt commands, be sure to check if the lock is available.
    It is possible the `apt update` run in the pod container args may still
    be running.
    Args:
        namespace (str): Kubernetes namespace.
        context (Optional[str]): Kubernetes context.
        new_nodes (List): List of new pod instances.
    Raises:
        config_lib.KubernetesError: If user privileges are insufficient or
          setup fails.
    """

    check_k8s_user_sudo_cmd = (
        'if [ $(id -u) -eq 0 ]; then'
        # If user is root, create an alias for sudo used in skypilot setup
        '  echo \'alias sudo=""\' >> ~/.bashrc; echo succeed;'
        'else '
        '  if command -v sudo >/dev/null 2>&1; then '
        '    timeout 2 sudo -l >/dev/null 2>&1 && echo succeed || '
        f'    ( echo {exceptions.INSUFFICIENT_PRIVILEGES_CODE!r}; '
        f'      exit {exceptions.INSUFFICIENT_PRIVILEGES_CODE}; ); '
        '  else '
        f'    ( echo {exceptions.INSUFFICIENT_PRIVILEGES_CODE!r}; '
        f'      exit {exceptions.INSUFFICIENT_PRIVILEGES_CODE}; ); '
        '  fi; '
        'fi;')

    # Kubernetes automatically populates containers with critical
    # environment variables, such as those for discovering services running
    # in the cluster and CUDA/nvidia environment variables. We need to
    # make sure these env vars are available in every task and ssh session.
    # This is needed for GPU support and service discovery.
    # See https://github.com/skypilot-org/skypilot/issues/2287 for more details.
    # To do so, we capture env vars from the pod's runtime and write them to
    # /etc/profile.d/, making them available for all users in future
    # shell sessions.
    set_k8s_env_var_cmd = docker_utils.SETUP_ENV_VARS_CMD

    check_apt_update_complete_cmd = (
        'echo "Checking if apt update from container init is complete..."; '
        'timeout_secs=600; '
        'start_time=$(date +%s); '
        'while ! grep -q "Fetched" /tmp/apt-update.log 2>/dev/null; do '
        '  echo "apt update still running. Logs:"; '
        '  cat /tmp/apt-update.log || true; '
        '  current_time=$(date +%s); '
        '  elapsed=$((current_time - start_time)); '
        '  if [ $elapsed -ge $timeout_secs ]; then '
        '    echo "Timed out waiting for apt update"; '
        '    exit 1; '
        '  fi; '
        '  sleep 5; '
        'done; '
        'echo "apt update complete."; ')

    install_ssh_k8s_cmd = (
        'prefix_cmd() '
        '{ if [ $(id -u) -ne 0 ]; then echo "sudo"; else echo ""; fi; }; '
        'export DEBIAN_FRONTEND=noninteractive;'
        'echo "Installing missing packages..."; '
        'for i in {1..5}; do '
        '  output=$($(prefix_cmd) apt install openssh-server rsync -y 2>&1); '
        '  rc=$?; '
        '  if [ $rc -eq 0 ]; then '
        '    break; '
        '  fi; '
        '  echo "$output" | grep -qi "could not get lock" || '
        '  grep -qi "Unable to acquire the dpkg frontend lock"; '
        '  if [ $? -eq 0 ]; then '
        '    echo "apt install failed due to lock, retrying. (Attempt $i/5)"; '
        '    sleep 5; '
        '  else '
        '    echo "apt install failed for a non-lock reason: $output"; '
        '    exit $rc; '
        '  fi; '
        'done; '
        'if [ $rc -ne 0 ]; then '
        '    echo "apt install failed after 5 attempts due to lock errors."; '
        '    exit $rc; '
        'fi; '
        '$(prefix_cmd) mkdir -p /var/run/sshd; '
        '$(prefix_cmd) '
        'sed -i "s/PermitRootLogin prohibit-password/PermitRootLogin yes/" '
        '/etc/ssh/sshd_config; '
        '$(prefix_cmd) sed '
        '"s@session\\s*required\\s*pam_loginuid.so@session optional '
        'pam_loginuid.so@g" -i /etc/pam.d/sshd; '
        'cd /etc/ssh/ && $(prefix_cmd) ssh-keygen -A; '
        '$(prefix_cmd) mkdir -p ~/.ssh; '
        '$(prefix_cmd) chown -R $(whoami) ~/.ssh;'
        '$(prefix_cmd) chmod 700 ~/.ssh; '
        '$(prefix_cmd) cat /etc/secret-volume/ssh-publickey* > '
        '~/.ssh/authorized_keys; '
        '$(prefix_cmd) chmod 644 ~/.ssh/authorized_keys; '
        '$(prefix_cmd) service ssh restart; '
        # Eliminate the error
        # `mesg: ttyname failed: inappropriate ioctl for device`.
        # See https://www.educative.io/answers/error-mesg-ttyname-failed-inappropriate-ioctl-for-device  # pylint: disable=line-too-long
        '$(prefix_cmd) sed -i "s/mesg n/tty -s \\&\\& mesg n/" ~/.profile;')

    pre_init_cmd = ('set -ex; ' + check_k8s_user_sudo_cmd +
                    set_k8s_env_var_cmd + check_apt_update_complete_cmd +
                    install_ssh_k8s_cmd)

    def _pre_init_thread(new_node):
        pod_name = new_node.metadata.name
        logger.info(f'{"-"*20}Start: Pre-init in pod {pod_name!r} {"-"*20}')
        runner = command_runner.KubernetesCommandRunner(
            ((namespace, context), pod_name))

        # Run the combined pre-init command
        rc, stdout, _ = runner.run(pre_init_cmd,
                                   require_outputs=True,
                                   stream_logs=False)
        if rc == exceptions.INSUFFICIENT_PRIVILEGES_CODE:
            raise config_lib.KubernetesError(
                'Insufficient system privileges detected. '
                'Ensure the default user has root access or '
                '"sudo" is installed and the user is added to the sudoers '
                'from the image.')

        op_name = 'pre-init'
        _raise_command_running_error(op_name, pre_init_cmd, pod_name, rc,
                                     stdout)

        logger.info(f'{"-"*20}End: Pre-init in pod {pod_name!r} {"-"*20}')

    # Run pre_init in parallel across all new_nodes
    subprocess_utils.run_in_parallel(_pre_init_thread, new_nodes, _NUM_THREADS)


def _label_pod(namespace: str, context: Optional[str], pod_name: str,
               label: Dict[str, str]) -> None:
    """Label a pod."""
    kubernetes.core_api(context).patch_namespaced_pod(
        pod_name,
        namespace, {'metadata': {
            'labels': label
        }},
        _request_timeout=kubernetes.API_TIMEOUT)


@timeline.event
def _create_namespaced_pod_with_retries(namespace: str, pod_spec: dict,
                                        context: Optional[str]) -> Any:
    """Attempts to create a Kubernetes Pod and handle any errors.

    Currently, we handle errors due to the AppArmor annotation and retry if
    it fails due to the `FieldValueForbidden` error.
    See https://github.com/skypilot-org/skypilot/issues/4174 for details.

    Returns: The created Pod object.
    """
    try:
        # Attempt to create the Pod with the AppArmor annotation
        pod = kubernetes.core_api(context).create_namespaced_pod(
            namespace, pod_spec)
        return pod
    except kubernetes.api_exception() as e:
        try:
            error_body = json.loads(e.body)
            error_message = error_body.get('message', '')
        except json.JSONDecodeError:
            error_message = str(e.body)
        # Check if the error is due to the AppArmor annotation and retry.
        # We add an AppArmor annotation to set it as unconfined in our
        # base template in kubernetes-ray.yml.j2. This is required for
        # FUSE to work in the pod on most Kubernetes distributions.
        # However, some distributions do not support the AppArmor annotation
        # and will fail to create the pod. In this case, we retry without
        # the annotation.
        if (e.status == 422 and 'FieldValueForbidden' in error_message and
                'AppArmorProfile: nil' in error_message):
            logger.warning('AppArmor annotation caused pod creation to fail. '
                           'Retrying without the annotation. '
                           'Note: this may cause bucket mounting to fail.')

            # Remove the AppArmor annotation
            annotations = pod_spec.get('metadata', {}).get('annotations', {})
            if ('container.apparmor.security.beta.kubernetes.io/ray-node'
                    in annotations):
                del annotations[
                    'container.apparmor.security.beta.kubernetes.io/ray-node']
                pod_spec['metadata']['annotations'] = annotations
                logger.info('AppArmor annotation removed from Pod spec.')
            else:
                logger.warning('AppArmor annotation not found in pod spec, '
                               'retrying will not help. '
                               f'Current annotations: {annotations}')
                raise e

            # Retry Pod creation without the AppArmor annotation
            try:
                pod = kubernetes.core_api(context).create_namespaced_pod(
                    namespace, pod_spec)
                logger.info(f'Pod {pod.metadata.name} created successfully '
                            'without AppArmor annotation.')
                return pod
            except kubernetes.api_exception() as retry_exception:
                logger.info('Failed to create Pod without AppArmor annotation: '
                            f'{retry_exception}')
                raise retry_exception
        # Unlike other error from resource lackage on CPU/GPU/Memory, TPU
        # lackage error is raised when pod is attemtped to be created.
        # TODO(Doyoung): Update the error message raised with the multi-host
        # TPU support.
        elif 'Invalid resource requests for google.com/tpu.' in error_message:
            extra_message = ('Verify if the cluster has a TPU slice node with '
                             'a topology matching the number of TPU(s) '
                             'requested. Note that multi-host TPU podslices '
                             'are currently not unsupported.')
            raise config_lib.KubernetesError(
                _lack_resource_msg('TPU',
                                   pod_spec,
                                   details=error_message,
                                   extra_msg=extra_message))
        else:
            # Re-raise the exception if it's a different error
            raise e


def _create_persistent_volume_claim(namespace: str, context: Optional[str],
                                    pvc_spec: Dict[str, Any]) -> None:
    """Creates a persistent volume claim for SkyServe controller."""
    try:
        kubernetes.core_api(context).read_namespaced_persistent_volume_claim(
            name=pvc_spec['metadata']['name'], namespace=namespace)
        return
    except kubernetes.api_exception() as e:
        if e.status != 404:  # Not found
            raise

    kubernetes.core_api(context).create_namespaced_persistent_volume_claim(
        namespace=namespace, body=pvc_spec)


@timeline.event
def _wait_for_deployment_pod(context, namespace, deployment, timeout=60):
    label_selector = ','.join([
        f'{key}={value}'
        for key, value in deployment.spec.selector.match_labels.items()
    ])
    target_replicas = deployment.spec.replicas
    start_time = time.time()
    while time.time() - start_time < timeout:
        pods = kubernetes.core_api(context).list_namespaced_pod(
            namespace, label_selector=label_selector).items
        # TODO(andyl): not sure if this necessary
        if len(pods) == target_replicas:
            return pods
        time.sleep(2)

    raise TimeoutError(
        f'Timeout: Not all Pods for Deployment {deployment.metadata.name!r}'
        ' are created.')


@timeline.event
def _create_pods(region: str, cluster_name_on_cloud: str,
                 config: common.ProvisionConfig) -> common.ProvisionRecord:
    """Create pods based on the config."""
    provider_config = config.provider_config
    namespace = kubernetes_utils.get_namespace_from_config(provider_config)
    context = kubernetes_utils.get_context_from_config(provider_config)
    pod_spec = copy.deepcopy(config.node_config)

    to_create_deployment = 'deployment_spec' in pod_spec
    if to_create_deployment:
        deployment_spec = pod_spec.pop('deployment_spec')
        pvc_spec = pod_spec.pop('pvc_spec')
        assert len(pod_spec['spec']['containers']) == 1, (
            'Only one container is supported for deployment')

    tags = ray_tag_filter(cluster_name_on_cloud)

    pod_spec['metadata']['namespace'] = namespace
    if 'labels' in pod_spec['metadata']:
        pod_spec['metadata']['labels'].update(tags)
    else:
        pod_spec['metadata']['labels'] = tags
    pod_spec['metadata']['labels'].update(
        {TAG_SKYPILOT_CLUSTER_NAME: cluster_name_on_cloud})

    terminating_pods = kubernetes_utils.filter_pods(namespace, context, tags,
                                                    ['Terminating'])
    start_time = time.time()
    while (terminating_pods and
           time.time() - start_time < _TIMEOUT_FOR_POD_TERMINATION):
        logger.debug(f'run_instances: Found {len(terminating_pods)} '
                     'terminating pods. Waiting them to finish: '
                     f'{list(terminating_pods.keys())}')
        time.sleep(POLL_INTERVAL)
        terminating_pods = kubernetes_utils.filter_pods(namespace, context,
                                                        tags, ['Terminating'])

    if terminating_pods:
        # If there are still terminating pods, we force delete them.
        logger.debug(f'run_instances: Found {len(terminating_pods)} '
                     'terminating pods still in terminating state after '
                     f'timeout {_TIMEOUT_FOR_POD_TERMINATION}s. '
                     'Force deleting them.')
        for pod_name in terminating_pods.keys():
            # grace_period_seconds=0 means force delete the pod.
            # https://github.com/kubernetes-client/python/issues/508#issuecomment-1695759777
            kubernetes.core_api(context).delete_namespaced_pod(
                pod_name,
                namespace,
                _request_timeout=config_lib.DELETION_TIMEOUT,
                grace_period_seconds=0)

    running_pods = kubernetes_utils.filter_pods(namespace, context, tags,
                                                ['Pending', 'Running'])
    head_pod_name = _get_head_pod_name(running_pods)
    logger.debug(f'Found {len(running_pods)} existing pods: '
                 f'{list(running_pods.keys())}')

    to_start_count = config.count - len(running_pods)
    if to_start_count < 0:
        raise RuntimeError(
            'The number of running+pending pods '
            f'({config.count - to_start_count}) in cluster '
            f'"{cluster_name_on_cloud}" is greater than the number '
            f'requested by the user ({config.count}). '
            'This is likely a resource leak. '
            'Use "sky down" to terminate the cluster.')

    # Add nvidia runtime class if it exists
    nvidia_runtime_exists = False
    try:
        nvidia_runtime_exists = kubernetes_utils.check_nvidia_runtime_class(
            context)
    except kubernetes.kubernetes.client.ApiException as e:
        logger.warning('run_instances: Error occurred while checking for '
                       f'nvidia RuntimeClass - '
                       f'{common_utils.format_exception(e)}'
                       'Continuing without using nvidia RuntimeClass.\n'
                       'If you are on a K3s cluster, manually '
                       'override runtimeClassName in ~/.sky/config.yaml. '
                       'For more details, refer to https://docs.skypilot.co/en/latest/reference/config.html')  # pylint: disable=line-too-long

    needs_gpus = False
    limits = pod_spec['spec']['containers'][0].get('resources',
                                                   {}).get('limits')
    if limits is not None:
        needs_gpus = limits.get(kubernetes_utils.get_gpu_resource_key(), 0) > 0

    # TPU pods provisioned on GKE use the default containerd runtime.
    # Reference: https://cloud.google.com/kubernetes-engine/docs/how-to/migrate-containerd#overview  # pylint: disable=line-too-long
    if nvidia_runtime_exists and needs_gpus:
        pod_spec['spec']['runtimeClassName'] = 'nvidia'

    created_pods = {}
    logger.debug(f'run_instances: calling create_namespaced_pod '
                 f'(count={to_start_count}).')

    def _create_pod_thread(i: int):
        pod_spec_copy = copy.deepcopy(pod_spec)
        if head_pod_name is None and i == 0:
            # First pod should be head if no head exists
            pod_spec_copy['metadata']['labels'].update(constants.HEAD_NODE_TAGS)
            head_selector = _head_service_selector(cluster_name_on_cloud)
            pod_spec_copy['metadata']['labels'].update(head_selector)
            pod_spec_copy['metadata']['name'] = f'{cluster_name_on_cloud}-head'
        else:
            # Worker pods
            pod_spec_copy['metadata']['labels'].update(
                constants.WORKER_NODE_TAGS)
            pod_uuid = str(uuid.uuid4())[:6]
            pod_name = f'{cluster_name_on_cloud}-{pod_uuid}'
            pod_spec_copy['metadata']['name'] = f'{pod_name}-worker'
            # For multi-node support, we put a soft-constraint to schedule
            # worker pods on different nodes than the head pod.
            # This is not set as a hard constraint because if different nodes
            # are not available, we still want to be able to schedule worker
            # pods on larger nodes which may be able to fit multiple SkyPilot
            # "nodes".
            pod_spec_copy['spec']['affinity'] = {
                'podAntiAffinity': {
                    # Set as a soft constraint
                    'preferredDuringSchedulingIgnoredDuringExecution': [{
                        # Max weight to avoid scheduling on the
                        # same physical node unless necessary.
                        'weight': 100,
                        'podAffinityTerm': {
                            'labelSelector': {
                                'matchExpressions': [{
                                    'key': TAG_SKYPILOT_CLUSTER_NAME,
                                    'operator': 'In',
                                    'values': [cluster_name_on_cloud]
                                }]
                            },
                            'topologyKey': 'kubernetes.io/hostname'
                        }
                    }]
                }
            }

        # TPU slice nodes are given a taint, google.com/tpu=present:NoSchedule.
        # This is to prevent from non-TPU workloads from being scheduled on TPU
        # slice nodes. We need this toleration to allow the pod to be scheduled
        # on TPU nodes.
        # Reference: https://cloud.google.com/kubernetes-engine/docs/concepts/tpus#how_tpus_work # pylint: disable=line-too-long
        tpu_label = kubernetes_utils.GKELabelFormatter.TPU_LABEL_KEY
        if tpu_label in config.node_config.get('spec',
                                               {}).get('nodeSelector', {}):
            tpu_toleration = {
                'key': kubernetes_utils.TPU_RESOURCE_KEY,
                'operator': 'Equal',
                'value': 'present',
                'effect': 'NoSchedule'
            }
            # Preserve existing tolerations if any
            existing_tolerations = pod_spec_copy['spec'].get('tolerations', [])
            pod_spec_copy['spec']['tolerations'] = existing_tolerations + [
                tpu_toleration
            ]

        if to_create_deployment:
            _create_persistent_volume_claim(namespace, context, pvc_spec)

            # It's safe to directly modify the template spec in the deployment spec
            # because controller pod is singleton, i.e. i in [0].
            template_pod_spec = deployment_spec['spec']['template']
            template_pod_spec['metadata'] = pod_spec_copy['metadata']
            template_pod_spec['spec'].update(pod_spec_copy['spec'])
            try:
                return kubernetes.apps_api(
                    context).create_namespaced_deployment(
                        namespace, deployment_spec)
            except Exception as e:
                print('Deployment failed', e)
                raise e

        return _create_namespaced_pod_with_retries(namespace, pod_spec_copy,
                                                   context)

    if not to_start_count:
        is_provisioned_cluster_ha = is_high_availability_cluster_by_kubectl(
            cluster_name_on_cloud, context, namespace)
        if is_provisioned_cluster_ha != to_create_deployment:
            ha_str = lambda x: 'high availability' if x else 'non-high availability'

            message = (
                f'The cluster "{cluster_name_on_cloud}" is configured to be '
                f'{ha_str(to_create_deployment)} but the cluster has already been '
                f'provisioned as {ha_str(is_provisioned_cluster_ha)}. '
                'If you want to make the provisioned cluster '
                f'{ha_str(to_create_deployment)}, please first down the cluster '
                'and then up the cluster again.')
            raise exceptions.InconsistentHighAvailabilityError(message)

    # Create pods in parallel
    pods = subprocess_utils.run_in_parallel(_create_pod_thread,
                                            list(range(to_start_count)),
                                            _NUM_THREADS)

    if to_create_deployment:
        deployments = copy.deepcopy(pods)
        pods.clear()  # Since it's not pods. What created here are true pods.
        for deployment in deployments:
            pods.extend(_wait_for_deployment_pod(context, namespace,
                                                 deployment))

    # Process created pods
    for pod in pods:
        created_pods[pod.metadata.name] = pod
        if head_pod_name is None and _is_head(pod):
            head_pod_name = pod.metadata.name

    networking_mode = network_utils.get_networking_mode(
        config.provider_config.get('networking_mode'))
    if networking_mode == kubernetes_enums.KubernetesNetworkingMode.NODEPORT:
        # Adding the jump pod to the new_nodes list as well so it can be
        # checked if it's scheduled and running along with other pods.
        ssh_jump_pod_name = pod_spec['metadata']['labels']['skypilot-ssh-jump']
        jump_pod = kubernetes.core_api(context).read_namespaced_pod(
            ssh_jump_pod_name, namespace)
        pods.append(jump_pod)
    provision_timeout = provider_config['timeout']

    wait_str = ('indefinitely'
                if provision_timeout < 0 else f'for {provision_timeout}s')
    logger.debug(f'run_instances: waiting {wait_str} for pods to schedule and '
                 f'run: {[pod.metadata.name for pod in pods]}')

    # Wait until the pods are scheduled and surface cause for error
    # if there is one
    _wait_for_pods_to_schedule(namespace, context, pods, provision_timeout)
    # Wait until the pods and their containers are up and running, and
    # fail early if there is an error
    logger.debug(f'run_instances: waiting for pods to be running (pulling '
                 f'images): {[pod.metadata.name for pod in pods]}')
    _wait_for_pods_to_run(namespace, context, pods)
    logger.debug(f'run_instances: all pods are scheduled and running: '
                 f'{[pod.metadata.name for pod in pods]}')

    assert head_pod_name is not None, 'head_instance_id should not be None'
    return common.ProvisionRecord(
        provider_name='kubernetes',
        region=region,
        zone=None,
        cluster_name=cluster_name_on_cloud,
        head_instance_id=head_pod_name,
        resumed_instance_ids=[],
        created_instance_ids=list(created_pods.keys()),
    )


def run_instances(region: str, cluster_name_on_cloud: str,
                  config: common.ProvisionConfig) -> common.ProvisionRecord:
    """Runs instances for the given cluster."""
    try:
        return _create_pods(region, cluster_name_on_cloud, config)
    except (kubernetes.api_exception(), config_lib.KubernetesError) as e:
        e_msg = common_utils.format_exception(e).replace('\n', ' ')
        logger.warning('run_instances: Error occurred when creating pods: '
                       f'{e_msg}')
        raise


def wait_instances(region: str, cluster_name_on_cloud: str,
                   state: Optional[status_lib.ClusterStatus]) -> None:
    del region, cluster_name_on_cloud, state


def stop_instances(
    cluster_name_on_cloud: str,
    provider_config: Optional[Dict[str, Any]] = None,
    worker_only: bool = False,
) -> None:
    raise NotImplementedError()


<<<<<<< HEAD
def _delete_k8s_resource_with_retry(delete_func: Callable, resource_type: str,
                                    resource_name: str) -> None:
    """Helper to delete Kubernetes resources with 404 handling and retries.

    Args:
        delete_func: Function to call to delete the resource
        resource_type: Type of resource being deleted (e.g. 'service'),
            used in logging
        resource_name: Name of the resource being deleted, used in logging
    """
    max_retries = 3
    retry_delay = 5  # seconds

    for attempt in range(max_retries):
        try:
            delete_func()
            return
        except kubernetes.api_exception() as e:
            if e.status == 404:
                logger.warning(
                    f'terminate_instances: Tried to delete {resource_type} '
                    f'{resource_name}, but the {resource_type} was not '
                    'found (404).')
                return
            elif attempt < max_retries - 1:
                logger.warning(f'terminate_instances: Failed to delete '
                               f'{resource_type} {resource_name} (attempt '
                               f'{attempt + 1}/{max_retries}). Error: {e}. '
                               f'Retrying in {retry_delay} seconds...')
                time.sleep(retry_delay)
            else:
                raise


def _delete_services(name_prefix: str, namespace: str,
                     context: Optional[str]) -> None:
    """Delete services with the given name prefix.

    Args:
        name_prefix: Prefix of the service names to delete
        namespace: Kubernetes namespace
        context: Kubernetes context
    """
    for service_suffix in ['', '-ssh']:
        service_name = f'{name_prefix}{service_suffix}'
        # Since we are not saving this lambda, it's a false positive.
        # TODO(andyl): Wait for
        # https://github.com/pylint-dev/pylint/issues/5263.
        # pylint: disable=cell-var-from-loop
        _delete_k8s_resource_with_retry(delete_func=lambda: kubernetes.core_api(
            context).delete_namespaced_service(name=service_name,
                                               namespace=namespace,
                                               _request_timeout=config_lib.
                                               DELETION_TIMEOUT),
                                        resource_type='service',
                                        resource_name=service_name)


def _terminate_node(namespace: str, context: Optional[str],
                    pod_name: str) -> None:
    """Terminate a pod and its associated services."""
    logger.debug('terminate_instances: calling delete_namespaced_pod')

    _delete_services(pod_name, namespace, context)
=======
def _terminate_node(namespace: str, context: Optional[str], pod_name: str,
                    is_head: bool) -> None:
    """Terminate a pod."""
    logger.debug('terminate_instances: calling delete_namespaced_pod')

    def _delete_k8s_resource_with_retry(delete_func: Callable,
                                        resource_type: str,
                                        resource_name: str) -> None:
        """Helper to delete Kubernetes resources with 404 handling and retries.

        Args:
            delete_func: Function to call to delete the resource
            resource_type: Type of resource being deleted (e.g. 'service'),
                used in logging
            resource_name: Name of the resource being deleted, used in logging
        """
        max_retries = 3
        retry_delay = 5  # seconds

        for attempt in range(max_retries):
            try:
                delete_func()
                return
            except kubernetes.api_exception() as e:
                if e.status == 404:
                    logger.warning(
                        f'terminate_instances: Tried to delete {resource_type} '
                        f'{resource_name}, but the {resource_type} was not '
                        'found (404).')
                    return
                elif attempt < max_retries - 1:
                    logger.warning(f'terminate_instances: Failed to delete '
                                   f'{resource_type} {resource_name} (attempt '
                                   f'{attempt + 1}/{max_retries}). Error: {e}. '
                                   f'Retrying in {retry_delay} seconds...')
                    time.sleep(retry_delay)
                else:
                    raise

    if is_head:
        # Delete services for the head pod
        # services are specified in sky/templates/kubernetes-ray.yml.j2
        for service_name in [pod_name, f'{pod_name}-ssh']:
            _delete_k8s_resource_with_retry(
                delete_func=lambda name=service_name: kubernetes.core_api(
                    context).delete_namespaced_service(
                        name=name,
                        namespace=namespace,
                        _request_timeout=config_lib.DELETION_TIMEOUT),
                resource_type='service',
                resource_name=service_name)
>>>>>>> d3e3be38

    # Note - delete pod after all other resources are deleted.
    # This is to ensure there are no leftover resources if this down is run
    # from within the pod, e.g., for autodown.
    _delete_k8s_resource_with_retry(
        delete_func=lambda: kubernetes.core_api(context).delete_namespaced_pod(
            name=pod_name,
            namespace=namespace,
            _request_timeout=config_lib.DELETION_TIMEOUT),
        resource_type='pod',
        resource_name=pod_name)


def _terminate_deployment(cluster_name: str, namespace: str,
                          context: Optional[str]) -> None:
    """Terminate a deployment."""
    # Delete services first
    _delete_services(f'{cluster_name}-head', namespace, context)

    # Delete deployment
    deployment_name = _get_deployment_name(cluster_name)
    _delete_k8s_resource_with_retry(delete_func=lambda: kubernetes.apps_api(
        context).delete_namespaced_deployment(name=deployment_name,
                                              namespace=namespace,
                                              _request_timeout=config_lib.
                                              DELETION_TIMEOUT),
                                    resource_type='deployment',
                                    resource_name=deployment_name)

    # Delete PVCs
    pvc_name = _get_pvc_name(
        cluster_name,
        kubernetes_utils.HIGH_AVAILABILITY_DEPLOYMENT_VOLUME_MOUNT_NAME)
    # pylint: disable=cell-var-from-loop
    _delete_k8s_resource_with_retry(delete_func=lambda: kubernetes.core_api(
        context).delete_namespaced_persistent_volume_claim(
            name=pvc_name,
            namespace=namespace,
            _request_timeout=config_lib.DELETION_TIMEOUT),
                                    resource_type='pvc',
                                    resource_name=pvc_name)


def terminate_instances(
    cluster_name_on_cloud: str,
    provider_config: Dict[str, Any],
    worker_only: bool = False,
) -> None:
    """See sky/provision/__init__.py"""
    namespace = kubernetes_utils.get_namespace_from_config(provider_config)
    context = kubernetes_utils.get_context_from_config(provider_config)
    pods = kubernetes_utils.filter_pods(namespace, context,
                                        ray_tag_filter(cluster_name_on_cloud),
                                        None)

    # Clean up the SSH jump pod if in use
    networking_mode = network_utils.get_networking_mode(
        provider_config.get('networking_mode'))
    if networking_mode == kubernetes_enums.KubernetesNetworkingMode.NODEPORT:
        pod_name = list(pods.keys())[0]
        try:
            kubernetes_utils.clean_zombie_ssh_jump_pod(namespace, context,
                                                       pod_name)
        except Exception as e:  # pylint: disable=broad-except
            logger.warning('terminate_instances: Error occurred when analyzing '
                           f'SSH Jump pod: {e}')

    if is_high_availability_controller_by_name(cluster_name_on_cloud):
        # For high availability controllers, terminate the deployment
        _terminate_deployment(cluster_name_on_cloud, namespace, context)
        return

    def _terminate_pod_thread(pod_info):
        pod_name, pod = pod_info
        if _is_head(pod) and worker_only:
            return
        logger.debug(f'Terminating instance {pod_name}: {pod}')
        _terminate_node(namespace, context, pod_name, _is_head(pod))

    # Run pod termination in parallel
    subprocess_utils.run_in_parallel(_terminate_pod_thread, list(pods.items()),
                                     _NUM_THREADS)


def get_cluster_info(
        region: str,
        cluster_name_on_cloud: str,
        provider_config: Optional[Dict[str, Any]] = None) -> common.ClusterInfo:
    del region  # unused
    assert provider_config is not None
    namespace = kubernetes_utils.get_namespace_from_config(provider_config)
    context = kubernetes_utils.get_context_from_config(provider_config)

    running_pods = kubernetes_utils.filter_pods(
        namespace, context, ray_tag_filter(cluster_name_on_cloud), ['Running'])

    pods: Dict[str, List[common.InstanceInfo]] = {}
    head_pod_name = None

    port_forward_mode = kubernetes_enums.KubernetesNetworkingMode.PORTFORWARD
    network_mode_str = skypilot_config.get_nested(('kubernetes', 'networking'),
                                                  port_forward_mode.value)
    network_mode = kubernetes_enums.KubernetesNetworkingMode.from_str(
        network_mode_str)
    external_ip = kubernetes_utils.get_external_ip(network_mode, context)
    port = 22
    if not provider_config.get('use_internal_ips', False):
        port = kubernetes_utils.get_head_ssh_port(cluster_name_on_cloud,
                                                  namespace, context)

    head_pod_name = None
    cpu_request = None
    for pod_name, pod in running_pods.items():
        internal_ip = pod.status.pod_ip
        pods[pod_name] = [
            common.InstanceInfo(
                instance_id=pod_name,
                internal_ip=internal_ip,
                external_ip=(None if network_mode == port_forward_mode else
                             external_ip),
                ssh_port=port,
                tags=pod.metadata.labels,
            )
        ]
        if _is_head(pod):
            head_pod_name = pod_name
            head_spec = pod.spec
            assert head_spec is not None, pod
            cpu_request = head_spec.containers[0].resources.requests['cpu']

    assert cpu_request is not None, 'cpu_request should not be None'

    ssh_user = 'sky'
    get_k8s_ssh_user_cmd = 'echo $(whoami)'
    assert head_pod_name is not None
    runner = command_runner.KubernetesCommandRunner(
        ((namespace, context), head_pod_name))
    rc, stdout, stderr = runner.run(get_k8s_ssh_user_cmd,
                                    require_outputs=True,
                                    separate_stderr=True,
                                    stream_logs=False)
    _raise_command_running_error('get ssh user', get_k8s_ssh_user_cmd,
                                 head_pod_name, rc, stdout + stderr)
    ssh_user = stdout.strip()
    logger.debug(
        f'Using ssh user {ssh_user} for cluster {cluster_name_on_cloud}')

    return common.ClusterInfo(
        instances=pods,
        head_instance_id=head_pod_name,
        ssh_user=ssh_user,
        # We manually set object-store-memory=500000000 to avoid ray from
        # allocating a very large object store in each pod that may cause
        # problems for other pods.
        custom_ray_options={
            'object-store-memory': 500000000,
            'num-cpus': cpu_request,
        },
        provider_name='kubernetes',
        provider_config=provider_config)


def query_instances(
    cluster_name_on_cloud: str,
    provider_config: Optional[Dict[str, Any]] = None,
    non_terminated_only: bool = True
) -> Dict[str, Optional[status_lib.ClusterStatus]]:
    status_map = {
        'Pending': status_lib.ClusterStatus.INIT,
        'Running': status_lib.ClusterStatus.UP,
        'Failed': None,
        'Unknown': None,
        'Succeeded': None,
        'Terminating': None,
    }

    assert provider_config is not None
    namespace = kubernetes_utils.get_namespace_from_config(provider_config)
    context = kubernetes_utils.get_context_from_config(provider_config)

    # Get all the pods with the label skypilot-cluster: <cluster_name>
    try:
        pods = kubernetes.core_api(context).list_namespaced_pod(
            namespace,
            label_selector=f'skypilot-cluster={cluster_name_on_cloud}',
            _request_timeout=kubernetes.API_TIMEOUT).items
    except kubernetes.max_retry_error():
        with ux_utils.print_exception_no_traceback():
            ctx = kubernetes_utils.get_current_kube_config_context_name()
            raise exceptions.ClusterStatusFetchingError(
                f'Failed to query cluster {cluster_name_on_cloud!r} status. '
                'Network error - check if the Kubernetes cluster in '
                f'context {ctx} is up and accessible.') from None
    except Exception as e:  # pylint: disable=broad-except
        with ux_utils.print_exception_no_traceback():
            raise exceptions.ClusterStatusFetchingError(
                f'Failed to query Kubernetes cluster {cluster_name_on_cloud!r} '
                f'status: {common_utils.format_exception(e)}')

    # Check if the pods are running or pending
    cluster_status = {}
    for pod in pods:
        pod_status = status_map[pod.status.phase]
        if non_terminated_only and pod_status is None:
            continue
        cluster_status[pod.metadata.name] = pod_status
    return cluster_status


def get_command_runners(
    cluster_info: common.ClusterInfo,
    **credentials: Dict[str, Any],
) -> List[command_runner.CommandRunner]:
    """Get a command runner for the given cluster."""
    assert cluster_info.provider_config is not None, cluster_info
    instances = cluster_info.instances
    namespace = kubernetes_utils.get_namespace_from_config(
        cluster_info.provider_config)
    context = kubernetes_utils.get_context_from_config(
        cluster_info.provider_config)

    runners: List[command_runner.CommandRunner] = []
    if cluster_info.head_instance_id is not None:
        pod_name = cluster_info.head_instance_id
        deployment = (infer_deployment_name_from_pods(pod_name)
                      if is_high_availability_controller_by_name(pod_name) else
                      None)
        node_list = [((namespace, context), pod_name)]
        head_runner = command_runner.KubernetesCommandRunner(
            node_list[0], deployment=deployment, **credentials)
        runners.append(head_runner)

    node_list = [((namespace, context), pod_name)
                 for pod_name in instances.keys()
                 if pod_name != cluster_info.head_instance_id]
    runners.extend(
        command_runner.KubernetesCommandRunner.make_runner_list(
            node_list, **credentials))

    return runners<|MERGE_RESOLUTION|>--- conflicted
+++ resolved
@@ -997,7 +997,6 @@
     raise NotImplementedError()
 
 
-<<<<<<< HEAD
 def _delete_k8s_resource_with_retry(delete_func: Callable, resource_type: str,
                                     resource_name: str) -> None:
     """Helper to delete Kubernetes resources with 404 handling and retries.
@@ -1057,64 +1056,14 @@
 
 
 def _terminate_node(namespace: str, context: Optional[str],
-                    pod_name: str) -> None:
+                    pod_name: str, is_head: bool = False) -> None:
     """Terminate a pod and its associated services."""
     logger.debug('terminate_instances: calling delete_namespaced_pod')
-
-    _delete_services(pod_name, namespace, context)
-=======
-def _terminate_node(namespace: str, context: Optional[str], pod_name: str,
-                    is_head: bool) -> None:
-    """Terminate a pod."""
-    logger.debug('terminate_instances: calling delete_namespaced_pod')
-
-    def _delete_k8s_resource_with_retry(delete_func: Callable,
-                                        resource_type: str,
-                                        resource_name: str) -> None:
-        """Helper to delete Kubernetes resources with 404 handling and retries.
-
-        Args:
-            delete_func: Function to call to delete the resource
-            resource_type: Type of resource being deleted (e.g. 'service'),
-                used in logging
-            resource_name: Name of the resource being deleted, used in logging
-        """
-        max_retries = 3
-        retry_delay = 5  # seconds
-
-        for attempt in range(max_retries):
-            try:
-                delete_func()
-                return
-            except kubernetes.api_exception() as e:
-                if e.status == 404:
-                    logger.warning(
-                        f'terminate_instances: Tried to delete {resource_type} '
-                        f'{resource_name}, but the {resource_type} was not '
-                        'found (404).')
-                    return
-                elif attempt < max_retries - 1:
-                    logger.warning(f'terminate_instances: Failed to delete '
-                                   f'{resource_type} {resource_name} (attempt '
-                                   f'{attempt + 1}/{max_retries}). Error: {e}. '
-                                   f'Retrying in {retry_delay} seconds...')
-                    time.sleep(retry_delay)
-                else:
-                    raise
 
     if is_head:
         # Delete services for the head pod
         # services are specified in sky/templates/kubernetes-ray.yml.j2
-        for service_name in [pod_name, f'{pod_name}-ssh']:
-            _delete_k8s_resource_with_retry(
-                delete_func=lambda name=service_name: kubernetes.core_api(
-                    context).delete_namespaced_service(
-                        name=name,
-                        namespace=namespace,
-                        _request_timeout=config_lib.DELETION_TIMEOUT),
-                resource_type='service',
-                resource_name=service_name)
->>>>>>> d3e3be38
+        _delete_services(pod_name, namespace, context)
 
     # Note - delete pod after all other resources are deleted.
     # This is to ensure there are no leftover resources if this down is run
