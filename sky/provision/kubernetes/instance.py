--- conflicted
+++ resolved
@@ -611,13 +611,7 @@
                     }]
                 }
             }
-<<<<<<< HEAD
-        pod = kubernetes.core_api(context).create_namespaced_pod(
-            namespace, pod_spec)
-=======
-
         pod = _create_namespaced_pod_with_retries(namespace, pod_spec, context)
->>>>>>> c0c17483
         created_pods[pod.metadata.name] = pod
         if head_pod_name is None:
             head_pod_name = pod.metadata.name
