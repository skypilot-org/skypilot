--- conflicted
+++ resolved
@@ -2,11 +2,7 @@
 import copy
 import json
 import time
-<<<<<<< HEAD
-from typing import Any, Dict, List, Optional, Union
-=======
-from typing import Any, Callable, Dict, List, Optional
->>>>>>> bb397075
+from typing import Any, Callable, Dict, List, Optional, Union
 import uuid
 
 from sky import exceptions
