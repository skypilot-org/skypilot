"""Kubernetes instance provisioning."""
import copy
import time
from typing import Any, Dict, List, Optional

from sky import exceptions
from sky import sky_logging
from sky import skypilot_config
from sky import status_lib
from sky.adaptors import kubernetes
from sky.provision import common
from sky.provision import constants
from sky.provision import docker_utils
from sky.provision.kubernetes import config as config_lib
from sky.provision.kubernetes import network_utils
from sky.provision.kubernetes import utils as kubernetes_utils
from sky.utils import command_runner
from sky.utils import common_utils
from sky.utils import kubernetes_enums
from sky.utils import ux_utils

POLL_INTERVAL = 2
_TIMEOUT_FOR_POD_TERMINATION = 60  # 1 minutes

logger = sky_logging.init_logger(__name__)
TAG_RAY_CLUSTER_NAME = 'ray-cluster-name'
TAG_SKYPILOT_CLUSTER_NAME = 'skypilot-cluster-name'
TAG_POD_INITIALIZED = 'skypilot-initialized'

POD_STATUSES = {
    'Pending', 'Running', 'Succeeded', 'Failed', 'Unknown', 'Terminating'
}


def to_label_selector(tags):
    label_selector = ''
    for k, v in tags.items():
        if label_selector != '':
            label_selector += ','
        label_selector += '{}={}'.format(k, v)
    return label_selector


def _filter_pods(namespace: str, context: str, tag_filters: Dict[str, str],
                 status_filters: Optional[List[str]]) -> Dict[str, Any]:
    """Filters pods by tags and status."""
    non_included_pod_statuses = POD_STATUSES.copy()

    field_selector = ''
    if status_filters is not None:
        non_included_pod_statuses -= set(status_filters)
        field_selector = ','.join(
            [f'status.phase!={status}' for status in non_included_pod_statuses])

    label_selector = to_label_selector(tag_filters)
    pod_list = kubernetes.core_api(context).list_namespaced_pod(
        namespace, field_selector=field_selector, label_selector=label_selector)

    # Don't return pods marked for deletion,
    # i.e. pods with non-null metadata.DeletionTimestamp.
    pods = [
        pod for pod in pod_list.items if pod.metadata.deletion_timestamp is None
    ]
    return {pod.metadata.name: pod for pod in pods}


def _get_head_pod_name(pods: Dict[str, Any]) -> Optional[str]:
    head_pod_name = None
    for pod_name, pod in pods.items():
        if pod.metadata.labels[constants.TAG_RAY_NODE_KIND] == 'head':
            head_pod_name = pod_name
            break
    return head_pod_name


def head_service_selector(cluster_name: str) -> Dict[str, str]:
    """Selector for Operator-configured head service."""
    return {'component': f'{cluster_name}-head'}


def _raise_pod_scheduling_errors(namespace, context, new_nodes):
    """Raise pod scheduling failure reason.

    When a pod fails to schedule in Kubernetes, the reasons for the failure
    are recorded as events. This function retrieves those events and raises
    descriptive errors for better debugging and user feedback.
    """

    def _formatted_resource_requirements(pod):
        # Returns a formatted string of resource requirements for a pod.
        resource_requirements = {}
        for container in pod.spec.containers:
            for resource, value in container.resources.requests.items():
                if resource not in resource_requirements:
                    resource_requirements[resource] = 0
                if resource == 'memory':
                    int_value = kubernetes_utils.parse_memory_resource(value)
                else:
                    int_value = kubernetes_utils.parse_cpu_or_gpu_resource(
                        value)
                resource_requirements[resource] += int_value
        return ', '.join(f'{resource}={value}'
                         for resource, value in resource_requirements.items())

    def _formatted_node_selector(pod) -> Optional[str]:
        # Returns a formatted string of node selectors for a pod.
        node_selectors = []
        if pod.spec.node_selector is None:
            return None
        for label_key, label_value in pod.spec.node_selector.items():
            node_selectors.append(f'{label_key}={label_value}')
        return ', '.join(node_selectors)

    def _lack_resource_msg(resource: str,
                           pod,
                           extra_msg: Optional[str] = None,
                           details: Optional[str] = None) -> str:
        resource_requirements = _formatted_resource_requirements(pod)
        node_selectors = _formatted_node_selector(pod)
        node_selector_str = f' and labels ({node_selectors})' if (
            node_selectors) else ''
        msg = (
            f'Insufficient {resource} capacity on the cluster. '
            f'Required resources ({resource_requirements}){node_selector_str} '
            'were not found in a single node. Other SkyPilot tasks or pods may '
            'be using resources. Check resource usage by running '
            '`kubectl describe nodes`.')
        if extra_msg:
            msg += f' {extra_msg}'
        if details:
            msg += f'\nFull error: {details}'
        return msg

    for new_node in new_nodes:
        pod = kubernetes.core_api(context).read_namespaced_pod(
            new_node.metadata.name, namespace)
        pod_status = pod.status.phase
        # When there are multiple pods involved while launching instance,
        # there may be a single pod causing issue while others are
        # successfully scheduled. In this case, we make sure to not surface
        # the error message from the pod that is already scheduled.
        if pod_status != 'Pending':
            continue
        pod_name = pod._metadata._name  # pylint: disable=protected-access
        events = kubernetes.core_api(context).list_namespaced_event(
            namespace,
            field_selector=(f'involvedObject.name={pod_name},'
                            'involvedObject.kind=Pod'))
        # Events created in the past hours are kept by
        # Kubernetes python client and we want to surface
        # the latest event message
        events_desc_by_time = sorted(
            events.items,
            key=lambda e: e.metadata.creation_timestamp,
            reverse=True)

        event_message = None
        for event in events_desc_by_time:
            if event.reason == 'FailedScheduling':
                event_message = event.message
                break
        timeout_err_msg = ('Timed out while waiting for nodes to start. '
                           'Cluster may be out of resources or '
                           'may be too slow to autoscale.')
        if event_message is not None:
            if pod_status == 'Pending':
                logger.info(event_message)
                if 'Insufficient cpu' in event_message:
                    raise config_lib.KubernetesError(
                        _lack_resource_msg('CPU', pod, details=event_message))
                if 'Insufficient memory' in event_message:
                    raise config_lib.KubernetesError(
                        _lack_resource_msg('memory', pod,
                                           details=event_message))
                if 'Insufficient smarter-devices/fuse' in event_message:
                    raise config_lib.KubernetesError(
                        'Something went wrong with FUSE device daemonset.'
                        ' Try restarting your FUSE pods by running '
                        '`kubectl delete pods -n skypilot-system -l name=smarter-device-manager`.'  # pylint: disable=line-too-long
                        f' Full error: {event_message}')
                gpu_lf_keys = [
                    lf.get_label_key()
                    for lf in kubernetes_utils.LABEL_FORMATTER_REGISTRY
                ]
                if pod.spec.node_selector:
                    for label_key in pod.spec.node_selector.keys():
                        if label_key in gpu_lf_keys:
                            # TODO(romilb): We may have additional node
                            #  affinity selectors in the future - in that
                            #  case we will need to update this logic.
                            if (('Insufficient nvidia.com/gpu'
                                 in event_message) or
                                ('didn\'t match Pod\'s node affinity/selector'
                                 in event_message)):
                                extra_msg = (
                                    f'Verify if '
                                    f'{pod.spec.node_selector[label_key]}'
                                    ' is available in the cluster.')
                                raise config_lib.KubernetesError(
                                    _lack_resource_msg('GPU',
                                                       pod,
                                                       extra_msg,
                                                       details=event_message))
            raise config_lib.KubernetesError(f'{timeout_err_msg} '
                                             f'Pod status: {pod_status}'
                                             f'Details: \'{event_message}\' ')
    raise config_lib.KubernetesError(f'{timeout_err_msg}')


def _raise_command_running_error(message: str, command: str, pod_name: str,
                                 rc: int, stdout: str) -> None:
    if rc == 0:
        return
    raise config_lib.KubernetesError(
        f'Failed to {message} for pod {pod_name} with return '
        f'code {rc}: {command!r}\nOutput: {stdout}.')


def _wait_for_pods_to_schedule(namespace, context, new_nodes, timeout: int):
    """Wait for all pods to be scheduled.

    Wait for all pods including jump pod to be scheduled, and if it
    exceeds the timeout, raise an exception. If pod's container
    is ContainerCreating, then we can assume that resources have been
    allocated and we can exit.

    If timeout is set to a negative value, this method will wait indefinitely.
    """
    start_time = time.time()

    def _evaluate_timeout() -> bool:
        # If timeout is negative, retry indefinitely.
        if timeout < 0:
            return True
        return time.time() - start_time < timeout

    while _evaluate_timeout():
        all_pods_scheduled = True
        for node in new_nodes:
            # Iterate over each pod to check their status
            pod = kubernetes.core_api(context).read_namespaced_pod(
                node.metadata.name, namespace)
            if pod.status.phase == 'Pending':
                # If container_statuses is None, then the pod hasn't
                # been scheduled yet.
                if pod.status.container_statuses is None:
                    all_pods_scheduled = False
                    break

        if all_pods_scheduled:
            return
        time.sleep(1)

    # Handle pod scheduling errors
    try:
        _raise_pod_scheduling_errors(namespace, context, new_nodes)
    except config_lib.KubernetesError:
        raise
    except Exception as e:
        raise config_lib.KubernetesError(
            'An error occurred while trying to fetch the reason '
            'for pod scheduling failure. '
            f'Error: {common_utils.format_exception(e)}') from None


def _wait_for_pods_to_run(namespace, context, new_nodes):
    """Wait for pods and their containers to be ready.

    Pods may be pulling images or may be in the process of container
    creation.
    """

    def _check_init_containers(pod):
        # Check if any of the init containers failed
        # to start. Could be because the init container
        # command failed or failed to pull image etc.
        for init_status in pod.status.init_container_statuses:
            init_terminated = init_status.state.terminated
            if init_terminated:
                if init_terminated.exit_code != 0:
                    msg = init_terminated.message if (
                        init_terminated.message) else str(init_terminated)
                    raise config_lib.KubernetesError(
                        'Failed to run init container for pod '
                        f'{pod.metadata.name}. Error details: {msg}.')
                continue
            init_waiting = init_status.state.waiting
            if (init_waiting is not None and init_waiting.reason
                    not in ['ContainerCreating', 'PodInitializing']):
                # TODO(romilb): There may be more states to check for. Add
                #  them as needed.
                msg = init_waiting.message if (
                    init_waiting.message) else str(init_waiting)
                raise config_lib.KubernetesError(
                    'Failed to create init container for pod '
                    f'{pod.metadata.name}. Error details: {msg}.')

    while True:
        all_pods_running = True
        # Iterate over each pod to check their status
        for node in new_nodes:
            pod = kubernetes.core_api(context).read_namespaced_pod(
                node.metadata.name, namespace)

            # Continue if pod and all the containers within the
            # pod are successfully created and running.
            if pod.status.phase == 'Running' and all(
                    container.state.running
                    for container in pod.status.container_statuses):
                continue

            all_pods_running = False
            if pod.status.phase == 'Pending':
                # Iterate over each container in pod to check their status
                for container_status in pod.status.container_statuses:
                    # If the container wasn't in 'ContainerCreating'
                    # state, then we know pod wasn't scheduled or
                    # had some other error, such as image pull error.
                    # See list of possible reasons for waiting here:
                    # https://stackoverflow.com/a/57886025
                    waiting = container_status.state.waiting
                    if waiting is not None:
                        if waiting.reason == 'PodInitializing':
                            _check_init_containers(pod)
                        elif waiting.reason != 'ContainerCreating':
                            msg = waiting.message if waiting.message else str(
                                waiting)
                            raise config_lib.KubernetesError(
                                'Failed to create container while launching '
                                f'the node. Error details: {msg}.')
            # Reaching this point means that one of the pods had an issue,
            # so break out of the loop, and wait until next second.
            break

        if all_pods_running:
            break
        time.sleep(1)


def _set_env_vars_in_pods(namespace: str, context: str, new_pods: List):
    """Setting environment variables in pods.

    Once all containers are ready, we can exec into them and set env vars.
    Kubernetes automatically populates containers with critical
    environment variables, such as those for discovering services running
    in the cluster and CUDA/nvidia environment variables. We need to
    make sure these env vars are available in every task and ssh session.
    This is needed for GPU support and service discovery.
    See https://github.com/skypilot-org/skypilot/issues/2287 for
    more details.

    To do so, we capture env vars from the pod's runtime and write them to
    /etc/profile.d/, making them available for all users in future
    shell sessions.
    """
    set_k8s_env_var_cmd = docker_utils.SETUP_ENV_VARS_CMD

    for new_pod in new_pods:
        runner = command_runner.KubernetesCommandRunner(
            ((namespace, context), new_pod.metadata.name))
        rc, stdout, _ = runner.run(set_k8s_env_var_cmd,
                                   require_outputs=True,
                                   stream_logs=False)
        _raise_command_running_error('set env vars', set_k8s_env_var_cmd,
                                     new_pod.metadata.name, rc, stdout)


def _check_user_privilege(namespace: str, context: str,
                          new_nodes: List) -> None:
    # Checks if the default user has sufficient privilege to set up
    # the kubernetes instance pod.
    check_k8s_user_sudo_cmd = (
        'if [ $(id -u) -eq 0 ]; then'
        # If user is root, create an alias for sudo used in skypilot setup
        '  echo \'alias sudo=""\' >> ~/.bashrc; echo succeed;'
        'else '
        '  if command -v sudo >/dev/null 2>&1; then '
        '    timeout 2 sudo -l >/dev/null 2>&1 && echo succeed || '
        f'    ( echo {exceptions.INSUFFICIENT_PRIVILEGES_CODE!r}; ); '
        '  else '
        f'    ( echo {exceptions.INSUFFICIENT_PRIVILEGES_CODE!r}; ); '
        '  fi; '
        'fi')

    for new_node in new_nodes:
        runner = command_runner.KubernetesCommandRunner(
            ((namespace, context), new_node.metadata.name))
        rc, stdout, stderr = runner.run(check_k8s_user_sudo_cmd,
                                        require_outputs=True,
                                        separate_stderr=True,
                                        stream_logs=False)
        _raise_command_running_error('check user privilege',
                                     check_k8s_user_sudo_cmd,
                                     new_node.metadata.name, rc,
                                     stdout + stderr)
        if stdout == str(exceptions.INSUFFICIENT_PRIVILEGES_CODE):
            raise config_lib.KubernetesError(
                'Insufficient system privileges detected. '
                'Ensure the default user has root access or '
                '"sudo" is installed and the user is added to the sudoers '
                'from the image.')


def _setup_ssh_in_pods(namespace: str, context: str, new_nodes: List) -> None:
    # Setting up ssh for the pod instance. This is already setup for
    # the jump pod so it does not need to be run for it.
    set_k8s_ssh_cmd = (
        'set -ex; '
        'prefix_cmd() '
        '{ if [ $(id -u) -ne 0 ]; then echo "sudo"; else echo ""; fi; }; '
        'export DEBIAN_FRONTEND=noninteractive;'
        '$(prefix_cmd) apt-get update;'
        '$(prefix_cmd) apt install openssh-server rsync -y; '
        '$(prefix_cmd) mkdir -p /var/run/sshd; '
        '$(prefix_cmd) '
        'sed -i "s/PermitRootLogin prohibit-password/PermitRootLogin yes/" '
        '/etc/ssh/sshd_config; '
        '$(prefix_cmd) sed '
        '"s@session\\s*required\\s*pam_loginuid.so@session optional '
        'pam_loginuid.so@g" -i /etc/pam.d/sshd; '
        'cd /etc/ssh/ && $(prefix_cmd) ssh-keygen -A; '
        '$(prefix_cmd) mkdir -p ~/.ssh; '
        '$(prefix_cmd) chown -R $(whoami) ~/.ssh;'
        '$(prefix_cmd) chmod 700 ~/.ssh; '
        '$(prefix_cmd) cat /etc/secret-volume/ssh-publickey* > '
        '~/.ssh/authorized_keys; '
        '$(prefix_cmd) chmod 644 ~/.ssh/authorized_keys; '
        '$(prefix_cmd) service ssh restart; '
        # Eliminate the error
        # `mesg: ttyname failed: inappropriate ioctl for device`.
        # See https://www.educative.io/answers/error-mesg-ttyname-failed-inappropriate-ioctl-for-device  # pylint: disable=line-too-long
        '$(prefix_cmd) sed -i "s/mesg n/tty -s \\&\\& mesg n/" ~/.profile;')

    # TODO(romilb): Parallelize the setup of SSH in pods for multi-node clusters
    for new_node in new_nodes:
        pod_name = new_node.metadata.name
        runner = command_runner.KubernetesCommandRunner(
            ((namespace, context), pod_name))
        logger.info(f'{"-"*20}Start: Set up SSH in pod {pod_name!r} {"-"*20}')
        rc, stdout, _ = runner.run(set_k8s_ssh_cmd,
                                   require_outputs=True,
                                   stream_logs=False)
        _raise_command_running_error('setup ssh', set_k8s_ssh_cmd, pod_name, rc,
                                     stdout)
        logger.info(f'{"-"*20}End: Set up SSH in pod {pod_name!r} {"-"*20}')


def _label_pod(namespace: str, context: str, pod_name: str,
               label: Dict[str, str]) -> None:
    """Label a pod."""
    kubernetes.core_api(context).patch_namespaced_pod(
        pod_name,
        namespace, {'metadata': {
            'labels': label
        }},
        _request_timeout=kubernetes.API_TIMEOUT)


def _create_pods(region: str, cluster_name_on_cloud: str,
                 config: common.ProvisionConfig) -> common.ProvisionRecord:
    """Create pods based on the config."""
    provider_config = config.provider_config
    namespace = kubernetes_utils.get_namespace_from_config(provider_config)
    context = kubernetes_utils.get_context_from_config(provider_config)
    pod_spec = copy.deepcopy(config.node_config)
    tags = {
        TAG_RAY_CLUSTER_NAME: cluster_name_on_cloud,
    }
    pod_spec['metadata']['namespace'] = namespace
    if 'labels' in pod_spec['metadata']:
        pod_spec['metadata']['labels'].update(tags)
    else:
        pod_spec['metadata']['labels'] = tags
    pod_spec['metadata']['labels'].update(
        {TAG_SKYPILOT_CLUSTER_NAME: cluster_name_on_cloud})

    terminating_pods = _filter_pods(namespace, context, tags, ['Terminating'])
    start_time = time.time()
    while (len(terminating_pods) > 0 and
           time.time() - start_time < _TIMEOUT_FOR_POD_TERMINATION):
        logger.debug(f'run_instances: Found {len(terminating_pods)} '
                     'terminating pods. Waiting them to finish: '
                     f'{list(terminating_pods.keys())}')
        time.sleep(POLL_INTERVAL)
        terminating_pods = _filter_pods(namespace, context, tags,
                                        ['Terminating'])

    if len(terminating_pods) > 0:
        # If there are still terminating pods, we force delete them.
        logger.debug(f'run_instances: Found {len(terminating_pods)} '
                     'terminating pods still in terminating state after '
                     f'timeout {_TIMEOUT_FOR_POD_TERMINATION}s. '
                     'Force deleting them.')
        for pod_name in terminating_pods.keys():
            # grace_period_seconds=0 means force delete the pod.
            # https://github.com/kubernetes-client/python/issues/508#issuecomment-1695759777
            kubernetes.core_api(context).delete_namespaced_pod(
                pod_name,
                namespace,
                _request_timeout=config_lib.DELETION_TIMEOUT,
                grace_period_seconds=0)

    running_pods = _filter_pods(namespace, context, tags,
                                ['Pending', 'Running'])
    head_pod_name = _get_head_pod_name(running_pods)
    logger.debug(f'Found {len(running_pods)} existing pods: '
                 f'{list(running_pods.keys())}')

    to_start_count = config.count - len(running_pods)
    if to_start_count < 0:
        raise RuntimeError(
            'The number of running+pending pods '
            f'({config.count - to_start_count}) in cluster '
            f'"{cluster_name_on_cloud}" is greater than the number '
            f'requested by the user ({config.count}). '
            'This is likely a resource leak. '
            'Use "sky down" to terminate the cluster.')

    # Add nvidia runtime class if it exists
    nvidia_runtime_exists = False
    try:
        nvidia_runtime_exists = kubernetes_utils.check_nvidia_runtime_class(
            context)
    except kubernetes.kubernetes.client.ApiException as e:
        logger.warning('run_instances: Error occurred while checking for '
                       f'nvidia RuntimeClass - '
                       f'{common_utils.format_exception(e)}'
                       'Continuing without using nvidia RuntimeClass.\n'
                       'If you are on a K3s cluster, manually '
                       'override runtimeClassName in ~/.sky/config.yaml. '
                       'For more details, refer to https://skypilot.readthedocs.io/en/latest/reference/config.html')  # pylint: disable=line-too-long

    needs_gpus = (pod_spec['spec']['containers'][0].get('resources', {}).get(
        'limits', {}).get('nvidia.com/gpu', 0) > 0)
    if nvidia_runtime_exists and needs_gpus:
        pod_spec['spec']['runtimeClassName'] = 'nvidia'

    created_pods = {}
    logger.debug(f'run_instances: calling create_namespaced_pod '
                 f'(count={to_start_count}).')
    for pod_id in range(config.count):
        if head_pod_name is None:
            pod_spec['metadata']['labels'].update(constants.HEAD_NODE_TAGS)
            head_selector = head_service_selector(cluster_name_on_cloud)
            pod_spec['metadata']['labels'].update(head_selector)
            pod_spec['metadata']['name'] = f'{cluster_name_on_cloud}-head'
        else:
            pod_spec['metadata']['labels'].update(constants.WORKER_NODE_TAGS)
            pod_name = f'{cluster_name_on_cloud}-worker{pod_id}'
            if pod_id == 0 or pod_name in running_pods:
                continue
            pod_spec['metadata']['name'] = pod_name
            pod_spec['metadata']['labels']['component'] = pod_name
            # For multi-node support, we put a soft-constraint to schedule
            # worker pods on different nodes than the head pod.
            # This is not set as a hard constraint because if different nodes
            # are not available, we still want to be able to schedule worker
            # pods on larger nodes which may be able to fit multiple SkyPilot
            # "nodes".
            pod_spec['spec']['affinity'] = {
                'podAntiAffinity': {
                    # Set as a soft constraint
                    'preferredDuringSchedulingIgnoredDuringExecution': [{
                        # Max weight to avoid scheduling on the
                        # same physical node unless necessary.
                        'weight': 100,
                        'podAffinityTerm': {
                            'labelSelector': {
                                'matchExpressions': [{
                                    'key': TAG_SKYPILOT_CLUSTER_NAME,
                                    'operator': 'In',
                                    'values': [cluster_name_on_cloud]
                                }]
                            },
                            'topologyKey': 'kubernetes.io/hostname'
                        }
                    }]
                }
            }
<<<<<<< HEAD
        pod = kubernetes.core_api().create_namespaced_pod(namespace, pod_spec)
=======

        pod = kubernetes.core_api(context).create_namespaced_pod(
            namespace, pod_spec)
>>>>>>> c1464e14
        created_pods[pod.metadata.name] = pod
        if head_pod_name is None:
            head_pod_name = pod.metadata.name

    wait_pods_dict = _filter_pods(namespace, context, tags, ['Pending'])
    wait_pods = list(wait_pods_dict.values())

    networking_mode = network_utils.get_networking_mode(
        config.provider_config.get('networking_mode'))
    if networking_mode == kubernetes_enums.KubernetesNetworkingMode.NODEPORT:
        # Adding the jump pod to the new_nodes list as well so it can be
        # checked if it's scheduled and running along with other pods.
        ssh_jump_pod_name = pod_spec['metadata']['labels']['skypilot-ssh-jump']
        jump_pod = kubernetes.core_api(context).read_namespaced_pod(
            ssh_jump_pod_name, namespace)
        wait_pods.append(jump_pod)
    provision_timeout = provider_config['timeout']

    wait_str = ('indefinitely'
                if provision_timeout < 0 else f'for {provision_timeout}s')
    logger.debug(f'run_instances: waiting {wait_str} for pods to schedule and '
                 f'run: {list(wait_pods_dict.keys())}')

    # Wait until the pods are scheduled and surface cause for error
    # if there is one
    _wait_for_pods_to_schedule(namespace, context, wait_pods, provision_timeout)
    # Wait until the pods and their containers are up and running, and
    # fail early if there is an error
    logger.debug(f'run_instances: waiting for pods to be running (pulling '
                 f'images): {list(wait_pods_dict.keys())}')
    _wait_for_pods_to_run(namespace, context, wait_pods)
    logger.debug(f'run_instances: all pods are scheduled and running: '
                 f'{list(wait_pods_dict.keys())}')

    running_pods = _filter_pods(namespace, context, tags, ['Running'])
    initialized_pods = _filter_pods(namespace, context, {
        TAG_POD_INITIALIZED: 'true',
        **tags
    }, ['Running'])
    uninitialized_pods = {
        pod_name: pod
        for pod_name, pod in running_pods.items()
        if pod_name not in initialized_pods
    }
    if len(uninitialized_pods) > 0:
        logger.debug(f'run_instances: Initializing {len(uninitialized_pods)} '
                     f'pods: {list(uninitialized_pods.keys())}')
        uninitialized_pods_list = list(uninitialized_pods.values())

        # Setup SSH and environment variables in pods.
        # Make sure commands used in these methods are generic and work
        # on most base images. E.g., do not use Python, since that may not
        # be installed by default.
        _check_user_privilege(namespace, context, uninitialized_pods_list)
        _setup_ssh_in_pods(namespace, context, uninitialized_pods_list)
        _set_env_vars_in_pods(namespace, context, uninitialized_pods_list)

        for pod in uninitialized_pods.values():
            _label_pod(namespace,
                       context,
                       pod.metadata.name,
                       label={
                           TAG_POD_INITIALIZED: 'true',
                           **pod.metadata.labels
                       })

    assert head_pod_name is not None, 'head_instance_id should not be None'
    return common.ProvisionRecord(
        provider_name='kubernetes',
        region=region,
        zone=None,
        cluster_name=cluster_name_on_cloud,
        head_instance_id=head_pod_name,
        resumed_instance_ids=[],
        created_instance_ids=list(created_pods.keys()),
    )


def run_instances(region: str, cluster_name_on_cloud: str,
                  config: common.ProvisionConfig) -> common.ProvisionRecord:
    """Runs instances for the given cluster."""
    try:
        return _create_pods(region, cluster_name_on_cloud, config)
    except (kubernetes.api_exception(), config_lib.KubernetesError) as e:
        logger.warning(f'run_instances: Error occurred when creating pods: {e}')
        raise


def wait_instances(region: str, cluster_name_on_cloud: str,
                   state: Optional[status_lib.ClusterStatus]) -> None:
    del region, cluster_name_on_cloud, state


def stop_instances(
    cluster_name_on_cloud: str,
    provider_config: Optional[Dict[str, Any]] = None,
    worker_only: bool = False,
) -> None:
    raise NotImplementedError()


def _terminate_node(namespace: str, context: str, pod_name: str) -> None:
    """Terminate a pod."""
    logger.debug('terminate_instances: calling delete_namespaced_pod')
    try:
        kubernetes_utils.clean_zombie_ssh_jump_pod(namespace, context, pod_name)
    except Exception as e:  # pylint: disable=broad-except
        logger.warning('terminate_instances: Error occurred when analyzing '
                       f'SSH Jump pod: {e}')
    try:
        kubernetes.core_api(context).delete_namespaced_service(
            pod_name, namespace, _request_timeout=config_lib.DELETION_TIMEOUT)
        kubernetes.core_api(context).delete_namespaced_service(
            f'{pod_name}-ssh',
            namespace,
            _request_timeout=config_lib.DELETION_TIMEOUT)
    except kubernetes.api_exception():
        pass
    # Note - delete pod after all other resources are deleted.
    # This is to ensure there are no leftover resources if this down is run
    # from within the pod, e.g., for autodown.
    try:
        kubernetes.core_api(context).delete_namespaced_pod(
            pod_name, namespace, _request_timeout=config_lib.DELETION_TIMEOUT)
    except kubernetes.api_exception() as e:
        if e.status == 404:
            logger.warning('terminate_instances: Tried to delete pod '
                           f'{pod_name}, but the pod was not found (404).')
        else:
            raise


def terminate_instances(
    cluster_name_on_cloud: str,
    provider_config: Dict[str, Any],
    worker_only: bool = False,
) -> None:
    """See sky/provision/__init__.py"""
    namespace = kubernetes_utils.get_namespace_from_config(provider_config)
    context = kubernetes_utils.get_context_from_config(provider_config)
    tag_filters = {
        TAG_RAY_CLUSTER_NAME: cluster_name_on_cloud,
    }
    pods = _filter_pods(namespace, context, tag_filters, None)

    def _is_head(pod) -> bool:
        return pod.metadata.labels[constants.TAG_RAY_NODE_KIND] == 'head'

    for pod_name, pod in pods.items():
        logger.debug(f'Terminating instance {pod_name}: {pod}')
        if _is_head(pod) and worker_only:
            continue
        _terminate_node(namespace, context, pod_name)


def get_cluster_info(
        region: str,
        cluster_name_on_cloud: str,
        provider_config: Optional[Dict[str, Any]] = None) -> common.ClusterInfo:
    del region  # unused
    assert provider_config is not None
    namespace = kubernetes_utils.get_namespace_from_config(provider_config)
    context = kubernetes_utils.get_context_from_config(provider_config)
    tag_filters = {
        TAG_RAY_CLUSTER_NAME: cluster_name_on_cloud,
    }

    running_pods = _filter_pods(namespace, context, tag_filters, ['Running'])
    pods: Dict[str, List[common.InstanceInfo]] = {}
    head_pod_name = None

    port_forward_mode = kubernetes_enums.KubernetesNetworkingMode.PORTFORWARD
    network_mode_str = skypilot_config.get_nested(('kubernetes', 'networking'),
                                                  port_forward_mode.value)
    network_mode = kubernetes_enums.KubernetesNetworkingMode.from_str(
        network_mode_str)
    external_ip = kubernetes_utils.get_external_ip(network_mode, context)
    port = 22
    if not provider_config.get('use_internal_ips', False):
        port = kubernetes_utils.get_head_ssh_port(cluster_name_on_cloud,
                                                  namespace, context)

    head_pod_name = None
    cpu_request = None
    for pod_name, pod in running_pods.items():
        internal_ip = pod.status.pod_ip
        pods[pod_name] = [
            common.InstanceInfo(
                instance_id=pod_name,
                internal_ip=internal_ip,
                external_ip=(None if network_mode == port_forward_mode else
                             external_ip),
                ssh_port=port,
                tags=pod.metadata.labels,
            )
        ]
        if pod.metadata.labels[constants.TAG_RAY_NODE_KIND] == 'head':
            head_pod_name = pod_name
            head_spec = pod.spec
            assert head_spec is not None, pod
            cpu_request = head_spec.containers[0].resources.requests['cpu']

    assert cpu_request is not None, 'cpu_request should not be None'

    ssh_user = 'sky'
    get_k8s_ssh_user_cmd = 'echo $(whoami)'
    assert head_pod_name is not None
    runner = command_runner.KubernetesCommandRunner(
        ((namespace, context), head_pod_name))
    rc, stdout, stderr = runner.run(get_k8s_ssh_user_cmd,
                                    require_outputs=True,
                                    separate_stderr=True,
                                    stream_logs=False)
    _raise_command_running_error('get ssh user', get_k8s_ssh_user_cmd,
                                 head_pod_name, rc, stdout + stderr)
    ssh_user = stdout.strip()
    logger.debug(
        f'Using ssh user {ssh_user} for cluster {cluster_name_on_cloud}')

    return common.ClusterInfo(
        instances=pods,
        head_instance_id=head_pod_name,
        ssh_user=ssh_user,
        # We manually set object-store-memory=500000000 to avoid ray from
        # allocating a very large object store in each pod that may cause
        # problems for other pods.
        custom_ray_options={
            'object-store-memory': 500000000,
            'num-cpus': cpu_request,
        },
        provider_name='kubernetes',
        provider_config=provider_config)


def query_instances(
    cluster_name_on_cloud: str,
    provider_config: Optional[Dict[str, Any]] = None,
    non_terminated_only: bool = True
) -> Dict[str, Optional[status_lib.ClusterStatus]]:
    status_map = {
        'Pending': status_lib.ClusterStatus.INIT,
        'Running': status_lib.ClusterStatus.UP,
        'Failed': None,
        'Unknown': None,
        'Succeeded': None,
        'Terminating': None,
    }

    assert provider_config is not None
    namespace = kubernetes_utils.get_namespace_from_config(provider_config)
    context = kubernetes_utils.get_context_from_config(provider_config)

    # Get all the pods with the label skypilot-cluster: <cluster_name>
    try:
        pods = kubernetes.core_api(context).list_namespaced_pod(
            namespace,
            label_selector=f'skypilot-cluster={cluster_name_on_cloud}',
            _request_timeout=kubernetes.API_TIMEOUT).items
    except kubernetes.max_retry_error():
        with ux_utils.print_exception_no_traceback():
            ctx = kubernetes_utils.get_current_kube_config_context_name()
            raise exceptions.ClusterStatusFetchingError(
                f'Failed to query cluster {cluster_name_on_cloud!r} status. '
                'Network error - check if the Kubernetes cluster in '
                f'context {ctx} is up and accessible.') from None
    except Exception as e:  # pylint: disable=broad-except
        with ux_utils.print_exception_no_traceback():
            raise exceptions.ClusterStatusFetchingError(
                f'Failed to query Kubernetes cluster {cluster_name_on_cloud!r} '
                f'status: {common_utils.format_exception(e)}')

    # Check if the pods are running or pending
    cluster_status = {}
    for pod in pods:
        pod_status = status_map[pod.status.phase]
        if non_terminated_only and pod_status is None:
            continue
        cluster_status[pod.metadata.name] = pod_status
    return cluster_status


def get_command_runners(
    cluster_info: common.ClusterInfo,
    **credentials: Dict[str, Any],
) -> List[command_runner.CommandRunner]:
    """Get a command runner for the given cluster."""
    assert cluster_info.provider_config is not None, cluster_info
    instances = cluster_info.instances
    namespace = kubernetes_utils.get_namespace_from_config(
        cluster_info.provider_config)
    context = kubernetes_utils.get_context_from_config(
        cluster_info.provider_config)
    node_list = []
    if cluster_info.head_instance_id is not None:
        node_list = [((namespace, context), cluster_info.head_instance_id)]
    node_list.extend(((namespace, context), pod_name)
                     for pod_name in instances.keys()
                     if pod_name != cluster_info.head_instance_id)
    return command_runner.KubernetesCommandRunner.make_runner_list(
        node_list=node_list, **credentials)<|MERGE_RESOLUTION|>--- conflicted
+++ resolved
@@ -577,13 +577,8 @@
                     }]
                 }
             }
-<<<<<<< HEAD
-        pod = kubernetes.core_api().create_namespaced_pod(namespace, pod_spec)
-=======
-
         pod = kubernetes.core_api(context).create_namespaced_pod(
             namespace, pod_spec)
->>>>>>> c1464e14
         created_pods[pod.metadata.name] = pod
         if head_pod_name is None:
             head_pod_name = pod.metadata.name
