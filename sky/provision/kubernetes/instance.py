"""Kubernetes instance provisioning."""
import copy
import json
import time
from typing import Any, Callable, Dict, List, Optional, Union
import uuid

from sky import exceptions
from sky import sky_logging
from sky import skypilot_config
from sky import status_lib
from sky.adaptors import kubernetes
from sky.provision import common
from sky.provision import constants
from sky.provision import docker_utils
from sky.provision.kubernetes import config as config_lib
from sky.provision.kubernetes import network_utils
from sky.provision.kubernetes import utils as kubernetes_utils
from sky.utils import command_runner
from sky.utils import common_utils
from sky.utils import kubernetes_enums
from sky.utils import subprocess_utils
from sky.utils import timeline
from sky.utils import ux_utils

POLL_INTERVAL = 2
_TIMEOUT_FOR_POD_TERMINATION = 60  # 1 minutes
_MAX_RETRIES = 3
_NUM_THREADS = subprocess_utils.get_parallel_threads('kubernetes')

logger = sky_logging.init_logger(__name__)
TAG_RAY_CLUSTER_NAME = 'ray-cluster-name'
TAG_SKYPILOT_CLUSTER_NAME = 'skypilot-cluster-name'
TAG_POD_INITIALIZED = 'skypilot-initialized'


def _get_head_pod_name(pods: Dict[str, Any]) -> Optional[str]:
    head_pod_name = None
    for pod_name, pod in pods.items():
        if pod.metadata.labels[constants.TAG_RAY_NODE_KIND] == 'head':
            head_pod_name = pod_name
            break
    return head_pod_name


def head_service_selector(cluster_name: str) -> Dict[str, str]:
    """Selector for Operator-configured head service."""
    return {'component': f'{cluster_name}-head'}


def _formatted_resource_requirements(pod_or_spec: Union[Any, dict]) -> str:
    # Returns a formatted string of resource requirements for a pod.
    resource_requirements = {}

    if isinstance(pod_or_spec, dict):
        containers = pod_or_spec.get('spec', {}).get('containers', [])
    else:
        containers = pod_or_spec.spec.containers

    for container in containers:
        if isinstance(container, dict):
            resources = container.get('resources', {})
            requests = resources.get('requests', {})
        else:
            resources = container.resources
            requests = resources.requests or {}

        for resource, value in requests.items():
            if resource not in resource_requirements:
                resource_requirements[resource] = 0
            if resource == 'memory':
                int_value = kubernetes_utils.parse_memory_resource(value)
            else:
                int_value = kubernetes_utils.parse_cpu_or_gpu_resource(value)
            resource_requirements[resource] += int(int_value)
    return ', '.join(f'{resource}={value}'
                     for resource, value in resource_requirements.items())


def _formatted_node_selector(pod_or_spec: Union[Any, dict]) -> Optional[str]:
    # Returns a formatted string of node selectors for a pod.
    node_selectors = []

    if isinstance(pod_or_spec, dict):
        selectors = pod_or_spec.get('spec', {}).get('nodeSelector', {})
    else:
        selectors = pod_or_spec.spec.node_selector

    if not selectors:
        return None

    for label_key, label_value in selectors.items():
        node_selectors.append(f'{label_key}={label_value}')
    return ', '.join(node_selectors)


def _lack_resource_msg(resource: str,
                       pod_or_spec: Union[Any, dict],
                       extra_msg: Optional[str] = None,
                       details: Optional[str] = None) -> str:
    resource_requirements = _formatted_resource_requirements(pod_or_spec)
    node_selectors = _formatted_node_selector(pod_or_spec)
    node_selector_str = f' and labels ({node_selectors})' if (
        node_selectors) else ''
    msg = (f'Insufficient {resource} capacity on the cluster. '
           f'Required resources ({resource_requirements}){node_selector_str} '
           'were not found in a single node. Other SkyPilot tasks or pods may '
           'be using resources. Check resource usage by running '
           '`kubectl describe nodes`.')
    if extra_msg:
        msg += f' {extra_msg}'
    if details:
        msg += f'\nFull error: {details}'
    return msg


def _raise_pod_scheduling_errors(namespace, context, new_nodes):
    """Raise pod scheduling failure reason.

    When a pod fails to schedule in Kubernetes, the reasons for the failure
    are recorded as events. This function retrieves those events and raises
    descriptive errors for better debugging and user feedback.
    """
    timeout_err_msg = ('Timed out while waiting for nodes to start. '
                       'Cluster may be out of resources or '
                       'may be too slow to autoscale.')
    for new_node in new_nodes:
        pod = kubernetes.core_api(context).read_namespaced_pod(
            new_node.metadata.name, namespace)
        pod_status = pod.status.phase
        # When there are multiple pods involved while launching instance,
        # there may be a single pod causing issue while others are
        # successfully scheduled. In this case, we make sure to not surface
        # the error message from the pod that is already scheduled.
        if pod_status != 'Pending':
            continue
        pod_name = pod._metadata._name  # pylint: disable=protected-access
        events = kubernetes.core_api(context).list_namespaced_event(
            namespace,
            field_selector=(f'involvedObject.name={pod_name},'
                            'involvedObject.kind=Pod'))
        # Events created in the past hours are kept by
        # Kubernetes python client and we want to surface
        # the latest event message
        events_desc_by_time = sorted(
            events.items,
            key=lambda e: e.metadata.creation_timestamp,
            reverse=True)

        event_message = None
        for event in events_desc_by_time:
            if event.reason == 'FailedScheduling':
                event_message = event.message
                break
        if event_message is not None:
            if pod_status == 'Pending':
                logger.info(event_message)
                if 'Insufficient cpu' in event_message:
                    raise config_lib.KubernetesError(
                        _lack_resource_msg('CPU', pod, details=event_message))
                if 'Insufficient memory' in event_message:
                    raise config_lib.KubernetesError(
                        _lack_resource_msg('memory', pod,
                                           details=event_message))
                if 'Insufficient smarter-devices/fuse' in event_message:
                    raise config_lib.KubernetesError(
                        'Something went wrong with FUSE device daemonset.'
                        ' Try restarting your FUSE pods by running '
                        '`kubectl delete pods -n skypilot-system -l name=smarter-device-manager`.'  # pylint: disable=line-too-long
                        f' Full error: {event_message}')
                gpu_lf_keys = [
                    key for lf in kubernetes_utils.LABEL_FORMATTER_REGISTRY
                    for key in lf.get_label_keys()
                ]
                if pod.spec.node_selector:
                    for label_key in pod.spec.node_selector.keys():
                        if label_key in gpu_lf_keys:
                            # TODO(romilb): We may have additional node
                            #  affinity selectors in the future - in that
                            #  case we will need to update this logic.
                            # TODO(Doyoung): Update the error message raised
                            # with the multi-host TPU support.
                            gpu_resource_key = kubernetes_utils.get_gpu_resource_key()  # pylint: disable=line-too-long
                            if 'Insufficient google.com/tpu' in event_message:
                                extra_msg = (
                                    f'Verify if '
                                    f'{pod.spec.node_selector[label_key]}'
                                    ' is available in the cluster. Note '
                                    'that multi-host TPU podslices are '
                                    'currently not unsupported.')
                                raise config_lib.KubernetesError(
                                    _lack_resource_msg('TPU',
                                                       pod,
                                                       extra_msg,
                                                       details=event_message))
                            elif ((f'Insufficient {gpu_resource_key}'
                                   in event_message) or
                                  ('didn\'t match Pod\'s node affinity/selector'
                                   in event_message)):
                                extra_msg = (
                                    f'Verify if any node matching label  '
                                    f'{pod.spec.node_selector[label_key]} and '
                                    f'sufficient resource {gpu_resource_key} '
                                    f'is available in the cluster.')
                                raise config_lib.KubernetesError(
                                    _lack_resource_msg('GPU',
                                                       pod,
                                                       extra_msg,
                                                       details=event_message))
            raise config_lib.KubernetesError(f'{timeout_err_msg} '
                                             f'Pod status: {pod_status}'
                                             f'Details: \'{event_message}\' ')
    raise config_lib.KubernetesError(f'{timeout_err_msg}')


def _raise_command_running_error(message: str, command: str, pod_name: str,
                                 rc: int, stdout: str) -> None:
    if rc == 0:
        return
    raise config_lib.KubernetesError(
        f'Failed to {message} for pod {pod_name} with return '
        f'code {rc}: {command!r}\nOutput: {stdout}.')


@timeline.event
def _wait_for_pods_to_schedule(namespace, context, new_nodes, timeout: int):
    """Wait for all pods to be scheduled.

    Wait for all pods including jump pod to be scheduled, and if it
    exceeds the timeout, raise an exception. If pod's container
    is ContainerCreating, then we can assume that resources have been
    allocated and we can exit.

    If timeout is set to a negative value, this method will wait indefinitely.
    """
    # Create a set of pod names we're waiting for
    if not new_nodes:
        return
    expected_pod_names = {node.metadata.name for node in new_nodes}
    start_time = time.time()

    def _evaluate_timeout() -> bool:
        # If timeout is negative, retry indefinitely.
        if timeout < 0:
            return True
        return time.time() - start_time < timeout

    while _evaluate_timeout():
        # Get all pods in a single API call using the cluster name label
        # which all pods in new_nodes should share
        cluster_name = new_nodes[0].metadata.labels[TAG_SKYPILOT_CLUSTER_NAME]
        pods = kubernetes.core_api(context).list_namespaced_pod(
            namespace,
            label_selector=f'{TAG_SKYPILOT_CLUSTER_NAME}={cluster_name}').items

        # Get the set of found pod names and check if we have all expected pods
        found_pod_names = {pod.metadata.name for pod in pods}
        missing_pods = expected_pod_names - found_pod_names
        if missing_pods:
            logger.info('Retrying waiting for pods: '
                        f'Missing pods: {missing_pods}')
            time.sleep(0.5)
            continue

        # Check if all pods are scheduled
        all_scheduled = True
        for pod in pods:
            if (pod.metadata.name in expected_pod_names and
                    pod.status.phase == 'Pending'):
                # If container_statuses is None, then the pod hasn't
                # been scheduled yet.
                if pod.status.container_statuses is None:
                    all_scheduled = False
                    break

        if all_scheduled:
            return
        time.sleep(1)

    # Handle pod scheduling errors
    try:
        _raise_pod_scheduling_errors(namespace, context, new_nodes)
    except config_lib.KubernetesError:
        raise
    except Exception as e:
        raise config_lib.KubernetesError(
            'An error occurred while trying to fetch the reason '
            'for pod scheduling failure. '
            f'Error: {common_utils.format_exception(e)}') from None


@timeline.event
def _wait_for_pods_to_run(namespace, context, new_nodes):
    """Wait for pods and their containers to be ready.

    Pods may be pulling images or may be in the process of container
    creation.
    """
    if not new_nodes:
        return

    # Create a set of pod names we're waiting for
    expected_pod_names = {node.metadata.name for node in new_nodes}

    def _check_init_containers(pod):
        # Check if any of the init containers failed
        # to start. Could be because the init container
        # command failed or failed to pull image etc.
        for init_status in pod.status.init_container_statuses:
            init_terminated = init_status.state.terminated
            if init_terminated:
                if init_terminated.exit_code != 0:
                    msg = init_terminated.message if (
                        init_terminated.message) else str(init_terminated)
                    raise config_lib.KubernetesError(
                        'Failed to run init container for pod '
                        f'{pod.metadata.name}. Error details: {msg}.')
                continue
            init_waiting = init_status.state.waiting
            if (init_waiting is not None and init_waiting.reason
                    not in ['ContainerCreating', 'PodInitializing']):
                # TODO(romilb): There may be more states to check for. Add
                #  them as needed.
                msg = init_waiting.message if (
                    init_waiting.message) else str(init_waiting)
                raise config_lib.KubernetesError(
                    'Failed to create init container for pod '
                    f'{pod.metadata.name}. Error details: {msg}.')

    while True:
        # Get all pods in a single API call
        cluster_name = new_nodes[0].metadata.labels[TAG_SKYPILOT_CLUSTER_NAME]
        all_pods = kubernetes.core_api(context).list_namespaced_pod(
            namespace,
            label_selector=f'{TAG_SKYPILOT_CLUSTER_NAME}={cluster_name}').items

        # Get the set of found pod names and check if we have all expected pods
        found_pod_names = {pod.metadata.name for pod in all_pods}
        missing_pods = expected_pod_names - found_pod_names
        if missing_pods:
            logger.info('Retrying running pods check: '
                        f'Missing pods: {missing_pods}')
            time.sleep(0.5)
            continue

        all_pods_running = True
        for pod in all_pods:
            if pod.metadata.name not in expected_pod_names:
                continue
            # Continue if pod and all the containers within the
            # pod are successfully created and running.
            if pod.status.phase == 'Running' and all(
                    container.state.running
                    for container in pod.status.container_statuses):
                continue

            all_pods_running = False
            if pod.status.phase == 'Pending':
                # Iterate over each container in pod to check their status
                for container_status in pod.status.container_statuses:
                    # If the container wasn't in 'ContainerCreating'
                    # state, then we know pod wasn't scheduled or
                    # had some other error, such as image pull error.
                    # See list of possible reasons for waiting here:
                    # https://stackoverflow.com/a/57886025
                    waiting = container_status.state.waiting
                    if waiting is not None:
                        if waiting.reason == 'PodInitializing':
                            _check_init_containers(pod)
                        elif waiting.reason != 'ContainerCreating':
                            msg = waiting.message if waiting.message else str(
                                waiting)
                            raise config_lib.KubernetesError(
                                'Failed to create container while launching '
                                f'the node. Error details: {msg}.')
            # Reaching this point means that one of the pods had an issue,
            # so break out of the loop, and wait until next second.
            break

        if all_pods_running:
            break
        time.sleep(1)


def _run_function_with_retries(func: Callable,
                               operation_name: str,
                               max_retries: int = _MAX_RETRIES,
                               retry_delay: int = 5) -> Any:
    """Runs a function with retries on Kubernetes errors.

    Args:
        func: Function to retry
        operation_name: Name of the operation for logging
        max_retries: Maximum number of retry attempts
        retry_delay: Delay between retries in seconds

    Raises:
        The last exception encountered if all retries fail.
    """
    for attempt in range(max_retries + 1):
        try:
            return func()
        except config_lib.KubernetesError:
            if attempt < max_retries:
                logger.warning(f'Failed to {operation_name} - '
                               f'retrying in {retry_delay} seconds.')
                time.sleep(retry_delay)
            else:
                raise


@timeline.event
def pre_init(namespace: str, context: Optional[str], new_nodes: List) -> None:
    """Pre-initialization step for SkyPilot pods.

    This step is run in the pod right after it is created and before the
    SkyPilot runtime is setup.

    This step includes three key steps:

    1. Privilege check: Checks if the default user has sufficient privilege
    to set up the kubernetes instance pod.
    2. SSH setup: Sets up SSH for the pod instance.
    3. Environment variable setup to populate k8s env vars in the pod.

    Make sure commands used in these methods are generic and work
    on most base images. E.g., do not use Python, since that may not
    be installed by default.

    If you run any apt commands, be sure to check if the lock is available.
    It is possible the `apt update` run in the pod container args may still
    be running.

    Args:
        namespace (str): Kubernetes namespace.
        context (Optional[str]): Kubernetes context.
        new_nodes (List): List of new pod instances.

    Raises:
        config_lib.KubernetesError: If user privileges are insufficient or
          setup fails.
    """

    check_k8s_user_sudo_cmd = (
        'if [ $(id -u) -eq 0 ]; then'
        # If user is root, create an alias for sudo used in skypilot setup
        '  echo \'alias sudo=""\' >> ~/.bashrc; echo succeed;'
        'else '
        '  if command -v sudo >/dev/null 2>&1; then '
        '    timeout 2 sudo -l >/dev/null 2>&1 && echo succeed || '
        f'    ( echo {exceptions.INSUFFICIENT_PRIVILEGES_CODE!r}; '
        f'      exit {exceptions.INSUFFICIENT_PRIVILEGES_CODE}; ); '
        '  else '
        f'    ( echo {exceptions.INSUFFICIENT_PRIVILEGES_CODE!r}; '
        f'      exit {exceptions.INSUFFICIENT_PRIVILEGES_CODE}; ); '
        '  fi; '
        'fi;')

    # Kubernetes automatically populates containers with critical
    # environment variables, such as those for discovering services running
    # in the cluster and CUDA/nvidia environment variables. We need to
    # make sure these env vars are available in every task and ssh session.
    # This is needed for GPU support and service discovery.
    # See https://github.com/skypilot-org/skypilot/issues/2287 for more details.
    # To do so, we capture env vars from the pod's runtime and write them to
    # /etc/profile.d/, making them available for all users in future
    # shell sessions.
    set_k8s_env_var_cmd = docker_utils.SETUP_ENV_VARS_CMD

    check_apt_update_complete_cmd = (
        'echo "Checking if apt update from container init is complete..."; '
        'timeout_secs=600; '
        'start_time=$(date +%s); '
        'while ! grep -q "Fetched" /tmp/apt-update.log 2>/dev/null; do '
        '  echo "apt update still running. Logs:"; '
        '  cat /tmp/apt-update.log || true; '
        '  current_time=$(date +%s); '
        '  elapsed=$((current_time - start_time)); '
        '  if [ $elapsed -ge $timeout_secs ]; then '
        '    echo "Timed out waiting for apt update"; '
        '    exit 1; '
        '  fi; '
        '  sleep 5; '
        'done; '
        'echo "apt update complete."; ')

    install_ssh_k8s_cmd = (
        'prefix_cmd() '
        '{ if [ $(id -u) -ne 0 ]; then echo "sudo"; else echo ""; fi; }; '
        'export DEBIAN_FRONTEND=noninteractive;'
        'echo "Installing missing packages..."; '
        'for i in {1..5}; do '
        '  output=$($(prefix_cmd) apt install openssh-server rsync -y 2>&1); '
        '  rc=$?; '
        '  if [ $rc -eq 0 ]; then '
        '    break; '
        '  fi; '
        '  echo "$output" | grep -qi "could not get lock" || '
        '  grep -qi "Unable to acquire the dpkg frontend lock"; '
        '  if [ $? -eq 0 ]; then '
        '    echo "apt install failed due to lock, retrying. (Attempt $i/5)"; '
        '    sleep 5; '
        '  else '
        '    echo "apt install failed for a non-lock reason: $output"; '
        '    exit $rc; '
        '  fi; '
        'done; '
        'if [ $rc -ne 0 ]; then '
        '    echo "apt install failed after 5 attempts due to lock errors."; '
        '    exit $rc; '
        'fi; '
        '$(prefix_cmd) mkdir -p /var/run/sshd; '
        '$(prefix_cmd) '
        'sed -i "s/PermitRootLogin prohibit-password/PermitRootLogin yes/" '
        '/etc/ssh/sshd_config; '
        '$(prefix_cmd) sed '
        '"s@session\\s*required\\s*pam_loginuid.so@session optional '
        'pam_loginuid.so@g" -i /etc/pam.d/sshd; '
        'cd /etc/ssh/ && $(prefix_cmd) ssh-keygen -A; '
        '$(prefix_cmd) mkdir -p ~/.ssh; '
        '$(prefix_cmd) chown -R $(whoami) ~/.ssh;'
        '$(prefix_cmd) chmod 700 ~/.ssh; '
        '$(prefix_cmd) cat /etc/secret-volume/ssh-publickey* > '
        '~/.ssh/authorized_keys; '
        '$(prefix_cmd) chmod 644 ~/.ssh/authorized_keys; '
        '$(prefix_cmd) service ssh restart; '
        # Eliminate the error
        # `mesg: ttyname failed: inappropriate ioctl for device`.
        # See https://www.educative.io/answers/error-mesg-ttyname-failed-inappropriate-ioctl-for-device  # pylint: disable=line-too-long
        '$(prefix_cmd) sed -i "s/mesg n/tty -s \\&\\& mesg n/" ~/.profile;')

    pre_init_cmd = ('set -ex; ' + check_k8s_user_sudo_cmd +
                    set_k8s_env_var_cmd + check_apt_update_complete_cmd +
                    install_ssh_k8s_cmd)

    def _pre_init_thread(new_node):
        pod_name = new_node.metadata.name
        logger.info(f'{"-"*20}Start: Pre-init in pod {pod_name!r} {"-"*20}')
        runner = command_runner.KubernetesCommandRunner(
            ((namespace, context), pod_name))

        # Run the combined pre-init command
        rc, stdout, _ = runner.run(pre_init_cmd,
                                   require_outputs=True,
                                   stream_logs=False)
        if rc == exceptions.INSUFFICIENT_PRIVILEGES_CODE:
            raise config_lib.KubernetesError(
                'Insufficient system privileges detected. '
                'Ensure the default user has root access or '
                '"sudo" is installed and the user is added to the sudoers '
                'from the image.')

        op_name = 'pre-init'
        _raise_command_running_error(op_name, pre_init_cmd, pod_name, rc,
                                     stdout)

        logger.info(f'{"-"*20}End: Pre-init in pod {pod_name!r} {"-"*20}')

    # Run pre_init in parallel across all new_nodes
    subprocess_utils.run_in_parallel(_pre_init_thread, new_nodes, _NUM_THREADS)


def _label_pod(namespace: str, context: Optional[str], pod_name: str,
               label: Dict[str, str]) -> None:
    """Label a pod."""
    kubernetes.core_api(context).patch_namespaced_pod(
        pod_name,
        namespace, {'metadata': {
            'labels': label
        }},
        _request_timeout=kubernetes.API_TIMEOUT)


@timeline.event
def _create_namespaced_pod_with_retries(namespace: str, pod_spec: dict,
                                        context: Optional[str]) -> Any:
    """Attempts to create a Kubernetes Pod and handle any errors.

    Currently, we handle errors due to the AppArmor annotation and retry if
    it fails due to the `FieldValueForbidden` error.
    See https://github.com/skypilot-org/skypilot/issues/4174 for details.

    Returns: The created Pod object.
    """
    try:
        # Attempt to create the Pod with the AppArmor annotation
        pod = kubernetes.core_api(context).create_namespaced_pod(
            namespace, pod_spec)
        return pod
    except kubernetes.api_exception() as e:
        try:
            error_body = json.loads(e.body)
            error_message = error_body.get('message', '')
        except json.JSONDecodeError:
            error_message = str(e.body)
        # Check if the error is due to the AppArmor annotation and retry.
        # We add an AppArmor annotation to set it as unconfined in our
        # base template in kubernetes-ray.yml.j2. This is required for
        # FUSE to work in the pod on most Kubernetes distributions.
        # However, some distributions do not support the AppArmor annotation
        # and will fail to create the pod. In this case, we retry without
        # the annotation.
        if (e.status == 422 and 'FieldValueForbidden' in error_message and
                'AppArmorProfile: nil' in error_message):
            logger.warning('AppArmor annotation caused pod creation to fail. '
                           'Retrying without the annotation. '
                           'Note: this may cause bucket mounting to fail.')

            # Remove the AppArmor annotation
            annotations = pod_spec.get('metadata', {}).get('annotations', {})
            if ('container.apparmor.security.beta.kubernetes.io/ray-node'
                    in annotations):
                del annotations[
                    'container.apparmor.security.beta.kubernetes.io/ray-node']
                pod_spec['metadata']['annotations'] = annotations
                logger.info('AppArmor annotation removed from Pod spec.')
            else:
                logger.warning('AppArmor annotation not found in pod spec, '
                               'retrying will not help. '
                               f'Current annotations: {annotations}')
                raise e

            # Retry Pod creation without the AppArmor annotation
            try:
                pod = kubernetes.core_api(context).create_namespaced_pod(
                    namespace, pod_spec)
                logger.info(f'Pod {pod.metadata.name} created successfully '
                            'without AppArmor annotation.')
                return pod
            except kubernetes.api_exception() as retry_exception:
                logger.info('Failed to create Pod without AppArmor annotation: '
                            f'{retry_exception}')
                raise retry_exception
        # Unlike other error from resource lackage on CPU/GPU/Memory, TPU
        # lackage error is raised when pod is attemtped to be created.
        # TODO(Doyoung): Update the error message raised with the multi-host
        # TPU support.
        elif 'Invalid resource requests for google.com/tpu.' in error_message:
            extra_message = ('Verify if the cluster has a TPU slice node with '
                             'a topology matching the number of TPU(s) '
                             'requested. Note that multi-host TPU podslices '
                             'are currently not unsupported.')
            raise config_lib.KubernetesError(
                _lack_resource_msg('TPU',
                                   pod_spec,
                                   details=error_message,
                                   extra_msg=extra_message))
        else:
            # Re-raise the exception if it's a different error
            raise e


@timeline.event
def _create_pods(region: str, cluster_name_on_cloud: str,
                 config: common.ProvisionConfig) -> common.ProvisionRecord:
    """Create pods based on the config."""
    provider_config = config.provider_config
    namespace = kubernetes_utils.get_namespace_from_config(provider_config)
    context = kubernetes_utils.get_context_from_config(provider_config)
    pod_spec = copy.deepcopy(config.node_config)
    tags = {
        TAG_RAY_CLUSTER_NAME: cluster_name_on_cloud,
    }
    pod_spec['metadata']['namespace'] = namespace
    if 'labels' in pod_spec['metadata']:
        pod_spec['metadata']['labels'].update(tags)
    else:
        pod_spec['metadata']['labels'] = tags
    pod_spec['metadata']['labels'].update(
        {TAG_SKYPILOT_CLUSTER_NAME: cluster_name_on_cloud})

    terminating_pods = kubernetes_utils.filter_pods(namespace, context, tags,
                                                    ['Terminating'])
    start_time = time.time()
    while (terminating_pods and
           time.time() - start_time < _TIMEOUT_FOR_POD_TERMINATION):
        logger.debug(f'run_instances: Found {len(terminating_pods)} '
                     'terminating pods. Waiting them to finish: '
                     f'{list(terminating_pods.keys())}')
        time.sleep(POLL_INTERVAL)
        terminating_pods = kubernetes_utils.filter_pods(namespace, context,
                                                        tags, ['Terminating'])

    if terminating_pods:
        # If there are still terminating pods, we force delete them.
        logger.debug(f'run_instances: Found {len(terminating_pods)} '
                     'terminating pods still in terminating state after '
                     f'timeout {_TIMEOUT_FOR_POD_TERMINATION}s. '
                     'Force deleting them.')
        for pod_name in terminating_pods.keys():
            # grace_period_seconds=0 means force delete the pod.
            # https://github.com/kubernetes-client/python/issues/508#issuecomment-1695759777
            kubernetes.core_api(context).delete_namespaced_pod(
                pod_name,
                namespace,
                _request_timeout=config_lib.DELETION_TIMEOUT,
                grace_period_seconds=0)

    running_pods = kubernetes_utils.filter_pods(namespace, context, tags,
                                                ['Pending', 'Running'])
    head_pod_name = _get_head_pod_name(running_pods)
    logger.debug(f'Found {len(running_pods)} existing pods: '
                 f'{list(running_pods.keys())}')

    to_start_count = config.count - len(running_pods)
    if to_start_count < 0:
        raise RuntimeError(
            'The number of running+pending pods '
            f'({config.count - to_start_count}) in cluster '
            f'"{cluster_name_on_cloud}" is greater than the number '
            f'requested by the user ({config.count}). '
            'This is likely a resource leak. '
            'Use "sky down" to terminate the cluster.')

    # Add nvidia runtime class if it exists
    nvidia_runtime_exists = False
    try:
        nvidia_runtime_exists = kubernetes_utils.check_nvidia_runtime_class(
            context)
    except kubernetes.kubernetes.client.ApiException as e:
        logger.warning('run_instances: Error occurred while checking for '
                       f'nvidia RuntimeClass - '
                       f'{common_utils.format_exception(e)}'
                       'Continuing without using nvidia RuntimeClass.\n'
                       'If you are on a K3s cluster, manually '
                       'override runtimeClassName in ~/.sky/config.yaml. '
                       'For more details, refer to https://docs.skypilot.co/en/latest/reference/config.html')  # pylint: disable=line-too-long

    needs_gpus = False
    limits = pod_spec['spec']['containers'][0].get('resources',
                                                   {}).get('limits')
    if limits is not None:
        needs_gpus = limits.get(kubernetes_utils.get_gpu_resource_key(), 0) > 0

    # TPU pods provisioned on GKE use the default containerd runtime.
    # Reference: https://cloud.google.com/kubernetes-engine/docs/how-to/migrate-containerd#overview  # pylint: disable=line-too-long
    if nvidia_runtime_exists and needs_gpus:
        pod_spec['spec']['runtimeClassName'] = 'nvidia'

    created_pods = {}
    logger.debug(f'run_instances: calling create_namespaced_pod '
                 f'(count={to_start_count}).')

    def _create_pod_thread(i: int):
        pod_spec_copy = copy.deepcopy(pod_spec)
        if head_pod_name is None and i == 0:
            # First pod should be head if no head exists
            pod_spec_copy['metadata']['labels'].update(constants.HEAD_NODE_TAGS)
            head_selector = head_service_selector(cluster_name_on_cloud)
            pod_spec_copy['metadata']['labels'].update(head_selector)
            pod_spec_copy['metadata']['name'] = f'{cluster_name_on_cloud}-head'
        else:
            # Worker pods
            pod_spec_copy['metadata']['labels'].update(
                constants.WORKER_NODE_TAGS)
            pod_uuid = str(uuid.uuid4())[:6]
            pod_name = f'{cluster_name_on_cloud}-{pod_uuid}'
            pod_spec_copy['metadata']['name'] = f'{pod_name}-worker'
            # For multi-node support, we put a soft-constraint to schedule
            # worker pods on different nodes than the head pod.
            # This is not set as a hard constraint because if different nodes
            # are not available, we still want to be able to schedule worker
            # pods on larger nodes which may be able to fit multiple SkyPilot
            # "nodes".
            pod_spec_copy['spec']['affinity'] = {
                'podAntiAffinity': {
                    # Set as a soft constraint
                    'preferredDuringSchedulingIgnoredDuringExecution': [{
                        # Max weight to avoid scheduling on the
                        # same physical node unless necessary.
                        'weight': 100,
                        'podAffinityTerm': {
                            'labelSelector': {
                                'matchExpressions': [{
                                    'key': TAG_SKYPILOT_CLUSTER_NAME,
                                    'operator': 'In',
                                    'values': [cluster_name_on_cloud]
                                }]
                            },
                            'topologyKey': 'kubernetes.io/hostname'
                        }
                    }]
                }
            }

        # TPU slice nodes are given a taint, google.com/tpu=present:NoSchedule.
        # This is to prevent from non-TPU workloads from being scheduled on TPU
        # slice nodes. We need this toleration to allow the pod to be scheduled
        # on TPU nodes.
        # Reference: https://cloud.google.com/kubernetes-engine/docs/concepts/tpus#how_tpus_work # pylint: disable=line-too-long
        tpu_label = kubernetes_utils.GKELabelFormatter.TPU_LABEL_KEY
        if tpu_label in config.node_config.get('spec',
                                               {}).get('nodeSelector', {}):
            tpu_toleration = {
                'key': kubernetes_utils.TPU_RESOURCE_KEY,
                'operator': 'Equal',
                'value': 'present',
                'effect': 'NoSchedule'
            }
            pod_spec_copy['spec']['tolerations'] = [tpu_toleration]

        return _create_namespaced_pod_with_retries(namespace, pod_spec_copy,
                                                   context)

    # Create pods in parallel
    pods = subprocess_utils.run_in_parallel(_create_pod_thread,
                                            range(to_start_count), _NUM_THREADS)

    # Process created pods
    for pod in pods:
        created_pods[pod.metadata.name] = pod
        if head_pod_name is None and pod.metadata.labels.get(
                constants.TAG_RAY_NODE_KIND) == 'head':
            head_pod_name = pod.metadata.name

    networking_mode = network_utils.get_networking_mode(
        config.provider_config.get('networking_mode'))
    if networking_mode == kubernetes_enums.KubernetesNetworkingMode.NODEPORT:
        # Adding the jump pod to the new_nodes list as well so it can be
        # checked if it's scheduled and running along with other pods.
        ssh_jump_pod_name = pod_spec['metadata']['labels']['skypilot-ssh-jump']
        jump_pod = kubernetes.core_api(context).read_namespaced_pod(
            ssh_jump_pod_name, namespace)
        pods.append(jump_pod)
    provision_timeout = provider_config['timeout']

    wait_str = ('indefinitely'
                if provision_timeout < 0 else f'for {provision_timeout}s')
    logger.debug(f'run_instances: waiting {wait_str} for pods to schedule and '
                 f'run: {[pod.metadata.name for pod in pods]}')

    # Wait until the pods are scheduled and surface cause for error
    # if there is one
    _wait_for_pods_to_schedule(namespace, context, pods, provision_timeout)
    # Wait until the pods and their containers are up and running, and
    # fail early if there is an error
    logger.debug(f'run_instances: waiting for pods to be running (pulling '
                 f'images): {[pod.metadata.name for pod in pods]}')
    _wait_for_pods_to_run(namespace, context, pods)
    logger.debug(f'run_instances: all pods are scheduled and running: '
<<<<<<< HEAD
                 f'{list(wait_pods_dict.keys())}')

    running_pods = kubernetes_utils.filter_pods(namespace, context, tags,
                                                ['Running'])
    initialized_pods = kubernetes_utils.filter_pods(namespace, context, {
        TAG_POD_INITIALIZED: 'true',
        **tags
    }, ['Running'])
    uninitialized_pods = {
        pod_name: pod
        for pod_name, pod in running_pods.items()
        if pod_name not in initialized_pods
    }
    if uninitialized_pods:
        logger.debug(f'run_instances: Initializing {len(uninitialized_pods)} '
                     f'pods: {list(uninitialized_pods.keys())}')
        uninitialized_pods_list = list(uninitialized_pods.values())

        # Run pre-init steps in the pod.
        pre_init(namespace, context, uninitialized_pods_list)

        for pod in uninitialized_pods.values():
            _label_pod(namespace,
                       context,
                       pod.metadata.name,
                       label={
                           TAG_POD_INITIALIZED: 'true',
                           **pod.metadata.labels
                       })
=======
                 f'{[pod.metadata.name for pod in pods]}')
>>>>>>> a73a9cb3

    assert head_pod_name is not None, 'head_instance_id should not be None'
    return common.ProvisionRecord(
        provider_name='kubernetes',
        region=region,
        zone=None,
        cluster_name=cluster_name_on_cloud,
        head_instance_id=head_pod_name,
        resumed_instance_ids=[],
        created_instance_ids=list(created_pods.keys()),
    )


def run_instances(region: str, cluster_name_on_cloud: str,
                  config: common.ProvisionConfig) -> common.ProvisionRecord:
    """Runs instances for the given cluster."""
    try:
        return _create_pods(region, cluster_name_on_cloud, config)
    except (kubernetes.api_exception(), config_lib.KubernetesError) as e:
        e_msg = common_utils.format_exception(e).replace('\n', ' ')
        logger.warning('run_instances: Error occurred when creating pods: '
                       f'{e_msg}')
        raise


def wait_instances(region: str, cluster_name_on_cloud: str,
                   state: Optional[status_lib.ClusterStatus]) -> None:
    del region, cluster_name_on_cloud, state


def stop_instances(
    cluster_name_on_cloud: str,
    provider_config: Optional[Dict[str, Any]] = None,
    worker_only: bool = False,
) -> None:
    raise NotImplementedError()


def _terminate_node(namespace: str, context: Optional[str],
                    pod_name: str) -> None:
    """Terminate a pod."""
    logger.debug('terminate_instances: calling delete_namespaced_pod')

    def _delete_k8s_resource_with_retry(delete_func: Callable,
                                        resource_type: str,
                                        resource_name: str) -> None:
        """Helper to delete Kubernetes resources with 404 handling and retries.

        Args:
            delete_func: Function to call to delete the resource
            resource_type: Type of resource being deleted (e.g. 'service'),
                used in logging
            resource_name: Name of the resource being deleted, used in logging
        """
        max_retries = 3
        retry_delay = 5  # seconds

        for attempt in range(max_retries):
            try:
                delete_func()
                return
            except kubernetes.api_exception() as e:
                if e.status == 404:
                    logger.warning(
                        f'terminate_instances: Tried to delete {resource_type} '
                        f'{resource_name}, but the {resource_type} was not '
                        'found (404).')
                    return
                elif attempt < max_retries - 1:
                    logger.warning(f'terminate_instances: Failed to delete '
                                   f'{resource_type} {resource_name} (attempt '
                                   f'{attempt + 1}/{max_retries}). Error: {e}. '
                                   f'Retrying in {retry_delay} seconds...')
                    time.sleep(retry_delay)
                else:
                    raise

    # Delete services for the pod
    for service_name in [pod_name, f'{pod_name}-ssh']:
        _delete_k8s_resource_with_retry(
            delete_func=lambda name=service_name: kubernetes.core_api(
                context).delete_namespaced_service(name=name,
                                                   namespace=namespace,
                                                   _request_timeout=config_lib.
                                                   DELETION_TIMEOUT),
            resource_type='service',
            resource_name=service_name)

    # Note - delete pod after all other resources are deleted.
    # This is to ensure there are no leftover resources if this down is run
    # from within the pod, e.g., for autodown.
    _delete_k8s_resource_with_retry(
        delete_func=lambda: kubernetes.core_api(context).delete_namespaced_pod(
            name=pod_name,
            namespace=namespace,
            _request_timeout=config_lib.DELETION_TIMEOUT),
        resource_type='pod',
        resource_name=pod_name)


def terminate_instances(
    cluster_name_on_cloud: str,
    provider_config: Dict[str, Any],
    worker_only: bool = False,
) -> None:
    """See sky/provision/__init__.py"""
    namespace = kubernetes_utils.get_namespace_from_config(provider_config)
    context = kubernetes_utils.get_context_from_config(provider_config)
    tag_filters = {
        TAG_RAY_CLUSTER_NAME: cluster_name_on_cloud,
    }
    pods = kubernetes_utils.filter_pods(namespace, context, tag_filters, None)

    # Clean up the SSH jump pod if in use
    networking_mode = network_utils.get_networking_mode(
        provider_config.get('networking_mode'))
    if networking_mode == kubernetes_enums.KubernetesNetworkingMode.NODEPORT:
        pod_name = list(pods.keys())[0]
        try:
            kubernetes_utils.clean_zombie_ssh_jump_pod(namespace, context,
                                                       pod_name)
        except Exception as e:  # pylint: disable=broad-except
            logger.warning('terminate_instances: Error occurred when analyzing '
                           f'SSH Jump pod: {e}')

    def _is_head(pod) -> bool:
        return pod.metadata.labels[constants.TAG_RAY_NODE_KIND] == 'head'

    def _terminate_pod_thread(pod_info):
        pod_name, pod = pod_info
        if _is_head(pod) and worker_only:
            return
        logger.debug(f'Terminating instance {pod_name}: {pod}')
        _terminate_node(namespace, context, pod_name)

    # Run pod termination in parallel
    subprocess_utils.run_in_parallel(_terminate_pod_thread, pods.items(),
                                     _NUM_THREADS)


def get_cluster_info(
        region: str,
        cluster_name_on_cloud: str,
        provider_config: Optional[Dict[str, Any]] = None) -> common.ClusterInfo:
    del region  # unused
    assert provider_config is not None
    namespace = kubernetes_utils.get_namespace_from_config(provider_config)
    context = kubernetes_utils.get_context_from_config(provider_config)
    tag_filters = {
        TAG_RAY_CLUSTER_NAME: cluster_name_on_cloud,
    }

    running_pods = kubernetes_utils.filter_pods(namespace, context, tag_filters,
                                                ['Running'])

    pods: Dict[str, List[common.InstanceInfo]] = {}
    head_pod_name = None

    port_forward_mode = kubernetes_enums.KubernetesNetworkingMode.PORTFORWARD
    network_mode_str = skypilot_config.get_nested(('kubernetes', 'networking'),
                                                  port_forward_mode.value)
    network_mode = kubernetes_enums.KubernetesNetworkingMode.from_str(
        network_mode_str)
    external_ip = kubernetes_utils.get_external_ip(network_mode, context)
    port = 22
    if not provider_config.get('use_internal_ips', False):
        port = kubernetes_utils.get_head_ssh_port(cluster_name_on_cloud,
                                                  namespace, context)

    head_pod_name = None
    cpu_request = None
    for pod_name, pod in running_pods.items():
        internal_ip = pod.status.pod_ip
        pods[pod_name] = [
            common.InstanceInfo(
                instance_id=pod_name,
                internal_ip=internal_ip,
                external_ip=(None if network_mode == port_forward_mode else
                             external_ip),
                ssh_port=port,
                tags=pod.metadata.labels,
            )
        ]
        if pod.metadata.labels[constants.TAG_RAY_NODE_KIND] == 'head':
            head_pod_name = pod_name
            head_spec = pod.spec
            assert head_spec is not None, pod
            cpu_request = head_spec.containers[0].resources.requests['cpu']

    assert cpu_request is not None, 'cpu_request should not be None'

    ssh_user = 'sky'
    get_k8s_ssh_user_cmd = 'echo $(whoami)'
    assert head_pod_name is not None
    runner = command_runner.KubernetesCommandRunner(
        ((namespace, context), head_pod_name))
    rc, stdout, stderr = runner.run(get_k8s_ssh_user_cmd,
                                    require_outputs=True,
                                    separate_stderr=True,
                                    stream_logs=False)
    _raise_command_running_error('get ssh user', get_k8s_ssh_user_cmd,
                                 head_pod_name, rc, stdout + stderr)
    ssh_user = stdout.strip()
    logger.debug(
        f'Using ssh user {ssh_user} for cluster {cluster_name_on_cloud}')

    return common.ClusterInfo(
        instances=pods,
        head_instance_id=head_pod_name,
        ssh_user=ssh_user,
        # We manually set object-store-memory=500000000 to avoid ray from
        # allocating a very large object store in each pod that may cause
        # problems for other pods.
        custom_ray_options={
            'object-store-memory': 500000000,
            'num-cpus': cpu_request,
        },
        provider_name='kubernetes',
        provider_config=provider_config)


def query_instances(
    cluster_name_on_cloud: str,
    provider_config: Optional[Dict[str, Any]] = None,
    non_terminated_only: bool = True
) -> Dict[str, Optional[status_lib.ClusterStatus]]:
    status_map = {
        'Pending': status_lib.ClusterStatus.INIT,
        'Running': status_lib.ClusterStatus.UP,
        'Failed': None,
        'Unknown': None,
        'Succeeded': None,
        'Terminating': None,
    }

    assert provider_config is not None
    namespace = kubernetes_utils.get_namespace_from_config(provider_config)
    context = kubernetes_utils.get_context_from_config(provider_config)

    # Get all the pods with the label skypilot-cluster: <cluster_name>
    try:
        pods = kubernetes.core_api(context).list_namespaced_pod(
            namespace,
            label_selector=f'skypilot-cluster={cluster_name_on_cloud}',
            _request_timeout=kubernetes.API_TIMEOUT).items
    except kubernetes.max_retry_error():
        with ux_utils.print_exception_no_traceback():
            ctx = kubernetes_utils.get_current_kube_config_context_name()
            raise exceptions.ClusterStatusFetchingError(
                f'Failed to query cluster {cluster_name_on_cloud!r} status. '
                'Network error - check if the Kubernetes cluster in '
                f'context {ctx} is up and accessible.') from None
    except Exception as e:  # pylint: disable=broad-except
        with ux_utils.print_exception_no_traceback():
            raise exceptions.ClusterStatusFetchingError(
                f'Failed to query Kubernetes cluster {cluster_name_on_cloud!r} '
                f'status: {common_utils.format_exception(e)}')

    # Check if the pods are running or pending
    cluster_status = {}
    for pod in pods:
        pod_status = status_map[pod.status.phase]
        if non_terminated_only and pod_status is None:
            continue
        cluster_status[pod.metadata.name] = pod_status
    return cluster_status


def get_command_runners(
    cluster_info: common.ClusterInfo,
    **credentials: Dict[str, Any],
) -> List[command_runner.CommandRunner]:
    """Get a command runner for the given cluster."""
    assert cluster_info.provider_config is not None, cluster_info
    instances = cluster_info.instances
    namespace = kubernetes_utils.get_namespace_from_config(
        cluster_info.provider_config)
    context = kubernetes_utils.get_context_from_config(
        cluster_info.provider_config)
    node_list = []
    if cluster_info.head_instance_id is not None:
        node_list = [((namespace, context), cluster_info.head_instance_id)]
    node_list.extend(((namespace, context), pod_name)
                     for pod_name in instances.keys()
                     if pod_name != cluster_info.head_instance_id)
    return command_runner.KubernetesCommandRunner.make_runner_list(
        node_list=node_list, **credentials)<|MERGE_RESOLUTION|>--- conflicted
+++ resolved
@@ -838,39 +838,7 @@
                  f'images): {[pod.metadata.name for pod in pods]}')
     _wait_for_pods_to_run(namespace, context, pods)
     logger.debug(f'run_instances: all pods are scheduled and running: '
-<<<<<<< HEAD
-                 f'{list(wait_pods_dict.keys())}')
-
-    running_pods = kubernetes_utils.filter_pods(namespace, context, tags,
-                                                ['Running'])
-    initialized_pods = kubernetes_utils.filter_pods(namespace, context, {
-        TAG_POD_INITIALIZED: 'true',
-        **tags
-    }, ['Running'])
-    uninitialized_pods = {
-        pod_name: pod
-        for pod_name, pod in running_pods.items()
-        if pod_name not in initialized_pods
-    }
-    if uninitialized_pods:
-        logger.debug(f'run_instances: Initializing {len(uninitialized_pods)} '
-                     f'pods: {list(uninitialized_pods.keys())}')
-        uninitialized_pods_list = list(uninitialized_pods.values())
-
-        # Run pre-init steps in the pod.
-        pre_init(namespace, context, uninitialized_pods_list)
-
-        for pod in uninitialized_pods.values():
-            _label_pod(namespace,
-                       context,
-                       pod.metadata.name,
-                       label={
-                           TAG_POD_INITIALIZED: 'true',
-                           **pod.metadata.labels
-                       })
-=======
                  f'{[pod.metadata.name for pod in pods]}')
->>>>>>> a73a9cb3
 
     assert head_pod_name is not None, 'head_instance_id should not be None'
     return common.ProvisionRecord(
