"""Kubernetes utilities for SkyPilot."""
import dataclasses
import functools
import json
import math
import os
import re
import shutil
import subprocess
import typing
from typing import Any, Dict, List, Optional, Set, Tuple, Union
from urllib.parse import urlparse

import jinja2
import yaml

import sky
from sky import clouds
from sky import exceptions
from sky import sky_logging
from sky import skypilot_config
from sky import status_lib
from sky.adaptors import kubernetes
from sky.provision import constants as provision_constants
from sky.provision.kubernetes import network_utils
from sky.skylet import constants
from sky.utils import common_utils
from sky.utils import env_options
from sky.utils import kubernetes_enums
from sky.utils import schemas
from sky.utils import ux_utils

if typing.TYPE_CHECKING:
    from sky import backends
    from sky import resources as resources_lib

# TODO(romilb): Move constants to constants.py
DEFAULT_NAMESPACE = 'default'
IN_CLUSTER_REGION = 'in-cluster'

DEFAULT_SERVICE_ACCOUNT_NAME = 'skypilot-service-account'

MEMORY_SIZE_UNITS = {
    'B': 1,
    'K': 2**10,
    'M': 2**20,
    'G': 2**30,
    'T': 2**40,
    'P': 2**50,
}

# The resource keys used by Kubernetes to track NVIDIA GPUs and Google TPUs on
# nodes. These keys are typically used in the node's status.allocatable
# or status.capacity fields to indicate the available resources on the node.
GPU_RESOURCE_KEY = 'nvidia.com/gpu'
TPU_RESOURCE_KEY = 'google.com/tpu'

NO_ACCELERATOR_HELP_MESSAGE = (
    'If your cluster contains GPUs or TPUs, make sure '
    f'{GPU_RESOURCE_KEY} or {TPU_RESOURCE_KEY} resource is available '
    'on the nodes and the node labels for identifying GPUs/TPUs '
    '(e.g., skypilot.co/accelerator) are setup correctly. ')

KUBERNETES_AUTOSCALER_NOTE = (
    'Note: Kubernetes cluster autoscaling is enabled. '
    'All GPUs that can be provisioned may not be listed '
    'here. Refer to your autoscaler\'s node pool '
    'configuration to see the list of supported GPUs.')

# TODO(romilb): Add links to docs for configuration instructions when ready.
ENDPOINTS_DEBUG_MESSAGE = ('Additionally, make sure your {endpoint_type} '
                           'is configured correctly. '
                           '\nTo debug, run: {debug_cmd}')

KIND_CONTEXT_NAME = 'kind-skypilot'  # Context name used by sky local up

# Port-forward proxy command constants
PORT_FORWARD_PROXY_CMD_TEMPLATE = 'kubernetes-port-forward-proxy-command.sh'
# We add a version suffix to the port-forward proxy command to ensure backward
# compatibility and avoid overwriting the older version.
PORT_FORWARD_PROXY_CMD_VERSION = 2
PORT_FORWARD_PROXY_CMD_PATH = ('~/.sky/kubernetes-port-forward-proxy-command-'
                               f'v{PORT_FORWARD_PROXY_CMD_VERSION}.sh')

# Mapping used to get generation for TPU accelerator name.
# https://cloud.google.com/kubernetes-engine/docs/how-to/tpus#run
GKE_TPU_ACCELERATOR_TO_GENERATION = {
    'tpu-v4-podslice': 'v4',
    # Only Single-host v5e TPU configurations are allowed.
    'tpu-v5-lite-device': 'v5e',
    # Multi-host compatible v5e TPU configurations allowed.
    'tpu-v5-lite-podslice': 'v5e',
    'tpu-v5p-slice': 'v5p',
}

POD_STATUSES = {
    'Pending', 'Running', 'Succeeded', 'Failed', 'Unknown', 'Terminating'
}
AUTODOWN_ANNOTATION_KEY = 'skypilot.co/autodown'
IDLE_MINUTES_TO_AUTOSTOP_ANNOTATION_KEY = (
    'skypilot.co/idle_minutes_to_autostop')
ANNOTATIONS_POD_NOT_FOUND_ERROR_MSG = ('Pod {pod_name} not found in namespace '
                                       '{namespace} while trying to {action} '
                                       'an annotation {annotation}.')

logger = sky_logging.init_logger(__name__)


class GPULabelFormatter:
    """Base class to define a GPU label formatter for a Kubernetes cluster

    A GPU label formatter is a class that defines how to use GPU type labels in
    a Kubernetes cluster. It is used by the Kubernetes cloud class to pick the
    key:value pair to use as node selector for GPU nodes.
    """

    @classmethod
    def get_label_key(cls, accelerator: Optional[str] = None) -> str:
        """Returns the label key for GPU type used by the Kubernetes cluster"""
        raise NotImplementedError

    @classmethod
    def get_label_keys(cls) -> List[str]:
        """Returns a list of label keys for GPU used by Kubernetes cluster."""
        raise NotImplementedError

    @classmethod
    def get_label_value(cls, accelerator: str) -> str:
        """Given a GPU type, returns the label value to be used"""
        raise NotImplementedError

    @classmethod
    def match_label_key(cls, label_key: str) -> bool:
        """Checks if the given label key matches the formatter's label keys"""
        raise NotImplementedError

    @classmethod
    def get_accelerator_from_label_value(cls, value: str) -> str:
        """Given a label value, returns the GPU type"""
        raise NotImplementedError

    @classmethod
    def validate_label_value(cls, value: str) -> Tuple[bool, str]:
        """Validates if the specified label value is correct.

        Used to check if the labelling on the cluster is correct and
        preemptively raise an error if it is not.

        Returns:
            bool: True if the label value is valid, False otherwise.
            str: Error message if the label value is invalid, None otherwise.
        """
        del value
        return True, ''


def get_gke_accelerator_name(accelerator: str) -> str:
    """Returns the accelerator name for GKE clusters.

    Uses the format - nvidia-tesla-<accelerator>.
    A100-80GB, H100-80GB, L4 are an exception. They use nvidia-<accelerator>.
    TPU types are an exception as well keeping the given name.
    """
    if accelerator == 'H100':
        # H100 is named as H100-80GB in GKE.
        accelerator = 'H100-80GB'
    if accelerator in ('A100-80GB', 'L4', 'H100-80GB', 'H100-MEGA-80GB'):
        # A100-80GB, L4, H100-80GB and H100-MEGA-80GB
        # have a different name pattern.
        return 'nvidia-{}'.format(accelerator.lower())
    elif accelerator.startswith('tpu-'):
        return accelerator
    else:
        return 'nvidia-tesla-{}'.format(accelerator.lower())


class SkyPilotLabelFormatter(GPULabelFormatter):
    """Custom label formatter for SkyPilot

    Uses skypilot.co/accelerator as the key, and SkyPilot accelerator str as the
    value.
    """

    LABEL_KEY = 'skypilot.co/accelerator'

    @classmethod
    def get_label_key(cls, accelerator: Optional[str] = None) -> str:
        return cls.LABEL_KEY

    @classmethod
    def get_label_keys(cls) -> List[str]:
        return [cls.LABEL_KEY]

    @classmethod
    def get_label_value(cls, accelerator: str) -> str:
        # For SkyPilot formatter, we use the accelerator str directly.
        # See sky.utils.kubernetes.gpu_labeler.
        return accelerator.lower()

    @classmethod
    def match_label_key(cls, label_key: str) -> bool:
        return label_key == cls.LABEL_KEY

    @classmethod
    def get_accelerator_from_label_value(cls, value: str) -> str:
        return value.upper()

    @classmethod
    def validate_label_value(cls, value: str) -> Tuple[bool, str]:
        """Values must be all lowercase for the SkyPilot formatter."""
        is_valid = value == value.lower()
        return is_valid, (f'Label value {value!r} must be lowercase if using '
                          f'the {cls.get_label_key()} label.'
                          if not is_valid else '')


class CoreWeaveLabelFormatter(GPULabelFormatter):
    """CoreWeave label formatter

    Uses gpu.nvidia.com/class as the key, and the uppercase SkyPilot
    accelerator str as the value.
    """

    LABEL_KEY = 'gpu.nvidia.com/class'

    @classmethod
    def get_label_key(cls, accelerator: Optional[str] = None) -> str:
        return cls.LABEL_KEY

    @classmethod
    def get_label_keys(cls) -> List[str]:
        return [cls.LABEL_KEY]

    @classmethod
    def get_label_value(cls, accelerator: str) -> str:
        return accelerator.upper()

    @classmethod
    def match_label_key(cls, label_key: str) -> bool:
        return label_key == cls.LABEL_KEY

    @classmethod
    def get_accelerator_from_label_value(cls, value: str) -> str:
        return value


class GKELabelFormatter(GPULabelFormatter):
    """GKE label formatter

    GKE nodes by default are populated with `cloud.google.com/gke-accelerator`
    label, which is used to identify the GPU type.
    """

    GPU_LABEL_KEY = 'cloud.google.com/gke-accelerator'
    TPU_LABEL_KEY = 'cloud.google.com/gke-tpu-accelerator'
    ACCELERATOR_COUNT_LABEL_KEY = 'cloud.google.com/gke-accelerator-count'
    TPU_TOPOLOGY_LABEL_KEY = 'cloud.google.com/gke-tpu-topology'

    @classmethod
    def get_label_key(cls, accelerator: Optional[str] = None) -> str:
        if accelerator is not None and accelerator.startswith('tpu-'):
            return cls.TPU_LABEL_KEY
        return cls.GPU_LABEL_KEY

    @classmethod
    def get_label_keys(cls) -> List[str]:
        return [cls.GPU_LABEL_KEY, cls.TPU_LABEL_KEY]

    @classmethod
    def match_label_key(cls, label_key: str) -> bool:
        return label_key in cls.get_label_keys()

    @classmethod
    def get_tpu_topology_label_key(cls) -> str:
        return cls.TPU_TOPOLOGY_LABEL_KEY

    @classmethod
    def get_label_value(cls, accelerator: str) -> str:
        return get_gke_accelerator_name(accelerator)

    @classmethod
    def get_accelerator_from_label_value(cls, value: str) -> str:
        if value.startswith('nvidia-tesla-'):
            return value.replace('nvidia-tesla-', '').upper()
        elif value.startswith('nvidia-'):
            acc = value.replace('nvidia-', '').upper()
            if acc == 'H100-80GB':
                # H100 can be either H100-80GB or H100-MEGA-80GB in GKE
                # we map H100 ---> H100-80GB and keep H100-MEGA-80GB
                # to distinguish between a3-high and a3-mega instances
                return 'H100'
            return acc
        elif is_tpu_on_gke(value):
            return value
        else:
            raise ValueError(
                f'Invalid accelerator name in GKE cluster: {value}')


class GFDLabelFormatter(GPULabelFormatter):
    """GPU Feature Discovery label formatter

    NVIDIA GPUs nodes are labeled by GPU feature discovery
    e.g. nvidia.com/gpu.product=NVIDIA-H100-80GB-HBM3
    https://github.com/NVIDIA/gpu-feature-discovery

    GPU feature discovery is included as part of the
    NVIDIA GPU Operator:
    https://docs.nvidia.com/datacenter/cloud-native/gpu-operator/latest/overview.html

    This LabelFormatter can't be used in autoscaling clusters since accelerators
    may map to multiple label, so we're not implementing `get_label_value`
    """

    LABEL_KEY = 'nvidia.com/gpu.product'

    @classmethod
    def get_label_key(cls, accelerator: Optional[str] = None) -> str:
        return cls.LABEL_KEY

    @classmethod
    def get_label_keys(cls) -> List[str]:
        return [cls.LABEL_KEY]

    @classmethod
    def get_label_value(cls, accelerator: str) -> str:
        """An accelerator can map to many Nvidia GFD labels
        (e.g., A100-80GB-PCIE vs. A100-SXM4-80GB).
        As a result, we do not support get_label_value for GFDLabelFormatter."""
        raise NotImplementedError

    @classmethod
    def match_label_key(cls, label_key: str) -> bool:
        return label_key == cls.LABEL_KEY

    @classmethod
    def get_accelerator_from_label_value(cls, value: str) -> str:
        """Searches against a canonical list of NVIDIA GPUs and pattern
        matches the canonical GPU name against the GFD label.
        """
        canonical_gpu_names = [
            'A100-80GB', 'A100', 'A10G', 'H100', 'K80', 'M60', 'T4g', 'T4',
            'V100', 'A10', 'P4000', 'P100', 'P40', 'P4', 'L4'
        ]
        for canonical_name in canonical_gpu_names:
            # A100-80G accelerator is A100-SXM-80GB or A100-PCIE-80GB
            if canonical_name == 'A100-80GB' and re.search(
                    r'A100.*-80GB', value):
                return canonical_name
            elif canonical_name in value:
                return canonical_name

        # If we didn't find a canonical name:
        # 1. remove 'NVIDIA-' (e.g., 'NVIDIA-RTX-A6000' -> 'RTX-A6000')
        # 2. remove 'GEFORCE-' (e.g., 'NVIDIA-GEFORCE-RTX-3070' -> 'RTX-3070')
        # 3. remove 'RTX-' (e.g. 'RTX-6000' -> 'RTX6000')
        # Same logic, but uppercased, as the Skypilot labeler job found in
        # sky/utils/kubernetes/k8s_gpu_labeler_setup.yaml
        return value.upper().replace('NVIDIA-',
                                     '').replace('GEFORCE-',
                                                 '').replace('RTX-', 'RTX')


class KarpenterLabelFormatter(SkyPilotLabelFormatter):
    """Karpeneter label formatter
    Karpenter uses the label `karpenter.k8s.aws/instance-gpu-name` to identify
    the GPU type. Details: https://karpenter.sh/docs/reference/instance-types/
    The naming scheme is same as the SkyPilot formatter, so we inherit from it.
    """
    LABEL_KEY = 'karpenter.k8s.aws/instance-gpu-name'


# LABEL_FORMATTER_REGISTRY stores the label formats SkyPilot will try to
# discover the accelerator type from. The order of the list is important, as
# it will be used to determine the priority of the label formats when
# auto-detecting the GPU label type.
LABEL_FORMATTER_REGISTRY = [
    SkyPilotLabelFormatter, GKELabelFormatter, KarpenterLabelFormatter,
    GFDLabelFormatter, CoreWeaveLabelFormatter
]

# Mapping of autoscaler type to label formatter
AUTOSCALER_TO_LABEL_FORMATTER = {
    kubernetes_enums.KubernetesAutoscalerType.GKE: GKELabelFormatter,
    kubernetes_enums.KubernetesAutoscalerType.KARPENTER: KarpenterLabelFormatter,  # pylint: disable=line-too-long
    kubernetes_enums.KubernetesAutoscalerType.GENERIC: SkyPilotLabelFormatter,
}


@functools.lru_cache()
def detect_gpu_label_formatter(
    context: Optional[str]
) -> Tuple[Optional[GPULabelFormatter], Dict[str, List[Tuple[str, str]]]]:
    """Detects the GPU label formatter for the Kubernetes cluster

    Returns:
        GPULabelFormatter: The GPU label formatter for the cluster, if found.
        Dict[str, List[Tuple[str, str]]]: A mapping of nodes and the list of
             labels on each node. E.g., {'node1': [('label1', 'value1')]}
    """
    # Get all labels across all nodes
    node_labels: Dict[str, List[Tuple[str, str]]] = {}
    nodes = get_kubernetes_nodes(context)
    for node in nodes:
        node_labels[node.metadata.name] = []
        for label, value in node.metadata.labels.items():
            node_labels[node.metadata.name].append((label, value))

    label_formatter = None

    # Check if the node labels contain any of the GPU label prefixes
    for lf in LABEL_FORMATTER_REGISTRY:
        for _, label_list in node_labels.items():
            for label, _ in label_list:
                if lf.match_label_key(label):
                    label_formatter = lf()
                    return label_formatter, node_labels

    return label_formatter, node_labels


@functools.lru_cache(maxsize=10)
def detect_accelerator_resource(
        context: Optional[str]) -> Tuple[bool, Set[str]]:
    """Checks if the Kubernetes cluster has GPU/TPU resource.

    Two types of accelerator resources are available which are each checked
    with nvidia.com/gpu and google.com/tpu. If nvidia.com/gpu resource is
    missing, that typically means that the Kubernetes cluster does not have
    GPUs or the nvidia GPU operator and/or device drivers are not installed.

    Returns:
        bool: True if the cluster has GPU_RESOURCE_KEY or TPU_RESOURCE_KEY
            resource, False otherwise.
    """
    # Get the set of resources across all nodes
    cluster_resources: Set[str] = set()
    nodes = get_kubernetes_nodes(context)
    for node in nodes:
        cluster_resources.update(node.status.allocatable.keys())
    has_accelerator = (GPU_RESOURCE_KEY in cluster_resources or
                       TPU_RESOURCE_KEY in cluster_resources)

    return has_accelerator, cluster_resources


@functools.lru_cache(maxsize=10)
def get_kubernetes_nodes(context: Optional[str] = None) -> List[Any]:
    """Gets the kubernetes nodes in the context.

    If context is None, gets the nodes in the current context.
    """
    if context is None:
        context = get_current_kube_config_context_name()

    try:
        nodes = kubernetes.core_api(context).list_node(
            _request_timeout=kubernetes.API_TIMEOUT).items
    except kubernetes.max_retry_error():
        raise exceptions.ResourcesUnavailableError(
            'Timed out when trying to get node info from Kubernetes cluster. '
            'Please check if the cluster is healthy and retry. To debug, run: '
            'kubectl get nodes') from None
    return nodes


def get_all_pods_in_kubernetes_cluster(
        context: Optional[str] = None) -> List[Any]:
    """Gets pods in all namespaces in kubernetes cluster indicated by context.

    Used for computing cluster resource usage.
    """
    if context is None:
        context = get_current_kube_config_context_name()

    try:
        pods = kubernetes.core_api(context).list_pod_for_all_namespaces(
            _request_timeout=kubernetes.API_TIMEOUT).items
    except kubernetes.max_retry_error():
        raise exceptions.ResourcesUnavailableError(
            'Timed out when trying to get pod info from Kubernetes cluster. '
            'Please check if the cluster is healthy and retry. To debug, run: '
            'kubectl get pods') from None
    return pods


def check_instance_fits(context: Optional[str],
                        instance: str) -> Tuple[bool, Optional[str]]:
    """Checks if the instance fits on the Kubernetes cluster.

    If the instance has GPU requirements, checks if the GPU type is
    available on the cluster and if enough CPU/memory is available on any node
    with the GPU type.

    Args:
        instance: str, the instance type to check.

    Returns:
        bool: True if the instance fits on the cluster, False otherwise.
        Optional[str]: Error message if the instance does not fit.
    """

    # TODO(zhwu): this should check the node for specific context, instead
    # of the default context to make failover fully functional.

    def check_cpu_mem_fits(candidate_instance_type: 'KubernetesInstanceType',
                           node_list: List[Any]) -> Tuple[bool, Optional[str]]:
        """Checks if the instance fits on the cluster based on CPU and memory.

        We check only capacity, not allocatable, because availability can
        change during scheduling, and we want to let the Kubernetes scheduler
        handle that.
        """
        # We log max CPU and memory found on the GPU nodes for debugging.
        max_cpu = 0.0
        max_mem = 0.0

        for node in node_list:
            node_cpus = parse_cpu_or_gpu_resource(node.status.capacity['cpu'])
            node_memory_gb = parse_memory_resource(
                node.status.capacity['memory'], unit='G')
            if node_cpus > max_cpu:
                max_cpu = node_cpus
                max_mem = node_memory_gb
            if (node_cpus >= candidate_instance_type.cpus and
                    node_memory_gb >= candidate_instance_type.memory):
                return True, None
        return False, (
            'Maximum resources found on a single node: '
            f'{max_cpu} CPUs, {common_utils.format_float(max_mem)}G Memory')

    def check_tpu_fits(candidate_instance_type: 'KubernetesInstanceType',
                       node_list: List[Any]) -> Tuple[bool, Optional[str]]:
        """Checks if the instance fits on the cluster based on requested TPU.

        It checks if the TPU type and count on each node match the required
        number of TPU chips for the instance. In the case of multi-host TPU
        podslice, the function ensures that the number of TPU chips on a single
        node (node_tpu_chip_count) and the total TPU chips across the entire
        podslice (topology_chip_count) are correctly handled.
        """
        acc_type = candidate_instance_type.accelerator_type
        acc_count = candidate_instance_type.accelerator_count
        tpu_list_in_cluster = []
        for node in node_list:
            if acc_type == node.metadata.labels[
                    GKELabelFormatter.TPU_LABEL_KEY]:
                # TODO(Doyoung): Update the logic when adding support for
                # multi-host TPUs.
                if is_multi_host_tpu(node.metadata.labels):
                    continue
                node_tpu_chip_count = int(node.metadata.labels[
                    GKELabelFormatter.ACCELERATOR_COUNT_LABEL_KEY])
                tpu_type = f'{acc_type}:{node_tpu_chip_count}'
                tpu_list_in_cluster.append(tpu_type)
                if node_tpu_chip_count == acc_count:
                    return True, None
        tpu_list_in_cluster_str = ','.join(tpu_list_in_cluster)
        # TODO(Doyoung): Update the error message raised with the multi-host
        # TPU support.
        return False, ('Requested TPU type was not found in the cluster. TPU '
                       'types found in the cluster: '
                       f'{tpu_list_in_cluster_str}. Note that multi-host TPU '
                       'podslices are currently not unsupported.')

    nodes = get_kubernetes_nodes(context)
    k8s_instance_type = KubernetesInstanceType.\
        from_instance_type(instance)
    acc_type = k8s_instance_type.accelerator_type
    acc_count = k8s_instance_type.accelerator_count
    if acc_type is not None:
        # If GPU/TPUs are requested, check if GPU/TPU type is available, and
        # if so, check if CPU and memory requirements on the specific node are
        # met.
        try:
            gpu_label_key, gpu_label_val, _, _ = (
                get_accelerator_label_key_value(context, acc_type, acc_count))
        except exceptions.ResourcesUnavailableError as e:
            # If GPU not found, return empty list and error message.
            return False, str(e)
        # Get the set of nodes that have the GPU type
        gpu_nodes = [
            node for node in nodes if gpu_label_key in node.metadata.labels and
            node.metadata.labels[gpu_label_key] == gpu_label_val
        ]
        assert len(gpu_nodes) > 0, 'GPU nodes not found'
        if is_tpu_on_gke(acc_type):
            # If requested accelerator is a TPU type, check if the cluster
            # has sufficient TPU resource to meet the requirement.
            fits, reason = check_tpu_fits(k8s_instance_type, gpu_nodes)
            if reason is not None:
                return fits, reason

        candidate_nodes = gpu_nodes
        not_fit_reason_prefix = (
            f'GPU nodes with {acc_type} do not have '
            f'enough CPU (> {k8s_instance_type.cpus} CPUs) and/or '
            f'memory (> {k8s_instance_type.memory} G). ')
    else:
        candidate_nodes = nodes
        not_fit_reason_prefix = (f'No nodes found with enough '
                                 f'CPU (> {k8s_instance_type.cpus} CPUs) '
                                 'and/or memory '
                                 f'(> {k8s_instance_type.memory} G). ')
    # Check if CPU and memory requirements are met on at least one
    # candidate node.
    fits, reason = check_cpu_mem_fits(k8s_instance_type, candidate_nodes)
    if not fits:
        if reason is not None:
            reason = not_fit_reason_prefix + reason
        return fits, reason
    else:
        return fits, reason


def get_accelerator_label_key_value(
    context: Optional[str],
    acc_type: str,
    acc_count: Optional[int],
    check_mode=False
) -> Tuple[Optional[str], Optional[str], Optional[str], Optional[str]]:
    """Returns the label key and value for the given GPU/TPU type.

    Args:
        acc_type: The GPU/TPU type required by the task.
        acc_count: Number of GPU/TPUs required by the task.
        check_mode: If True, only checks if the cluster has GPU/TPU resources
            and labels are setup on the cluster. acc_type is ignore does not
            return the label key and value. Useful for checking if GPUs are
            configured correctly on the cluster without explicitly requesting
            a acc_type.
    Returns:
        A tuple of the accelerator label key, value, topology label key, and
        topology value. The topology label key and value are populated only if
        the requested accelerator type is TPU. Returns None if check_mode is
        True.
    Raises:
        ResourcesUnavailableError: Can be raised from the following conditions:
            - The cluster does not have GPU/TPU resources
                (nvidia.com/gpu, google.com/tpu)
            - The cluster does not have GPU/TPU labels setup correctly
            - The cluster doesn't have any nodes with acc_type GPU/TPU
    """
    # Check if the cluster has GPU resources
    # TODO(romilb): This assumes the accelerator is a nvidia GPU. We
    #  need to support TPUs and other accelerators as well.
    # TODO(romilb): Currently, we broadly disable all GPU checks if autoscaling
    #  is configured in config.yaml since the cluster may be scaling up from
    #  zero nodes and may not have any GPU nodes yet. In the future, we should
    #  support pollingthe clusters for autoscaling information, such as the
    #  node pools configured etc.

    autoscaler_type = get_autoscaler_type()
    if autoscaler_type is not None:
        # If autoscaler is set in config.yaml, override the label key and value
        # to the autoscaler's format and bypass the GPU checks.
        if check_mode:
            # If check mode is enabled and autoscaler is set, we can return
            # early since we assume the cluster autoscaler will handle GPU
            # node provisioning.
            return None, None, None, None
        formatter = AUTOSCALER_TO_LABEL_FORMATTER.get(autoscaler_type)
        assert formatter is not None, ('Unsupported autoscaler type:'
                                       f' {autoscaler_type}')
        return formatter.get_label_key(acc_type), formatter.get_label_value(
            acc_type), None, None

    has_gpus, cluster_resources = detect_accelerator_resource(context)
    if has_gpus:
        # Check if the cluster has GPU labels setup correctly
        label_formatter, node_labels = \
            detect_gpu_label_formatter(context)
        if label_formatter is None:
            # If none of the GPU labels from LABEL_FORMATTER_REGISTRY are
            # detected, raise error
            with ux_utils.print_exception_no_traceback():
                supported_formats = ', '.join([
                    key for f in LABEL_FORMATTER_REGISTRY
                    for key in f.get_label_keys()
                ])
                suffix = ''
                if env_options.Options.SHOW_DEBUG_INFO.get():
                    suffix = f' Found node labels: {node_labels}'
                raise exceptions.ResourcesUnavailableError(
                    'Could not detect GPU labels in Kubernetes cluster. '
                    'If this cluster has GPUs, please ensure GPU nodes have '
                    'node labels of either of these formats: '
                    f'{supported_formats}. Please refer to '
                    'the documentation on how to set up node labels.'
                    f'{suffix}')
        if label_formatter is not None:
            # Validate the label value on all nodes labels to ensure they are
            # correctly setup and will behave as expected.
            for node_name, label_list in node_labels.items():
                for label, value in label_list:
                    if label_formatter.match_label_key(label):
                        is_valid, reason = label_formatter.validate_label_value(
                            value)
                        if not is_valid:
                            raise exceptions.ResourcesUnavailableError(
                                f'Node {node_name!r} in Kubernetes cluster has '
                                f'invalid GPU label: {label}={value}. {reason}')
            if check_mode:
                # If check mode is enabled and we reached so far, we can
                # conclude that the cluster is setup correctly and return.
                return None, None, None, None
            # Search in node_labels to see if any node has the requested
            # GPU type.
            # Note - this only checks if the label is available on a
            # node. It does not (and should not) check if the resource
            # quantity is available since that is dynamic and can change
            # during scheduling.
            for node_name, label_list in node_labels.items():
                node_metadata_labels = dict(label_list)
                # TODO(Doyoung): Update the logic when adding support for
                # multi-host TPUs.
                if is_multi_host_tpu(node_metadata_labels):
                    continue
                for label, value in label_list:
                    if (label_formatter.match_label_key(label) and
                            label_formatter.get_accelerator_from_label_value(
                                value) == acc_type):
                        if is_tpu_on_gke(acc_type):
                            assert isinstance(label_formatter,
                                              GKELabelFormatter)
                            if node_metadata_labels.get(
                                    label_formatter.TPU_LABEL_KEY) == acc_type:
                                topology_label_key = (
                                    label_formatter.TPU_TOPOLOGY_LABEL_KEY)
                                topology_value = node_metadata_labels.get(
                                    topology_label_key)
                                assert topology_value is not None
                                tpu_topology_chip_count = reduce_tpu_topology(
                                    topology_value)
                                # For single-host TPUs, there aren't multiple
                                # different topologies that maps to identical
                                # number of TPU chips.
                                if tpu_topology_chip_count == acc_count:
                                    return (label, value, topology_label_key,
                                            topology_value)
                                else:
                                    continue
                        else:
                            return label, value, None, None

            # If no node is found with the requested acc_type, raise error
            with ux_utils.print_exception_no_traceback():
                suffix = ''
                if env_options.Options.SHOW_DEBUG_INFO.get():
                    all_labels = []
                    for node_name, label_list in node_labels.items():
                        all_labels.extend(label_list)
                    acc_available = set(v for k, v in all_labels
                                        if label_formatter.match_label_key(k))
                    suffix = (' Available GPU/TPUs on the cluster: '
                              f'{acc_available}')
                # TODO(Doyoung): Update the error message raised with the
                # multi-host TPU support.
                raise exceptions.ResourcesUnavailableError(
                    'Could not find any node in the Kubernetes cluster '
                    f'with {acc_type}. Please ensure at least one node in the '
                    f'cluster has {acc_type} and node labels are setup '
                    'correctly. Please refer to the documentration for more. '
                    f'{suffix}. Note that multi-host TPU podslices are '
                    'currently not unsupported.')
    else:
        # If GPU resources are not detected, raise error
        with ux_utils.print_exception_no_traceback():
            suffix = ''
            if env_options.Options.SHOW_DEBUG_INFO.get():
                suffix = (' Available resources on the cluster: '
                          f'{cluster_resources}')
            raise exceptions.ResourcesUnavailableError(
                f'Could not detect GPU/TPU resources ({GPU_RESOURCE_KEY!r} or '
                f'{TPU_RESOURCE_KEY!r}) in Kubernetes cluster. If this cluster'
                ' contains GPUs, please ensure GPU drivers are installed on '
                'the node. Check if the GPUs are setup correctly by running '
                '`kubectl describe nodes` and looking for the '
                f'{GPU_RESOURCE_KEY!r} or {TPU_RESOURCE_KEY!r} resource. '
                'Please refer to the documentation on how to set up GPUs.'
                f'{suffix}')


def get_head_ssh_port(cluster_name: str, namespace: str,
                      context: Optional[str]) -> int:
    svc_name = f'{cluster_name}-head-ssh'
    return get_port(svc_name, namespace, context)


def get_port(svc_name: str, namespace: str, context: Optional[str]) -> int:
    """Gets the nodeport of the specified service.

    Args:
        svc_name (str): Name of the kubernetes service. Note that this may be
            different from the cluster name.
        namespace (str): Kubernetes namespace to look for the service in.
        context (str): Kubernetes context to use.
    """
    head_service = kubernetes.core_api(context).read_namespaced_service(
        svc_name, namespace)
    return head_service.spec.ports[0].node_port


def get_external_ip(network_mode: Optional[
    kubernetes_enums.KubernetesNetworkingMode], context: Optional[str]) -> str:
    if network_mode == kubernetes_enums.KubernetesNetworkingMode.PORTFORWARD:
        return '127.0.0.1'
    # Return the IP address of the first node with an external IP
    nodes = kubernetes.core_api(context).list_node().items
    for node in nodes:
        if node.status.addresses:
            for address in node.status.addresses:
                if address.type == 'ExternalIP':
                    return address.address
    # If no external IP is found, use the API server IP
    api_host = kubernetes.core_api(context).api_client.configuration.host
    parsed_url = urlparse(api_host)
    return parsed_url.hostname


def check_credentials(context: Optional[str],
                      timeout: int = kubernetes.API_TIMEOUT) -> \
        Tuple[bool, Optional[str]]:
    """Check if the credentials in kubeconfig file are valid

    Args:
        context (Optional[str]): The Kubernetes context to use. If none, uses
            in-cluster auth to check credentials, if available.
        timeout (int): Timeout in seconds for the test API call

    Returns:
        bool: True if credentials are valid, False otherwise
        str: Error message if credentials are invalid, None otherwise
    """
    try:
        namespace = get_kube_config_context_namespace(context)
        kubernetes.core_api(context).list_namespaced_pod(
            namespace, _request_timeout=timeout)
    except ImportError:
        # TODO(romilb): Update these error strs to also include link to docs
        #  when docs are ready.
        return False, ('`kubernetes` package is not installed. '
                       'Install it with: pip install kubernetes')
    except kubernetes.api_exception() as e:
        # Check if the error is due to invalid credentials
        if e.status == 401:
            return False, 'Invalid credentials - do you have permission ' \
                          'to access the cluster?'
        else:
            return False, f'Failed to communicate with the cluster: {str(e)}'
    except kubernetes.config_exception() as e:
        return False, f'Invalid configuration file: {str(e)}'
    except kubernetes.max_retry_error():
        return False, ('Failed to communicate with the cluster - timeout. '
                       'Check if your cluster is running and your network '
                       'is stable.')
    except ValueError as e:
        return False, common_utils.format_exception(e)
    except Exception as e:  # pylint: disable=broad-except
        return False, ('An error occurred: '
                       f'{common_utils.format_exception(e, use_bracket=True)}')

    # If we reach here, the credentials are valid and Kubernetes cluster is up.
    # We now do softer checks to check if exec based auth is used and to
    # see if the cluster is GPU-enabled.

    _, exec_msg = is_kubeconfig_exec_auth(context)

    # We now check if GPUs are available and labels are set correctly on the
    # cluster, and if not we return hints that may help debug any issues.
    # This early check avoids later surprises for user when they try to run
    # `sky launch --gpus <gpu>` and the optimizer does not list Kubernetes as a
    # provider if their cluster GPUs are not setup correctly.
    gpu_msg = ''
    try:
        get_accelerator_label_key_value(context,
                                        acc_type='',
                                        acc_count=0,
                                        check_mode=True)
    except exceptions.ResourcesUnavailableError as e:
        # If GPUs are not available, we return cluster as enabled (since it can
        # be a CPU-only cluster) but we also return the exception message which
        # serves as a hint for how to enable GPU access.
        gpu_msg = str(e)
    if exec_msg and gpu_msg:
        return True, f'{gpu_msg}\n    Additionally, {exec_msg}'
    elif gpu_msg:
        return True, gpu_msg
    elif exec_msg:
        return True, exec_msg
    else:
        return True, None


def is_kubeconfig_exec_auth(
        context: Optional[str] = None) -> Tuple[bool, Optional[str]]:
    """Checks if the kubeconfig file uses exec-based authentication

    Exec-based auth is commonly used for authenticating with cloud hosted
    Kubernetes services, such as GKE. Here is an example snippet from a
    kubeconfig using exec-based authentication for a GKE cluster:
    - name: mycluster
      user:
        exec:
          apiVersion: client.authentication.k8s.io/v1beta1
          command: /Users/romilb/google-cloud-sdk/bin/gke-gcloud-auth-plugin
          installHint: Install gke-gcloud-auth-plugin ...
          provideClusterInfo: true


    Using exec-based authentication is problematic when used in conjunction
    with kubernetes.remote_identity = LOCAL_CREDENTIAL in ~/.sky/config.yaml.
    This is because the exec-based authentication may not have the relevant
    dependencies installed on the remote cluster or may have hardcoded paths
    that are not available on the remote cluster.

    Returns:
        bool: True if exec-based authentication is used and LOCAL_CREDENTIAL
            mode is used for remote_identity in ~/.sky/config.yaml.
        str: Error message if exec-based authentication is used, None otherwise
    """
    k8s = kubernetes.kubernetes
    try:
        k8s.config.load_kube_config()
    except kubernetes.config_exception():
        # Using service account token or other auth methods, continue
        return False, None

    # Get active context and user from kubeconfig using k8s api
    all_contexts, current_context = k8s.config.list_kube_config_contexts()
    context_obj = current_context
    if context is not None:
        for c in all_contexts:
            if c['name'] == context:
                context_obj = c
                break
        else:
            raise ValueError(f'Kubernetes context {context!r} not found.')
    target_username = context_obj['context']['user']

    # K8s api does not provide a mechanism to get the user details from the
    # context. We need to load the kubeconfig file and parse it to get the
    # user details.
    kubeconfig_path = os.path.expanduser(
        os.getenv('KUBECONFIG',
                  k8s.config.kube_config.KUBE_CONFIG_DEFAULT_LOCATION))
    # Load the kubeconfig file as a dictionary
    with open(kubeconfig_path, 'r', encoding='utf-8') as f:
        kubeconfig = yaml.safe_load(f)

    user_details = kubeconfig['users']

    # Find user matching the target username
    user_details = next(
        user for user in user_details if user['name'] == target_username)

    remote_identity = skypilot_config.get_nested(
        ('kubernetes', 'remote_identity'),
        schemas.get_default_remote_identity('kubernetes'))
    if ('exec' in user_details.get('user', {}) and remote_identity
            == schemas.RemoteIdentityOptions.LOCAL_CREDENTIALS.value):
        ctx_name = context_obj['name']
        exec_msg = ('exec-based authentication is used for '
                    f'Kubernetes context {ctx_name!r}.'
                    ' This may cause issues with autodown or when running '
                    'Managed Jobs or SkyServe controller on Kubernetes. '
                    'To fix, configure SkyPilot to create a service account '
                    'for running pods by setting the following in '
                    '~/.sky/config.yaml:\n'
                    '    kubernetes:\n'
                    '      remote_identity: SERVICE_ACCOUNT\n'
                    '    More: https://skypilot.readthedocs.io/en/latest/'
                    'reference/config.html')
        return True, exec_msg
    return False, None


@functools.lru_cache()
def get_current_kube_config_context_name() -> Optional[str]:
    """Get the current kubernetes context from the kubeconfig file

    Returns:
        str | None: The current kubernetes context if it exists, None otherwise
    """
    k8s = kubernetes.kubernetes
    try:
        _, current_context = k8s.config.list_kube_config_contexts()
        return current_context['name']
    except k8s.config.config_exception.ConfigException:
        return None


def is_incluster_config_available() -> bool:
    """Check if in-cluster auth is available.

    Note: We cannot use load_incluster_config() to check if in-cluster config
    is available because it will load the in-cluster config (if available)
    and modify the current global kubernetes config. We simply check if the
    service account token file exists to determine if in-cluster config may
    be available.
    """
    return os.path.exists('/var/run/secrets/kubernetes.io/serviceaccount/token')


def get_all_kube_config_context_names() -> List[Optional[str]]:
    """Get all kubernetes context names from the kubeconfig file.

    If running in-cluster, returns [None] to indicate in-cluster config.

    We should not cache the result of this function as the admin policy may
    update the contexts.

    Returns:
        List[Optional[str]]: The list of kubernetes context names if
            available, an empty list otherwise. If running in-cluster,
            returns [None] to indicate in-cluster config.
    """
    k8s = kubernetes.kubernetes
    try:
        all_contexts, _ = k8s.config.list_kube_config_contexts()
        # all_contexts will always have at least one context. If kubeconfig
        # does not have any contexts defined, it will raise ConfigException.
        return [context['name'] for context in all_contexts]
    except k8s.config.config_exception.ConfigException:
        # If running in cluster, return [None] to indicate in-cluster config
        if is_incluster_config_available():
            return [None]
        return []


@functools.lru_cache()
def get_kube_config_context_namespace(
        context_name: Optional[str] = None) -> str:
    """Get the current kubernetes context namespace from the kubeconfig file

    Returns:
        str | None: The current kubernetes context namespace if it exists, else
            the default namespace.
    """
    k8s = kubernetes.kubernetes
    # Get namespace if using in-cluster config
    ns_path = '/var/run/secrets/kubernetes.io/serviceaccount/namespace'
    if os.path.exists(ns_path):
        with open(ns_path, encoding='utf-8') as f:
            return f.read().strip()
    # If not in-cluster, get the namespace from kubeconfig
    try:
        contexts, current_context = k8s.config.list_kube_config_contexts()
        if context_name is None:
            context = current_context
        else:
            context = next((c for c in contexts if c['name'] == context_name),
                           None)
            if context is None:
                return DEFAULT_NAMESPACE

        if 'namespace' in context['context']:
            return context['context']['namespace']
        else:
            return DEFAULT_NAMESPACE
    except k8s.config.config_exception.ConfigException:
        return DEFAULT_NAMESPACE


def parse_cpu_or_gpu_resource(resource_qty_str: str) -> Union[int, float]:
    resource_str = str(resource_qty_str)
    if resource_str[-1] == 'm':
        # For example, '500m' rounds up to 1.
        return math.ceil(int(resource_str[:-1]) / 1000)
    else:
        return float(resource_str)


def parse_memory_resource(resource_qty_str: str,
                          unit: str = 'B') -> Union[int, float]:
    """Returns memory size in chosen units given a resource quantity string."""
    if unit not in MEMORY_SIZE_UNITS:
        valid_units = ', '.join(MEMORY_SIZE_UNITS.keys())
        raise ValueError(
            f'Invalid unit: {unit}. Valid units are: {valid_units}')

    resource_str = str(resource_qty_str)
    bytes_value: Union[int, float]
    try:
        bytes_value = int(resource_str)
    except ValueError:
        memory_size = re.sub(r'([KMGTPB]+)', r' \1', resource_str)
        number, unit_index = [item.strip() for item in memory_size.split()]
        unit_index = unit_index[0]
        bytes_value = float(number) * MEMORY_SIZE_UNITS[unit_index]
    return bytes_value / MEMORY_SIZE_UNITS[unit]


class KubernetesInstanceType:
    """Class to represent the "Instance Type" in a Kubernetes.
    Since Kubernetes does not have a notion of instances, we generate
    virtual instance types that represent the resources requested by a
    pod ("node").
    This name captures the following resource requests:
        - CPU
        - Memory
        - Accelerators
    The name format is "{n}CPU--{k}GB" where n is the number of vCPUs and
    k is the amount of memory in GB. Accelerators can be specified by
    appending "--{a}{type}" where a is the number of accelerators and
    type is the accelerator type.
    CPU and memory can be specified as floats. Accelerator count must be int.
    Examples:
        - 4CPU--16GB
        - 0.5CPU--1.5GB
        - 4CPU--16GB--1V100
    """

    def __init__(self,
                 cpus: float,
                 memory: float,
                 accelerator_count: Optional[int] = None,
                 accelerator_type: Optional[str] = None):
        self.cpus = cpus
        self.memory = memory
        self.accelerator_count = accelerator_count
        self.accelerator_type = accelerator_type

    @property
    def name(self) -> str:
        """Returns the name of the instance."""
        assert self.cpus is not None
        assert self.memory is not None
        name = (f'{common_utils.format_float(self.cpus)}CPU--'
                f'{common_utils.format_float(self.memory)}GB')
        if self.accelerator_count:
            name += f'--{self.accelerator_count}{self.accelerator_type}'
        return name

    @staticmethod
    def is_valid_instance_type(name: str) -> bool:
        """Returns whether the given name is a valid instance type."""
        pattern = re.compile(r'^(\d+(\.\d+)?CPU--\d+(\.\d+)?GB)(--\d+\S+)?$')
        return bool(pattern.match(name))

    @classmethod
    def _parse_instance_type(
            cls,
            name: str) -> Tuple[float, float, Optional[int], Optional[str]]:
        """Parses and returns resources from the given InstanceType name
        Returns:
            cpus | float: Number of CPUs
            memory | float: Amount of memory in GB
            accelerator_count | float: Number of accelerators
            accelerator_type | str: Type of accelerator
        """
        pattern = re.compile(
            r'^(?P<cpus>\d+(\.\d+)?)CPU--(?P<memory>\d+(\.\d+)?)GB(?:--(?P<accelerator_count>\d+)(?P<accelerator_type>\S+))?$'  # pylint: disable=line-too-long
        )
        match = pattern.match(name)
        if match:
            cpus = float(match.group('cpus'))
            memory = float(match.group('memory'))
            accelerator_count = match.group('accelerator_count')
            accelerator_type = match.group('accelerator_type')
            if accelerator_count:
                accelerator_count = int(accelerator_count)
                accelerator_type = str(accelerator_type)
            else:
                accelerator_count = None
                accelerator_type = None
            return cpus, memory, accelerator_count, accelerator_type
        else:
            raise ValueError(f'Invalid instance name: {name}')

    @classmethod
    def from_instance_type(cls, name: str) -> 'KubernetesInstanceType':
        """Returns an instance name object from the given name."""
        if not cls.is_valid_instance_type(name):
            raise ValueError(f'Invalid instance name: {name}')
        cpus, memory, accelerator_count, accelerator_type = \
            cls._parse_instance_type(name)
        return cls(cpus=cpus,
                   memory=memory,
                   accelerator_count=accelerator_count,
                   accelerator_type=accelerator_type)

    @classmethod
    def from_resources(cls,
                       cpus: float,
                       memory: float,
                       accelerator_count: Union[float, int] = 0,
                       accelerator_type: str = '') -> 'KubernetesInstanceType':
        """Returns an instance name object from the given resources.
        If accelerator_count is not an int, it will be rounded up since GPU
        requests in Kubernetes must be int.
        """
        name = f'{cpus}CPU--{memory}GB'
        # Round up accelerator_count if it is not an int.
        accelerator_count = math.ceil(accelerator_count)
        if accelerator_count > 0:
            name += f'--{accelerator_count}{accelerator_type}'
        return cls(cpus=cpus,
                   memory=memory,
                   accelerator_count=accelerator_count,
                   accelerator_type=accelerator_type)

    def __str__(self):
        return self.name


def construct_ssh_jump_command(
        private_key_path: str,
        ssh_jump_ip: str,
        ssh_jump_port: Optional[int] = None,
        ssh_jump_user: str = 'sky',
        proxy_cmd_path: Optional[str] = None,
        proxy_cmd_target_pod: Optional[str] = None,
        current_kube_context: Optional[str] = None,
        current_kube_namespace: Optional[str] = None) -> str:
    ssh_jump_proxy_command = (f'ssh -tt -i {private_key_path} '
                              '-o StrictHostKeyChecking=no '
                              '-o UserKnownHostsFile=/dev/null '
                              f'-o IdentitiesOnly=yes '
                              f'-W %h:%p {ssh_jump_user}@{ssh_jump_ip}')
    if ssh_jump_port is not None:
        ssh_jump_proxy_command += f' -p {ssh_jump_port} '
    if proxy_cmd_path is not None:
        proxy_cmd_path = os.path.expanduser(proxy_cmd_path)
        # adding execution permission to the proxy command script
        os.chmod(proxy_cmd_path, os.stat(proxy_cmd_path).st_mode | 0o111)
        kube_context_flag = f'-c {current_kube_context} ' if (
            current_kube_context is not None) else ''
        kube_namespace_flag = f'-n {current_kube_namespace} ' if (
            current_kube_namespace is not None) else ''
        ssh_jump_proxy_command += (f' -o ProxyCommand=\'{proxy_cmd_path} '
                                   f'{kube_context_flag}'
                                   f'{kube_namespace_flag}'
                                   f'{proxy_cmd_target_pod}\'')
    return ssh_jump_proxy_command


def get_ssh_proxy_command(
    k8s_ssh_target: str,
    network_mode: kubernetes_enums.KubernetesNetworkingMode,
    private_key_path: str,
    context: Optional[str],
    namespace: str,
) -> str:
    """Generates the SSH proxy command to connect to the pod.

    Uses a jump pod if the network mode is NODEPORT, and direct port-forwarding
    if the network mode is PORTFORWARD.

    By default, establishing an SSH connection creates a communication
    channel to a remote node by setting up a TCP connection. When a
    ProxyCommand is specified, this default behavior is overridden. The command
    specified in ProxyCommand is executed, and its standard input and output
    become the communication channel for the SSH session.

    Pods within a Kubernetes cluster have internal IP addresses that are
    typically not accessible from outside the cluster. Since the default TCP
    connection of SSH won't allow access to these pods, we employ a
    ProxyCommand to establish the required communication channel. We offer this
    in two different networking options: NodePort/port-forward.

    With the NodePort networking mode, a NodePort service is launched. This
    service opens an external port on the node which redirects to the desired
    port to a SSH jump pod. When establishing an SSH session in this mode, the
    ProxyCommand makes use of this external port to create a communication
    channel directly to port 22, which is the default port ssh server listens
    on, of the jump pod.

    With Port-forward mode, instead of directly exposing an external port,
    'kubectl port-forward' sets up a tunnel between a local port
    (127.0.0.1:23100) and port 22 of the provisioned pod. Then we establish TCP
    connection to the local end of this tunnel, 127.0.0.1:23100, using 'socat'.
    All of this is done in a ProxyCommand script. Any stdin provided on the
    local machine is forwarded through this tunnel to the application
    (SSH server) listening in the pod. Similarly, any output from the
    application in the pod is tunneled back and displayed in the terminal on
    the local machine.

    Args:
        k8s_ssh_target: str; The Kubernetes object that will be used as the
            target for SSH. If network_mode is NODEPORT, this is the name of the
            service. If network_mode is PORTFORWARD, this is the pod name.
        network_mode: KubernetesNetworkingMode; networking mode for ssh
            session. It is either 'NODEPORT' or 'PORTFORWARD'
        private_key_path: str; Path to the private key to use for SSH.
            This key must be authorized to access the SSH jump pod.
            Required for NODEPORT networking mode.
        namespace: Kubernetes namespace to use.
            Required for NODEPORT networking mode.
    """
    # Fetch IP to connect to for the jump svc
    ssh_jump_ip = get_external_ip(network_mode, context)
    assert private_key_path is not None, 'Private key path must be provided'
    if network_mode == kubernetes_enums.KubernetesNetworkingMode.NODEPORT:
        assert namespace is not None, 'Namespace must be provided for NodePort'
        ssh_jump_port = get_port(k8s_ssh_target, namespace, context)
        ssh_jump_proxy_command = construct_ssh_jump_command(
            private_key_path, ssh_jump_ip, ssh_jump_port=ssh_jump_port)
    else:
        ssh_jump_proxy_command_path = create_proxy_command_script()
        ssh_jump_proxy_command = construct_ssh_jump_command(
            private_key_path,
            ssh_jump_ip,
            ssh_jump_user=constants.SKY_SSH_USER_PLACEHOLDER,
            proxy_cmd_path=ssh_jump_proxy_command_path,
            proxy_cmd_target_pod=k8s_ssh_target,
            # We embed both the current context and namespace to the SSH proxy
            # command to make sure SSH still works when the current
            # context/namespace is changed by the user.
            current_kube_context=context,
            current_kube_namespace=namespace)
    return ssh_jump_proxy_command


def create_proxy_command_script() -> str:
    """Creates a ProxyCommand script that uses kubectl port-forward to setup
    a tunnel between a local port and the SSH server in the pod.

    Returns:
        str: Path to the ProxyCommand script.
    """
    port_fwd_proxy_cmd_path = os.path.expanduser(PORT_FORWARD_PROXY_CMD_PATH)
    os.makedirs(os.path.dirname(port_fwd_proxy_cmd_path),
                exist_ok=True,
                mode=0o700)

    root_dir = os.path.dirname(os.path.dirname(os.path.dirname(__file__)))
    template_path = os.path.join(root_dir, 'templates',
                                 PORT_FORWARD_PROXY_CMD_TEMPLATE)
    # Copy the template to the proxy command path. We create a copy to allow
    # different users sharing the same SkyPilot installation to have their own
    # proxy command scripts.
    shutil.copy(template_path, port_fwd_proxy_cmd_path)
    # Set the permissions to 700 to ensure only the owner can read, write,
    # and execute the file.
    os.chmod(port_fwd_proxy_cmd_path, 0o700)
    return port_fwd_proxy_cmd_path


def setup_ssh_jump_svc(ssh_jump_name: str, namespace: str,
                       context: Optional[str],
                       service_type: kubernetes_enums.KubernetesServiceType):
    """Sets up Kubernetes service resource to access for SSH jump pod.

    This method acts as a necessary complement to be run along with
    setup_ssh_jump_pod(...) method. This service ensures the pod is accessible.

    Args:
        ssh_jump_name: Name to use for the SSH jump service
        namespace: Namespace to create the SSH jump service in
        service_type: Networking configuration on either to use NodePort
            or ClusterIP service to ssh in
    """
    # Fill in template - ssh_key_secret and ssh_jump_image are not required for
    # the service spec, so we pass in empty strs.
    content = fill_ssh_jump_template('', '', ssh_jump_name, service_type.value)

    # Add custom metadata from config
    merge_custom_metadata(content['service_spec']['metadata'])

    # Create service
    try:
        kubernetes.core_api(context).create_namespaced_service(
            namespace, content['service_spec'])
    except kubernetes.api_exception() as e:
        # SSH Jump Pod service already exists.
        if e.status == 409:
            ssh_jump_service = kubernetes.core_api(
                context).read_namespaced_service(name=ssh_jump_name,
                                                 namespace=namespace)
            curr_svc_type = ssh_jump_service.spec.type
            if service_type.value == curr_svc_type:
                # If the currently existing SSH Jump service's type is identical
                # to user's configuration for networking mode
                logger.debug(
                    f'SSH Jump Service {ssh_jump_name} already exists in the '
                    'cluster, using it.')
            else:
                # If a different type of service type for SSH Jump pod compared
                # to user's configuration for networking mode exists, we remove
                # existing servie to create a new one following user's config
                kubernetes.core_api(context).delete_namespaced_service(
                    name=ssh_jump_name, namespace=namespace)
                kubernetes.core_api(context).create_namespaced_service(
                    namespace, content['service_spec'])
                port_forward_mode = (
                    kubernetes_enums.KubernetesNetworkingMode.PORTFORWARD.value)
                nodeport_mode = (
                    kubernetes_enums.KubernetesNetworkingMode.NODEPORT.value)
                clusterip_svc = (
                    kubernetes_enums.KubernetesServiceType.CLUSTERIP.value)
                nodeport_svc = (
                    kubernetes_enums.KubernetesServiceType.NODEPORT.value)
                curr_network_mode = port_forward_mode \
                    if curr_svc_type == clusterip_svc else nodeport_mode
                new_network_mode = nodeport_mode \
                    if curr_svc_type == clusterip_svc else port_forward_mode
                new_svc_type = nodeport_svc \
                    if curr_svc_type == clusterip_svc else clusterip_svc
                logger.info(
                    f'Switching the networking mode from '
                    f'\'{curr_network_mode}\' to \'{new_network_mode}\' '
                    f'following networking configuration. Deleting existing '
                    f'\'{curr_svc_type}\' service and recreating as '
                    f'\'{new_svc_type}\' service.')
        else:
            raise
    else:
        logger.info(f'Created SSH Jump Service {ssh_jump_name}.')


def setup_ssh_jump_pod(ssh_jump_name: str, ssh_jump_image: str,
                       ssh_key_secret: str, namespace: str,
                       context: Optional[str]):
    """Sets up Kubernetes RBAC and pod for SSH jump host.

    Our Kubernetes implementation uses a SSH jump pod to reach SkyPilot clusters
    running inside a cluster. This function sets up the resources needed for
    the SSH jump pod. This includes a service account which grants the jump pod
    permission to watch for other SkyPilot pods and terminate itself if there
    are no SkyPilot pods running.

    setup_ssh_jump_service must also be run to ensure that the SSH jump pod is
    reachable.

    Args:
        ssh_jump_image: Container image to use for the SSH jump pod
        ssh_jump_name: Name to use for the SSH jump pod
        ssh_key_secret: Secret name for the SSH key stored in the cluster
        namespace: Namespace to create the SSH jump pod in
    """
    # Fill in template - service is created separately so service_type is not
    # required, so we pass in empty str.
    content = fill_ssh_jump_template(ssh_key_secret, ssh_jump_image,
                                     ssh_jump_name, '')

    # Add custom metadata to all objects
    for object_type in content.keys():
        merge_custom_metadata(content[object_type]['metadata'])

    # ServiceAccount
    try:
        kubernetes.core_api(context).create_namespaced_service_account(
            namespace, content['service_account'])
    except kubernetes.api_exception() as e:
        if e.status == 409:
            logger.info(
                'SSH Jump ServiceAccount already exists in the cluster, using '
                'it.')
        else:
            raise
    else:
        logger.info('Created SSH Jump ServiceAccount.')
    # Role
    try:
        kubernetes.auth_api(context).create_namespaced_role(
            namespace, content['role'])
    except kubernetes.api_exception() as e:
        if e.status == 409:
            logger.info(
                'SSH Jump Role already exists in the cluster, using it.')
        else:
            raise
    else:
        logger.info('Created SSH Jump Role.')
    # RoleBinding
    try:
        kubernetes.auth_api(context).create_namespaced_role_binding(
            namespace, content['role_binding'])
    except kubernetes.api_exception() as e:
        if e.status == 409:
            logger.info(
                'SSH Jump RoleBinding already exists in the cluster, using '
                'it.')
        else:
            raise
    else:
        logger.info('Created SSH Jump RoleBinding.')
    # Pod
    try:
        kubernetes.core_api(context).create_namespaced_pod(
            namespace, content['pod_spec'])
    except kubernetes.api_exception() as e:
        if e.status == 409:
            logger.info(
                f'SSH Jump Host {ssh_jump_name} already exists in the cluster, '
                'using it.')
        else:
            raise
    else:
        logger.info(f'Created SSH Jump Host {ssh_jump_name}.')


def clean_zombie_ssh_jump_pod(namespace: str, context: Optional[str],
                              node_id: str):
    """Analyzes SSH jump pod and removes if it is in a bad state

    Prevents the existence of a dangling SSH jump pod. This could happen
    in case the pod main container did not start properly (or failed). In that
    case, jump pod lifecycle manager will not function properly to
    remove the pod and service automatically, and must be done manually.

    Args:
        namespace: Namespace to remove the SSH jump pod and service from
        node_id: Name of head pod
    """

    def find(l, predicate):
        """Utility function to find element in given list"""
        results = [x for x in l if predicate(x)]
        return results[0] if len(results) > 0 else None

    # Get the SSH jump pod name from the head pod
    try:
        pod = kubernetes.core_api(context).read_namespaced_pod(
            node_id, namespace)
    except kubernetes.api_exception() as e:
        if e.status == 404:
            logger.warning(f'Failed to get pod {node_id},'
                           ' but the pod was not found (404).')
        raise
    else:
        ssh_jump_name = pod.metadata.labels.get('skypilot-ssh-jump')
    try:
        ssh_jump_pod = kubernetes.core_api(context).read_namespaced_pod(
            ssh_jump_name, namespace)
        cont_ready_cond = find(ssh_jump_pod.status.conditions,
                               lambda c: c.type == 'ContainersReady')
        if (cont_ready_cond and cont_ready_cond.status
                == 'False') or ssh_jump_pod.status.phase == 'Pending':
            # Either the main container is not ready or the pod failed
            # to schedule. To be on the safe side and prevent a dangling
            # ssh jump pod, lets remove it and the service. Otherwise, main
            # container is ready and its lifecycle management script takes
            # care of the cleaning.
            kubernetes.core_api(context).delete_namespaced_pod(
                ssh_jump_name, namespace)
            kubernetes.core_api(context).delete_namespaced_service(
                ssh_jump_name, namespace)
    except kubernetes.api_exception() as e:
        # We keep the warning in debug to avoid polluting the `sky launch`
        # output.
        logger.debug(f'Tried to check ssh jump pod {ssh_jump_name},'
                     f' but got error {e}\n. Consider running `kubectl '
                     f'delete pod {ssh_jump_name} -n {namespace}` to manually '
                     'remove the pod if it has crashed.')
        # We encountered an issue while checking ssh jump pod. To be on
        # the safe side, lets remove its service so the port is freed
        try:
            kubernetes.core_api(context).delete_namespaced_service(
                ssh_jump_name, namespace)
        except kubernetes.api_exception():
            pass


def fill_ssh_jump_template(ssh_key_secret: str, ssh_jump_image: str,
                           ssh_jump_name: str, service_type: str) -> Dict:
    template_path = os.path.join(sky.__root_dir__, 'templates',
                                 'kubernetes-ssh-jump.yml.j2')
    if not os.path.exists(template_path):
        raise FileNotFoundError(
            'Template "kubernetes-ssh-jump.j2" does not exist.')
    with open(template_path, 'r', encoding='utf-8') as fin:
        template = fin.read()
    j2_template = jinja2.Template(template)
    cont = j2_template.render(name=ssh_jump_name,
                              image=ssh_jump_image,
                              secret=ssh_key_secret,
                              service_type=service_type)
    content = yaml.safe_load(cont)
    return content


def check_port_forward_mode_dependencies() -> None:
    """Checks if 'socat' and 'nc' are installed"""

    # Construct runtime errors
    socat_default_error = RuntimeError(
        f'`socat` is required to setup Kubernetes cloud with '
        f'`{kubernetes_enums.KubernetesNetworkingMode.PORTFORWARD.value}` '  # pylint: disable=line-too-long
        'default networking mode and it is not installed. '
        'On Debian/Ubuntu, install it with:\n'
        f'  $ sudo apt install socat\n'
        f'On MacOS, install it with: \n'
        f'  $ brew install socat')
    netcat_default_error = RuntimeError(
        f'`nc` is required to setup Kubernetes cloud with '
        f'`{kubernetes_enums.KubernetesNetworkingMode.PORTFORWARD.value}` '  # pylint: disable=line-too-long
        'default networking mode and it is not installed. '
        'On Debian/Ubuntu, install it with:\n'
        f'  $ sudo apt install netcat\n'
        f'On MacOS, install it with: \n'
        f'  $ brew install netcat')
    mac_installed_error = RuntimeError(
        f'The default MacOS `nc` is installed. However, for '
        f'`{kubernetes_enums.KubernetesNetworkingMode.PORTFORWARD.value}` '  # pylint: disable=line-too-long
        'default networking mode, GNU netcat is required. '
        f'On MacOS, install it with: \n'
        f'  $ brew install netcat')

    # Ensure socat is installed
    try:
        subprocess.run(['socat', '-V'],
                       stdout=subprocess.DEVNULL,
                       stderr=subprocess.DEVNULL,
                       check=True)
    except (FileNotFoundError, subprocess.CalledProcessError):
        with ux_utils.print_exception_no_traceback():
            raise socat_default_error from None

    # Ensure netcat is installed
    #
    # In some cases, the user may have the default MacOS nc installed, which
    # does not support the -z flag. To use the -z flag for port scanning,
    # they need GNU nc installed. We check for this case and raise an error.
    try:
        netcat_output = subprocess.run(['nc', '-h'],
                                       capture_output=True,
                                       check=False)
        nc_mac_installed = netcat_output.returncode == 1 and 'apple' in str(
            netcat_output.stderr)

        if nc_mac_installed:
            with ux_utils.print_exception_no_traceback():
                raise mac_installed_error from None
        elif netcat_output.returncode != 0:
            with ux_utils.print_exception_no_traceback():
                raise netcat_default_error from None

    except FileNotFoundError:
        with ux_utils.print_exception_no_traceback():
            raise netcat_default_error from None


def get_endpoint_debug_message() -> str:
    """ Returns a string message for user to debug Kubernetes port opening

    Polls the configured ports mode on Kubernetes to produce an
    appropriate error message with debugging hints.

    Also checks if the
    """
    port_mode = network_utils.get_port_mode()
    if port_mode == kubernetes_enums.KubernetesPortMode.INGRESS:
        endpoint_type = 'Ingress'
        debug_cmd = 'kubectl describe ingress && kubectl describe ingressclass'
    elif port_mode == kubernetes_enums.KubernetesPortMode.LOADBALANCER:
        endpoint_type = 'LoadBalancer'
        debug_cmd = 'kubectl describe service'
    elif port_mode == kubernetes_enums.KubernetesPortMode.PODIP:
        endpoint_type = 'PodIP'
        debug_cmd = 'kubectl describe pod'
    return ENDPOINTS_DEBUG_MESSAGE.format(endpoint_type=endpoint_type,
                                          debug_cmd=debug_cmd)


def merge_dicts(source: Dict[Any, Any], destination: Dict[Any, Any]):
    """Merge two dictionaries into the destination dictionary.

    Updates nested dictionaries instead of replacing them.
    If a list is encountered, it will be appended to the destination list.

    An exception is when the key is 'containers', in which case the
    first container in the list will be fetched and merge_dict will be
    called on it with the first container in the destination list.
    """
    for key, value in source.items():
        if isinstance(value, dict) and key in destination:
            merge_dicts(value, destination[key])
        elif isinstance(value, list) and key in destination:
            assert isinstance(destination[key], list), \
                f'Expected {key} to be a list, found {destination[key]}'
            if key in ['containers', 'imagePullSecrets']:
                # If the key is 'containers' or 'imagePullSecrets, we take the
                # first and only container/secret in the list and merge it, as
                # we only support one container per pod.
                assert len(value) == 1, \
                    f'Expected only one container, found {value}'
                merge_dicts(value[0], destination[key][0])
            elif key in ['volumes', 'volumeMounts']:
                # If the key is 'volumes' or 'volumeMounts', we search for
                # item with the same name and merge it.
                for new_volume in value:
                    new_volume_name = new_volume.get('name')
                    if new_volume_name is not None:
                        destination_volume = next(
                            (v for v in destination[key]
                             if v.get('name') == new_volume_name), None)
                        if destination_volume is not None:
                            merge_dicts(new_volume, destination_volume)
                        else:
                            destination[key].append(new_volume)
            else:
                destination[key].extend(value)
        else:
            destination[key] = value


def combine_pod_config_fields(
    cluster_yaml_path: str,
    cluster_config_overrides: Dict[str, Any],
) -> None:
    """Adds or updates fields in the YAML with fields from the ~/.sky/config's
    kubernetes.pod_spec dict.
    This can be used to add fields to the YAML that are not supported by
    SkyPilot yet, or require simple configuration (e.g., adding an
    imagePullSecrets field).
    Note that new fields are added and existing ones are updated. Nested fields
    are not completely replaced, instead their objects are merged. Similarly,
    if a list is encountered in the config, it will be appended to the
    destination list.
    For example, if the YAML has the following:
        ```
        ...
        node_config:
            spec:
                containers:
                    - name: ray
                    image: rayproject/ray:nightly
        ```
    and the config has the following:
        ```
        kubernetes:
            pod_config:
                spec:
                    imagePullSecrets:
                        - name: my-secret
        ```
    then the resulting YAML will be:
        ```
        ...
        node_config:
            spec:
                containers:
                    - name: ray
                    image: rayproject/ray:nightly
                imagePullSecrets:
                    - name: my-secret
        ```
    """
    with open(cluster_yaml_path, 'r', encoding='utf-8') as f:
        yaml_content = f.read()
    yaml_obj = yaml.safe_load(yaml_content)
    # We don't use override_configs in `skypilot_config.get_nested`, as merging
    # the pod config requires special handling.
    kubernetes_config = skypilot_config.get_nested(('kubernetes', 'pod_config'),
                                                   default_value={},
                                                   override_configs={})
    override_pod_config = (cluster_config_overrides.get('kubernetes', {}).get(
        'pod_config', {}))
    merge_dicts(override_pod_config, kubernetes_config)

    # Merge the kubernetes config into the YAML for both head and worker nodes.
    merge_dicts(
        kubernetes_config,
        yaml_obj['available_node_types']['ray_head_default']['node_config'])

    # Write the updated YAML back to the file
    common_utils.dump_yaml(cluster_yaml_path, yaml_obj)


def combine_metadata_fields(cluster_yaml_path: str) -> None:
    """Updates the metadata for all Kubernetes objects created by SkyPilot with
    fields from the ~/.sky/config's kubernetes.custom_metadata dict.

    Obeys the same add or update semantics as combine_pod_config_fields().
    """

    with open(cluster_yaml_path, 'r', encoding='utf-8') as f:
        yaml_content = f.read()
    yaml_obj = yaml.safe_load(yaml_content)
    custom_metadata = skypilot_config.get_nested(
        ('kubernetes', 'custom_metadata'), {})

    # List of objects in the cluster YAML to be updated
    combination_destinations = [
        # Service accounts
        yaml_obj['provider']['autoscaler_service_account']['metadata'],
        yaml_obj['provider']['autoscaler_role']['metadata'],
        yaml_obj['provider']['autoscaler_role_binding']['metadata'],
        yaml_obj['provider']['autoscaler_service_account']['metadata'],
        # Pod spec
        yaml_obj['available_node_types']['ray_head_default']['node_config']
        ['metadata'],
        # Services for pods
        *[svc['metadata'] for svc in yaml_obj['provider']['services']]
    ]

    for destination in combination_destinations:
        merge_dicts(custom_metadata, destination)

    # Write the updated YAML back to the file
    common_utils.dump_yaml(cluster_yaml_path, yaml_obj)


def merge_custom_metadata(original_metadata: Dict[str, Any]) -> None:
    """Merges original metadata with custom_metadata from config

    Merge is done in-place, so return is not required
    """
    custom_metadata = skypilot_config.get_nested(
        ('kubernetes', 'custom_metadata'), {})
    merge_dicts(custom_metadata, original_metadata)


def check_nvidia_runtime_class(context: Optional[str] = None) -> bool:
    """Checks if the 'nvidia' RuntimeClass exists in the cluster"""
    # Fetch the list of available RuntimeClasses
    runtime_classes = kubernetes.node_api(context).list_runtime_class()

    # Check if 'nvidia' RuntimeClass exists
    nvidia_exists = any(
        rc.metadata.name == 'nvidia' for rc in runtime_classes.items)
    return nvidia_exists


def check_secret_exists(secret_name: str, namespace: str,
                        context: Optional[str]) -> bool:
    """Checks if a secret exists in a namespace

    Args:
        secret_name: Name of secret to check
        namespace: Namespace to check
    """

    try:
        kubernetes.core_api(context).read_namespaced_secret(
            secret_name, namespace, _request_timeout=kubernetes.API_TIMEOUT)
    except kubernetes.api_exception() as e:
        if e.status == 404:
            return False
        raise
    else:
        return True


def create_namespace(namespace: str, context: Optional[str]) -> None:
    """Creates a namespace in the cluster.

    If the namespace already exists, logs a message and does nothing.

    Args:
        namespace: Name of the namespace to create
        context: Name of the context to use. Can be none to use default context.
    """
    kubernetes_client = kubernetes.kubernetes.client
    try:
        kubernetes.core_api(context).read_namespace(namespace)
    except kubernetes.api_exception() as e:
        if e.status != 404:
            raise
    else:
        return

    ns_metadata = dict(name=namespace, labels={'parent': 'skypilot'})
    merge_custom_metadata(ns_metadata)
    namespace_obj = kubernetes_client.V1Namespace(metadata=ns_metadata)
    try:
        kubernetes.core_api(context).create_namespace(namespace_obj)
    except kubernetes.api_exception() as e:
        if e.status == 409:
            logger.info(f'Namespace {namespace} already exists in the cluster.')
        else:
            raise


def get_head_pod_name(cluster_name_on_cloud: str):
    """Returns the pod name of the head pod for the given cluster name on cloud

    Args:
        cluster_name_on_cloud: Name of the cluster on cloud

    Returns:
        str: Pod name of the head pod
    """
    # We could have iterated over all pods in the namespace and checked for the
    # label, but since we know the naming convention, we can directly return the
    # head pod name.
    return f'{cluster_name_on_cloud}-head'


def get_autoscaler_type(
) -> Optional[kubernetes_enums.KubernetesAutoscalerType]:
    """Returns the autoscaler type by reading from config"""
    autoscaler_type = skypilot_config.get_nested(('kubernetes', 'autoscaler'),
                                                 None)
    if autoscaler_type is not None:
        autoscaler_type = kubernetes_enums.KubernetesAutoscalerType(
            autoscaler_type)
    return autoscaler_type


# Mapping of known spot label keys and values for different cluster types
# Add new cluster types here if they support spot instances along with the
# corresponding spot label key and value.
SPOT_LABEL_MAP = {
    kubernetes_enums.KubernetesAutoscalerType.GKE.value:
        ('cloud.google.com/gke-spot', 'true')
}


def get_spot_label(
        context: Optional[str] = None) -> Tuple[Optional[str], Optional[str]]:
    """Get the spot label key and value for using spot instances, if supported.

    Checks if the underlying cluster supports spot instances by checking nodes
    for known spot label keys and values. If found, returns the spot label key
    and value. If not, checks if autoscaler is configured and returns
    appropriate labels. If neither are found, returns None.

    Returns:
        Tuple[str, str]: Tuple containing the spot label key and value. Returns
            None if spot instances are not supported.
    """
    # Check if the cluster supports spot instances by checking nodes for known
    # spot label keys and values
    for node in get_kubernetes_nodes(context):
        for _, (key, value) in SPOT_LABEL_MAP.items():
            if key in node.metadata.labels and node.metadata.labels[
                    key] == value:
                return key, value

    # Check if autoscaler is configured. Allow spot instances if autoscaler type
    # is known to support spot instances.
    autoscaler_type = get_autoscaler_type()
    if autoscaler_type == kubernetes_enums.KubernetesAutoscalerType.GKE:
        return SPOT_LABEL_MAP[autoscaler_type.value]

    return None, None


def dict_to_k8s_object(object_dict: Dict[str, Any], object_type: 'str') -> Any:
    """Converts a dictionary to a Kubernetes object.

    Useful for comparing two Kubernetes objects. Adapted from
    https://github.com/kubernetes-client/python/issues/977#issuecomment-592030030  # pylint: disable=line-too-long

    Args:
        object_dict: Dictionary representing the Kubernetes object
        object_type: Type of the Kubernetes object. E.g., 'V1Pod', 'V1Service'.
    """

    class FakeKubeResponse:

        def __init__(self, obj):
            self.data = json.dumps(obj)

    fake_kube_response = FakeKubeResponse(object_dict)
    return kubernetes.api_client().deserialize(fake_kube_response, object_type)


@dataclasses.dataclass
class KubernetesNodeInfo:
    """Dataclass to store Kubernetes node information."""
    name: str
    accelerator_type: Optional[str]
    # Resources available on the node. E.g., {'nvidia.com/gpu': '2'}
    total: Dict[str, int]
    free: Dict[str, int]


def get_kubernetes_node_info(
        context: Optional[str] = None) -> Dict[str, KubernetesNodeInfo]:
    """Gets the resource information for all the nodes in the cluster.

    Currently only GPU resources are supported. The function returns the total
    number of GPUs available on the node and the number of free GPUs on the
    node.

    If the user does not have sufficient permissions to list pods in all
    namespaces, the function will return free GPUs as -1.

    Returns:
        Dict[str, KubernetesNodeInfo]: Dictionary containing the node name as
            key and the KubernetesNodeInfo object as value
    """
    nodes = get_kubernetes_nodes(context)
    # Get the pods to get the real-time resource usage
    try:
        pods = get_all_pods_in_kubernetes_cluster(context)
    except kubernetes.api_exception() as e:
        if e.status == 403:
            pods = None
        else:
            raise

    lf, _ = detect_gpu_label_formatter(context)
    if not lf:
        label_key = None
    else:
        label_keys = lf.get_label_keys()

    node_info_dict: Dict[str, KubernetesNodeInfo] = {}

<<<<<<< HEAD
    for label_key in label_keys:
        for node in nodes:
            allocated_qty = 0
            if lf is not None and label_key in node.metadata.labels:
                accelerator_name = lf.get_accelerator_from_label_value(
                    node.metadata.labels.get(label_key))
            else:
                accelerator_name = None

            accelerator_count = get_node_accelerator_count(
                node.status.allocatable)

=======
    for node in nodes:
        allocated_qty = 0
        if label_formatter is not None and label_key in node.metadata.labels:
            accelerator_name = label_formatter.get_accelerator_from_label_value(
                node.metadata.labels.get(label_key))
        else:
            accelerator_name = None

        accelerator_count = int(node.status.allocatable.get(
            'nvidia.com/gpu', 0))

        if pods is None:
            accelerators_available = -1

        else:
>>>>>>> 2030398e
            for pod in pods:
                # Get all the pods running on the node
                if (pod.spec.node_name == node.metadata.name and
                        pod.status.phase in ['Running', 'Pending']):
                    # Iterate over all the containers in the pod and sum the
                    # GPU requests
                    for container in pod.spec.containers:
                        if container.resources.requests:
<<<<<<< HEAD
                            allocated_qty += get_node_accelerator_count(
                                container.resources.requests)

            accelerators_available = accelerator_count - allocated_qty

            # Exclude multi-host TPUs from being processed.
            # TODO(Doyoung): Remove the logic when adding support for
            # multi-host TPUs.
            if is_multi_host_tpu(node.metadata.labels):
                continue

            node_info_dict[node.metadata.name] = KubernetesNodeInfo(
                name=node.metadata.name,
                accelerator_type=accelerator_name,
                total={'accelerator_count': int(accelerator_count)},
                free={'accelerators_available': int(accelerators_available)})
=======
                            allocated_qty += int(
                                container.resources.requests.get(
                                    'nvidia.com/gpu', 0))
            accelerators_available = accelerator_count - allocated_qty

        node_info_dict[node.metadata.name] = KubernetesNodeInfo(
            name=node.metadata.name,
            gpu_type=accelerator_name,
            total={'nvidia.com/gpu': int(accelerator_count)},
            free={'nvidia.com/gpu': int(accelerators_available)})
>>>>>>> 2030398e

    return node_info_dict


def to_label_selector(tags):
    label_selector = ''
    for k, v in tags.items():
        if label_selector != '':
            label_selector += ','
        label_selector += '{}={}'.format(k, v)
    return label_selector


def get_namespace_from_config(provider_config: Dict[str, Any]) -> str:
    context = get_context_from_config(provider_config)
    return provider_config.get('namespace',
                               get_kube_config_context_namespace(context))


def filter_pods(namespace: str,
                context: Optional[str],
                tag_filters: Dict[str, str],
                status_filters: Optional[List[str]] = None) -> Dict[str, Any]:
    """Filters pods by tags and status."""
    non_included_pod_statuses = POD_STATUSES.copy()

    field_selector = ''
    if status_filters is not None:
        non_included_pod_statuses -= set(status_filters)
        field_selector = ','.join(
            [f'status.phase!={status}' for status in non_included_pod_statuses])

    label_selector = to_label_selector(tag_filters)
    pod_list = kubernetes.core_api(context).list_namespaced_pod(
        namespace, field_selector=field_selector, label_selector=label_selector)

    # Don't return pods marked for deletion,
    # i.e. pods with non-null metadata.DeletionTimestamp.
    pods = [
        pod for pod in pod_list.items if pod.metadata.deletion_timestamp is None
    ]
    return {pod.metadata.name: pod for pod in pods}


def _remove_pod_annotation(pod: Any,
                           annotation_key: str,
                           namespace: str,
                           context: Optional[str] = None) -> None:
    """Removes specified Annotations from a Kubernetes pod."""
    try:
        # Remove the specified annotation
        if pod.metadata.annotations:
            if annotation_key in pod.metadata.annotations:
                # Patch the pod with the updated metadata.
                body = {'metadata': {'annotations': {annotation_key: None}}}
                kubernetes.core_api(context).patch_namespaced_pod(
                    name=pod.metadata.name,
                    namespace=namespace,
                    body=body,
                    _request_timeout=kubernetes.API_TIMEOUT)

    except kubernetes.api_exception() as e:
        if e.status == 404:
            logger.warning(
                ANNOTATIONS_POD_NOT_FOUND_ERROR_MSG.format(
                    pod_name=pod.metadata.name,
                    namespace=namespace,
                    action='remove',
                    annotation=annotation_key))
        else:
            with ux_utils.print_exception_no_traceback():
                raise


def _add_pod_annotation(pod: Any,
                        annotation: Dict[str, str],
                        namespace: str,
                        context: Optional[str] = None) -> None:
    """Adds specified Annotations on a Kubernetes pod."""
    try:
        # Patch the pod with the updated metadata
        body = {'metadata': {'annotations': annotation}}
        kubernetes.core_api(context).patch_namespaced_pod(
            name=pod.metadata.name,
            namespace=namespace,
            body=body,
            _request_timeout=kubernetes.API_TIMEOUT)

    except kubernetes.api_exception() as e:
        if e.status == 404:
            logger.warning(
                ANNOTATIONS_POD_NOT_FOUND_ERROR_MSG.format(
                    pod_name=pod.metadata.name,
                    namespace=namespace,
                    action='add',
                    annotation=annotation))
        else:
            with ux_utils.print_exception_no_traceback():
                raise


def set_autodown_annotations(handle: 'backends.CloudVmRayResourceHandle',
                             idle_minutes_to_autostop: Optional[int],
                             down: bool = False) -> None:
    """Adds or removes Annotations of autodown on Kubernetes pods."""
    tags = {
        provision_constants.TAG_RAY_CLUSTER_NAME: handle.cluster_name_on_cloud,
    }
    ray_config = common_utils.read_yaml(handle.cluster_yaml)
    provider_config = ray_config['provider']
    namespace = get_namespace_from_config(provider_config)
    context = get_context_from_config(provider_config)
    running_pods = filter_pods(namespace, context, tags)

    for _, pod in running_pods.items():
        if down:
            idle_minutes_to_autostop_annotation = {
                IDLE_MINUTES_TO_AUTOSTOP_ANNOTATION_KEY:
                    str(idle_minutes_to_autostop)
            }
            autodown_annotation = {AUTODOWN_ANNOTATION_KEY: 'true'}
            _add_pod_annotation(pod=pod,
                                annotation=idle_minutes_to_autostop_annotation,
                                namespace=namespace,
                                context=context)
            _add_pod_annotation(pod=pod,
                                annotation=autodown_annotation,
                                namespace=namespace,
                                context=context)

        # If idle_minutes_to_autostop is negative, it indicates a request to
        # cancel autostop using the --cancel flag with the `sky autostop`
        # command.
        elif (idle_minutes_to_autostop is not None and
              idle_minutes_to_autostop < 0):
            _remove_pod_annotation(
                pod=pod,
                annotation_key=IDLE_MINUTES_TO_AUTOSTOP_ANNOTATION_KEY,
                namespace=namespace,
                context=context)
            _remove_pod_annotation(pod=pod,
                                   annotation_key=AUTODOWN_ANNOTATION_KEY,
                                   namespace=namespace,
                                   context=context)


def get_context_from_config(provider_config: Dict[str, Any]) -> Optional[str]:
    context = provider_config.get('context',
                                  get_current_kube_config_context_name())
    if context == IN_CLUSTER_REGION:
        # If the context (also used as the region) is set to IN_CLUSTER_REGION
        # we need to use in-cluster auth.
        context = None
    return context


def get_skypilot_pods(context: Optional[str] = None) -> List[Any]:
    """Gets all SkyPilot pods in the Kubernetes cluster.

    Args:
        context: Kubernetes context to use. If None, uses the current context.

    Returns:
        A list of Kubernetes pod objects.
    """
    if context is None:
        context = get_current_kube_config_context_name()

    try:
        pods = kubernetes.core_api(context).list_pod_for_all_namespaces(
            label_selector='skypilot-cluster',
            _request_timeout=kubernetes.API_TIMEOUT).items
    except kubernetes.max_retry_error():
        raise exceptions.ResourcesUnavailableError(
            'Timed out trying to get SkyPilot pods from Kubernetes cluster. '
            'Please check if the cluster is healthy and retry. To debug, run: '
            'kubectl get pods --selector=skypilot-cluster --all-namespaces'
        ) from None
    return pods


def is_tpu_on_gke(accelerator: str) -> bool:
    """Determins if the given accelerator is a TPU supported on GKE."""
    return accelerator in GKE_TPU_ACCELERATOR_TO_GENERATION


def get_node_accelerator_count(attribute_dict: dict) -> int:
    """Retrieves the count of accelerators from a node's resource dictionary.

    This method checks the node's allocatable resources or the accelerators
    already deployed on the node, using pod objects that describe resource
    requests.

    Args:
        attribute_dict: Containing resource information from a node, such as
            allocatable or requested resources.

    Returns:
        Number of accelerators allocated or available from the node. If no
            resource is found, it returns 0.
    """
    assert not (GPU_RESOURCE_KEY in attribute_dict and
                TPU_RESOURCE_KEY in attribute_dict)
    if GPU_RESOURCE_KEY in attribute_dict:
        return int(attribute_dict[GPU_RESOURCE_KEY])
    elif TPU_RESOURCE_KEY in attribute_dict:
        return int(attribute_dict[TPU_RESOURCE_KEY])
    return 0


def reduce_tpu_topology(topology: str) -> int:
    """Computes the number of TPU chips from its topology string."""
    chip_dimensions = [int(chip_count) for chip_count in topology.split('x')]
    # tpu_topology_chip_count represents the total number of TPU chips in the
    # entire podslice, whether it is a single-host or multi-host TPU podslice.
    tpu_topology_chip_count = functools.reduce(lambda x, y: x * y,
                                               chip_dimensions)
    return tpu_topology_chip_count


def is_multi_host_tpu(node_metadata_labels: dict) -> bool:
    """Determines whether the given node is a multi-host TPU configuration."""
    if GKELabelFormatter.TPU_LABEL_KEY in node_metadata_labels:
        assert GKELabelFormatter.TPU_TOPOLOGY_LABEL_KEY in node_metadata_labels
        topology_value = (
            node_metadata_labels[GKELabelFormatter.TPU_TOPOLOGY_LABEL_KEY])
        accelerator_count_label_key = (
            GKELabelFormatter.ACCELERATOR_COUNT_LABEL_KEY)
        assert accelerator_count_label_key in node_metadata_labels
        # node_tpu_chip_count represents the number of TPU chips
        # available in this node. If the node is part of a node pool
        # forming a multi-host TPU podslice, it only reflects the
        # number of TPU chips in this individual node, not the entire
        # multi-host TPU podslice.
        node_tpu_chip_count = int(
            node_metadata_labels[accelerator_count_label_key])
        topology_chip_count = reduce_tpu_topology(topology_value)
        # For multi-host TPU podslices, topology_chip_count and
        # node_tpu_chip_count will differ, as topology_chip_count
        # reflects the total across all hosts, while
        # node_tpu_chip_count reflects only the chips in a single node.
        if node_tpu_chip_count != topology_chip_count:
            return True
    return False


def multi_host_tpu_exists_in_cluster(context: Optional[str] = None) -> bool:
    """Checks if there exists a multi-host TPU within the cluster."""
    nodes = get_kubernetes_nodes(context)
    for node in nodes:
        if is_multi_host_tpu(node.metadata.labels):
            return True
    return False


@dataclasses.dataclass
class KubernetesSkyPilotClusterInfo:
    cluster_name_on_cloud: str
    cluster_name: str
    user: str
    status: status_lib.ClusterStatus
    pods: List[Any]
    launched_at: float
    resources: 'resources_lib.Resources'
    resources_str: str


def process_skypilot_pods(
    pods: List[Any],
    context: Optional[str] = None
) -> Tuple[List[KubernetesSkyPilotClusterInfo],
           List[KubernetesSkyPilotClusterInfo],
           List[KubernetesSkyPilotClusterInfo]]:
    """Process SkyPilot pods on k8s to extract cluster and controller info.

    Args:
        pods: List of Kubernetes pod objects.
        context: Kubernetes context name, used to detect GPU label formatter.

    Returns:
        A tuple containing:
        - List of KubernetesSkyPilotClusterInfo with all cluster info.
        - List of KubernetesSkyPilotClusterInfo with job controller info.
        - List of KubernetesSkyPilotClusterInfo with serve controller info.
    """
    # pylint: disable=import-outside-toplevel
    from sky import resources as resources_lib
    clusters: Dict[str, KubernetesSkyPilotClusterInfo] = {}
    jobs_controllers: List[KubernetesSkyPilotClusterInfo] = []
    serve_controllers: List[KubernetesSkyPilotClusterInfo] = []

    for pod in pods:
        cluster_name_on_cloud = pod.metadata.labels.get('skypilot-cluster')
        cluster_name = cluster_name_on_cloud.rsplit(
            '-', 1
        )[0]  # Remove the user hash to get cluster name (e.g., mycluster-2ea4)
        if cluster_name_on_cloud not in clusters:
            # Parse the start time for the cluster
            start_time = pod.status.start_time
            if start_time is not None:
                start_time = pod.status.start_time.timestamp()

            # Parse resources
            cpu_request = parse_cpu_or_gpu_resource(
                pod.spec.containers[0].resources.requests.get('cpu', '0'))
            memory_request = parse_memory_resource(
                pod.spec.containers[0].resources.requests.get('memory', '0'),
                unit='G')
            gpu_count = parse_cpu_or_gpu_resource(
                pod.spec.containers[0].resources.requests.get(
                    'nvidia.com/gpu', '0'))
            gpu_name = None
            if gpu_count > 0:
                label_formatter, _ = (detect_gpu_label_formatter(context))
                assert label_formatter is not None, (
                    'GPU label formatter cannot be None if there are pods '
                    f'requesting GPUs: {pod.metadata.name}')
                gpu_label = label_formatter.get_label_key()
                # Get GPU name from pod node selector
                if pod.spec.node_selector is not None:
                    gpu_name = label_formatter.get_accelerator_from_label_value(
                        pod.spec.node_selector.get(gpu_label))

            resources = resources_lib.Resources(
                cloud=clouds.Kubernetes(),
                cpus=int(cpu_request),
                memory=int(memory_request),
                accelerators=(f'{gpu_name}:{gpu_count}'
                              if gpu_count > 0 else None))
            if pod.status.phase == 'Pending':
                # If pod is pending, do not show it in the status
                continue

            cluster_info = KubernetesSkyPilotClusterInfo(
                cluster_name_on_cloud=cluster_name_on_cloud,
                cluster_name=cluster_name,
                user=pod.metadata.labels.get('skypilot-user'),
                status=status_lib.ClusterStatus.UP,
                pods=[],
                launched_at=start_time,
                resources=resources,
                resources_str='')
            clusters[cluster_name_on_cloud] = cluster_info
            # Check if cluster name is name of a controller
            # Can't use controller_utils.Controllers.from_name(cluster_name)
            # because hash is different across users
            if 'sky-jobs-controller' in cluster_name_on_cloud:
                jobs_controllers.append(cluster_info)
            elif 'sky-serve-controller' in cluster_name_on_cloud:
                serve_controllers.append(cluster_info)
        else:
            # Update start_time if this pod started earlier
            pod_start_time = pod.status.start_time
            if pod_start_time is not None:
                pod_start_time = pod_start_time.timestamp()
                if pod_start_time < clusters[cluster_name_on_cloud].launched_at:
                    clusters[cluster_name_on_cloud].launched_at = pod_start_time
        clusters[cluster_name_on_cloud].pods.append(pod)
    # Update resources_str in clusters:
    for cluster in clusters.values():
        num_pods = len(cluster.pods)
        cluster.resources_str = f'{num_pods}x {cluster.resources}'
    return list(clusters.values()), jobs_controllers, serve_controllers<|MERGE_RESOLUTION|>--- conflicted
+++ resolved
@@ -1992,7 +1992,6 @@
 
     node_info_dict: Dict[str, KubernetesNodeInfo] = {}
 
-<<<<<<< HEAD
     for label_key in label_keys:
         for node in nodes:
             allocated_qty = 0
@@ -2005,36 +2004,22 @@
             accelerator_count = get_node_accelerator_count(
                 node.status.allocatable)
 
-=======
-    for node in nodes:
-        allocated_qty = 0
-        if label_formatter is not None and label_key in node.metadata.labels:
-            accelerator_name = label_formatter.get_accelerator_from_label_value(
-                node.metadata.labels.get(label_key))
-        else:
-            accelerator_name = None
-
-        accelerator_count = int(node.status.allocatable.get(
-            'nvidia.com/gpu', 0))
-
-        if pods is None:
-            accelerators_available = -1
-
-        else:
->>>>>>> 2030398e
-            for pod in pods:
-                # Get all the pods running on the node
-                if (pod.spec.node_name == node.metadata.name and
-                        pod.status.phase in ['Running', 'Pending']):
-                    # Iterate over all the containers in the pod and sum the
-                    # GPU requests
-                    for container in pod.spec.containers:
-                        if container.resources.requests:
-<<<<<<< HEAD
-                            allocated_qty += get_node_accelerator_count(
-                                container.resources.requests)
-
-            accelerators_available = accelerator_count - allocated_qty
+            if pods is None:
+                accelerators_available = -1
+
+            else:
+                for pod in pods:
+                    # Get all the pods running on the node
+                    if (pod.spec.node_name == node.metadata.name and
+                            pod.status.phase in ['Running', 'Pending']):
+                        # Iterate over all the containers in the pod and sum the
+                        # GPU requests
+                        for container in pod.spec.containers:
+                            if container.resources.requests:
+                                allocated_qty += get_node_accelerator_count(
+                                    container.resources.requests)
+
+                accelerators_available = accelerator_count - allocated_qty
 
             # Exclude multi-host TPUs from being processed.
             # TODO(Doyoung): Remove the logic when adding support for
@@ -2047,18 +2032,6 @@
                 accelerator_type=accelerator_name,
                 total={'accelerator_count': int(accelerator_count)},
                 free={'accelerators_available': int(accelerators_available)})
-=======
-                            allocated_qty += int(
-                                container.resources.requests.get(
-                                    'nvidia.com/gpu', 0))
-            accelerators_available = accelerator_count - allocated_qty
-
-        node_info_dict[node.metadata.name] = KubernetesNodeInfo(
-            name=node.metadata.name,
-            gpu_type=accelerator_name,
-            total={'nvidia.com/gpu': int(accelerator_count)},
-            free={'nvidia.com/gpu': int(accelerators_available)})
->>>>>>> 2030398e
 
     return node_info_dict
 
