--- conflicted
+++ resolved
@@ -1763,7 +1763,6 @@
     return node_info_dict
 
 
-<<<<<<< HEAD
 def to_label_selector(tags):
     label_selector = ''
     for k, v in tags.items():
@@ -1773,15 +1772,11 @@
     return label_selector
 
 
-def get_namespace(provider_config: Dict[str, Any]) -> str:
-=======
 def get_namespace_from_config(provider_config: Dict[str, Any]) -> str:
->>>>>>> c1464e14
     return provider_config.get('namespace',
                                get_current_kube_config_context_namespace())
 
 
-<<<<<<< HEAD
 def filter_pods(namespace: str,
                 tag_filters: Dict[str, str],
                 status_filters: Optional[List[str]] = None) -> Dict[str, Any]:
@@ -1868,7 +1863,7 @@
     }
     ray_config = common_utils.read_yaml(handle.cluster_yaml)
     provider_config = ray_config['provider']
-    namespace = get_namespace(provider_config)
+    namespace = get_namespace_from_config(provider_config)
     running_pods = filter_pods(namespace, tags)
 
     for _, pod in running_pods.items():
@@ -1897,8 +1892,8 @@
             _remove_pod_annotation(pod=pod,
                                    annotation_key=AUTODOWN_ANNOTATION_KEY,
                                    namespace=namespace)
-=======
+
+
 def get_context_from_config(provider_config: Dict[str, Any]) -> str:
     return provider_config.get('context',
-                               get_current_kube_config_context_name())
->>>>>>> c1464e14
+                               get_current_kube_config_context_name())