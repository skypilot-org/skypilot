"""Kubernetes utilities for SkyPilot."""
import math
import os
import re
import subprocess
from typing import Any, Dict, List, Optional, Set, Tuple, Union
from urllib.parse import urlparse

import jinja2
import yaml

import sky
from sky import exceptions
from sky import sky_logging
from sky import skypilot_config
from sky.adaptors import kubernetes
from sky.provision.kubernetes import network_utils
from sky.utils import common_utils
from sky.utils import env_options
from sky.utils import kubernetes_enums
from sky.utils import ux_utils

DEFAULT_NAMESPACE = 'default'

MEMORY_SIZE_UNITS = {
    'B': 1,
    'K': 2**10,
    'M': 2**20,
    'G': 2**30,
    'T': 2**40,
    'P': 2**50,
}
NO_GPU_ERROR_MESSAGE = 'No GPUs found in Kubernetes cluster. \
If your cluster contains GPUs, make sure nvidia.com/gpu resource is available on the nodes and the node labels for identifying GPUs \
(e.g., skypilot.co/accelerators) are setup correctly. \
To further debug, run: sky check.'

# TODO(romilb): Add links to docs for configuration instructions when ready.
ENDPOINTS_DEBUG_MESSAGE = ('Additionally, make sure your {endpoint_type} '
                           'is configured correctly. '
                           '\nTo debug, run: {debug_cmd}')

KIND_CONTEXT_NAME = 'kind-skypilot'  # Context name used by sky local up

logger = sky_logging.init_logger(__name__)


class GPULabelFormatter:
    """Base class to define a GPU label formatter for a Kubernetes cluster

    A GPU label formatter is a class that defines how to use GPU type labels in
    a Kubernetes cluster. It is used by the Kubernetes cloud class to pick the
    key:value pair to use as node selector for GPU nodes.
    """

    @classmethod
    def get_label_key(cls) -> str:
        """Returns the label key for GPU type used by the Kubernetes cluster"""
        raise NotImplementedError

    @classmethod
    def get_label_value(cls, accelerator: str) -> str:
        """Given a GPU type, returns the label value to be used"""
        raise NotImplementedError

    @classmethod
    def get_accelerator_from_label_value(cls, value: str) -> str:
        """Given a label value, returns the GPU type"""
        raise NotImplementedError

    @classmethod
    def validate_label_value(cls, value: str) -> Tuple[bool, str]:
        """Validates if the specified label value is correct.

        Used to check if the labelling on the cluster is correct and
        preemptively raise an error if it is not.

        Returns:
            bool: True if the label value is valid, False otherwise.
            str: Error message if the label value is invalid, None otherwise.
        """
        del value
        return True, ''


def get_gke_accelerator_name(accelerator: str) -> str:
    """Returns the accelerator name for GKE clusters

    Uses the format - nvidia-tesla-<accelerator>.
    A100-80GB, H100-80GB and L4 are an exception. They use nvidia-<accelerator>.
    """
    if accelerator in ('A100-80GB', 'L4', 'H100-80GB'):
        # A100-80GB, L4 and H100-80GB have a different name pattern.
        return 'nvidia-{}'.format(accelerator.lower())
    else:
        return 'nvidia-tesla-{}'.format(accelerator.lower())


class SkyPilotLabelFormatter(GPULabelFormatter):
    """Custom label formatter for SkyPilot

    Uses skypilot.co/accelerator as the key, and SkyPilot accelerator str as the
    value.
    """

    LABEL_KEY = 'skypilot.co/accelerator'

    @classmethod
    def get_label_key(cls) -> str:
        return cls.LABEL_KEY

    @classmethod
    def get_label_value(cls, accelerator: str) -> str:
        # For SkyPilot formatter, we use the accelerator str directly.
        # See sky.utils.kubernetes.gpu_labeler.
        return accelerator.lower()

    @classmethod
    def get_accelerator_from_label_value(cls, value: str) -> str:
        return value.upper()

    @classmethod
    def validate_label_value(cls, value: str) -> Tuple[bool, str]:
        """Values must be all lowercase for the SkyPilot formatter."""
        is_valid = value == value.lower()
        return is_valid, (f'Label value {value!r} must be lowercase if using '
                          f'the {cls.get_label_key()} label.'
                          if not is_valid else '')


class CoreWeaveLabelFormatter(GPULabelFormatter):
    """CoreWeave label formatter

    Uses gpu.nvidia.com/class as the key, and the uppercase SkyPilot
    accelerator str as the value.
    """

    LABEL_KEY = 'gpu.nvidia.com/class'

    @classmethod
    def get_label_key(cls) -> str:
        return cls.LABEL_KEY

    @classmethod
    def get_label_value(cls, accelerator: str) -> str:
        return accelerator.upper()

    @classmethod
    def get_accelerator_from_label_value(cls, value: str) -> str:
        return value


class GKELabelFormatter(GPULabelFormatter):
    """GKE label formatter

    GKE nodes by default are populated with `cloud.google.com/gke-accelerator`
    label, which is used to identify the GPU type.
    """

    LABEL_KEY = 'cloud.google.com/gke-accelerator'

    @classmethod
    def get_label_key(cls) -> str:
        return cls.LABEL_KEY

    @classmethod
    def get_label_value(cls, accelerator: str) -> str:
        return get_gke_accelerator_name(accelerator)

    @classmethod
    def get_accelerator_from_label_value(cls, value: str) -> str:
        if value.startswith('nvidia-tesla-'):
            return value.replace('nvidia-tesla-', '').upper()
        elif value.startswith('nvidia-'):
            return value.replace('nvidia-', '').upper()
        else:
            raise ValueError(
                f'Invalid accelerator name in GKE cluster: {value}')


# LABEL_FORMATTER_REGISTRY stores the label formats SkyPilot will try to
# discover the accelerator type from. The order of the list is important, as
# it will be used to determine the priority of the label formats.
LABEL_FORMATTER_REGISTRY = [
    SkyPilotLabelFormatter, CoreWeaveLabelFormatter, GKELabelFormatter
]


def detect_gpu_label_formatter(
) -> Tuple[Optional[GPULabelFormatter], Dict[str, List[Tuple[str, str]]]]:
    """Detects the GPU label formatter for the Kubernetes cluster

    Returns:
        GPULabelFormatter: The GPU label formatter for the cluster, if found.
        Dict[str, List[Tuple[str, str]]]: A mapping of nodes and the list of
             labels on each node. E.g., {'node1': [('label1', 'value1')]}
    """
    # Get all labels across all nodes
    node_labels: Dict[str, List[Tuple[str, str]]] = {}
    nodes = get_kubernetes_nodes()
    for node in nodes:
        node_labels[node.metadata.name] = []
        for label, value in node.metadata.labels.items():
            node_labels[node.metadata.name].append((label, value))

    label_formatter = None

    # Check if the node labels contain any of the GPU label prefixes
    for lf in LABEL_FORMATTER_REGISTRY:
        label_key = lf.get_label_key()
        for _, label_list in node_labels.items():
            for label, _ in label_list:
                if label.startswith(label_key):
                    label_formatter = lf()
                    return label_formatter, node_labels

    return label_formatter, node_labels


def detect_gpu_resource() -> Tuple[bool, Set[str]]:
    """Checks if the Kubernetes cluster has nvidia.com/gpu resource.

    If nvidia.com/gpu resource is missing, that typically means that the
    Kubernetes cluster does not have GPUs or the nvidia GPU operator and/or
    device drivers are not installed.

    Returns:
        bool: True if the cluster has nvidia.com/gpu resource, False otherwise.
    """
    # Get the set of resources across all nodes
    cluster_resources: Set[str] = set()
    nodes = get_kubernetes_nodes()
    for node in nodes:
        cluster_resources.update(node.status.allocatable.keys())
    has_gpu = 'nvidia.com/gpu' in cluster_resources

    return has_gpu, cluster_resources


def get_kubernetes_nodes() -> List[Any]:
    # TODO(romilb): Calling kube API can take between 10-100ms depending on
    #  the control plane. Consider caching calls to this function (using
    #  kubecontext hash as key).
    try:
        nodes = kubernetes.core_api().list_node(
            _request_timeout=kubernetes.API_TIMEOUT).items
    except kubernetes.max_retry_error():
        raise exceptions.ResourcesUnavailableError(
            'Timed out when trying to get node info from Kubernetes cluster. '
            'Please check if the cluster is healthy and retry.') from None
    return nodes


def check_instance_fits(instance: str) -> Tuple[bool, Optional[str]]:
    """Checks if the instance fits on the Kubernetes cluster.

    If the instance has GPU requirements, checks if the GPU type is
    available on the cluster and if enough CPU/memory is available on any node
    with the GPU type.

    Args:
        instance: str, the instance type to check.

    Returns:
        bool: True if the instance fits on the cluster, False otherwise.
        Optional[str]: Error message if the instance does not fit.
    """

    def check_cpu_mem_fits(candidate_instance_type: 'KubernetesInstanceType',
                           node_list: List[Any]) -> Tuple[bool, Optional[str]]:
        """Checks if the instance fits on the cluster based on CPU and memory.

        We check only capacity, not allocatable, because availability can
        change during scheduling, and we want to let the Kubernetes scheduler
        handle that.
        """
        # We log max CPU and memory found on the GPU nodes for debugging.
        max_cpu = 0.0
        max_mem = 0.0

        for node in node_list:
            node_cpus = parse_cpu_or_gpu_resource(node.status.capacity['cpu'])
            node_memory_gb = parse_memory_resource(
                node.status.capacity['memory'], unit='G')
            if node_cpus > max_cpu:
                max_cpu = node_cpus
                max_mem = node_memory_gb
            if (node_cpus >= candidate_instance_type.cpus and
                    node_memory_gb >= candidate_instance_type.memory):
                return True, None
        return False, (
            'Maximum resources found on a single node: '
            f'{max_cpu} CPUs, {common_utils.format_float(max_mem)}G Memory')

    nodes = get_kubernetes_nodes()
    k8s_instance_type = KubernetesInstanceType.\
        from_instance_type(instance)
    acc_type = k8s_instance_type.accelerator_type
    if acc_type is not None:
        # If GPUs are requested, check if GPU type is available, and if so,
        # check if CPU and memory requirements on the specific node are met.
        try:
            gpu_label_key, gpu_label_val = get_gpu_label_key_value(acc_type)
        except exceptions.ResourcesUnavailableError as e:
            # If GPU not found, return empty list and error message.
            return False, str(e)
        # Get the set of nodes that have the GPU type
        gpu_nodes = [
            node for node in nodes if gpu_label_key in node.metadata.labels and
            node.metadata.labels[gpu_label_key] == gpu_label_val
        ]
        assert len(gpu_nodes) > 0, 'GPU nodes not found'
        candidate_nodes = gpu_nodes
        not_fit_reason_prefix = (f'GPU nodes with {acc_type} do not have '
                                 'enough CPU and/or memory. ')
    else:
        candidate_nodes = nodes
        not_fit_reason_prefix = 'No nodes found with enough CPU and/or memory. '
    # Check if  CPU and memory requirements are met on at least one
    # candidate node.
    fits, reason = check_cpu_mem_fits(k8s_instance_type, candidate_nodes)
    if not fits:
        if reason is not None:
            reason = not_fit_reason_prefix + reason
        return fits, reason
    else:
        return fits, reason


def get_gpu_label_key_value(acc_type: str, check_mode=False) -> Tuple[str, str]:
    """Returns the label key and value for the given GPU type.

    Args:
        acc_type: The GPU type required by the task.
        check_mode: If True, only checks if the cluster has GPU resources and
            labels are setup on the cluster. acc_type is ignore does not return
            the label key and value. Useful for checking if GPUs are configured
            correctly on the cluster without explicitly requesting a acc_type.
    Returns:
        A tuple of the label key and value. Returns empty strings if check_mode
        is True.
    Raises:
        ResourcesUnavailableError: Can be raised from the following conditions:
            - The cluster does not have GPU resources (nvidia.com/gpu)
            - The cluster does not have GPU labels setup correctly
            - The cluster doesn't have any nodes with acc_type GPU
    """
    # Check if the cluster has GPU resources
    # TODO(romilb): This assumes the accelerator is a nvidia GPU. We
    #  need to support TPUs and other accelerators as well.
    # TODO(romilb): This will fail early for autoscaling clusters.
    #  For AS clusters, we may need a way for users to specify GPU node pools
    #  to use since the cluster may be scaling up from zero nodes and may not
    #  have any GPU nodes yet.
    has_gpus, cluster_resources = detect_gpu_resource()
    if has_gpus:
        # Check if the cluster has GPU labels setup correctly
        label_formatter, node_labels = \
            detect_gpu_label_formatter()
        if label_formatter is None:
            # If none of the GPU labels from LABEL_FORMATTER_REGISTRY are
            # detected, raise error
            with ux_utils.print_exception_no_traceback():
                supported_formats = ', '.join(
                    [f.get_label_key() for f in LABEL_FORMATTER_REGISTRY])
                suffix = ''
                if env_options.Options.SHOW_DEBUG_INFO.get():
                    suffix = f' Found node labels: {node_labels}'
                raise exceptions.ResourcesUnavailableError(
                    'Could not detect GPU labels in Kubernetes cluster. '
                    'If this cluster has GPUs, please ensure GPU nodes have '
                    'node labels of either of these formats: '
                    f'{supported_formats}. Please refer to '
                    'the documentation on how to set up node labels.'
                    f'{suffix}')
        if label_formatter is not None:
            # Validate the label value on all nodes labels to ensure they are
            # correctly setup and will behave as expected.
            for node_name, label_list in node_labels.items():
                for label, value in label_list:
                    if label == label_formatter.get_label_key():
                        is_valid, reason = label_formatter.validate_label_value(
                            value)
                        if not is_valid:
                            raise exceptions.ResourcesUnavailableError(
                                f'Node {node_name!r} in Kubernetes cluster has '
                                f'invalid GPU label: {label}={value}. {reason}')
            if check_mode:
                # If check mode is enabled and we reached so far, we can
                # conclude that the cluster is setup correctly and return.
                return '', ''
            k8s_acc_label_key = label_formatter.get_label_key()
            k8s_acc_label_value = label_formatter.get_label_value(acc_type)
            # Search in node_labels to see if any node has the requested
            # GPU type.
            # Note - this only checks if the label is available on a
            # node. It does not (and should not) check if the resource
            # quantity is available since that is dynamic and can change
            # during scheduling.
            for node_name, label_list in node_labels.items():
                for label, value in label_list:
                    if (label == k8s_acc_label_key and
                            value == k8s_acc_label_value):
                        # If a node is found, we can break out of the loop
                        # and proceed to deploy.
                        return k8s_acc_label_key, k8s_acc_label_value
            # If no node is found with the requested acc_type, raise error
            with ux_utils.print_exception_no_traceback():
                suffix = ''
                if env_options.Options.SHOW_DEBUG_INFO.get():
                    all_labels = []
                    for node_name, label_list in node_labels.items():
                        all_labels.extend(label_list)
                    gpus_available = set(
                        v for k, v in all_labels if k == k8s_acc_label_key)
                    suffix = f' Available GPUs on the cluster: {gpus_available}'
                raise exceptions.ResourcesUnavailableError(
                    'Could not find any node in the Kubernetes cluster '
                    f'with {acc_type} GPU. Please ensure at least '
                    f'one node in the cluster has {acc_type} GPU and node '
                    'labels are setup correctly. '
                    f'Please refer to the documentation for more. {suffix}')
    else:
        # If GPU resources are not detected, raise error
        with ux_utils.print_exception_no_traceback():
            suffix = ''
            if env_options.Options.SHOW_DEBUG_INFO.get():
                suffix = (' Available resources on the cluster: '
                          f'{cluster_resources}')
            raise exceptions.ResourcesUnavailableError(
                'Could not detect GPU resources (`nvidia.com/gpu`) in '
                'Kubernetes cluster. If this cluster contains GPUs, please '
                'ensure GPU drivers are installed on the node. Check if the '
                'GPUs are setup correctly by running `kubectl describe nodes` '
                'and looking for the nvidia.com/gpu resource. '
                'Please refer to the documentation on how '
                f'to set up GPUs.{suffix}')


def get_head_ssh_port(cluster_name: str, namespace: str) -> int:
    svc_name = f'{cluster_name}-head-ssh'
    return get_port(svc_name, namespace)


def get_port(svc_name: str, namespace: str) -> int:
    """Gets the nodeport of the specified service.

    Args:
        svc_name (str): Name of the kubernetes service. Note that this may be
            different from the cluster name.
        namespace (str): Kubernetes namespace to look for the service in.
    """
    head_service = kubernetes.core_api().read_namespaced_service(
        svc_name, namespace)
    return head_service.spec.ports[0].node_port


def get_external_ip(
        network_mode: Optional[kubernetes_enums.KubernetesNetworkingMode]):
    if network_mode == kubernetes_enums.KubernetesNetworkingMode.PORTFORWARD:
        return '127.0.0.1'
    # Return the IP address of the first node with an external IP
    nodes = kubernetes.core_api().list_node().items
    for node in nodes:
        if node.status.addresses:
            for address in node.status.addresses:
                if address.type == 'ExternalIP':
                    return address.address
    # If no external IP is found, use the API server IP
    api_host = kubernetes.core_api().api_client.configuration.host
    parsed_url = urlparse(api_host)
    return parsed_url.hostname


def check_credentials(timeout: int = kubernetes.API_TIMEOUT) -> \
        Tuple[bool, Optional[str]]:
    """Check if the credentials in kubeconfig file are valid

    Args:
        timeout (int): Timeout in seconds for the test API call

    Returns:
        bool: True if credentials are valid, False otherwise
        str: Error message if credentials are invalid, None otherwise
    """
    try:
        ns = get_current_kube_config_context_namespace()
        kubernetes.core_api().list_namespaced_pod(ns, _request_timeout=timeout)
    except ImportError:
        # TODO(romilb): Update these error strs to also include link to docs
        #  when docs are ready.
        return False, ('`kubernetes` package is not installed. '
                       'Install it with: pip install kubernetes')
    except kubernetes.api_exception() as e:
        # Check if the error is due to invalid credentials
        if e.status == 401:
            return False, 'Invalid credentials - do you have permission ' \
                          'to access the cluster?'
        else:
            return False, f'Failed to communicate with the cluster: {str(e)}'
    except kubernetes.config_exception() as e:
        return False, f'Invalid configuration file: {str(e)}'
    except kubernetes.max_retry_error():
        return False, ('Failed to communicate with the cluster - timeout. '
                       'Check if your cluster is running and your network '
                       'is stable.')
    except ValueError as e:
        return False, common_utils.format_exception(e)
    except Exception as e:  # pylint: disable=broad-except
        return False, ('An error occurred: '
                       f'{common_utils.format_exception(e, use_bracket=True)}')
    # If we reach here, the credentials are valid and Kubernetes cluster is up
    # We now check if GPUs are available and labels are set correctly on the
    # cluster, and if not we return hints that may help debug any issues.
    # This early check avoids later surprises for user when they try to run
    # `sky launch --gpus <gpu>` and the optimizer does not list Kubernetes as a
    # provider if their cluster GPUs are not setup correctly.
    try:
        _, _ = get_gpu_label_key_value(acc_type='', check_mode=True)
    except exceptions.ResourcesUnavailableError as e:
        # If GPUs are not available, we return cluster as enabled (since it can
        # be a CPU-only cluster) but we also return the exception message which
        # serves as a hint for how to enable GPU access.
        return True, f'{e}'
    return True, None


def get_current_kube_config_context_name() -> Optional[str]:
    """Get the current kubernetes context from the kubeconfig file

    Returns:
        str | None: The current kubernetes context if it exists, None otherwise
    """
    k8s = kubernetes.get_kubernetes()
    try:
        _, current_context = k8s.config.list_kube_config_contexts()
        return current_context['name']
    except k8s.config.config_exception.ConfigException:
        return None


def get_current_kube_config_context_namespace() -> str:
    """Get the current kubernetes context namespace from the kubeconfig file

    Returns:
        str | None: The current kubernetes context namespace if it exists, else
            the default namespace.
    """
    k8s = kubernetes.get_kubernetes()
    try:
        _, current_context = k8s.config.list_kube_config_contexts()
        if 'namespace' in current_context['context']:
            return current_context['context']['namespace']
        else:
            return DEFAULT_NAMESPACE
    except k8s.config.config_exception.ConfigException:
        return DEFAULT_NAMESPACE


def parse_cpu_or_gpu_resource(resource_qty_str: str) -> Union[int, float]:
    resource_str = str(resource_qty_str)
    if resource_str[-1] == 'm':
        # For example, '500m' rounds up to 1.
        return math.ceil(int(resource_str[:-1]) / 1000)
    else:
        return float(resource_str)


def parse_memory_resource(resource_qty_str: str,
                          unit: str = 'B') -> Union[int, float]:
    """Returns memory size in chosen units given a resource quantity string."""
    if unit not in MEMORY_SIZE_UNITS:
        valid_units = ', '.join(MEMORY_SIZE_UNITS.keys())
        raise ValueError(
            f'Invalid unit: {unit}. Valid units are: {valid_units}')

    resource_str = str(resource_qty_str)
    bytes_value: Union[int, float]
    try:
        bytes_value = int(resource_str)
    except ValueError:
        memory_size = re.sub(r'([KMGTPB]+)', r' \1', resource_str)
        number, unit_index = [item.strip() for item in memory_size.split()]
        unit_index = unit_index[0]
        bytes_value = float(number) * MEMORY_SIZE_UNITS[unit_index]
    return bytes_value / MEMORY_SIZE_UNITS[unit]


class KubernetesInstanceType:
    """Class to represent the "Instance Type" in a Kubernetes.

    Since Kubernetes does not have a notion of instances, we generate
    virtual instance types that represent the resources requested by a
    pod ("node").

    This name captures the following resource requests:
        - CPU
        - Memory
        - Accelerators

    The name format is "{n}CPU--{k}GB" where n is the number of vCPUs and
    k is the amount of memory in GB. Accelerators can be specified by
    appending "--{a}{type}" where a is the number of accelerators and
    type is the accelerator type.

    CPU and memory can be specified as floats. Accelerator count must be int.

    Examples:
        - 4CPU--16GB
        - 0.5CPU--1.5GB
        - 4CPU--16GB--1V100
    """

    def __init__(self,
                 cpus: float,
                 memory: float,
                 accelerator_count: Optional[int] = None,
                 accelerator_type: Optional[str] = None):
        self.cpus = cpus
        self.memory = memory
        self.accelerator_count = accelerator_count
        self.accelerator_type = accelerator_type

    @property
    def name(self) -> str:
        """Returns the name of the instance."""
        assert self.cpus is not None
        assert self.memory is not None
        name = (f'{common_utils.format_float(self.cpus)}CPU--'
                f'{common_utils.format_float(self.memory)}GB')
        if self.accelerator_count:
            name += f'--{self.accelerator_count}{self.accelerator_type}'
        return name

    @staticmethod
    def is_valid_instance_type(name: str) -> bool:
        """Returns whether the given name is a valid instance type."""
        pattern = re.compile(r'^(\d+(\.\d+)?CPU--\d+(\.\d+)?GB)(--\d+\S+)?$')
        return bool(pattern.match(name))

    @classmethod
    def _parse_instance_type(
            cls,
            name: str) -> Tuple[float, float, Optional[int], Optional[str]]:
        """Parses and returns resources from the given InstanceType name

        Returns:
            cpus | float: Number of CPUs
            memory | float: Amount of memory in GB
            accelerator_count | float: Number of accelerators
            accelerator_type | str: Type of accelerator
        """
        pattern = re.compile(
            r'^(?P<cpus>\d+(\.\d+)?)CPU--(?P<memory>\d+(\.\d+)?)GB(?:--(?P<accelerator_count>\d+)(?P<accelerator_type>\S+))?$'  # pylint: disable=line-too-long
        )
        match = pattern.match(name)
        if match:
            cpus = float(match.group('cpus'))
            memory = float(match.group('memory'))
            accelerator_count = match.group('accelerator_count')
            accelerator_type = match.group('accelerator_type')
            if accelerator_count:
                accelerator_count = int(accelerator_count)
                accelerator_type = str(accelerator_type)
            else:
                accelerator_count = None
                accelerator_type = None
            return cpus, memory, accelerator_count, accelerator_type
        else:
            raise ValueError(f'Invalid instance name: {name}')

    @classmethod
    def from_instance_type(cls, name: str) -> 'KubernetesInstanceType':
        """Returns an instance name object from the given name."""
        if not cls.is_valid_instance_type(name):
            raise ValueError(f'Invalid instance name: {name}')
        cpus, memory, accelerator_count, accelerator_type = \
            cls._parse_instance_type(name)
        return cls(cpus=cpus,
                   memory=memory,
                   accelerator_count=accelerator_count,
                   accelerator_type=accelerator_type)

    @classmethod
    def from_resources(cls,
                       cpus: float,
                       memory: float,
                       accelerator_count: Union[float, int] = 0,
                       accelerator_type: str = '') -> 'KubernetesInstanceType':
        """Returns an instance name object from the given resources.

        If accelerator_count is not an int, it will be rounded up since GPU
        requests in Kubernetes must be int.
        """
        name = f'{cpus}CPU--{memory}GB'
        # Round up accelerator_count if it is not an int.
        accelerator_count = math.ceil(accelerator_count)
        if accelerator_count > 0:
            name += f'--{accelerator_count}{accelerator_type}'
        return cls(cpus=cpus,
                   memory=memory,
                   accelerator_count=accelerator_count,
                   accelerator_type=accelerator_type)

    def __str__(self):
        return self.name


def construct_ssh_jump_command(private_key_path: str,
                               ssh_jump_ip: str,
                               ssh_jump_port: Optional[int] = None,
                               proxy_cmd_path: Optional[str] = None) -> str:
    ssh_jump_proxy_command = (f'ssh -tt -i {private_key_path} '
                              '-o StrictHostKeyChecking=no '
                              '-o UserKnownHostsFile=/dev/null '
                              f'-o IdentitiesOnly=yes '
                              f'-W %h:%p sky@{ssh_jump_ip}')
    if ssh_jump_port is not None:
        ssh_jump_proxy_command += f' -p {ssh_jump_port} '
    if proxy_cmd_path is not None:
        proxy_cmd_path = os.path.expanduser(proxy_cmd_path)
        # adding execution permission to the proxy command script
        os.chmod(proxy_cmd_path, os.stat(proxy_cmd_path).st_mode | 0o111)
        ssh_jump_proxy_command += f' -o ProxyCommand=\'{proxy_cmd_path}\' '
    return ssh_jump_proxy_command


def get_ssh_proxy_command(
        private_key_path: str, ssh_jump_name: str,
        network_mode: kubernetes_enums.KubernetesNetworkingMode, namespace: str,
        port_fwd_proxy_cmd_path: str, port_fwd_proxy_cmd_template: str) -> str:
    """Generates the SSH proxy command to connect through the SSH jump pod.

    By default, establishing an SSH connection creates a communication
    channel to a remote node by setting up a TCP connection. When a
    ProxyCommand is specified, this default behavior is overridden. The command
    specified in ProxyCommand is executed, and its standard input and output
    become the communication channel for the SSH session.

    Pods within a Kubernetes cluster have internal IP addresses that are
    typically not accessible from outside the cluster. Since the default TCP
    connection of SSH won't allow access to these pods, we employ a
    ProxyCommand to establish the required communication channel. We offer this
    in two different networking options: NodePort/port-forward.

    With the NodePort networking mode, a NodePort service is launched. This
    service opens an external port on the node which redirects to the desired
    port within the pod. When establishing an SSH session in this mode, the
    ProxyCommand makes use of this external port to create a communication
    channel directly to port 22, which is the default port ssh server listens
    on, of the jump pod.

    With Port-forward mode, instead of directly exposing an external port,
    'kubectl port-forward' sets up a tunnel between a local port
    (127.0.0.1:23100) and port 22 of the jump pod. Then we establish a TCP
    connection to the local end of this tunnel, 127.0.0.1:23100, using 'socat'.
    This is setup in the inner ProxyCommand of the nested ProxyCommand, and the
    rest is the same as NodePort approach, which the outer ProxyCommand
    establishes a communication channel between 127.0.0.1:23100 and port 22 on
    the jump pod. Consequently, any stdin provided on the local machine is
    forwarded through this tunnel to the application (SSH server) listening in
    the pod. Similarly, any output from the application in the pod is tunneled
    back and displayed in the terminal on the local machine.

    Args:
        private_key_path: str; Path to the private key to use for SSH.
            This key must be authorized to access the SSH jump pod.
        ssh_jump_name: str; Name of the SSH jump service to use
        network_mode: KubernetesNetworkingMode; networking mode for ssh
            session. It is either 'NODEPORT' or 'PORTFORWARD'
        namespace: Kubernetes namespace to use
        port_fwd_proxy_cmd_path: str; path to the script used as Proxycommand
            with 'kubectl port-forward'
        port_fwd_proxy_cmd_template: str; template used to create
            'kubectl port-forward' Proxycommand
    """
    # Fetch IP to connect to for the jump svc
    ssh_jump_ip = get_external_ip(network_mode)
    if network_mode == kubernetes_enums.KubernetesNetworkingMode.NODEPORT:
        ssh_jump_port = get_port(ssh_jump_name, namespace)
        ssh_jump_proxy_command = construct_ssh_jump_command(
            private_key_path, ssh_jump_ip, ssh_jump_port=ssh_jump_port)
    # Setting kubectl port-forward/socat to establish ssh session using
    # ClusterIP service to disallow any ports opened
    else:
        vars_to_fill = {
            'ssh_jump_name': ssh_jump_name,
        }
        common_utils.fill_template(port_fwd_proxy_cmd_template,
                                   vars_to_fill,
                                   output_path=port_fwd_proxy_cmd_path)
        ssh_jump_proxy_command = construct_ssh_jump_command(
            private_key_path,
            ssh_jump_ip,
            proxy_cmd_path=port_fwd_proxy_cmd_path)
    return ssh_jump_proxy_command


def setup_ssh_jump_svc(ssh_jump_name: str, namespace: str,
                       service_type: kubernetes_enums.KubernetesServiceType):
    """Sets up Kubernetes service resource to access for SSH jump pod.

    This method acts as a necessary complement to be run along with
    setup_ssh_jump_pod(...) method. This service ensures the pod is accessible.

    Args:
        ssh_jump_name: Name to use for the SSH jump service
        namespace: Namespace to create the SSH jump service in
        service_type: Networking configuration on either to use NodePort
            or ClusterIP service to ssh in
    """
    # Fill in template - ssh_key_secret and ssh_jump_image are not required for
    # the service spec, so we pass in empty strs.
    content = fill_ssh_jump_template('', '', ssh_jump_name, service_type.value)
    # Create service
    try:
        kubernetes.core_api().create_namespaced_service(namespace,
                                                        content['service_spec'])
    except kubernetes.api_exception() as e:
        # SSH Jump Pod service already exists.
        if e.status == 409:
            ssh_jump_service = kubernetes.core_api().read_namespaced_service(
                name=ssh_jump_name, namespace=namespace)
            curr_svc_type = ssh_jump_service.spec.type
            if service_type.value == curr_svc_type:
                # If the currently existing SSH Jump service's type is identical
                # to user's configuration for networking mode
                logger.debug(
                    f'SSH Jump Service {ssh_jump_name} already exists in the '
                    'cluster, using it.')
            else:
                # If a different type of service type for SSH Jump pod compared
                # to user's configuration for networking mode exists, we remove
                # existing servie to create a new one following user's config
                kubernetes.core_api().delete_namespaced_service(
                    name=ssh_jump_name, namespace=namespace)
                kubernetes.core_api().create_namespaced_service(
                    namespace, content['service_spec'])
                port_forward_mode = (
                    kubernetes_enums.KubernetesNetworkingMode.PORTFORWARD.value)
                nodeport_mode = (
                    kubernetes_enums.KubernetesNetworkingMode.NODEPORT.value)
                clusterip_svc = (
                    kubernetes_enums.KubernetesServiceType.CLUSTERIP.value)
                nodeport_svc = (
                    kubernetes_enums.KubernetesServiceType.NODEPORT.value)
                curr_network_mode = port_forward_mode \
                    if curr_svc_type == clusterip_svc else nodeport_mode
                new_network_mode = nodeport_mode \
                    if curr_svc_type == clusterip_svc else port_forward_mode
                new_svc_type = nodeport_svc \
                    if curr_svc_type == clusterip_svc else clusterip_svc
                logger.info(
                    f'Switching the networking mode from '
                    f'\'{curr_network_mode}\' to \'{new_network_mode}\' '
                    f'following networking configuration. Deleting existing '
                    f'\'{curr_svc_type}\' service and recreating as '
                    f'\'{new_svc_type}\' service.')
        else:
            raise
    else:
        logger.info(f'Created SSH Jump Service {ssh_jump_name}.')


def setup_ssh_jump_pod(ssh_jump_name: str, ssh_jump_image: str,
                       ssh_key_secret: str, namespace: str):
    """Sets up Kubernetes RBAC and pod for SSH jump host.

    Our Kubernetes implementation uses a SSH jump pod to reach SkyPilot clusters
    running inside a cluster. This function sets up the resources needed for
    the SSH jump pod. This includes a service account which grants the jump pod
    permission to watch for other SkyPilot pods and terminate itself if there
    are no SkyPilot pods running.

    setup_ssh_jump_service must also be run to ensure that the SSH jump pod is
    reachable.

    Args:
        ssh_jump_image: Container image to use for the SSH jump pod
        ssh_jump_name: Name to use for the SSH jump pod
        ssh_key_secret: Secret name for the SSH key stored in the cluster
        namespace: Namespace to create the SSH jump pod in
    """
    # Fill in template - service is created separately so service_type is not
    # required, so we pass in empty str.
    content = fill_ssh_jump_template(ssh_key_secret, ssh_jump_image,
                                     ssh_jump_name, '')
    # ServiceAccount
    try:
        kubernetes.core_api().create_namespaced_service_account(
            namespace, content['service_account'])
    except kubernetes.api_exception() as e:
        if e.status == 409:
            logger.info(
                'SSH Jump ServiceAccount already exists in the cluster, using '
                'it.')
        else:
            raise
    else:
        logger.info('Created SSH Jump ServiceAccount.')
    # Role
    try:
        kubernetes.auth_api().create_namespaced_role(namespace, content['role'])
    except kubernetes.api_exception() as e:
        if e.status == 409:
            logger.info(
                'SSH Jump Role already exists in the cluster, using it.')
        else:
            raise
    else:
        logger.info('Created SSH Jump Role.')
    # RoleBinding
    try:
        kubernetes.auth_api().create_namespaced_role_binding(
            namespace, content['role_binding'])
    except kubernetes.api_exception() as e:
        if e.status == 409:
            logger.info(
                'SSH Jump RoleBinding already exists in the cluster, using '
                'it.')
        else:
            raise
    else:
        logger.info('Created SSH Jump RoleBinding.')
    # Pod
    try:
        kubernetes.core_api().create_namespaced_pod(namespace,
                                                    content['pod_spec'])
    except kubernetes.api_exception() as e:
        if e.status == 409:
            logger.info(
                f'SSH Jump Host {ssh_jump_name} already exists in the cluster, '
                'using it.')
        else:
            raise
    else:
        logger.info(f'Created SSH Jump Host {ssh_jump_name}.')


def clean_zombie_ssh_jump_pod(namespace: str, node_id: str):
    """Analyzes SSH jump pod and removes if it is in a bad state

    Prevents the existence of a dangling SSH jump pod. This could happen
    in case the pod main container did not start properly (or failed). In that
    case, jump pod lifecycle manager will not function properly to
    remove the pod and service automatically, and must be done manually.

    Args:
        namespace: Namespace to remove the SSH jump pod and service from
        node_id: Name of head pod
    """

    def find(l, predicate):
        """Utility function to find element in given list"""
        results = [x for x in l if predicate(x)]
        return results[0] if len(results) > 0 else None

    # Get the SSH jump pod name from the head pod
    try:
        pod = kubernetes.core_api().read_namespaced_pod(node_id, namespace)
    except kubernetes.api_exception() as e:
        if e.status == 404:
            logger.warning(f'Failed to get pod {node_id},'
                           ' but the pod was not found (404).')
        raise
    else:
        ssh_jump_name = pod.metadata.labels.get('skypilot-ssh-jump')
    try:
        ssh_jump_pod = kubernetes.core_api().read_namespaced_pod(
            ssh_jump_name, namespace)
        cont_ready_cond = find(ssh_jump_pod.status.conditions,
                               lambda c: c.type == 'ContainersReady')
        if (cont_ready_cond and cont_ready_cond.status
                == 'False') or ssh_jump_pod.status.phase == 'Pending':
            # Either the main container is not ready or the pod failed
            # to schedule. To be on the safe side and prevent a dangling
            # ssh jump pod, lets remove it and the service. Otherwise, main
            # container is ready and its lifecycle management script takes
            # care of the cleaning.
            kubernetes.core_api().delete_namespaced_pod(ssh_jump_name,
                                                        namespace)
            kubernetes.core_api().delete_namespaced_service(
                ssh_jump_name, namespace)
    except kubernetes.api_exception() as e:
        # We keep the warning in debug to avoid polluting the `sky launch`
        # output.
        logger.debug(f'Tried to check ssh jump pod {ssh_jump_name},'
                     f' but got error {e}\n. Consider running `kubectl '
                     f'delete pod {ssh_jump_name} -n {namespace}` to manually '
                     'remove the pod if it has crashed.')
        # We encountered an issue while checking ssh jump pod. To be on
        # the safe side, lets remove its service so the port is freed
        try:
            kubernetes.core_api().delete_namespaced_service(
                ssh_jump_name, namespace)
        except kubernetes.api_exception():
            pass


def fill_ssh_jump_template(ssh_key_secret: str, ssh_jump_image: str,
                           ssh_jump_name: str, service_type: str) -> Dict:
    template_path = os.path.join(sky.__root_dir__, 'templates',
                                 'kubernetes-ssh-jump.yml.j2')
    if not os.path.exists(template_path):
        raise FileNotFoundError(
            'Template "kubernetes-ssh-jump.j2" does not exist.')
    with open(template_path, 'r', encoding='utf-8') as fin:
        template = fin.read()
    j2_template = jinja2.Template(template)
    cont = j2_template.render(name=ssh_jump_name,
                              image=ssh_jump_image,
                              secret=ssh_key_secret,
                              service_type=service_type)
    content = yaml.safe_load(cont)
    return content


def check_port_forward_mode_dependencies() -> None:
    """Checks if 'socat' is installed"""
    # We store the dependency list as a list of lists. Each inner list
    # contains the name of the dependency, the command to check if it is
    # installed, and the package name to install it.
    dependency_list = [['socat', ['socat', '-V'], 'socat'],
                       ['nc', ['nc', '-h'], 'netcat']]
    for name, check_cmd, install_cmd in dependency_list:
        try:
            subprocess.run(check_cmd,
                           stdout=subprocess.DEVNULL,
                           stderr=subprocess.DEVNULL,
                           check=True)
        except (FileNotFoundError, subprocess.CalledProcessError):
            with ux_utils.print_exception_no_traceback():
                raise RuntimeError(
                    f'`{name}` is required to setup Kubernetes cloud with '
                    f'`{kubernetes_enums.KubernetesNetworkingMode.PORTFORWARD.value}` '  # pylint: disable=line-too-long
                    'default networking mode and it is not installed. '
                    'On Debian/Ubuntu, install it with:\n'
                    f'  $ sudo apt install {install_cmd}\n'
                    f'On MacOS, install it with: \n'
                    f'  $ brew install {install_cmd}') from None


def check_secret_exists(secret_name: str, namespace: str) -> bool:
    """Checks if a secret exists in a namespace

    Args:
        secret_name: Name of secret to check
        namespace: Namespace to check
    """

    try:
        kubernetes.core_api().read_namespaced_secret(
            secret_name, namespace, _request_timeout=kubernetes.API_TIMEOUT)
    except kubernetes.api_exception() as e:
        if e.status == 404:
            return False
        raise
    else:
        return True


def get_endpoint_debug_message() -> str:
    """ Returns a string message for user to debug Kubernetes port opening

    Polls the configured ports mode on Kubernetes to produce an
    appropriate error message with debugging hints.

    Also checks if the
    """
    port_mode = network_utils.get_port_mode()
    if port_mode == kubernetes_enums.KubernetesPortMode.INGRESS:
        endpoint_type = 'Ingress'
        debug_cmd = 'kubectl describe ingress && kubectl describe ingressclass'
    elif port_mode == kubernetes_enums.KubernetesPortMode.LOADBALANCER:
        endpoint_type = 'LoadBalancer'
        debug_cmd = 'kubectl describe service'
    return ENDPOINTS_DEBUG_MESSAGE.format(endpoint_type=endpoint_type,
                                          debug_cmd=debug_cmd)


def combine_pod_config_fields(config_yaml_path: str) -> None:
    """Adds or updates fields in the YAML with fields from the ~/.sky/config's
    kubernetes.pod_spec dict.
    This can be used to add fields to the YAML that are not supported by
    SkyPilot yet, or require simple configuration (e.g., adding an
    imagePullSecrets field).
    Note that new fields are added and existing ones are updated. Nested fields
    are not completely replaced, instead their objects are merged. Similarly,
    if a list is encountered in the config, it will be appended to the
    destination list.
    For example, if the YAML has the following:
        ```
        ...
        node_config:
            spec:
                containers:
                    - name: ray
                    image: rayproject/ray:nightly
        ```
    and the config has the following:
        ```
        kubernetes:
            pod_config:
                spec:
                    imagePullSecrets:
                        - name: my-secret
        ```
    then the resulting YAML will be:
        ```
        ...
        node_config:
            spec:
                containers:
                    - name: ray
                    image: rayproject/ray:nightly
                imagePullSecrets:
                    - name: my-secret
        ```
    """

    def _merge_dicts(source, destination):
        """Merge two dictionaries.

        Updates nested dictionaries instead of replacing them.
        If a list is encountered, it will be appended to the destination list.

        An exception is when the key is 'containers', in which case the
        first container in the list will be fetched and _merge_dict will be
        called on it with the first container in the destination list.
        """
        for key, value in source.items():
            if isinstance(value, dict) and key in destination:
                _merge_dicts(value, destination[key])
            elif isinstance(value, list) and key in destination:
                assert isinstance(destination[key], list), \
                    f'Expected {key} to be a list, found {destination[key]}'
                if key == 'containers':
                    # If the key is 'containers', we take the first and only
                    # container in the list and merge it.
                    assert len(value) == 1, \
                        f'Expected only one container, found {value}'
                    _merge_dicts(value[0], destination[key][0])
                else:
                    destination[key].extend(value)
            else:
                destination[key] = value

    with open(config_yaml_path, 'r', encoding='utf-8') as f:
        yaml_content = f.read()
    yaml_obj = yaml.safe_load(yaml_content)
    kubernetes_config = skypilot_config.get_nested(('kubernetes', 'pod_config'),
                                                   {})

    # Merge the kubernetes config into the YAML for both head and worker nodes.
    _merge_dicts(
        kubernetes_config,
        yaml_obj['available_node_types']['ray_head_default']['node_config'])

    # Write the updated YAML back to the file
    common_utils.dump_yaml(config_yaml_path, yaml_obj)


<<<<<<< HEAD
def check_secret_exists(secret_name: str, namespace: str) -> bool:
    """Checks if a secret exists in a namespace

    Args:
        secret_name: Name of secret to check
        namespace: Namespace to check
    """

    try:
        kubernetes.core_api().read_namespaced_secret(
            secret_name, namespace, _request_timeout=kubernetes.API_TIMEOUT)
    except kubernetes.api_exception() as e:
        if e.status == 404:
            return False
        raise
    else:
        return True
=======
def check_nvidia_runtime_class() -> bool:
    """Checks if the 'nvidia' RuntimeClass exists in the cluster"""
    # Fetch the list of available RuntimeClasses
    runtime_classes = kubernetes.node_api().list_runtime_class()

    # Check if 'nvidia' RuntimeClass exists
    nvidia_exists = any(
        rc.metadata.name == 'nvidia' for rc in runtime_classes.items)
    return nvidia_exists
>>>>>>> 2a96ee47
<|MERGE_RESOLUTION|>--- conflicted
+++ resolved
@@ -1040,25 +1040,6 @@
                     f'  $ brew install {install_cmd}') from None
 
 
-def check_secret_exists(secret_name: str, namespace: str) -> bool:
-    """Checks if a secret exists in a namespace
-
-    Args:
-        secret_name: Name of secret to check
-        namespace: Namespace to check
-    """
-
-    try:
-        kubernetes.core_api().read_namespaced_secret(
-            secret_name, namespace, _request_timeout=kubernetes.API_TIMEOUT)
-    except kubernetes.api_exception() as e:
-        if e.status == 404:
-            return False
-        raise
-    else:
-        return True
-
-
 def get_endpoint_debug_message() -> str:
     """ Returns a string message for user to debug Kubernetes port opening
 
@@ -1160,7 +1141,17 @@
     common_utils.dump_yaml(config_yaml_path, yaml_obj)
 
 
-<<<<<<< HEAD
+def check_nvidia_runtime_class() -> bool:
+    """Checks if the 'nvidia' RuntimeClass exists in the cluster"""
+    # Fetch the list of available RuntimeClasses
+    runtime_classes = kubernetes.node_api().list_runtime_class()
+
+    # Check if 'nvidia' RuntimeClass exists
+    nvidia_exists = any(
+        rc.metadata.name == 'nvidia' for rc in runtime_classes.items)
+    return nvidia_exists
+
+
 def check_secret_exists(secret_name: str, namespace: str) -> bool:
     """Checks if a secret exists in a namespace
 
@@ -1177,15 +1168,4 @@
             return False
         raise
     else:
-        return True
-=======
-def check_nvidia_runtime_class() -> bool:
-    """Checks if the 'nvidia' RuntimeClass exists in the cluster"""
-    # Fetch the list of available RuntimeClasses
-    runtime_classes = kubernetes.node_api().list_runtime_class()
-
-    # Check if 'nvidia' RuntimeClass exists
-    nvidia_exists = any(
-        rc.metadata.name == 'nvidia' for rc in runtime_classes.items)
-    return nvidia_exists
->>>>>>> 2a96ee47
+        return True