"""Kubernetes utilities for SkyPilot."""
import math
import os
import re
import subprocess
from typing import Any, Dict, List, Optional, Set, Tuple, Union
from urllib.parse import urlparse

import jinja2
import yaml

import sky
from sky import exceptions
from sky import sky_logging
from sky import skypilot_config
from sky.adaptors import kubernetes
from sky.provision import utils as provision_utils
from sky.provision.kubernetes import network_utils
from sky.utils import common_utils
from sky.utils import env_options
from sky.utils import kubernetes_enums
from sky.utils import schemas
from sky.utils import ux_utils

DEFAULT_NAMESPACE = 'default'

MEMORY_SIZE_UNITS = {
    'B': 1,
    'K': 2**10,
    'M': 2**20,
    'G': 2**30,
    'T': 2**40,
    'P': 2**50,
}
NO_GPU_ERROR_MESSAGE = 'No GPUs found in Kubernetes cluster. \
If your cluster contains GPUs, make sure nvidia.com/gpu resource is available on the nodes and the node labels for identifying GPUs \
(e.g., skypilot.co/accelerator) are setup correctly. \
To further debug, run: sky check.'

KUBERNETES_AUTOSCALER_NOTE = (
    'Note: Kubernetes cluster autoscaling is enabled. '
    'All GPUs that can be provisioned may not be listed '
    'here. Refer to your autoscaler\'s node pool '
    'configuration to see the list of supported GPUs.')

# TODO(romilb): Add links to docs for configuration instructions when ready.
ENDPOINTS_DEBUG_MESSAGE = ('Additionally, make sure your {endpoint_type} '
                           'is configured correctly. '
                           '\nTo debug, run: {debug_cmd}')

KIND_CONTEXT_NAME = 'kind-skypilot'  # Context name used by sky local up

logger = sky_logging.init_logger(__name__)

KubernetesInstanceType = provision_utils.VirtualInstanceType


class GPULabelFormatter:
    """Base class to define a GPU label formatter for a Kubernetes cluster

    A GPU label formatter is a class that defines how to use GPU type labels in
    a Kubernetes cluster. It is used by the Kubernetes cloud class to pick the
    key:value pair to use as node selector for GPU nodes.
    """

    @classmethod
    def get_label_key(cls) -> str:
        """Returns the label key for GPU type used by the Kubernetes cluster"""
        raise NotImplementedError

    @classmethod
    def get_label_value(cls, accelerator: str) -> str:
        """Given a GPU type, returns the label value to be used"""
        raise NotImplementedError

    @classmethod
    def get_accelerator_from_label_value(cls, value: str) -> str:
        """Given a label value, returns the GPU type"""
        raise NotImplementedError

    @classmethod
    def validate_label_value(cls, value: str) -> Tuple[bool, str]:
        """Validates if the specified label value is correct.

        Used to check if the labelling on the cluster is correct and
        preemptively raise an error if it is not.

        Returns:
            bool: True if the label value is valid, False otherwise.
            str: Error message if the label value is invalid, None otherwise.
        """
        del value
        return True, ''


def get_gke_accelerator_name(accelerator: str) -> str:
    """Returns the accelerator name for GKE clusters

    Uses the format - nvidia-tesla-<accelerator>.
    A100-80GB, H100-80GB and L4 are an exception. They use nvidia-<accelerator>.
    """
    if accelerator in ('A100-80GB', 'L4', 'H100-80GB'):
        # A100-80GB, L4 and H100-80GB have a different name pattern.
        return 'nvidia-{}'.format(accelerator.lower())
    else:
        return 'nvidia-tesla-{}'.format(accelerator.lower())


class SkyPilotLabelFormatter(GPULabelFormatter):
    """Custom label formatter for SkyPilot

    Uses skypilot.co/accelerator as the key, and SkyPilot accelerator str as the
    value.
    """

    LABEL_KEY = 'skypilot.co/accelerator'

    @classmethod
    def get_label_key(cls) -> str:
        return cls.LABEL_KEY

    @classmethod
    def get_label_value(cls, accelerator: str) -> str:
        # For SkyPilot formatter, we use the accelerator str directly.
        # See sky.utils.kubernetes.gpu_labeler.
        return accelerator.lower()

    @classmethod
    def get_accelerator_from_label_value(cls, value: str) -> str:
        return value.upper()

    @classmethod
    def validate_label_value(cls, value: str) -> Tuple[bool, str]:
        """Values must be all lowercase for the SkyPilot formatter."""
        is_valid = value == value.lower()
        return is_valid, (f'Label value {value!r} must be lowercase if using '
                          f'the {cls.get_label_key()} label.'
                          if not is_valid else '')


class CoreWeaveLabelFormatter(GPULabelFormatter):
    """CoreWeave label formatter

    Uses gpu.nvidia.com/class as the key, and the uppercase SkyPilot
    accelerator str as the value.
    """

    LABEL_KEY = 'gpu.nvidia.com/class'

    @classmethod
    def get_label_key(cls) -> str:
        return cls.LABEL_KEY

    @classmethod
    def get_label_value(cls, accelerator: str) -> str:
        return accelerator.upper()

    @classmethod
    def get_accelerator_from_label_value(cls, value: str) -> str:
        return value


class GKELabelFormatter(GPULabelFormatter):
    """GKE label formatter

    GKE nodes by default are populated with `cloud.google.com/gke-accelerator`
    label, which is used to identify the GPU type.
    """

    LABEL_KEY = 'cloud.google.com/gke-accelerator'

    @classmethod
    def get_label_key(cls) -> str:
        return cls.LABEL_KEY

    @classmethod
    def get_label_value(cls, accelerator: str) -> str:
        return get_gke_accelerator_name(accelerator)

    @classmethod
    def get_accelerator_from_label_value(cls, value: str) -> str:
        if value.startswith('nvidia-tesla-'):
            return value.replace('nvidia-tesla-', '').upper()
        elif value.startswith('nvidia-'):
            return value.replace('nvidia-', '').upper()
        else:
            raise ValueError(
                f'Invalid accelerator name in GKE cluster: {value}')


class KarpenterLabelFormatter(SkyPilotLabelFormatter):
    """Karpeneter label formatter
    Karpenter uses the label `karpenter.k8s.aws/instance-gpu-name` to identify
    the GPU type. Details: https://karpenter.sh/docs/reference/instance-types/
    The naming scheme is same as the SkyPilot formatter, so we inherit from it.
    """
    LABEL_KEY = 'karpenter.k8s.aws/instance-gpu-name'


# LABEL_FORMATTER_REGISTRY stores the label formats SkyPilot will try to
# discover the accelerator type from. The order of the list is important, as
# it will be used to determine the priority of the label formats when
# auto-detecting the GPU label type.
LABEL_FORMATTER_REGISTRY = [
    SkyPilotLabelFormatter, CoreWeaveLabelFormatter, GKELabelFormatter,
    KarpenterLabelFormatter
]

# Mapping of autoscaler type to label formatter
AUTOSCALER_TO_LABEL_FORMATTER = {
    kubernetes_enums.KubernetesAutoscalerType.GKE: GKELabelFormatter,
    kubernetes_enums.KubernetesAutoscalerType.KARPENTER: KarpenterLabelFormatter,  # pylint: disable=line-too-long
    kubernetes_enums.KubernetesAutoscalerType.GENERIC: SkyPilotLabelFormatter,
}


def detect_gpu_label_formatter(
) -> Tuple[Optional[GPULabelFormatter], Dict[str, List[Tuple[str, str]]]]:
    """Detects the GPU label formatter for the Kubernetes cluster

    Returns:
        GPULabelFormatter: The GPU label formatter for the cluster, if found.
        Dict[str, List[Tuple[str, str]]]: A mapping of nodes and the list of
             labels on each node. E.g., {'node1': [('label1', 'value1')]}
    """
    # Get all labels across all nodes
    node_labels: Dict[str, List[Tuple[str, str]]] = {}
    nodes = get_kubernetes_nodes()
    for node in nodes:
        node_labels[node.metadata.name] = []
        for label, value in node.metadata.labels.items():
            node_labels[node.metadata.name].append((label, value))

    label_formatter = None

    # Check if the node labels contain any of the GPU label prefixes
    for lf in LABEL_FORMATTER_REGISTRY:
        label_key = lf.get_label_key()
        for _, label_list in node_labels.items():
            for label, _ in label_list:
                if label.startswith(label_key):
                    label_formatter = lf()
                    return label_formatter, node_labels

    return label_formatter, node_labels


def detect_gpu_resource() -> Tuple[bool, Set[str]]:
    """Checks if the Kubernetes cluster has nvidia.com/gpu resource.

    If nvidia.com/gpu resource is missing, that typically means that the
    Kubernetes cluster does not have GPUs or the nvidia GPU operator and/or
    device drivers are not installed.

    Returns:
        bool: True if the cluster has nvidia.com/gpu resource, False otherwise.
    """
    # Get the set of resources across all nodes
    cluster_resources: Set[str] = set()
    nodes = get_kubernetes_nodes()
    for node in nodes:
        cluster_resources.update(node.status.allocatable.keys())
    has_gpu = 'nvidia.com/gpu' in cluster_resources

    return has_gpu, cluster_resources


def get_kubernetes_nodes() -> List[Any]:
    # TODO(romilb): Calling kube API can take between 10-100ms depending on
    #  the control plane. Consider caching calls to this function (using
    #  kubecontext hash as key).
    try:
        nodes = kubernetes.core_api().list_node(
            _request_timeout=kubernetes.API_TIMEOUT).items
    except kubernetes.max_retry_error():
        raise exceptions.ResourcesUnavailableError(
            'Timed out when trying to get node info from Kubernetes cluster. '
            'Please check if the cluster is healthy and retry.') from None
    return nodes


def check_instance_fits(instance: str) -> Tuple[bool, Optional[str]]:
    """Checks if the instance fits on the Kubernetes cluster.

    If the instance has GPU requirements, checks if the GPU type is
    available on the cluster and if enough CPU/memory is available on any node
    with the GPU type.

    Args:
        instance: str, the instance type to check.

    Returns:
        bool: True if the instance fits on the cluster, False otherwise.
        Optional[str]: Error message if the instance does not fit.
    """

    def check_cpu_mem_fits(candidate_instance_type: 'KubernetesInstanceType',
                           node_list: List[Any]) -> Tuple[bool, Optional[str]]:
        """Checks if the instance fits on the cluster based on CPU and memory.

        We check only capacity, not allocatable, because availability can
        change during scheduling, and we want to let the Kubernetes scheduler
        handle that.
        """
        # We log max CPU and memory found on the GPU nodes for debugging.
        max_cpu = 0.0
        max_mem = 0.0

        for node in node_list:
            node_cpus = parse_cpu_or_gpu_resource(node.status.capacity['cpu'])
            node_memory_gb = parse_memory_resource(
                node.status.capacity['memory'], unit='G')
            if node_cpus > max_cpu:
                max_cpu = node_cpus
                max_mem = node_memory_gb
            if (node_cpus >= candidate_instance_type.cpus and
                    node_memory_gb >= candidate_instance_type.memory):
                return True, None
        return False, (
            'Maximum resources found on a single node: '
            f'{max_cpu} CPUs, {common_utils.format_float(max_mem)}G Memory')

    nodes = get_kubernetes_nodes()
    k8s_instance_type = KubernetesInstanceType.\
        from_instance_type(instance)
    acc_type = k8s_instance_type.accelerator_type
    if acc_type is not None:
        # If GPUs are requested, check if GPU type is available, and if so,
        # check if CPU and memory requirements on the specific node are met.
        try:
            gpu_label_key, gpu_label_val = get_gpu_label_key_value(acc_type)
        except exceptions.ResourcesUnavailableError as e:
            # If GPU not found, return empty list and error message.
            return False, str(e)
        # Get the set of nodes that have the GPU type
        gpu_nodes = [
            node for node in nodes if gpu_label_key in node.metadata.labels and
            node.metadata.labels[gpu_label_key] == gpu_label_val
        ]
        assert len(gpu_nodes) > 0, 'GPU nodes not found'
        candidate_nodes = gpu_nodes
        not_fit_reason_prefix = (f'GPU nodes with {acc_type} do not have '
                                 'enough CPU and/or memory. ')
    else:
        candidate_nodes = nodes
        not_fit_reason_prefix = 'No nodes found with enough CPU and/or memory. '
    # Check if  CPU and memory requirements are met on at least one
    # candidate node.
    fits, reason = check_cpu_mem_fits(k8s_instance_type, candidate_nodes)
    if not fits:
        if reason is not None:
            reason = not_fit_reason_prefix + reason
        return fits, reason
    else:
        return fits, reason


def get_gpu_label_key_value(acc_type: str, check_mode=False) -> Tuple[str, str]:
    """Returns the label key and value for the given GPU type.

    Args:
        acc_type: The GPU type required by the task.
        check_mode: If True, only checks if the cluster has GPU resources and
            labels are setup on the cluster. acc_type is ignore does not return
            the label key and value. Useful for checking if GPUs are configured
            correctly on the cluster without explicitly requesting a acc_type.
    Returns:
        A tuple of the label key and value. Returns empty strings if check_mode
        is True.
    Raises:
        ResourcesUnavailableError: Can be raised from the following conditions:
            - The cluster does not have GPU resources (nvidia.com/gpu)
            - The cluster does not have GPU labels setup correctly
            - The cluster doesn't have any nodes with acc_type GPU
    """
    # Check if the cluster has GPU resources
    # TODO(romilb): This assumes the accelerator is a nvidia GPU. We
    #  need to support TPUs and other accelerators as well.
    # TODO(romilb): Currently, we broadly disable all GPU checks if autoscaling
    #  is configured in config.yaml since the cluster may be scaling up from
    #  zero nodes and may not have any GPU nodes yet. In the future, we should
    #  support pollingthe clusters for autoscaling information, such as the
    #  node pools configured etc.

    autoscaler_type = get_autoscaler_type()
    if autoscaler_type is not None:
        # If autoscaler is set in config.yaml, override the label key and value
        # to the autoscaler's format and bypass the GPU checks.
        if check_mode:
            # If check mode is enabled and autoscaler is set, we can return
            # early since we assume the cluster autoscaler will handle GPU
            # node provisioning.
            return '', ''
        formatter = AUTOSCALER_TO_LABEL_FORMATTER.get(autoscaler_type)
        assert formatter is not None, ('Unsupported autoscaler type:'
                                       f' {autoscaler_type}')
        return formatter.get_label_key(), formatter.get_label_value(acc_type)

    has_gpus, cluster_resources = detect_gpu_resource()
    if has_gpus:
        # Check if the cluster has GPU labels setup correctly
        label_formatter, node_labels = \
            detect_gpu_label_formatter()
        if label_formatter is None:
            # If none of the GPU labels from LABEL_FORMATTER_REGISTRY are
            # detected, raise error
            with ux_utils.print_exception_no_traceback():
                supported_formats = ', '.join(
                    [f.get_label_key() for f in LABEL_FORMATTER_REGISTRY])
                suffix = ''
                if env_options.Options.SHOW_DEBUG_INFO.get():
                    suffix = f' Found node labels: {node_labels}'
                raise exceptions.ResourcesUnavailableError(
                    'Could not detect GPU labels in Kubernetes cluster. '
                    'If this cluster has GPUs, please ensure GPU nodes have '
                    'node labels of either of these formats: '
                    f'{supported_formats}. Please refer to '
                    'the documentation on how to set up node labels.'
                    f'{suffix}')
        if label_formatter is not None:
            # Validate the label value on all nodes labels to ensure they are
            # correctly setup and will behave as expected.
            for node_name, label_list in node_labels.items():
                for label, value in label_list:
                    if label == label_formatter.get_label_key():
                        is_valid, reason = label_formatter.validate_label_value(
                            value)
                        if not is_valid:
                            raise exceptions.ResourcesUnavailableError(
                                f'Node {node_name!r} in Kubernetes cluster has '
                                f'invalid GPU label: {label}={value}. {reason}')
            if check_mode:
                # If check mode is enabled and we reached so far, we can
                # conclude that the cluster is setup correctly and return.
                return '', ''
            k8s_acc_label_key = label_formatter.get_label_key()
            k8s_acc_label_value = label_formatter.get_label_value(acc_type)
            # Search in node_labels to see if any node has the requested
            # GPU type.
            # Note - this only checks if the label is available on a
            # node. It does not (and should not) check if the resource
            # quantity is available since that is dynamic and can change
            # during scheduling.
            for node_name, label_list in node_labels.items():
                for label, value in label_list:
                    if (label == k8s_acc_label_key and
                            value == k8s_acc_label_value):
                        # If a node is found, we can break out of the loop
                        # and proceed to deploy.
                        return k8s_acc_label_key, k8s_acc_label_value
            # If no node is found with the requested acc_type, raise error
            with ux_utils.print_exception_no_traceback():
                suffix = ''
                if env_options.Options.SHOW_DEBUG_INFO.get():
                    all_labels = []
                    for node_name, label_list in node_labels.items():
                        all_labels.extend(label_list)
                    gpus_available = set(
                        v for k, v in all_labels if k == k8s_acc_label_key)
                    suffix = f' Available GPUs on the cluster: {gpus_available}'
                raise exceptions.ResourcesUnavailableError(
                    'Could not find any node in the Kubernetes cluster '
                    f'with {acc_type} GPU. Please ensure at least '
                    f'one node in the cluster has {acc_type} GPU and node '
                    'labels are setup correctly. '
                    f'Please refer to the documentation for more. {suffix}')
    else:
        # If GPU resources are not detected, raise error
        with ux_utils.print_exception_no_traceback():
            suffix = ''
            if env_options.Options.SHOW_DEBUG_INFO.get():
                suffix = (' Available resources on the cluster: '
                          f'{cluster_resources}')
            raise exceptions.ResourcesUnavailableError(
                'Could not detect GPU resources (`nvidia.com/gpu`) in '
                'Kubernetes cluster. If this cluster contains GPUs, please '
                'ensure GPU drivers are installed on the node. Check if the '
                'GPUs are setup correctly by running `kubectl describe nodes` '
                'and looking for the nvidia.com/gpu resource. '
                'Please refer to the documentation on how '
                f'to set up GPUs.{suffix}')


def get_head_ssh_port(cluster_name: str, namespace: str) -> int:
    svc_name = f'{cluster_name}-head-ssh'
    return get_port(svc_name, namespace)


def get_port(svc_name: str, namespace: str) -> int:
    """Gets the nodeport of the specified service.

    Args:
        svc_name (str): Name of the kubernetes service. Note that this may be
            different from the cluster name.
        namespace (str): Kubernetes namespace to look for the service in.
    """
    head_service = kubernetes.core_api().read_namespaced_service(
        svc_name, namespace)
    return head_service.spec.ports[0].node_port


def get_external_ip(
        network_mode: Optional[kubernetes_enums.KubernetesNetworkingMode]):
    if network_mode == kubernetes_enums.KubernetesNetworkingMode.PORTFORWARD:
        return '127.0.0.1'
    # Return the IP address of the first node with an external IP
    nodes = kubernetes.core_api().list_node().items
    for node in nodes:
        if node.status.addresses:
            for address in node.status.addresses:
                if address.type == 'ExternalIP':
                    return address.address
    # If no external IP is found, use the API server IP
    api_host = kubernetes.core_api().api_client.configuration.host
    parsed_url = urlparse(api_host)
    return parsed_url.hostname


def check_credentials(timeout: int = kubernetes.API_TIMEOUT) -> \
        Tuple[bool, Optional[str]]:
    """Check if the credentials in kubeconfig file are valid

    Args:
        timeout (int): Timeout in seconds for the test API call

    Returns:
        bool: True if credentials are valid, False otherwise
        str: Error message if credentials are invalid, None otherwise
    """
    try:
        ns = get_current_kube_config_context_namespace()
        kubernetes.core_api().list_namespaced_pod(ns, _request_timeout=timeout)
    except ImportError:
        # TODO(romilb): Update these error strs to also include link to docs
        #  when docs are ready.
        return False, ('`kubernetes` package is not installed. '
                       'Install it with: pip install kubernetes')
    except kubernetes.api_exception() as e:
        # Check if the error is due to invalid credentials
        if e.status == 401:
            return False, 'Invalid credentials - do you have permission ' \
                          'to access the cluster?'
        else:
            return False, f'Failed to communicate with the cluster: {str(e)}'
    except kubernetes.config_exception() as e:
        return False, f'Invalid configuration file: {str(e)}'
    except kubernetes.max_retry_error():
        return False, ('Failed to communicate with the cluster - timeout. '
                       'Check if your cluster is running and your network '
                       'is stable.')
    except ValueError as e:
        return False, common_utils.format_exception(e)
    except Exception as e:  # pylint: disable=broad-except
        return False, ('An error occurred: '
                       f'{common_utils.format_exception(e, use_bracket=True)}')

    # If we reach here, the credentials are valid and Kubernetes cluster is up.
    # We now do softer checks to check if exec based auth is used and to
    # see if the cluster is GPU-enabled.

    _, exec_msg = is_kubeconfig_exec_auth()

    # We now check if GPUs are available and labels are set correctly on the
    # cluster, and if not we return hints that may help debug any issues.
    # This early check avoids later surprises for user when they try to run
    # `sky launch --gpus <gpu>` and the optimizer does not list Kubernetes as a
    # provider if their cluster GPUs are not setup correctly.
    gpu_msg = ''
    try:
        _, _ = get_gpu_label_key_value(acc_type='', check_mode=True)
    except exceptions.ResourcesUnavailableError as e:
        # If GPUs are not available, we return cluster as enabled (since it can
        # be a CPU-only cluster) but we also return the exception message which
        # serves as a hint for how to enable GPU access.
        gpu_msg = str(e)
    if exec_msg and gpu_msg:
        return True, f'{gpu_msg}\n    Additionally, {exec_msg}'
    elif gpu_msg:
        return True, gpu_msg
    elif exec_msg:
        return True, exec_msg
    else:
        return True, None


def is_kubeconfig_exec_auth() -> Tuple[bool, Optional[str]]:
    """Checks if the kubeconfig file uses exec-based authentication

    Exec-based auth is commonly used for authenticating with cloud hosted
    Kubernetes services, such as GKE. Here is an example snippet from a
    kubeconfig using exec-based authentication for a GKE cluster:
    - name: mycluster
      user:
        exec:
          apiVersion: client.authentication.k8s.io/v1beta1
          command: /Users/romilb/google-cloud-sdk/bin/gke-gcloud-auth-plugin
          installHint: Install gke-gcloud-auth-plugin ...
          provideClusterInfo: true


    Using exec-based authentication is problematic when used in conjunction
    with kubernetes.remote_identity = LOCAL_CREDENTIAL in ~/.sky/config.yaml.
    This is because the exec-based authentication may not have the relevant
    dependencies installed on the remote cluster or may have hardcoded paths
    that are not available on the remote cluster.

    Returns:
        bool: True if exec-based authentication is used and LOCAL_CREDENTIAL
            mode is used for remote_identity in ~/.sky/config.yaml.
        str: Error message if exec-based authentication is used, None otherwise
    """
    k8s = kubernetes.kubernetes
    try:
        k8s.config.load_kube_config()
    except kubernetes.config_exception():
        # Using service account token or other auth methods, continue
        return False, None

    # Get active context and user from kubeconfig using k8s api
    _, current_context = k8s.config.list_kube_config_contexts()
    target_username = current_context['context']['user']

    # K8s api does not provide a mechanism to get the user details from the
    # context. We need to load the kubeconfig file and parse it to get the
    # user details.
    kubeconfig_path = os.path.expanduser(
        os.getenv('KUBECONFIG',
                  k8s.config.kube_config.KUBE_CONFIG_DEFAULT_LOCATION))
    # Load the kubeconfig file as a dictionary
    with open(kubeconfig_path, 'r', encoding='utf-8') as f:
        kubeconfig = yaml.safe_load(f)

    user_details = kubeconfig['users']

    # Find user matching the target username
    user_details = next(
        user for user in user_details if user['name'] == target_username)

    remote_identity = skypilot_config.get_nested(
        ('kubernetes', 'remote_identity'),
        schemas.get_default_remote_identity('kubernetes'))
    if ('exec' in user_details.get('user', {}) and remote_identity
            == schemas.RemoteIdentityOptions.LOCAL_CREDENTIALS.value):
        ctx_name = current_context['name']
        exec_msg = ('exec-based authentication is used for '
                    f'Kubernetes context {ctx_name!r}.'
                    ' This may cause issues with autodown or when running '
                    'Managed Jobs or SkyServe controller on Kubernetes. '
                    'To fix, configure SkyPilot to create a service account '
                    'for running pods by setting the following in '
                    '~/.sky/config.yaml:\n'
                    '    kubernetes:\n'
                    '      remote_identity: SERVICE_ACCOUNT\n'
                    '    More: https://skypilot.readthedocs.io/en/latest/'
                    'reference/config.html')
        return True, exec_msg
    return False, None


def get_current_kube_config_context_name() -> Optional[str]:
    """Get the current kubernetes context from the kubeconfig file

    Returns:
        str | None: The current kubernetes context if it exists, None otherwise
    """
    k8s = kubernetes.kubernetes
    try:
        _, current_context = k8s.config.list_kube_config_contexts()
        return current_context['name']
    except k8s.config.config_exception.ConfigException:
        return None


def get_current_kube_config_context_namespace() -> str:
    """Get the current kubernetes context namespace from the kubeconfig file

    Returns:
        str | None: The current kubernetes context namespace if it exists, else
            the default namespace.
    """
    k8s = kubernetes.kubernetes
    try:
        _, current_context = k8s.config.list_kube_config_contexts()
        if 'namespace' in current_context['context']:
            return current_context['context']['namespace']
        else:
            return DEFAULT_NAMESPACE
    except k8s.config.config_exception.ConfigException:
        return DEFAULT_NAMESPACE


def parse_cpu_or_gpu_resource(resource_qty_str: str) -> Union[int, float]:
    resource_str = str(resource_qty_str)
    if resource_str[-1] == 'm':
        # For example, '500m' rounds up to 1.
        return math.ceil(int(resource_str[:-1]) / 1000)
    else:
        return float(resource_str)


def parse_memory_resource(resource_qty_str: str,
                          unit: str = 'B') -> Union[int, float]:
    """Returns memory size in chosen units given a resource quantity string."""
    if unit not in MEMORY_SIZE_UNITS:
        valid_units = ', '.join(MEMORY_SIZE_UNITS.keys())
        raise ValueError(
            f'Invalid unit: {unit}. Valid units are: {valid_units}')

    resource_str = str(resource_qty_str)
    bytes_value: Union[int, float]
    try:
        bytes_value = int(resource_str)
    except ValueError:
        memory_size = re.sub(r'([KMGTPB]+)', r' \1', resource_str)
        number, unit_index = [item.strip() for item in memory_size.split()]
        unit_index = unit_index[0]
        bytes_value = float(number) * MEMORY_SIZE_UNITS[unit_index]
    return bytes_value / MEMORY_SIZE_UNITS[unit]


<<<<<<< HEAD
=======
class KubernetesInstanceType:
    """Class to represent the "Instance Type" in a Kubernetes.
    Since Kubernetes does not have a notion of instances, we generate
    virtual instance types that represent the resources requested by a
    pod ("node").
    This name captures the following resource requests:
        - CPU
        - Memory
        - Accelerators
    The name format is "{n}CPU--{k}GB" where n is the number of vCPUs and
    k is the amount of memory in GB. Accelerators can be specified by
    appending "--{a}{type}" where a is the number of accelerators and
    type is the accelerator type.
    CPU and memory can be specified as floats. Accelerator count must be int.
    Examples:
        - 4CPU--16GB
        - 0.5CPU--1.5GB
        - 4CPU--16GB--1V100
    """

    def __init__(self,
                 cpus: float,
                 memory: float,
                 accelerator_count: Optional[int] = None,
                 accelerator_type: Optional[str] = None):
        self.cpus = cpus
        self.memory = memory
        self.accelerator_count = accelerator_count
        self.accelerator_type = accelerator_type

    @property
    def name(self) -> str:
        """Returns the name of the instance."""
        assert self.cpus is not None
        assert self.memory is not None
        name = (f'{common_utils.format_float(self.cpus)}CPU--'
                f'{common_utils.format_float(self.memory)}GB')
        if self.accelerator_count:
            name += f'--{self.accelerator_count}{self.accelerator_type}'
        return name

    @staticmethod
    def is_valid_instance_type(name: str) -> bool:
        """Returns whether the given name is a valid instance type."""
        pattern = re.compile(r'^(\d+(\.\d+)?CPU--\d+(\.\d+)?GB)(--\d+\S+)?$')
        return bool(pattern.match(name))

    @classmethod
    def _parse_instance_type(
            cls,
            name: str) -> Tuple[float, float, Optional[int], Optional[str]]:
        """Parses and returns resources from the given InstanceType name
        Returns:
            cpus | float: Number of CPUs
            memory | float: Amount of memory in GB
            accelerator_count | float: Number of accelerators
            accelerator_type | str: Type of accelerator
        """
        pattern = re.compile(
            r'^(?P<cpus>\d+(\.\d+)?)CPU--(?P<memory>\d+(\.\d+)?)GB(?:--(?P<accelerator_count>\d+)(?P<accelerator_type>\S+))?$'  # pylint: disable=line-too-long
        )
        match = pattern.match(name)
        if match:
            cpus = float(match.group('cpus'))
            memory = float(match.group('memory'))
            accelerator_count = match.group('accelerator_count')
            accelerator_type = match.group('accelerator_type')
            if accelerator_count:
                accelerator_count = int(accelerator_count)
                accelerator_type = str(accelerator_type)
            else:
                accelerator_count = None
                accelerator_type = None
            return cpus, memory, accelerator_count, accelerator_type
        else:
            raise ValueError(f'Invalid instance name: {name}')

    @classmethod
    def from_instance_type(cls, name: str) -> 'KubernetesInstanceType':
        """Returns an instance name object from the given name."""
        if not cls.is_valid_instance_type(name):
            raise ValueError(f'Invalid instance name: {name}')
        cpus, memory, accelerator_count, accelerator_type = \
            cls._parse_instance_type(name)
        return cls(cpus=cpus,
                   memory=memory,
                   accelerator_count=accelerator_count,
                   accelerator_type=accelerator_type)

    @classmethod
    def from_resources(cls,
                       cpus: float,
                       memory: float,
                       accelerator_count: Union[float, int] = 0,
                       accelerator_type: str = '') -> 'KubernetesInstanceType':
        """Returns an instance name object from the given resources.
        If accelerator_count is not an int, it will be rounded up since GPU
        requests in Kubernetes must be int.
        """
        name = f'{cpus}CPU--{memory}GB'
        # Round up accelerator_count if it is not an int.
        accelerator_count = math.ceil(accelerator_count)
        if accelerator_count > 0:
            name += f'--{accelerator_count}{accelerator_type}'
        return cls(cpus=cpus,
                   memory=memory,
                   accelerator_count=accelerator_count,
                   accelerator_type=accelerator_type)

    def __str__(self):
        return self.name


>>>>>>> 05aafb8b
def construct_ssh_jump_command(private_key_path: str,
                               ssh_jump_ip: str,
                               ssh_jump_port: Optional[int] = None,
                               proxy_cmd_path: Optional[str] = None) -> str:
    ssh_jump_proxy_command = (f'ssh -tt -i {private_key_path} '
                              '-o StrictHostKeyChecking=no '
                              '-o UserKnownHostsFile=/dev/null '
                              f'-o IdentitiesOnly=yes '
                              f'-W %h:%p sky@{ssh_jump_ip}')
    if ssh_jump_port is not None:
        ssh_jump_proxy_command += f' -p {ssh_jump_port} '
    if proxy_cmd_path is not None:
        proxy_cmd_path = os.path.expanduser(proxy_cmd_path)
        # adding execution permission to the proxy command script
        os.chmod(proxy_cmd_path, os.stat(proxy_cmd_path).st_mode | 0o111)
        ssh_jump_proxy_command += f' -o ProxyCommand=\'{proxy_cmd_path}\' '
    return ssh_jump_proxy_command


def get_ssh_proxy_command(
        private_key_path: str, ssh_jump_name: str,
        network_mode: kubernetes_enums.KubernetesNetworkingMode, namespace: str,
        port_fwd_proxy_cmd_path: str, port_fwd_proxy_cmd_template: str) -> str:
    """Generates the SSH proxy command to connect through the SSH jump pod.

    By default, establishing an SSH connection creates a communication
    channel to a remote node by setting up a TCP connection. When a
    ProxyCommand is specified, this default behavior is overridden. The command
    specified in ProxyCommand is executed, and its standard input and output
    become the communication channel for the SSH session.

    Pods within a Kubernetes cluster have internal IP addresses that are
    typically not accessible from outside the cluster. Since the default TCP
    connection of SSH won't allow access to these pods, we employ a
    ProxyCommand to establish the required communication channel. We offer this
    in two different networking options: NodePort/port-forward.

    With the NodePort networking mode, a NodePort service is launched. This
    service opens an external port on the node which redirects to the desired
    port within the pod. When establishing an SSH session in this mode, the
    ProxyCommand makes use of this external port to create a communication
    channel directly to port 22, which is the default port ssh server listens
    on, of the jump pod.

    With Port-forward mode, instead of directly exposing an external port,
    'kubectl port-forward' sets up a tunnel between a local port
    (127.0.0.1:23100) and port 22 of the jump pod. Then we establish a TCP
    connection to the local end of this tunnel, 127.0.0.1:23100, using 'socat'.
    This is setup in the inner ProxyCommand of the nested ProxyCommand, and the
    rest is the same as NodePort approach, which the outer ProxyCommand
    establishes a communication channel between 127.0.0.1:23100 and port 22 on
    the jump pod. Consequently, any stdin provided on the local machine is
    forwarded through this tunnel to the application (SSH server) listening in
    the pod. Similarly, any output from the application in the pod is tunneled
    back and displayed in the terminal on the local machine.

    Args:
        private_key_path: str; Path to the private key to use for SSH.
            This key must be authorized to access the SSH jump pod.
        ssh_jump_name: str; Name of the SSH jump service to use
        network_mode: KubernetesNetworkingMode; networking mode for ssh
            session. It is either 'NODEPORT' or 'PORTFORWARD'
        namespace: Kubernetes namespace to use
        port_fwd_proxy_cmd_path: str; path to the script used as Proxycommand
            with 'kubectl port-forward'
        port_fwd_proxy_cmd_template: str; template used to create
            'kubectl port-forward' Proxycommand
    """
    # Fetch IP to connect to for the jump svc
    ssh_jump_ip = get_external_ip(network_mode)
    if network_mode == kubernetes_enums.KubernetesNetworkingMode.NODEPORT:
        ssh_jump_port = get_port(ssh_jump_name, namespace)
        ssh_jump_proxy_command = construct_ssh_jump_command(
            private_key_path, ssh_jump_ip, ssh_jump_port=ssh_jump_port)
    # Setting kubectl port-forward/socat to establish ssh session using
    # ClusterIP service to disallow any ports opened
    else:
        vars_to_fill = {
            'ssh_jump_name': ssh_jump_name,
        }
        common_utils.fill_template(port_fwd_proxy_cmd_template,
                                   vars_to_fill,
                                   output_path=port_fwd_proxy_cmd_path)
        ssh_jump_proxy_command = construct_ssh_jump_command(
            private_key_path,
            ssh_jump_ip,
            proxy_cmd_path=port_fwd_proxy_cmd_path)
    return ssh_jump_proxy_command


def setup_ssh_jump_svc(ssh_jump_name: str, namespace: str,
                       service_type: kubernetes_enums.KubernetesServiceType):
    """Sets up Kubernetes service resource to access for SSH jump pod.

    This method acts as a necessary complement to be run along with
    setup_ssh_jump_pod(...) method. This service ensures the pod is accessible.

    Args:
        ssh_jump_name: Name to use for the SSH jump service
        namespace: Namespace to create the SSH jump service in
        service_type: Networking configuration on either to use NodePort
            or ClusterIP service to ssh in
    """
    # Fill in template - ssh_key_secret and ssh_jump_image are not required for
    # the service spec, so we pass in empty strs.
    content = fill_ssh_jump_template('', '', ssh_jump_name, service_type.value)

    # Add custom metadata from config
    merge_custom_metadata(content['service_spec']['metadata'])

    # Create service
    try:
        kubernetes.core_api().create_namespaced_service(namespace,
                                                        content['service_spec'])
    except kubernetes.api_exception() as e:
        # SSH Jump Pod service already exists.
        if e.status == 409:
            ssh_jump_service = kubernetes.core_api().read_namespaced_service(
                name=ssh_jump_name, namespace=namespace)
            curr_svc_type = ssh_jump_service.spec.type
            if service_type.value == curr_svc_type:
                # If the currently existing SSH Jump service's type is identical
                # to user's configuration for networking mode
                logger.debug(
                    f'SSH Jump Service {ssh_jump_name} already exists in the '
                    'cluster, using it.')
            else:
                # If a different type of service type for SSH Jump pod compared
                # to user's configuration for networking mode exists, we remove
                # existing servie to create a new one following user's config
                kubernetes.core_api().delete_namespaced_service(
                    name=ssh_jump_name, namespace=namespace)
                kubernetes.core_api().create_namespaced_service(
                    namespace, content['service_spec'])
                port_forward_mode = (
                    kubernetes_enums.KubernetesNetworkingMode.PORTFORWARD.value)
                nodeport_mode = (
                    kubernetes_enums.KubernetesNetworkingMode.NODEPORT.value)
                clusterip_svc = (
                    kubernetes_enums.KubernetesServiceType.CLUSTERIP.value)
                nodeport_svc = (
                    kubernetes_enums.KubernetesServiceType.NODEPORT.value)
                curr_network_mode = port_forward_mode \
                    if curr_svc_type == clusterip_svc else nodeport_mode
                new_network_mode = nodeport_mode \
                    if curr_svc_type == clusterip_svc else port_forward_mode
                new_svc_type = nodeport_svc \
                    if curr_svc_type == clusterip_svc else clusterip_svc
                logger.info(
                    f'Switching the networking mode from '
                    f'\'{curr_network_mode}\' to \'{new_network_mode}\' '
                    f'following networking configuration. Deleting existing '
                    f'\'{curr_svc_type}\' service and recreating as '
                    f'\'{new_svc_type}\' service.')
        else:
            raise
    else:
        logger.info(f'Created SSH Jump Service {ssh_jump_name}.')


def setup_ssh_jump_pod(ssh_jump_name: str, ssh_jump_image: str,
                       ssh_key_secret: str, namespace: str):
    """Sets up Kubernetes RBAC and pod for SSH jump host.

    Our Kubernetes implementation uses a SSH jump pod to reach SkyPilot clusters
    running inside a cluster. This function sets up the resources needed for
    the SSH jump pod. This includes a service account which grants the jump pod
    permission to watch for other SkyPilot pods and terminate itself if there
    are no SkyPilot pods running.

    setup_ssh_jump_service must also be run to ensure that the SSH jump pod is
    reachable.

    Args:
        ssh_jump_image: Container image to use for the SSH jump pod
        ssh_jump_name: Name to use for the SSH jump pod
        ssh_key_secret: Secret name for the SSH key stored in the cluster
        namespace: Namespace to create the SSH jump pod in
    """
    # Fill in template - service is created separately so service_type is not
    # required, so we pass in empty str.
    content = fill_ssh_jump_template(ssh_key_secret, ssh_jump_image,
                                     ssh_jump_name, '')

    # Add custom metadata to all objects
    for object_type in content.keys():
        merge_custom_metadata(content[object_type]['metadata'])

    # ServiceAccount
    try:
        kubernetes.core_api().create_namespaced_service_account(
            namespace, content['service_account'])
    except kubernetes.api_exception() as e:
        if e.status == 409:
            logger.info(
                'SSH Jump ServiceAccount already exists in the cluster, using '
                'it.')
        else:
            raise
    else:
        logger.info('Created SSH Jump ServiceAccount.')
    # Role
    try:
        kubernetes.auth_api().create_namespaced_role(namespace, content['role'])
    except kubernetes.api_exception() as e:
        if e.status == 409:
            logger.info(
                'SSH Jump Role already exists in the cluster, using it.')
        else:
            raise
    else:
        logger.info('Created SSH Jump Role.')
    # RoleBinding
    try:
        kubernetes.auth_api().create_namespaced_role_binding(
            namespace, content['role_binding'])
    except kubernetes.api_exception() as e:
        if e.status == 409:
            logger.info(
                'SSH Jump RoleBinding already exists in the cluster, using '
                'it.')
        else:
            raise
    else:
        logger.info('Created SSH Jump RoleBinding.')
    # Pod
    try:
        kubernetes.core_api().create_namespaced_pod(namespace,
                                                    content['pod_spec'])
    except kubernetes.api_exception() as e:
        if e.status == 409:
            logger.info(
                f'SSH Jump Host {ssh_jump_name} already exists in the cluster, '
                'using it.')
        else:
            raise
    else:
        logger.info(f'Created SSH Jump Host {ssh_jump_name}.')


def clean_zombie_ssh_jump_pod(namespace: str, node_id: str):
    """Analyzes SSH jump pod and removes if it is in a bad state

    Prevents the existence of a dangling SSH jump pod. This could happen
    in case the pod main container did not start properly (or failed). In that
    case, jump pod lifecycle manager will not function properly to
    remove the pod and service automatically, and must be done manually.

    Args:
        namespace: Namespace to remove the SSH jump pod and service from
        node_id: Name of head pod
    """

    def find(l, predicate):
        """Utility function to find element in given list"""
        results = [x for x in l if predicate(x)]
        return results[0] if len(results) > 0 else None

    # Get the SSH jump pod name from the head pod
    try:
        pod = kubernetes.core_api().read_namespaced_pod(node_id, namespace)
    except kubernetes.api_exception() as e:
        if e.status == 404:
            logger.warning(f'Failed to get pod {node_id},'
                           ' but the pod was not found (404).')
        raise
    else:
        ssh_jump_name = pod.metadata.labels.get('skypilot-ssh-jump')
    try:
        ssh_jump_pod = kubernetes.core_api().read_namespaced_pod(
            ssh_jump_name, namespace)
        cont_ready_cond = find(ssh_jump_pod.status.conditions,
                               lambda c: c.type == 'ContainersReady')
        if (cont_ready_cond and cont_ready_cond.status
                == 'False') or ssh_jump_pod.status.phase == 'Pending':
            # Either the main container is not ready or the pod failed
            # to schedule. To be on the safe side and prevent a dangling
            # ssh jump pod, lets remove it and the service. Otherwise, main
            # container is ready and its lifecycle management script takes
            # care of the cleaning.
            kubernetes.core_api().delete_namespaced_pod(ssh_jump_name,
                                                        namespace)
            kubernetes.core_api().delete_namespaced_service(
                ssh_jump_name, namespace)
    except kubernetes.api_exception() as e:
        # We keep the warning in debug to avoid polluting the `sky launch`
        # output.
        logger.debug(f'Tried to check ssh jump pod {ssh_jump_name},'
                     f' but got error {e}\n. Consider running `kubectl '
                     f'delete pod {ssh_jump_name} -n {namespace}` to manually '
                     'remove the pod if it has crashed.')
        # We encountered an issue while checking ssh jump pod. To be on
        # the safe side, lets remove its service so the port is freed
        try:
            kubernetes.core_api().delete_namespaced_service(
                ssh_jump_name, namespace)
        except kubernetes.api_exception():
            pass


def fill_ssh_jump_template(ssh_key_secret: str, ssh_jump_image: str,
                           ssh_jump_name: str, service_type: str) -> Dict:
    template_path = os.path.join(sky.__root_dir__, 'templates',
                                 'kubernetes-ssh-jump.yml.j2')
    if not os.path.exists(template_path):
        raise FileNotFoundError(
            'Template "kubernetes-ssh-jump.j2" does not exist.')
    with open(template_path, 'r', encoding='utf-8') as fin:
        template = fin.read()
    j2_template = jinja2.Template(template)
    cont = j2_template.render(name=ssh_jump_name,
                              image=ssh_jump_image,
                              secret=ssh_key_secret,
                              service_type=service_type)
    content = yaml.safe_load(cont)
    return content


def check_port_forward_mode_dependencies() -> None:
    """Checks if 'socat' and 'nc' are installed"""

    # Construct runtime errors
    socat_default_error = RuntimeError(
        f'`socat` is required to setup Kubernetes cloud with '
        f'`{kubernetes_enums.KubernetesNetworkingMode.PORTFORWARD.value}` '  # pylint: disable=line-too-long
        'default networking mode and it is not installed. '
        'On Debian/Ubuntu, install it with:\n'
        f'  $ sudo apt install socat\n'
        f'On MacOS, install it with: \n'
        f'  $ brew install socat')
    netcat_default_error = RuntimeError(
        f'`nc` is required to setup Kubernetes cloud with '
        f'`{kubernetes_enums.KubernetesNetworkingMode.PORTFORWARD.value}` '  # pylint: disable=line-too-long
        'default networking mode and it is not installed. '
        'On Debian/Ubuntu, install it with:\n'
        f'  $ sudo apt install netcat\n'
        f'On MacOS, install it with: \n'
        f'  $ brew install netcat')
    mac_installed_error = RuntimeError(
        f'The default MacOS `nc` is installed. However, for '
        f'`{kubernetes_enums.KubernetesNetworkingMode.PORTFORWARD.value}` '  # pylint: disable=line-too-long
        'default networking mode, GNU netcat is required. '
        f'On MacOS, install it with: \n'
        f'  $ brew install netcat')

    # Ensure socat is installed
    try:
        subprocess.run(['socat', '-V'],
                       stdout=subprocess.DEVNULL,
                       stderr=subprocess.DEVNULL,
                       check=True)
    except (FileNotFoundError, subprocess.CalledProcessError):
        with ux_utils.print_exception_no_traceback():
            raise socat_default_error from None

    # Ensure netcat is installed
    #
    # In some cases, the user may have the default MacOS nc installed, which
    # does not support the -z flag. To use the -z flag for port scanning,
    # they need GNU nc installed. We check for this case and raise an error.
    try:
        netcat_output = subprocess.run(['nc', '-h'],
                                       capture_output=True,
                                       check=False)
        nc_mac_installed = netcat_output.returncode == 1 and 'apple' in str(
            netcat_output.stderr)

        if nc_mac_installed:
            with ux_utils.print_exception_no_traceback():
                raise mac_installed_error from None
        elif netcat_output.returncode != 0:
            with ux_utils.print_exception_no_traceback():
                raise netcat_default_error from None

    except FileNotFoundError:
        with ux_utils.print_exception_no_traceback():
            raise netcat_default_error from None


def get_endpoint_debug_message() -> str:
    """ Returns a string message for user to debug Kubernetes port opening

    Polls the configured ports mode on Kubernetes to produce an
    appropriate error message with debugging hints.

    Also checks if the
    """
    port_mode = network_utils.get_port_mode()
    if port_mode == kubernetes_enums.KubernetesPortMode.INGRESS:
        endpoint_type = 'Ingress'
        debug_cmd = 'kubectl describe ingress && kubectl describe ingressclass'
    elif port_mode == kubernetes_enums.KubernetesPortMode.LOADBALANCER:
        endpoint_type = 'LoadBalancer'
        debug_cmd = 'kubectl describe service'
    elif port_mode == kubernetes_enums.KubernetesPortMode.PODIP:
        endpoint_type = 'PodIP'
        debug_cmd = 'kubectl describe pod'
    return ENDPOINTS_DEBUG_MESSAGE.format(endpoint_type=endpoint_type,
                                          debug_cmd=debug_cmd)


def merge_dicts(source: Dict[Any, Any], destination: Dict[Any, Any]):
    """Merge two dictionaries into the destination dictionary.

    Updates nested dictionaries instead of replacing them.
    If a list is encountered, it will be appended to the destination list.

    An exception is when the key is 'containers', in which case the
    first container in the list will be fetched and merge_dict will be
    called on it with the first container in the destination list.
    """
    for key, value in source.items():
        if isinstance(value, dict) and key in destination:
            merge_dicts(value, destination[key])
        elif isinstance(value, list) and key in destination:
            assert isinstance(destination[key], list), \
                f'Expected {key} to be a list, found {destination[key]}'
            if key == 'containers':
                # If the key is 'containers', we take the first and only
                # container in the list and merge it.
                assert len(value) == 1, \
                    f'Expected only one container, found {value}'
                merge_dicts(value[0], destination[key][0])
            elif key in ['volumes', 'volumeMounts']:
                # If the key is 'volumes' or 'volumeMounts', we search for
                # item with the same name and merge it.
                for new_volume in value:
                    new_volume_name = new_volume.get('name')
                    if new_volume_name is not None:
                        destination_volume = next(
                            (v for v in destination[key]
                             if v.get('name') == new_volume_name), None)
                        if destination_volume is not None:
                            merge_dicts(new_volume, destination_volume)
                        else:
                            destination[key].append(new_volume)
            else:
                destination[key].extend(value)
        else:
            destination[key] = value


def combine_pod_config_fields(cluster_yaml_path: str) -> None:
    """Adds or updates fields in the YAML with fields from the ~/.sky/config's
    kubernetes.pod_spec dict.
    This can be used to add fields to the YAML that are not supported by
    SkyPilot yet, or require simple configuration (e.g., adding an
    imagePullSecrets field).
    Note that new fields are added and existing ones are updated. Nested fields
    are not completely replaced, instead their objects are merged. Similarly,
    if a list is encountered in the config, it will be appended to the
    destination list.
    For example, if the YAML has the following:
        ```
        ...
        node_config:
            spec:
                containers:
                    - name: ray
                    image: rayproject/ray:nightly
        ```
    and the config has the following:
        ```
        kubernetes:
            pod_config:
                spec:
                    imagePullSecrets:
                        - name: my-secret
        ```
    then the resulting YAML will be:
        ```
        ...
        node_config:
            spec:
                containers:
                    - name: ray
                    image: rayproject/ray:nightly
                imagePullSecrets:
                    - name: my-secret
        ```
    """
    with open(cluster_yaml_path, 'r', encoding='utf-8') as f:
        yaml_content = f.read()
    yaml_obj = yaml.safe_load(yaml_content)
    kubernetes_config = skypilot_config.get_nested(('kubernetes', 'pod_config'),
                                                   {})

    # Merge the kubernetes config into the YAML for both head and worker nodes.
    merge_dicts(
        kubernetes_config,
        yaml_obj['available_node_types']['ray_head_default']['node_config'])

    # Write the updated YAML back to the file
    common_utils.dump_yaml(cluster_yaml_path, yaml_obj)


def combine_metadata_fields(cluster_yaml_path: str) -> None:
    """Updates the metadata for all Kubernetes objects created by SkyPilot with
    fields from the ~/.sky/config's kubernetes.custom_metadata dict.

    Obeys the same add or update semantics as combine_pod_config_fields().
    """

    with open(cluster_yaml_path, 'r', encoding='utf-8') as f:
        yaml_content = f.read()
    yaml_obj = yaml.safe_load(yaml_content)
    custom_metadata = skypilot_config.get_nested(
        ('kubernetes', 'custom_metadata'), {})

    # List of objects in the cluster YAML to be updated
    combination_destinations = [
        # Service accounts
        yaml_obj['provider']['autoscaler_service_account']['metadata'],
        yaml_obj['provider']['autoscaler_role']['metadata'],
        yaml_obj['provider']['autoscaler_role_binding']['metadata'],
        yaml_obj['provider']['autoscaler_service_account']['metadata'],
        # Pod spec
        yaml_obj['available_node_types']['ray_head_default']['node_config']
        ['metadata'],
        # Services for pods
        *[svc['metadata'] for svc in yaml_obj['provider']['services']]
    ]

    for destination in combination_destinations:
        merge_dicts(custom_metadata, destination)

    # Write the updated YAML back to the file
    common_utils.dump_yaml(cluster_yaml_path, yaml_obj)


def merge_custom_metadata(original_metadata: Dict[str, Any]) -> None:
    """Merges original metadata with custom_metadata from config

    Merge is done in-place, so return is not required
    """
    custom_metadata = skypilot_config.get_nested(
        ('kubernetes', 'custom_metadata'), {})
    merge_dicts(custom_metadata, original_metadata)


def check_nvidia_runtime_class() -> bool:
    """Checks if the 'nvidia' RuntimeClass exists in the cluster"""
    # Fetch the list of available RuntimeClasses
    runtime_classes = kubernetes.node_api().list_runtime_class()

    # Check if 'nvidia' RuntimeClass exists
    nvidia_exists = any(
        rc.metadata.name == 'nvidia' for rc in runtime_classes.items)
    return nvidia_exists


def check_secret_exists(secret_name: str, namespace: str) -> bool:
    """Checks if a secret exists in a namespace

    Args:
        secret_name: Name of secret to check
        namespace: Namespace to check
    """

    try:
        kubernetes.core_api().read_namespaced_secret(
            secret_name, namespace, _request_timeout=kubernetes.API_TIMEOUT)
    except kubernetes.api_exception() as e:
        if e.status == 404:
            return False
        raise
    else:
        return True


def create_namespace(namespace: str) -> None:
    """Creates a namespace in the cluster.

    If the namespace already exists, logs a message and does nothing.

    Args:
        namespace: Name of the namespace to create
    """
    kubernetes_client = kubernetes.kubernetes.client
    ns_metadata = dict(name=namespace, labels={'parent': 'skypilot'})
    merge_custom_metadata(ns_metadata)
    namespace_obj = kubernetes_client.V1Namespace(metadata=ns_metadata)
    try:
        kubernetes.core_api().create_namespace(namespace_obj)
    except kubernetes.api_exception() as e:
        if e.status == 409:
            logger.info(f'Namespace {namespace} already exists in the cluster.')
        else:
            raise


def get_head_pod_name(cluster_name_on_cloud: str):
    """Returns the pod name of the head pod for the given cluster name on cloud

    Args:
        cluster_name_on_cloud: Name of the cluster on cloud

    Returns:
        str: Pod name of the head pod
    """
    # We could have iterated over all pods in the namespace and checked for the
    # label, but since we know the naming convention, we can directly return the
    # head pod name.
    return f'{cluster_name_on_cloud}-head'


def get_autoscaler_type(
) -> Optional[kubernetes_enums.KubernetesAutoscalerType]:
    """Returns the autoscaler type by reading from config"""
    autoscaler_type = skypilot_config.get_nested(['kubernetes', 'autoscaler'],
                                                 None)
    if autoscaler_type is not None:
        autoscaler_type = kubernetes_enums.KubernetesAutoscalerType(
            autoscaler_type)
    return autoscaler_type<|MERGE_RESOLUTION|>--- conflicted
+++ resolved
@@ -718,8 +718,6 @@
     return bytes_value / MEMORY_SIZE_UNITS[unit]
 
 
-<<<<<<< HEAD
-=======
 class KubernetesInstanceType:
     """Class to represent the "Instance Type" in a Kubernetes.
     Since Kubernetes does not have a notion of instances, we generate
@@ -833,7 +831,6 @@
         return self.name
 
 
->>>>>>> 05aafb8b
 def construct_ssh_jump_command(private_key_path: str,
                                ssh_jump_ip: str,
                                ssh_jump_port: Optional[int] = None,
