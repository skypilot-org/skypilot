"""Kubernetes utilities for SkyPilot."""
import dataclasses
import functools
import json
import math
import os
import re
import shutil
import subprocess
import typing
from typing import Any, Dict, List, Optional, Set, Tuple, Union
from urllib.parse import urlparse

import jinja2
import yaml

import sky
from sky import clouds
from sky import exceptions
from sky import sky_logging
from sky import skypilot_config
from sky import status_lib
from sky.adaptors import kubernetes
<<<<<<< HEAD
from sky.provision import utils as provision_utils
=======
from sky.provision import constants as provision_constants
>>>>>>> 9e1b4ddc
from sky.provision.kubernetes import network_utils
from sky.skylet import constants
from sky.utils import common_utils
from sky.utils import env_options
from sky.utils import kubernetes_enums
from sky.utils import schemas
from sky.utils import timeline
from sky.utils import ux_utils

if typing.TYPE_CHECKING:
    from sky import backends
    from sky import resources as resources_lib

# TODO(romilb): Move constants to constants.py
DEFAULT_NAMESPACE = 'default'

DEFAULT_SERVICE_ACCOUNT_NAME = 'skypilot-service-account'

MEMORY_SIZE_UNITS = {
    'B': 1,
    'K': 2**10,
    'M': 2**20,
    'G': 2**30,
    'T': 2**40,
    'P': 2**50,
}

# The resource keys used by Kubernetes to track NVIDIA GPUs and Google TPUs on
# nodes. These keys are typically used in the node's status.allocatable
# or status.capacity fields to indicate the available resources on the node.
GPU_RESOURCE_KEY = 'nvidia.com/gpu'
TPU_RESOURCE_KEY = 'google.com/tpu'

NO_ACCELERATOR_HELP_MESSAGE = (
    'If your cluster contains GPUs or TPUs, make sure '
    f'{GPU_RESOURCE_KEY} or {TPU_RESOURCE_KEY} resource is available '
    'on the nodes and the node labels for identifying GPUs/TPUs '
    '(e.g., skypilot.co/accelerator) are setup correctly. ')

KUBERNETES_AUTOSCALER_NOTE = (
    'Note: Kubernetes cluster autoscaling is enabled. '
    'All GPUs that can be provisioned may not be listed '
    'here. Refer to your autoscaler\'s node pool '
    'configuration to see the list of supported GPUs.')

# TODO(romilb): Add links to docs for configuration instructions when ready.
ENDPOINTS_DEBUG_MESSAGE = ('Additionally, make sure your {endpoint_type} '
                           'is configured correctly. '
                           '\nTo debug, run: {debug_cmd}')

KIND_CONTEXT_NAME = 'kind-skypilot'  # Context name used by sky local up

# Port-forward proxy command constants
PORT_FORWARD_PROXY_CMD_TEMPLATE = 'kubernetes-port-forward-proxy-command.sh'
# We add a version suffix to the port-forward proxy command to ensure backward
# compatibility and avoid overwriting the older version.
PORT_FORWARD_PROXY_CMD_VERSION = 2
PORT_FORWARD_PROXY_CMD_PATH = ('~/.sky/kubernetes-port-forward-proxy-command-'
                               f'v{PORT_FORWARD_PROXY_CMD_VERSION}.sh')

# Mapping used to get generation for TPU accelerator name.
# https://cloud.google.com/kubernetes-engine/docs/how-to/tpus#run
GKE_TPU_ACCELERATOR_TO_GENERATION = {
    'tpu-v4-podslice': 'v4',
    # Only Single-host v5e TPU configurations are allowed.
    'tpu-v5-lite-device': 'v5e',
    # Multi-host compatible v5e TPU configurations allowed.
    'tpu-v5-lite-podslice': 'v5e',
    'tpu-v5p-slice': 'v5p',
}

POD_STATUSES = {
    'Pending', 'Running', 'Succeeded', 'Failed', 'Unknown', 'Terminating'
}
AUTODOWN_ANNOTATION_KEY = 'skypilot.co/autodown'
IDLE_MINUTES_TO_AUTOSTOP_ANNOTATION_KEY = (
    'skypilot.co/idle_minutes_to_autostop')
ANNOTATIONS_POD_NOT_FOUND_ERROR_MSG = ('Pod {pod_name} not found in namespace '
                                       '{namespace} while trying to {action} '
                                       'an annotation {annotation}.')

logger = sky_logging.init_logger(__name__)

KubernetesInstanceType = provision_utils.VirtualInstanceType


class GPULabelFormatter:
    """Base class to define a GPU label formatter for a Kubernetes cluster

    A GPU label formatter is a class that defines how to use GPU type labels in
    a Kubernetes cluster. It is used by the Kubernetes cloud class to pick the
    key:value pair to use as node selector for GPU nodes.
    """

    @classmethod
    def get_label_key(cls, accelerator: Optional[str] = None) -> str:
        """Returns the label key for GPU type used by the Kubernetes cluster"""
        raise NotImplementedError

    @classmethod
    def get_label_keys(cls) -> List[str]:
        """Returns a list of label keys for GPU used by Kubernetes cluster."""
        raise NotImplementedError

    @classmethod
    def get_label_value(cls, accelerator: str) -> str:
        """Given a GPU type, returns the label value to be used"""
        raise NotImplementedError

    @classmethod
    def match_label_key(cls, label_key: str) -> bool:
        """Checks if the given label key matches the formatter's label keys"""
        raise NotImplementedError

    @classmethod
    def get_accelerator_from_label_value(cls, value: str) -> str:
        """Given a label value, returns the GPU type"""
        raise NotImplementedError

    @classmethod
    def validate_label_value(cls, value: str) -> Tuple[bool, str]:
        """Validates if the specified label value is correct.

        Used to check if the labelling on the cluster is correct and
        preemptively raise an error if it is not.

        Returns:
            bool: True if the label value is valid, False otherwise.
            str: Error message if the label value is invalid, None otherwise.
        """
        del value
        return True, ''


def get_gke_accelerator_name(accelerator: str) -> str:
    """Returns the accelerator name for GKE clusters.

    Uses the format - nvidia-tesla-<accelerator>.
    A100-80GB, H100-80GB, L4 are an exception. They use nvidia-<accelerator>.
    TPU types are an exception as well keeping the given name.
    """
    if accelerator == 'H100':
        # H100 is named as H100-80GB in GKE.
        accelerator = 'H100-80GB'
    if accelerator in ('A100-80GB', 'L4', 'H100-80GB', 'H100-MEGA-80GB'):
        # A100-80GB, L4, H100-80GB and H100-MEGA-80GB
        # have a different name pattern.
        return 'nvidia-{}'.format(accelerator.lower())
    elif accelerator.startswith('tpu-'):
        return accelerator
    else:
        return 'nvidia-tesla-{}'.format(accelerator.lower())


class SkyPilotLabelFormatter(GPULabelFormatter):
    """Custom label formatter for SkyPilot

    Uses skypilot.co/accelerator as the key, and SkyPilot accelerator str as the
    value.
    """

    LABEL_KEY = 'skypilot.co/accelerator'

    @classmethod
    def get_label_key(cls, accelerator: Optional[str] = None) -> str:
        return cls.LABEL_KEY

    @classmethod
    def get_label_keys(cls) -> List[str]:
        return [cls.LABEL_KEY]

    @classmethod
    def get_label_value(cls, accelerator: str) -> str:
        # For SkyPilot formatter, we use the accelerator str directly.
        # See sky.utils.kubernetes.gpu_labeler.
        return accelerator.lower()

    @classmethod
    def match_label_key(cls, label_key: str) -> bool:
        return label_key == cls.LABEL_KEY

    @classmethod
    def get_accelerator_from_label_value(cls, value: str) -> str:
        return value.upper()

    @classmethod
    def validate_label_value(cls, value: str) -> Tuple[bool, str]:
        """Values must be all lowercase for the SkyPilot formatter."""
        is_valid = value == value.lower()
        return is_valid, (f'Label value {value!r} must be lowercase if using '
                          f'the {cls.get_label_key()} label.'
                          if not is_valid else '')


class CoreWeaveLabelFormatter(GPULabelFormatter):
    """CoreWeave label formatter

    Uses gpu.nvidia.com/class as the key, and the uppercase SkyPilot
    accelerator str as the value.
    """

    LABEL_KEY = 'gpu.nvidia.com/class'

    @classmethod
    def get_label_key(cls, accelerator: Optional[str] = None) -> str:
        return cls.LABEL_KEY

    @classmethod
    def get_label_keys(cls) -> List[str]:
        return [cls.LABEL_KEY]

    @classmethod
    def get_label_value(cls, accelerator: str) -> str:
        return accelerator.upper()

    @classmethod
    def match_label_key(cls, label_key: str) -> bool:
        return label_key == cls.LABEL_KEY

    @classmethod
    def get_accelerator_from_label_value(cls, value: str) -> str:
        return value


class GKELabelFormatter(GPULabelFormatter):
    """GKE label formatter

    GKE nodes by default are populated with `cloud.google.com/gke-accelerator`
    label, which is used to identify the GPU type.
    """

    GPU_LABEL_KEY = 'cloud.google.com/gke-accelerator'
    TPU_LABEL_KEY = 'cloud.google.com/gke-tpu-accelerator'
    ACCELERATOR_COUNT_LABEL_KEY = 'cloud.google.com/gke-accelerator-count'
    TPU_TOPOLOGY_LABEL_KEY = 'cloud.google.com/gke-tpu-topology'

    @classmethod
    def get_label_key(cls, accelerator: Optional[str] = None) -> str:
        if accelerator is not None and accelerator.startswith('tpu-'):
            return cls.TPU_LABEL_KEY
        return cls.GPU_LABEL_KEY

    @classmethod
    def get_label_keys(cls) -> List[str]:
        return [cls.GPU_LABEL_KEY, cls.TPU_LABEL_KEY]

    @classmethod
    def match_label_key(cls, label_key: str) -> bool:
        return label_key in cls.get_label_keys()

    @classmethod
    def get_tpu_topology_label_key(cls) -> str:
        return cls.TPU_TOPOLOGY_LABEL_KEY

    @classmethod
    def get_label_value(cls, accelerator: str) -> str:
        return get_gke_accelerator_name(accelerator)

    @classmethod
    def get_accelerator_from_label_value(cls, value: str) -> str:
        if value.startswith('nvidia-tesla-'):
            return value.replace('nvidia-tesla-', '').upper()
        elif value.startswith('nvidia-'):
            acc = value.replace('nvidia-', '').upper()
            if acc == 'H100-80GB':
                # H100 can be either H100-80GB or H100-MEGA-80GB in GKE
                # we map H100 ---> H100-80GB and keep H100-MEGA-80GB
                # to distinguish between a3-high and a3-mega instances
                return 'H100'
            return acc
        elif is_tpu_on_gke(value):
            return value
        else:
            raise ValueError(
                f'Invalid accelerator name in GKE cluster: {value}')


class GFDLabelFormatter(GPULabelFormatter):
    """GPU Feature Discovery label formatter

    NVIDIA GPUs nodes are labeled by GPU feature discovery
    e.g. nvidia.com/gpu.product=NVIDIA-H100-80GB-HBM3
    https://github.com/NVIDIA/gpu-feature-discovery

    GPU feature discovery is included as part of the
    NVIDIA GPU Operator:
    https://docs.nvidia.com/datacenter/cloud-native/gpu-operator/latest/overview.html

    This LabelFormatter can't be used in autoscaling clusters since accelerators
    may map to multiple label, so we're not implementing `get_label_value`
    """

    LABEL_KEY = 'nvidia.com/gpu.product'

    @classmethod
    def get_label_key(cls, accelerator: Optional[str] = None) -> str:
        return cls.LABEL_KEY

    @classmethod
    def get_label_keys(cls) -> List[str]:
        return [cls.LABEL_KEY]

    @classmethod
    def get_label_value(cls, accelerator: str) -> str:
        """An accelerator can map to many Nvidia GFD labels
        (e.g., A100-80GB-PCIE vs. A100-SXM4-80GB).
        As a result, we do not support get_label_value for GFDLabelFormatter."""
        raise NotImplementedError

    @classmethod
    def match_label_key(cls, label_key: str) -> bool:
        return label_key == cls.LABEL_KEY

    @classmethod
    def get_accelerator_from_label_value(cls, value: str) -> str:
        """Searches against a canonical list of NVIDIA GPUs and pattern
        matches the canonical GPU name against the GFD label.
        """
        canonical_gpu_names = [
            'A100-80GB', 'A100', 'A10G', 'H100', 'K80', 'M60', 'T4g', 'T4',
            'V100', 'A10', 'P4000', 'P100', 'P40', 'P4', 'L40', 'L4'
        ]
        for canonical_name in canonical_gpu_names:
            # A100-80G accelerator is A100-SXM-80GB or A100-PCIE-80GB
            if canonical_name == 'A100-80GB' and re.search(
                    r'A100.*-80GB', value):
                return canonical_name
            # Use word boundary matching to prevent substring matches
            elif re.search(rf'\b{re.escape(canonical_name)}\b', value):
                return canonical_name

        # If we didn't find a canonical name:
        # 1. remove 'NVIDIA-' (e.g., 'NVIDIA-RTX-A6000' -> 'RTX-A6000')
        # 2. remove 'GEFORCE-' (e.g., 'NVIDIA-GEFORCE-RTX-3070' -> 'RTX-3070')
        # 3. remove 'RTX-' (e.g. 'RTX-6000' -> 'RTX6000')
        # Same logic, but uppercased, as the Skypilot labeler job found in
        # sky/utils/kubernetes/k8s_gpu_labeler_setup.yaml
        return value.upper().replace('NVIDIA-',
                                     '').replace('GEFORCE-',
                                                 '').replace('RTX-', 'RTX')


class KarpenterLabelFormatter(SkyPilotLabelFormatter):
    """Karpeneter label formatter
    Karpenter uses the label `karpenter.k8s.aws/instance-gpu-name` to identify
    the GPU type. Details: https://karpenter.sh/docs/reference/instance-types/
    The naming scheme is same as the SkyPilot formatter, so we inherit from it.
    """
    LABEL_KEY = 'karpenter.k8s.aws/instance-gpu-name'


# LABEL_FORMATTER_REGISTRY stores the label formats SkyPilot will try to
# discover the accelerator type from. The order of the list is important, as
# it will be used to determine the priority of the label formats when
# auto-detecting the GPU label type.
LABEL_FORMATTER_REGISTRY = [
    SkyPilotLabelFormatter, GKELabelFormatter, KarpenterLabelFormatter,
    GFDLabelFormatter, CoreWeaveLabelFormatter
]

# Mapping of autoscaler type to label formatter
AUTOSCALER_TO_LABEL_FORMATTER = {
    kubernetes_enums.KubernetesAutoscalerType.GKE: GKELabelFormatter,
    kubernetes_enums.KubernetesAutoscalerType.KARPENTER: KarpenterLabelFormatter,  # pylint: disable=line-too-long
    kubernetes_enums.KubernetesAutoscalerType.GENERIC: SkyPilotLabelFormatter,
}


@functools.lru_cache()
def detect_gpu_label_formatter(
    context: Optional[str]
) -> Tuple[Optional[GPULabelFormatter], Dict[str, List[Tuple[str, str]]]]:
    """Detects the GPU label formatter for the Kubernetes cluster

    Returns:
        GPULabelFormatter: The GPU label formatter for the cluster, if found.
        Dict[str, List[Tuple[str, str]]]: A mapping of nodes and the list of
             labels on each node. E.g., {'node1': [('label1', 'value1')]}
    """
    # Get all labels across all nodes
    node_labels: Dict[str, List[Tuple[str, str]]] = {}
    nodes = get_kubernetes_nodes(context)
    for node in nodes:
        node_labels[node.metadata.name] = []
        for label, value in node.metadata.labels.items():
            node_labels[node.metadata.name].append((label, value))

    label_formatter = None

    # Check if the node labels contain any of the GPU label prefixes
    for lf in LABEL_FORMATTER_REGISTRY:
        for _, label_list in node_labels.items():
            for label, _ in label_list:
                if lf.match_label_key(label):
                    label_formatter = lf()
                    return label_formatter, node_labels

    return label_formatter, node_labels


@functools.lru_cache(maxsize=10)
def detect_accelerator_resource(
        context: Optional[str]) -> Tuple[bool, Set[str]]:
    """Checks if the Kubernetes cluster has GPU/TPU resource.

    Two types of accelerator resources are available which are each checked
    with nvidia.com/gpu and google.com/tpu. If nvidia.com/gpu resource is
    missing, that typically means that the Kubernetes cluster does not have
    GPUs or the nvidia GPU operator and/or device drivers are not installed.

    Returns:
        bool: True if the cluster has GPU_RESOURCE_KEY or TPU_RESOURCE_KEY
            resource, False otherwise.
    """
    # Get the set of resources across all nodes
    cluster_resources: Set[str] = set()
    nodes = get_kubernetes_nodes(context)
    for node in nodes:
        cluster_resources.update(node.status.allocatable.keys())
    has_accelerator = (get_gpu_resource_key() in cluster_resources or
                       TPU_RESOURCE_KEY in cluster_resources)

    return has_accelerator, cluster_resources


@functools.lru_cache(maxsize=10)
def get_kubernetes_nodes(context: Optional[str] = None) -> List[Any]:
    """Gets the kubernetes nodes in the context.

    If context is None, gets the nodes in the current context.
    """
    if context is None:
        context = get_current_kube_config_context_name()

    try:
        nodes = kubernetes.core_api(context).list_node(
            _request_timeout=kubernetes.API_TIMEOUT).items
    except kubernetes.max_retry_error():
        raise exceptions.ResourcesUnavailableError(
            'Timed out when trying to get node info from Kubernetes cluster. '
            'Please check if the cluster is healthy and retry. To debug, run: '
            'kubectl get nodes') from None
    return nodes


def get_all_pods_in_kubernetes_cluster(
        context: Optional[str] = None) -> List[Any]:
    """Gets pods in all namespaces in kubernetes cluster indicated by context.

    Used for computing cluster resource usage.
    """
    if context is None:
        context = get_current_kube_config_context_name()

    try:
        pods = kubernetes.core_api(context).list_pod_for_all_namespaces(
            _request_timeout=kubernetes.API_TIMEOUT).items
    except kubernetes.max_retry_error():
        raise exceptions.ResourcesUnavailableError(
            'Timed out when trying to get pod info from Kubernetes cluster. '
            'Please check if the cluster is healthy and retry. To debug, run: '
            'kubectl get pods') from None
    return pods


def check_instance_fits(context: Optional[str],
                        instance: str) -> Tuple[bool, Optional[str]]:
    """Checks if the instance fits on the Kubernetes cluster.

    If the instance has GPU requirements, checks if the GPU type is
    available on the cluster and if enough CPU/memory is available on any node
    with the GPU type.

    Args:
        instance: str, the instance type to check.

    Returns:
        bool: True if the instance fits on the cluster, False otherwise.
        Optional[str]: Error message if the instance does not fit.
    """

    # TODO(zhwu): this should check the node for specific context, instead
    # of the default context to make failover fully functional.

    def check_cpu_mem_fits(candidate_instance_type: 'KubernetesInstanceType',
                           node_list: List[Any]) -> Tuple[bool, Optional[str]]:
        """Checks if the instance fits on the cluster based on CPU and memory.

        We check only capacity, not allocatable, because availability can
        change during scheduling, and we want to let the Kubernetes scheduler
        handle that.
        """
        # We log max CPU and memory found on the GPU nodes for debugging.
        max_cpu = 0.0
        max_mem = 0.0

        for node in node_list:
            node_cpus = parse_cpu_or_gpu_resource(node.status.capacity['cpu'])
            node_memory_gb = parse_memory_resource(
                node.status.capacity['memory'], unit='G')
            if node_cpus > max_cpu:
                max_cpu = node_cpus
                max_mem = node_memory_gb
            if (node_cpus >= candidate_instance_type.cpus and
                    node_memory_gb >= candidate_instance_type.memory):
                return True, None
        return False, (
            'Maximum resources found on a single node: '
            f'{max_cpu} CPUs, {common_utils.format_float(max_mem)}G Memory')

    def check_tpu_fits(candidate_instance_type: 'KubernetesInstanceType',
                       node_list: List[Any]) -> Tuple[bool, Optional[str]]:
        """Checks if the instance fits on the cluster based on requested TPU.

        It checks if the TPU type and count on each node match the required
        number of TPU chips for the instance. In the case of multi-host TPU
        podslice, the function ensures that the number of TPU chips on a single
        node (node_tpu_chip_count) and the total TPU chips across the entire
        podslice (topology_chip_count) are correctly handled.
        """
        acc_type = candidate_instance_type.accelerator_type
        acc_count = candidate_instance_type.accelerator_count
        tpu_list_in_cluster = []
        for node in node_list:
            if acc_type == node.metadata.labels[
                    GKELabelFormatter.TPU_LABEL_KEY]:
                # TODO(Doyoung): Update the logic when adding support for
                # multi-host TPUs.
                if is_multi_host_tpu(node.metadata.labels):
                    continue
                node_tpu_chip_count = int(node.metadata.labels[
                    GKELabelFormatter.ACCELERATOR_COUNT_LABEL_KEY])
                tpu_type = f'{acc_type}:{node_tpu_chip_count}'
                tpu_list_in_cluster.append(tpu_type)
                if node_tpu_chip_count == acc_count:
                    return True, None
        tpu_list_in_cluster_str = ','.join(tpu_list_in_cluster)
        # TODO(Doyoung): Update the error message raised with the multi-host
        # TPU support.
        return False, ('Requested TPU type was not found in the cluster. TPU '
                       'types found in the cluster: '
                       f'{tpu_list_in_cluster_str}. Note that multi-host TPU '
                       'podslices are currently not unsupported.')

    nodes = get_kubernetes_nodes(context)
    k8s_instance_type = KubernetesInstanceType.\
        from_instance_type(instance)
    acc_type = k8s_instance_type.accelerator_type
    acc_count = k8s_instance_type.accelerator_count
    if acc_type is not None:
        # If GPU/TPUs are requested, check if GPU/TPU type is available, and
        # if so, check if CPU and memory requirements on the specific node are
        # met.
        try:
            gpu_label_key, gpu_label_val, _, _ = (
                get_accelerator_label_key_value(context, acc_type, acc_count))
        except exceptions.ResourcesUnavailableError as e:
            # If GPU not found, return empty list and error message.
            return False, str(e)
        # Get the set of nodes that have the GPU type
        gpu_nodes = [
            node for node in nodes if gpu_label_key in node.metadata.labels and
            node.metadata.labels[gpu_label_key] == gpu_label_val
        ]
        assert gpu_nodes, 'GPU nodes not found'
        if is_tpu_on_gke(acc_type):
            # If requested accelerator is a TPU type, check if the cluster
            # has sufficient TPU resource to meet the requirement.
            fits, reason = check_tpu_fits(k8s_instance_type, gpu_nodes)
            if reason is not None:
                return fits, reason

        candidate_nodes = gpu_nodes
        not_fit_reason_prefix = (
            f'GPU nodes with {acc_type} do not have '
            f'enough CPU (> {k8s_instance_type.cpus} CPUs) and/or '
            f'memory (> {k8s_instance_type.memory} G). ')
    else:
        candidate_nodes = nodes
        not_fit_reason_prefix = (f'No nodes found with enough '
                                 f'CPU (> {k8s_instance_type.cpus} CPUs) '
                                 'and/or memory '
                                 f'(> {k8s_instance_type.memory} G). ')
    # Check if CPU and memory requirements are met on at least one
    # candidate node.
    fits, reason = check_cpu_mem_fits(k8s_instance_type, candidate_nodes)
    if not fits:
        if reason is not None:
            reason = not_fit_reason_prefix + reason
        return fits, reason
    else:
        return fits, reason


def get_accelerator_label_key_value(
    context: Optional[str],
    acc_type: str,
    acc_count: Optional[int],
    check_mode=False
) -> Tuple[Optional[str], Optional[str], Optional[str], Optional[str]]:
    """Returns the label key and value for the given GPU/TPU type.

    Args:
        acc_type: The GPU/TPU type required by the task.
        acc_count: Number of GPU/TPUs required by the task.
        check_mode: If True, only checks if the cluster has GPU/TPU resources
            and labels are setup on the cluster. acc_type is ignore does not
            return the label key and value. Useful for checking if GPUs are
            configured correctly on the cluster without explicitly requesting
            a acc_type.
    Returns:
        A tuple of the accelerator label key, value, topology label key, and
        topology value. The topology label key and value are populated only if
        the requested accelerator type is TPU. Returns None if check_mode is
        True.
    Raises:
        ResourcesUnavailableError: Can be raised from the following conditions:
            - The cluster does not have GPU/TPU resources
                (nvidia.com/gpu, google.com/tpu)
            - The cluster does not have GPU/TPU labels setup correctly
            - The cluster doesn't have any nodes with acc_type GPU/TPU
    """
    # Check if the cluster has GPU resources
    # TODO(romilb): This assumes the accelerator is a nvidia GPU. We
    #  need to support TPUs and other accelerators as well.
    # TODO(romilb): Currently, we broadly disable all GPU checks if autoscaling
    #  is configured in config.yaml since the cluster may be scaling up from
    #  zero nodes and may not have any GPU nodes yet. In the future, we should
    #  support pollingthe clusters for autoscaling information, such as the
    #  node pools configured etc.

    autoscaler_type = get_autoscaler_type()
    if autoscaler_type is not None:
        # If autoscaler is set in config.yaml, override the label key and value
        # to the autoscaler's format and bypass the GPU checks.
        if check_mode:
            # If check mode is enabled and autoscaler is set, we can return
            # early since we assume the cluster autoscaler will handle GPU
            # node provisioning.
            return None, None, None, None
        formatter = AUTOSCALER_TO_LABEL_FORMATTER.get(autoscaler_type)
        assert formatter is not None, ('Unsupported autoscaler type:'
                                       f' {autoscaler_type}')
        return formatter.get_label_key(acc_type), formatter.get_label_value(
            acc_type), None, None

    has_gpus, cluster_resources = detect_accelerator_resource(context)
    if has_gpus:
        # Check if the cluster has GPU labels setup correctly
        label_formatter, node_labels = \
            detect_gpu_label_formatter(context)
        if label_formatter is None:
            # If none of the GPU labels from LABEL_FORMATTER_REGISTRY are
            # detected, raise error
            with ux_utils.print_exception_no_traceback():
                supported_formats = ', '.join([
                    key for f in LABEL_FORMATTER_REGISTRY
                    for key in f.get_label_keys()
                ])
                suffix = ''
                if env_options.Options.SHOW_DEBUG_INFO.get():
                    suffix = f' Found node labels: {node_labels}'
                raise exceptions.ResourcesUnavailableError(
                    'Could not detect GPU labels in Kubernetes cluster. '
                    'If this cluster has GPUs, please ensure GPU nodes have '
                    'node labels of either of these formats: '
                    f'{supported_formats}. Please refer to '
                    'the documentation on how to set up node labels.'
                    f'{suffix}')
        if label_formatter is not None:
            # Validate the label value on all nodes labels to ensure they are
            # correctly setup and will behave as expected.
            for node_name, label_list in node_labels.items():
                for label, value in label_list:
                    if label_formatter.match_label_key(label):
                        is_valid, reason = label_formatter.validate_label_value(
                            value)
                        if not is_valid:
                            raise exceptions.ResourcesUnavailableError(
                                f'Node {node_name!r} in Kubernetes cluster has '
                                f'invalid GPU label: {label}={value}. {reason}')
            if check_mode:
                # If check mode is enabled and we reached so far, we can
                # conclude that the cluster is setup correctly and return.
                return None, None, None, None
            # Search in node_labels to see if any node has the requested
            # GPU type.
            # Note - this only checks if the label is available on a
            # node. It does not (and should not) check if the resource
            # quantity is available since that is dynamic and can change
            # during scheduling.
            for node_name, label_list in node_labels.items():
                node_metadata_labels = dict(label_list)
                # TODO(Doyoung): Update the logic when adding support for
                # multi-host TPUs.
                if is_multi_host_tpu(node_metadata_labels):
                    continue
                for label, value in label_list:
                    if (label_formatter.match_label_key(label) and
                            label_formatter.get_accelerator_from_label_value(
                                value) == acc_type):
                        if is_tpu_on_gke(acc_type):
                            assert isinstance(label_formatter,
                                              GKELabelFormatter)
                            if node_metadata_labels.get(
                                    label_formatter.TPU_LABEL_KEY) == acc_type:
                                topology_label_key = (
                                    label_formatter.TPU_TOPOLOGY_LABEL_KEY)
                                topology_value = node_metadata_labels.get(
                                    topology_label_key)
                                assert topology_value is not None
                                tpu_topology_chip_count = reduce_tpu_topology(
                                    topology_value)
                                # For single-host TPUs, there aren't multiple
                                # different topologies that maps to identical
                                # number of TPU chips.
                                if tpu_topology_chip_count == acc_count:
                                    return (label, value, topology_label_key,
                                            topology_value)
                                else:
                                    continue
                        else:
                            return label, value, None, None

            # If no node is found with the requested acc_type, raise error
            with ux_utils.print_exception_no_traceback():
                suffix = ''
                if env_options.Options.SHOW_DEBUG_INFO.get():
                    all_labels = []
                    for node_name, label_list in node_labels.items():
                        all_labels.extend(label_list)
                    acc_available = set(v for k, v in all_labels
                                        if label_formatter.match_label_key(k))
                    suffix = (' Available GPU/TPUs on the cluster: '
                              f'{acc_available}')
                # TODO(Doyoung): Update the error message raised with the
                # multi-host TPU support.
                raise exceptions.ResourcesUnavailableError(
                    'Could not find any node in the Kubernetes cluster '
                    f'with {acc_type}. Please ensure at least one node in the '
                    f'cluster has {acc_type} and node labels are setup '
                    'correctly. Please refer to the documentration for more. '
                    f'{suffix}. Note that multi-host TPU podslices are '
                    'currently not unsupported.')
    else:
        # If GPU resources are not detected, raise error
        with ux_utils.print_exception_no_traceback():
            suffix = ''
            if env_options.Options.SHOW_DEBUG_INFO.get():
                suffix = (' Available resources on the cluster: '
                          f'{cluster_resources}')
            raise exceptions.ResourcesUnavailableError(
                f'Could not detect GPU/TPU resources ({GPU_RESOURCE_KEY!r} or '
                f'{TPU_RESOURCE_KEY!r}) in Kubernetes cluster. If this cluster'
                ' contains GPUs, please ensure GPU drivers are installed on '
                'the node. Check if the GPUs are setup correctly by running '
                '`kubectl describe nodes` and looking for the '
                f'{GPU_RESOURCE_KEY!r} or {TPU_RESOURCE_KEY!r} resource. '
                'Please refer to the documentation on how to set up GPUs.'
                f'{suffix}')


def get_head_ssh_port(cluster_name: str, namespace: str,
                      context: Optional[str]) -> int:
    svc_name = f'{cluster_name}-head-ssh'
    return get_port(svc_name, namespace, context)


def get_port(svc_name: str, namespace: str, context: Optional[str]) -> int:
    """Gets the nodeport of the specified service.

    Args:
        svc_name (str): Name of the kubernetes service. Note that this may be
            different from the cluster name.
        namespace (str): Kubernetes namespace to look for the service in.
        context (str): Kubernetes context to use.
    """
    head_service = kubernetes.core_api(context).read_namespaced_service(
        svc_name, namespace)
    return head_service.spec.ports[0].node_port


def get_external_ip(network_mode: Optional[
    kubernetes_enums.KubernetesNetworkingMode], context: Optional[str]) -> str:
    if network_mode == kubernetes_enums.KubernetesNetworkingMode.PORTFORWARD:
        return '127.0.0.1'
    # Return the IP address of the first node with an external IP
    nodes = kubernetes.core_api(context).list_node().items
    for node in nodes:
        if node.status.addresses:
            for address in node.status.addresses:
                if address.type == 'ExternalIP':
                    return address.address
    # If no external IP is found, use the API server IP
    api_host = kubernetes.core_api(context).api_client.configuration.host
    parsed_url = urlparse(api_host)
    return parsed_url.hostname


def check_credentials(context: Optional[str],
                      timeout: int = kubernetes.API_TIMEOUT) -> \
        Tuple[bool, Optional[str]]:
    """Check if the credentials in kubeconfig file are valid

    Args:
        context (Optional[str]): The Kubernetes context to use. If none, uses
            in-cluster auth to check credentials, if available.
        timeout (int): Timeout in seconds for the test API call

    Returns:
        bool: True if credentials are valid, False otherwise
        str: Error message if credentials are invalid, None otherwise
    """
    try:
        namespace = get_kube_config_context_namespace(context)
        kubernetes.core_api(context).list_namespaced_pod(
            namespace, _request_timeout=timeout)
    except ImportError:
        # TODO(romilb): Update these error strs to also include link to docs
        #  when docs are ready.
        return False, ('`kubernetes` package is not installed. '
                       'Install it with: pip install kubernetes')
    except kubernetes.api_exception() as e:
        # Check if the error is due to invalid credentials
        if e.status == 401:
            return False, 'Invalid credentials - do you have permission ' \
                          'to access the cluster?'
        else:
            return False, f'Failed to communicate with the cluster: {str(e)}'
    except kubernetes.config_exception() as e:
        return False, f'Invalid configuration file: {str(e)}'
    except kubernetes.max_retry_error():
        return False, ('Failed to communicate with the cluster - timeout. '
                       'Check if your cluster is running and your network '
                       'is stable.')
    except ValueError as e:
        return False, common_utils.format_exception(e)
    except Exception as e:  # pylint: disable=broad-except
        return False, ('An error occurred: '
                       f'{common_utils.format_exception(e, use_bracket=True)}')

    # If we reach here, the credentials are valid and Kubernetes cluster is up.
    # We now do softer checks to check if exec based auth is used and to
    # see if the cluster is GPU-enabled.

    _, exec_msg = is_kubeconfig_exec_auth(context)

    # We now check if GPUs are available and labels are set correctly on the
    # cluster, and if not we return hints that may help debug any issues.
    # This early check avoids later surprises for user when they try to run
    # `sky launch --gpus <gpu>` and the optimizer does not list Kubernetes as a
    # provider if their cluster GPUs are not setup correctly.
    gpu_msg = ''
    try:
        get_accelerator_label_key_value(context,
                                        acc_type='',
                                        acc_count=0,
                                        check_mode=True)
    except exceptions.ResourcesUnavailableError as e:
        # If GPUs are not available, we return cluster as enabled (since it can
        # be a CPU-only cluster) but we also return the exception message which
        # serves as a hint for how to enable GPU access.
        gpu_msg = str(e)
    if exec_msg and gpu_msg:
        return True, f'{gpu_msg}\n    Additionally, {exec_msg}'
    elif gpu_msg:
        return True, gpu_msg
    elif exec_msg:
        return True, exec_msg
    else:
        return True, None


def check_pod_config(pod_config: dict) \
    -> Tuple[bool, Optional[str]]:
    """Check if the pod_config is a valid pod config

    Using deserialize api to check the pod_config is valid or not.

    Returns:
        bool: True if pod_config is valid.
        str: Error message about why the pod_config is invalid, None otherwise.
    """
    errors = []
    # This api_client won't be used to send any requests, so there is no need to
    # load kubeconfig
    api_client = kubernetes.kubernetes.client.ApiClient()

    # Used for kubernetes api_client deserialize function, the function will use
    # data attr, the detail ref:
    # https://github.com/kubernetes-client/python/blob/master/kubernetes/client/api_client.py#L244
    class InnerResponse():

        def __init__(self, data: dict):
            self.data = json.dumps(data)

    try:
        # Validate metadata if present
        if 'metadata' in pod_config:
            try:
                value = InnerResponse(pod_config['metadata'])
                api_client.deserialize(
                    value, kubernetes.kubernetes.client.V1ObjectMeta)
            except ValueError as e:
                errors.append(f'Invalid metadata: {str(e)}')
        # Validate spec if present
        if 'spec' in pod_config:
            try:
                value = InnerResponse(pod_config['spec'])
                api_client.deserialize(value,
                                       kubernetes.kubernetes.client.V1PodSpec)
            except ValueError as e:
                errors.append(f'Invalid spec: {str(e)}')
        return len(errors) == 0, '.'.join(errors)
    except Exception as e:  # pylint: disable=broad-except
        errors.append(f'Validation error: {str(e)}')
        return False, '.'.join(errors)


def is_kubeconfig_exec_auth(
        context: Optional[str] = None) -> Tuple[bool, Optional[str]]:
    """Checks if the kubeconfig file uses exec-based authentication

    Exec-based auth is commonly used for authenticating with cloud hosted
    Kubernetes services, such as GKE. Here is an example snippet from a
    kubeconfig using exec-based authentication for a GKE cluster:
    - name: mycluster
      user:
        exec:
          apiVersion: client.authentication.k8s.io/v1beta1
          command: /Users/romilb/google-cloud-sdk/bin/gke-gcloud-auth-plugin
          installHint: Install gke-gcloud-auth-plugin ...
          provideClusterInfo: true


    Using exec-based authentication is problematic when used in conjunction
    with kubernetes.remote_identity = LOCAL_CREDENTIAL in ~/.sky/config.yaml.
    This is because the exec-based authentication may not have the relevant
    dependencies installed on the remote cluster or may have hardcoded paths
    that are not available on the remote cluster.

    Returns:
        bool: True if exec-based authentication is used and LOCAL_CREDENTIAL
            mode is used for remote_identity in ~/.sky/config.yaml.
        str: Error message if exec-based authentication is used, None otherwise
    """
    k8s = kubernetes.kubernetes
    if context == kubernetes.in_cluster_context_name():
        # If in-cluster config is used, exec-based auth is not used.
        return False, None
    try:
        k8s.config.load_kube_config()
    except kubernetes.config_exception():
        # Using service account token or other auth methods, continue
        return False, None

    # Get active context and user from kubeconfig using k8s api
    all_contexts, current_context = k8s.config.list_kube_config_contexts()
    context_obj = current_context
    if context is not None:
        for c in all_contexts:
            if c['name'] == context:
                context_obj = c
                break
        else:
            raise ValueError(f'Kubernetes context {context!r} not found.')
    target_username = context_obj['context']['user']

    # K8s api does not provide a mechanism to get the user details from the
    # context. We need to load the kubeconfig file and parse it to get the
    # user details.
    kubeconfig_path = os.path.expanduser(
        os.getenv('KUBECONFIG',
                  k8s.config.kube_config.KUBE_CONFIG_DEFAULT_LOCATION))
    # Load the kubeconfig file as a dictionary
    with open(kubeconfig_path, 'r', encoding='utf-8') as f:
        kubeconfig = yaml.safe_load(f)

    user_details = kubeconfig['users']

    # Find user matching the target username
    user_details = next(
        user for user in user_details if user['name'] == target_username)

    remote_identity = skypilot_config.get_nested(
        ('kubernetes', 'remote_identity'),
        schemas.get_default_remote_identity('kubernetes'))
    if ('exec' in user_details.get('user', {}) and remote_identity
            == schemas.RemoteIdentityOptions.LOCAL_CREDENTIALS.value):
        ctx_name = context_obj['name']
        exec_msg = ('exec-based authentication is used for '
                    f'Kubernetes context {ctx_name!r}.'
                    ' This may cause issues with autodown or when running '
                    'Managed Jobs or SkyServe controller on Kubernetes. '
                    'To fix, configure SkyPilot to create a service account '
                    'for running pods by setting the following in '
                    '~/.sky/config.yaml:\n'
                    '    kubernetes:\n'
                    '      remote_identity: SERVICE_ACCOUNT\n'
                    '    More: https://docs.skypilot.co/en/latest/'
                    'reference/config.html')
        return True, exec_msg
    return False, None


@functools.lru_cache()
def get_current_kube_config_context_name() -> Optional[str]:
    """Get the current kubernetes context from the kubeconfig file

    Returns:
        str | None: The current kubernetes context if it exists, None otherwise
    """
    k8s = kubernetes.kubernetes
    try:
        _, current_context = k8s.config.list_kube_config_contexts()
        return current_context['name']
    except k8s.config.config_exception.ConfigException:
        return None


def is_incluster_config_available() -> bool:
    """Check if in-cluster auth is available.

    Note: We cannot use load_incluster_config() to check if in-cluster config
    is available because it will load the in-cluster config (if available)
    and modify the current global kubernetes config. We simply check if the
    service account token file exists to determine if in-cluster config may
    be available.
    """
    return os.path.exists('/var/run/secrets/kubernetes.io/serviceaccount/token')


def get_all_kube_context_names() -> List[str]:
    """Get all kubernetes context names available in the environment.

    Fetches context names from the kubeconfig file and in-cluster auth, if any.

    If running in-cluster and IN_CLUSTER_CONTEXT_NAME_ENV_VAR is not set,
    returns the default in-cluster kubernetes context name.

    We should not cache the result of this function as the admin policy may
    update the contexts.

    Returns:
        List[Optional[str]]: The list of kubernetes context names if
            available, an empty list otherwise.
    """
    k8s = kubernetes.kubernetes
    context_names = []
    try:
        all_contexts, _ = k8s.config.list_kube_config_contexts()
        # all_contexts will always have at least one context. If kubeconfig
        # does not have any contexts defined, it will raise ConfigException.
        context_names = [context['name'] for context in all_contexts]
    except k8s.config.config_exception.ConfigException:
        # If no config found, continue
        pass
    if is_incluster_config_available():
        context_names.append(kubernetes.in_cluster_context_name())
    return context_names


@functools.lru_cache()
def get_kube_config_context_namespace(
        context_name: Optional[str] = None) -> str:
    """Get the current kubernetes context namespace from the kubeconfig file

    Returns:
        str | None: The current kubernetes context namespace if it exists, else
            the default namespace.
    """
    k8s = kubernetes.kubernetes
    ns_path = '/var/run/secrets/kubernetes.io/serviceaccount/namespace'
    # If using in-cluster context, get the namespace from the service account
    # namespace file. Uses the same logic as adaptors.kubernetes._load_config()
    # to stay consistent with in-cluster config loading.
    if (context_name == kubernetes.in_cluster_context_name() or
            context_name is None):
        if os.path.exists(ns_path):
            with open(ns_path, encoding='utf-8') as f:
                return f.read().strip()
    # If not in-cluster, get the namespace from kubeconfig
    try:
        contexts, current_context = k8s.config.list_kube_config_contexts()
        if context_name is None:
            context = current_context
        else:
            context = next((c for c in contexts if c['name'] == context_name),
                           None)
            if context is None:
                return DEFAULT_NAMESPACE

        if 'namespace' in context['context']:
            return context['context']['namespace']
        else:
            return DEFAULT_NAMESPACE
    except k8s.config.config_exception.ConfigException:
        return DEFAULT_NAMESPACE


def parse_cpu_or_gpu_resource(resource_qty_str: str) -> Union[int, float]:
    resource_str = str(resource_qty_str)
    if resource_str[-1] == 'm':
        # For example, '500m' rounds up to 1.
        return math.ceil(int(resource_str[:-1]) / 1000)
    else:
        return float(resource_str)


def parse_memory_resource(resource_qty_str: str,
                          unit: str = 'B') -> Union[int, float]:
    """Returns memory size in chosen units given a resource quantity string."""
    if unit not in MEMORY_SIZE_UNITS:
        valid_units = ', '.join(MEMORY_SIZE_UNITS.keys())
        raise ValueError(
            f'Invalid unit: {unit}. Valid units are: {valid_units}')

    resource_str = str(resource_qty_str)
    bytes_value: Union[int, float]
    try:
        bytes_value = int(resource_str)
    except ValueError:
        memory_size = re.sub(r'([KMGTPB]+)', r' \1', resource_str)
        number, unit_index = [item.strip() for item in memory_size.split()]
        unit_index = unit_index[0]
        bytes_value = float(number) * MEMORY_SIZE_UNITS[unit_index]
    return bytes_value / MEMORY_SIZE_UNITS[unit]


<<<<<<< HEAD
def construct_ssh_jump_command(private_key_path: str,
                               ssh_jump_ip: str,
                               ssh_jump_port: Optional[int] = None,
                               proxy_cmd_path: Optional[str] = None) -> str:
=======
class KubernetesInstanceType:
    """Class to represent the "Instance Type" in a Kubernetes.
    Since Kubernetes does not have a notion of instances, we generate
    virtual instance types that represent the resources requested by a
    pod ("node").
    This name captures the following resource requests:
        - CPU
        - Memory
        - Accelerators
    The name format is "{n}CPU--{k}GB" where n is the number of vCPUs and
    k is the amount of memory in GB. Accelerators can be specified by
    appending "--{a}{type}" where a is the number of accelerators and
    type is the accelerator type.
    CPU and memory can be specified as floats. Accelerator count must be int.
    Examples:
        - 4CPU--16GB
        - 0.5CPU--1.5GB
        - 4CPU--16GB--1V100
    """

    def __init__(self,
                 cpus: float,
                 memory: float,
                 accelerator_count: Optional[int] = None,
                 accelerator_type: Optional[str] = None):
        self.cpus = cpus
        self.memory = memory
        self.accelerator_count = accelerator_count
        self.accelerator_type = accelerator_type

    @property
    def name(self) -> str:
        """Returns the name of the instance."""
        assert self.cpus is not None
        assert self.memory is not None
        name = (f'{common_utils.format_float(self.cpus)}CPU--'
                f'{common_utils.format_float(self.memory)}GB')
        if self.accelerator_count:
            # Replace spaces with underscores in accelerator type to make it a
            # valid logical instance type name.
            assert self.accelerator_type is not None, self.accelerator_count
            acc_name = self.accelerator_type.replace(' ', '_')
            name += f'--{self.accelerator_count}{acc_name}'
        return name

    @staticmethod
    def is_valid_instance_type(name: str) -> bool:
        """Returns whether the given name is a valid instance type."""
        pattern = re.compile(r'^(\d+(\.\d+)?CPU--\d+(\.\d+)?GB)(--\d+\S+)?$')
        return bool(pattern.match(name))

    @classmethod
    def _parse_instance_type(
            cls,
            name: str) -> Tuple[float, float, Optional[int], Optional[str]]:
        """Parses and returns resources from the given InstanceType name
        Returns:
            cpus | float: Number of CPUs
            memory | float: Amount of memory in GB
            accelerator_count | float: Number of accelerators
            accelerator_type | str: Type of accelerator
        """
        pattern = re.compile(
            r'^(?P<cpus>\d+(\.\d+)?)CPU--(?P<memory>\d+(\.\d+)?)GB(?:--(?P<accelerator_count>\d+)(?P<accelerator_type>\S+))?$'  # pylint: disable=line-too-long
        )
        match = pattern.match(name)
        if match:
            cpus = float(match.group('cpus'))
            memory = float(match.group('memory'))
            accelerator_count = match.group('accelerator_count')
            accelerator_type = match.group('accelerator_type')
            if accelerator_count:
                accelerator_count = int(accelerator_count)
                # This is to revert the accelerator types with spaces back to
                # the original format.
                accelerator_type = str(accelerator_type).replace('_', ' ')
            else:
                accelerator_count = None
                accelerator_type = None
            return cpus, memory, accelerator_count, accelerator_type
        else:
            raise ValueError(f'Invalid instance name: {name}')

    @classmethod
    def from_instance_type(cls, name: str) -> 'KubernetesInstanceType':
        """Returns an instance name object from the given name."""
        if not cls.is_valid_instance_type(name):
            raise ValueError(f'Invalid instance name: {name}')
        cpus, memory, accelerator_count, accelerator_type = \
            cls._parse_instance_type(name)
        return cls(cpus=cpus,
                   memory=memory,
                   accelerator_count=accelerator_count,
                   accelerator_type=accelerator_type)

    @classmethod
    def from_resources(cls,
                       cpus: float,
                       memory: float,
                       accelerator_count: Union[float, int] = 0,
                       accelerator_type: str = '') -> 'KubernetesInstanceType':
        """Returns an instance name object from the given resources.
        If accelerator_count is not an int, it will be rounded up since GPU
        requests in Kubernetes must be int.
        """
        name = f'{cpus}CPU--{memory}GB'
        # Round up accelerator_count if it is not an int.
        accelerator_count = math.ceil(accelerator_count)
        if accelerator_count > 0:
            name += f'--{accelerator_count}{accelerator_type}'
        return cls(cpus=cpus,
                   memory=memory,
                   accelerator_count=accelerator_count,
                   accelerator_type=accelerator_type)

    def __str__(self):
        return self.name


def construct_ssh_jump_command(
        private_key_path: str,
        ssh_jump_ip: str,
        ssh_jump_port: Optional[int] = None,
        ssh_jump_user: str = 'sky',
        proxy_cmd_path: Optional[str] = None,
        proxy_cmd_target_pod: Optional[str] = None,
        current_kube_context: Optional[str] = None,
        current_kube_namespace: Optional[str] = None) -> str:
>>>>>>> 9e1b4ddc
    ssh_jump_proxy_command = (f'ssh -tt -i {private_key_path} '
                              '-o StrictHostKeyChecking=no '
                              '-o UserKnownHostsFile=/dev/null '
                              f'-o IdentitiesOnly=yes '
                              r'-W \[%h\]:%p '
                              f'{ssh_jump_user}@{ssh_jump_ip}')
    if ssh_jump_port is not None:
        ssh_jump_proxy_command += f' -p {ssh_jump_port} '
    if proxy_cmd_path is not None:
        proxy_cmd_path = os.path.expanduser(proxy_cmd_path)
        # adding execution permission to the proxy command script
        os.chmod(proxy_cmd_path, os.stat(proxy_cmd_path).st_mode | 0o111)
        kube_context_flag = f'-c {current_kube_context} ' if (
            current_kube_context is not None) else ''
        kube_namespace_flag = f'-n {current_kube_namespace} ' if (
            current_kube_namespace is not None) else ''
        ssh_jump_proxy_command += (f' -o ProxyCommand=\'{proxy_cmd_path} '
                                   f'{kube_context_flag}'
                                   f'{kube_namespace_flag}'
                                   f'{proxy_cmd_target_pod}\'')
    return ssh_jump_proxy_command


def get_ssh_proxy_command(
    k8s_ssh_target: str,
    network_mode: kubernetes_enums.KubernetesNetworkingMode,
    private_key_path: str,
    context: Optional[str],
    namespace: str,
) -> str:
    """Generates the SSH proxy command to connect to the pod.

    Uses a jump pod if the network mode is NODEPORT, and direct port-forwarding
    if the network mode is PORTFORWARD.

    By default, establishing an SSH connection creates a communication
    channel to a remote node by setting up a TCP connection. When a
    ProxyCommand is specified, this default behavior is overridden. The command
    specified in ProxyCommand is executed, and its standard input and output
    become the communication channel for the SSH session.

    Pods within a Kubernetes cluster have internal IP addresses that are
    typically not accessible from outside the cluster. Since the default TCP
    connection of SSH won't allow access to these pods, we employ a
    ProxyCommand to establish the required communication channel. We offer this
    in two different networking options: NodePort/port-forward.

    With the NodePort networking mode, a NodePort service is launched. This
    service opens an external port on the node which redirects to the desired
    port to a SSH jump pod. When establishing an SSH session in this mode, the
    ProxyCommand makes use of this external port to create a communication
    channel directly to port 22, which is the default port ssh server listens
    on, of the jump pod.

    With Port-forward mode, instead of directly exposing an external port,
    'kubectl port-forward' sets up a tunnel between a local port
    (127.0.0.1:23100) and port 22 of the provisioned pod. Then we establish TCP
    connection to the local end of this tunnel, 127.0.0.1:23100, using 'socat'.
    All of this is done in a ProxyCommand script. Any stdin provided on the
    local machine is forwarded through this tunnel to the application
    (SSH server) listening in the pod. Similarly, any output from the
    application in the pod is tunneled back and displayed in the terminal on
    the local machine.

    Args:
        k8s_ssh_target: str; The Kubernetes object that will be used as the
            target for SSH. If network_mode is NODEPORT, this is the name of the
            service. If network_mode is PORTFORWARD, this is the pod name.
        network_mode: KubernetesNetworkingMode; networking mode for ssh
            session. It is either 'NODEPORT' or 'PORTFORWARD'
        private_key_path: str; Path to the private key to use for SSH.
            This key must be authorized to access the SSH jump pod.
            Required for NODEPORT networking mode.
        namespace: Kubernetes namespace to use.
            Required for NODEPORT networking mode.
    """
    # Fetch IP to connect to for the jump svc
    ssh_jump_ip = get_external_ip(network_mode, context)
    assert private_key_path is not None, 'Private key path must be provided'
    if network_mode == kubernetes_enums.KubernetesNetworkingMode.NODEPORT:
        assert namespace is not None, 'Namespace must be provided for NodePort'
        ssh_jump_port = get_port(k8s_ssh_target, namespace, context)
        ssh_jump_proxy_command = construct_ssh_jump_command(
            private_key_path, ssh_jump_ip, ssh_jump_port=ssh_jump_port)
    else:
        ssh_jump_proxy_command_path = create_proxy_command_script()
        ssh_jump_proxy_command = construct_ssh_jump_command(
            private_key_path,
            ssh_jump_ip,
            ssh_jump_user=constants.SKY_SSH_USER_PLACEHOLDER,
            proxy_cmd_path=ssh_jump_proxy_command_path,
            proxy_cmd_target_pod=k8s_ssh_target,
            # We embed both the current context and namespace to the SSH proxy
            # command to make sure SSH still works when the current
            # context/namespace is changed by the user.
            current_kube_context=context,
            current_kube_namespace=namespace)
    return ssh_jump_proxy_command


def create_proxy_command_script() -> str:
    """Creates a ProxyCommand script that uses kubectl port-forward to setup
    a tunnel between a local port and the SSH server in the pod.

    Returns:
        str: Path to the ProxyCommand script.
    """
    port_fwd_proxy_cmd_path = os.path.expanduser(PORT_FORWARD_PROXY_CMD_PATH)
    os.makedirs(os.path.dirname(port_fwd_proxy_cmd_path),
                exist_ok=True,
                mode=0o700)

    root_dir = os.path.dirname(os.path.dirname(os.path.dirname(__file__)))
    template_path = os.path.join(root_dir, 'templates',
                                 PORT_FORWARD_PROXY_CMD_TEMPLATE)
    # Copy the template to the proxy command path. We create a copy to allow
    # different users sharing the same SkyPilot installation to have their own
    # proxy command scripts.
    shutil.copy(template_path, port_fwd_proxy_cmd_path)
    # Set the permissions to 700 to ensure only the owner can read, write,
    # and execute the file.
    os.chmod(port_fwd_proxy_cmd_path, 0o700)
    return port_fwd_proxy_cmd_path


def setup_ssh_jump_svc(ssh_jump_name: str, namespace: str,
                       context: Optional[str],
                       service_type: kubernetes_enums.KubernetesServiceType):
    """Sets up Kubernetes service resource to access for SSH jump pod.

    This method acts as a necessary complement to be run along with
    setup_ssh_jump_pod(...) method. This service ensures the pod is accessible.

    Args:
        ssh_jump_name: Name to use for the SSH jump service
        namespace: Namespace to create the SSH jump service in
        service_type: Networking configuration on either to use NodePort
            or ClusterIP service to ssh in
    """
    # Fill in template - ssh_key_secret and ssh_jump_image are not required for
    # the service spec, so we pass in empty strs.
    content = fill_ssh_jump_template('', '', ssh_jump_name, service_type.value)

    # Add custom metadata from config
    merge_custom_metadata(content['service_spec']['metadata'])

    # Create service
    try:
        kubernetes.core_api(context).create_namespaced_service(
            namespace, content['service_spec'])
    except kubernetes.api_exception() as e:
        # SSH Jump Pod service already exists.
        if e.status == 409:
            ssh_jump_service = kubernetes.core_api(
                context).read_namespaced_service(name=ssh_jump_name,
                                                 namespace=namespace)
            curr_svc_type = ssh_jump_service.spec.type
            if service_type.value == curr_svc_type:
                # If the currently existing SSH Jump service's type is identical
                # to user's configuration for networking mode
                logger.debug(
                    f'SSH Jump Service {ssh_jump_name} already exists in the '
                    'cluster, using it.')
            else:
                # If a different type of service type for SSH Jump pod compared
                # to user's configuration for networking mode exists, we remove
                # existing servie to create a new one following user's config
                kubernetes.core_api(context).delete_namespaced_service(
                    name=ssh_jump_name, namespace=namespace)
                kubernetes.core_api(context).create_namespaced_service(
                    namespace, content['service_spec'])
                port_forward_mode = (
                    kubernetes_enums.KubernetesNetworkingMode.PORTFORWARD.value)
                nodeport_mode = (
                    kubernetes_enums.KubernetesNetworkingMode.NODEPORT.value)
                clusterip_svc = (
                    kubernetes_enums.KubernetesServiceType.CLUSTERIP.value)
                nodeport_svc = (
                    kubernetes_enums.KubernetesServiceType.NODEPORT.value)
                curr_network_mode = port_forward_mode \
                    if curr_svc_type == clusterip_svc else nodeport_mode
                new_network_mode = nodeport_mode \
                    if curr_svc_type == clusterip_svc else port_forward_mode
                new_svc_type = nodeport_svc \
                    if curr_svc_type == clusterip_svc else clusterip_svc
                logger.info(
                    f'Switching the networking mode from '
                    f'\'{curr_network_mode}\' to \'{new_network_mode}\' '
                    f'following networking configuration. Deleting existing '
                    f'\'{curr_svc_type}\' service and recreating as '
                    f'\'{new_svc_type}\' service.')
        else:
            raise
    else:
        logger.info(f'Created SSH Jump Service {ssh_jump_name}.')


def setup_ssh_jump_pod(ssh_jump_name: str, ssh_jump_image: str,
                       ssh_key_secret: str, namespace: str,
                       context: Optional[str]):
    """Sets up Kubernetes RBAC and pod for SSH jump host.

    Our Kubernetes implementation uses a SSH jump pod to reach SkyPilot clusters
    running inside a cluster. This function sets up the resources needed for
    the SSH jump pod. This includes a service account which grants the jump pod
    permission to watch for other SkyPilot pods and terminate itself if there
    are no SkyPilot pods running.

    setup_ssh_jump_service must also be run to ensure that the SSH jump pod is
    reachable.

    Args:
        ssh_jump_image: Container image to use for the SSH jump pod
        ssh_jump_name: Name to use for the SSH jump pod
        ssh_key_secret: Secret name for the SSH key stored in the cluster
        namespace: Namespace to create the SSH jump pod in
    """
    # Fill in template - service is created separately so service_type is not
    # required, so we pass in empty str.
    content = fill_ssh_jump_template(ssh_key_secret, ssh_jump_image,
                                     ssh_jump_name, '')

    # Add custom metadata to all objects
    for object_type in content.keys():
        merge_custom_metadata(content[object_type]['metadata'])

    # ServiceAccount
    try:
        kubernetes.core_api(context).create_namespaced_service_account(
            namespace, content['service_account'])
    except kubernetes.api_exception() as e:
        if e.status == 409:
            logger.info(
                'SSH Jump ServiceAccount already exists in the cluster, using '
                'it.')
        else:
            raise
    else:
        logger.info('Created SSH Jump ServiceAccount.')
    # Role
    try:
        kubernetes.auth_api(context).create_namespaced_role(
            namespace, content['role'])
    except kubernetes.api_exception() as e:
        if e.status == 409:
            logger.info(
                'SSH Jump Role already exists in the cluster, using it.')
        else:
            raise
    else:
        logger.info('Created SSH Jump Role.')
    # RoleBinding
    try:
        kubernetes.auth_api(context).create_namespaced_role_binding(
            namespace, content['role_binding'])
    except kubernetes.api_exception() as e:
        if e.status == 409:
            logger.info(
                'SSH Jump RoleBinding already exists in the cluster, using '
                'it.')
        else:
            raise
    else:
        logger.info('Created SSH Jump RoleBinding.')
    # Pod
    try:
        kubernetes.core_api(context).create_namespaced_pod(
            namespace, content['pod_spec'])
    except kubernetes.api_exception() as e:
        if e.status == 409:
            logger.info(
                f'SSH Jump Host {ssh_jump_name} already exists in the cluster, '
                'using it.')
        else:
            raise
    else:
        logger.info(f'Created SSH Jump Host {ssh_jump_name}.')


def clean_zombie_ssh_jump_pod(namespace: str, context: Optional[str],
                              node_id: str):
    """Analyzes SSH jump pod and removes if it is in a bad state

    Prevents the existence of a dangling SSH jump pod. This could happen
    in case the pod main container did not start properly (or failed). In that
    case, jump pod lifecycle manager will not function properly to
    remove the pod and service automatically, and must be done manually.

    Args:
        namespace: Namespace to remove the SSH jump pod and service from
        node_id: Name of head pod
    """

    def find(l, predicate):
        """Utility function to find element in given list"""
        results = [x for x in l if predicate(x)]
        return results[0] if results else None

    # Get the SSH jump pod name from the head pod
    try:
        pod = kubernetes.core_api(context).read_namespaced_pod(
            node_id, namespace)
    except kubernetes.api_exception() as e:
        if e.status == 404:
            logger.warning(f'Failed to get pod {node_id},'
                           ' but the pod was not found (404).')
        raise
    else:
        ssh_jump_name = pod.metadata.labels.get('skypilot-ssh-jump')
    try:
        ssh_jump_pod = kubernetes.core_api(context).read_namespaced_pod(
            ssh_jump_name, namespace)
        cont_ready_cond = find(ssh_jump_pod.status.conditions,
                               lambda c: c.type == 'ContainersReady')
        if (cont_ready_cond and cont_ready_cond.status
                == 'False') or ssh_jump_pod.status.phase == 'Pending':
            # Either the main container is not ready or the pod failed
            # to schedule. To be on the safe side and prevent a dangling
            # ssh jump pod, lets remove it and the service. Otherwise, main
            # container is ready and its lifecycle management script takes
            # care of the cleaning.
            kubernetes.core_api(context).delete_namespaced_pod(
                ssh_jump_name, namespace)
            kubernetes.core_api(context).delete_namespaced_service(
                ssh_jump_name, namespace)
    except kubernetes.api_exception() as e:
        # We keep the warning in debug to avoid polluting the `sky launch`
        # output.
        logger.debug(f'Tried to check ssh jump pod {ssh_jump_name},'
                     f' but got error {e}\n. Consider running `kubectl '
                     f'delete pod {ssh_jump_name} -n {namespace}` to manually '
                     'remove the pod if it has crashed.')
        # We encountered an issue while checking ssh jump pod. To be on
        # the safe side, lets remove its service so the port is freed
        try:
            kubernetes.core_api(context).delete_namespaced_service(
                ssh_jump_name, namespace)
        except kubernetes.api_exception():
            pass


def fill_ssh_jump_template(ssh_key_secret: str, ssh_jump_image: str,
                           ssh_jump_name: str, service_type: str) -> Dict:
    template_path = os.path.join(sky.__root_dir__, 'templates',
                                 'kubernetes-ssh-jump.yml.j2')
    if not os.path.exists(template_path):
        raise FileNotFoundError(
            'Template "kubernetes-ssh-jump.j2" does not exist.')
    with open(template_path, 'r', encoding='utf-8') as fin:
        template = fin.read()
    j2_template = jinja2.Template(template)
    cont = j2_template.render(name=ssh_jump_name,
                              image=ssh_jump_image,
                              secret=ssh_key_secret,
                              service_type=service_type)
    content = yaml.safe_load(cont)
    return content


def check_port_forward_mode_dependencies() -> None:
    """Checks if 'socat' and 'nc' are installed"""

    # Construct runtime errors
    socat_default_error = RuntimeError(
        f'`socat` is required to setup Kubernetes cloud with '
        f'`{kubernetes_enums.KubernetesNetworkingMode.PORTFORWARD.value}` '  # pylint: disable=line-too-long
        'default networking mode and it is not installed. '
        'On Debian/Ubuntu, install it with:\n'
        f'  $ sudo apt install socat\n'
        f'On MacOS, install it with: \n'
        f'  $ brew install socat')
    netcat_default_error = RuntimeError(
        f'`nc` is required to setup Kubernetes cloud with '
        f'`{kubernetes_enums.KubernetesNetworkingMode.PORTFORWARD.value}` '  # pylint: disable=line-too-long
        'default networking mode and it is not installed. '
        'On Debian/Ubuntu, install it with:\n'
        f'  $ sudo apt install netcat\n'
        f'On MacOS, install it with: \n'
        f'  $ brew install netcat')
    mac_installed_error = RuntimeError(
        f'The default MacOS `nc` is installed. However, for '
        f'`{kubernetes_enums.KubernetesNetworkingMode.PORTFORWARD.value}` '  # pylint: disable=line-too-long
        'default networking mode, GNU netcat is required. '
        f'On MacOS, install it with: \n'
        f'  $ brew install netcat')

    # Ensure socat is installed
    try:
        subprocess.run(['socat', '-V'],
                       stdout=subprocess.DEVNULL,
                       stderr=subprocess.DEVNULL,
                       check=True)
    except (FileNotFoundError, subprocess.CalledProcessError):
        with ux_utils.print_exception_no_traceback():
            raise socat_default_error from None

    # Ensure netcat is installed
    #
    # In some cases, the user may have the default MacOS nc installed, which
    # does not support the -z flag. To use the -z flag for port scanning,
    # they need GNU nc installed. We check for this case and raise an error.
    try:
        netcat_output = subprocess.run(['nc', '-h'],
                                       capture_output=True,
                                       check=False)
        nc_mac_installed = netcat_output.returncode == 1 and 'apple' in str(
            netcat_output.stderr)

        if nc_mac_installed:
            with ux_utils.print_exception_no_traceback():
                raise mac_installed_error from None
        elif netcat_output.returncode != 0:
            with ux_utils.print_exception_no_traceback():
                raise netcat_default_error from None

    except FileNotFoundError:
        with ux_utils.print_exception_no_traceback():
            raise netcat_default_error from None


def get_endpoint_debug_message() -> str:
    """ Returns a string message for user to debug Kubernetes port opening

    Polls the configured ports mode on Kubernetes to produce an
    appropriate error message with debugging hints.

    Also checks if the
    """
    port_mode = network_utils.get_port_mode()
    if port_mode == kubernetes_enums.KubernetesPortMode.INGRESS:
        endpoint_type = 'Ingress'
        debug_cmd = 'kubectl describe ingress && kubectl describe ingressclass'
    elif port_mode == kubernetes_enums.KubernetesPortMode.LOADBALANCER:
        endpoint_type = 'LoadBalancer'
        debug_cmd = 'kubectl describe service'
    elif port_mode == kubernetes_enums.KubernetesPortMode.PODIP:
        endpoint_type = 'PodIP'
        debug_cmd = 'kubectl describe pod'
    return ENDPOINTS_DEBUG_MESSAGE.format(endpoint_type=endpoint_type,
                                          debug_cmd=debug_cmd)


def merge_dicts(source: Dict[Any, Any], destination: Dict[Any, Any]):
    """Merge two dictionaries into the destination dictionary.

    Updates nested dictionaries instead of replacing them.
    If a list is encountered, it will be appended to the destination list.

    An exception is when the key is 'containers', in which case the
    first container in the list will be fetched and merge_dict will be
    called on it with the first container in the destination list.
    """
    for key, value in source.items():
        if isinstance(value, dict) and key in destination:
            merge_dicts(value, destination[key])
        elif isinstance(value, list) and key in destination:
            assert isinstance(destination[key], list), \
                f'Expected {key} to be a list, found {destination[key]}'
            if key in ['containers', 'imagePullSecrets']:
                # If the key is 'containers' or 'imagePullSecrets, we take the
                # first and only container/secret in the list and merge it, as
                # we only support one container per pod.
                assert len(value) == 1, \
                    f'Expected only one container, found {value}'
                merge_dicts(value[0], destination[key][0])
            elif key in ['volumes', 'volumeMounts']:
                # If the key is 'volumes' or 'volumeMounts', we search for
                # item with the same name and merge it.
                for new_volume in value:
                    new_volume_name = new_volume.get('name')
                    if new_volume_name is not None:
                        destination_volume = next(
                            (v for v in destination[key]
                             if v.get('name') == new_volume_name), None)
                        if destination_volume is not None:
                            merge_dicts(new_volume, destination_volume)
                        else:
                            destination[key].append(new_volume)
            else:
                destination[key].extend(value)
        else:
            if destination is None:
                destination = {}
            destination[key] = value


def combine_pod_config_fields(
    cluster_yaml_path: str,
    cluster_config_overrides: Dict[str, Any],
) -> None:
    """Adds or updates fields in the YAML with fields from the ~/.sky/config's
    kubernetes.pod_spec dict.
    This can be used to add fields to the YAML that are not supported by
    SkyPilot yet, or require simple configuration (e.g., adding an
    imagePullSecrets field).
    Note that new fields are added and existing ones are updated. Nested fields
    are not completely replaced, instead their objects are merged. Similarly,
    if a list is encountered in the config, it will be appended to the
    destination list.
    For example, if the YAML has the following:
        ```
        ...
        node_config:
            spec:
                containers:
                    - name: ray
                    image: rayproject/ray:nightly
        ```
    and the config has the following:
        ```
        kubernetes:
            pod_config:
                spec:
                    imagePullSecrets:
                        - name: my-secret
        ```
    then the resulting YAML will be:
        ```
        ...
        node_config:
            spec:
                containers:
                    - name: ray
                    image: rayproject/ray:nightly
                imagePullSecrets:
                    - name: my-secret
        ```
    """
    with open(cluster_yaml_path, 'r', encoding='utf-8') as f:
        yaml_content = f.read()
    yaml_obj = yaml.safe_load(yaml_content)
    # We don't use override_configs in `skypilot_config.get_nested`, as merging
    # the pod config requires special handling.
    kubernetes_config = skypilot_config.get_nested(('kubernetes', 'pod_config'),
                                                   default_value={},
                                                   override_configs={})
    override_pod_config = (cluster_config_overrides.get('kubernetes', {}).get(
        'pod_config', {}))
    merge_dicts(override_pod_config, kubernetes_config)

    # Merge the kubernetes config into the YAML for both head and worker nodes.
    merge_dicts(
        kubernetes_config,
        yaml_obj['available_node_types']['ray_head_default']['node_config'])

    # Write the updated YAML back to the file
    common_utils.dump_yaml(cluster_yaml_path, yaml_obj)


def combine_metadata_fields(cluster_yaml_path: str) -> None:
    """Updates the metadata for all Kubernetes objects created by SkyPilot with
    fields from the ~/.sky/config's kubernetes.custom_metadata dict.

    Obeys the same add or update semantics as combine_pod_config_fields().
    """

    with open(cluster_yaml_path, 'r', encoding='utf-8') as f:
        yaml_content = f.read()
    yaml_obj = yaml.safe_load(yaml_content)
    custom_metadata = skypilot_config.get_nested(
        ('kubernetes', 'custom_metadata'), {})

    # List of objects in the cluster YAML to be updated
    combination_destinations = [
        # Service accounts
        yaml_obj['provider']['autoscaler_service_account']['metadata'],
        yaml_obj['provider']['autoscaler_role']['metadata'],
        yaml_obj['provider']['autoscaler_role_binding']['metadata'],
        yaml_obj['provider']['autoscaler_service_account']['metadata'],
        # Pod spec
        yaml_obj['available_node_types']['ray_head_default']['node_config']
        ['metadata'],
        # Services for pods
        *[svc['metadata'] for svc in yaml_obj['provider']['services']]
    ]

    for destination in combination_destinations:
        merge_dicts(custom_metadata, destination)

    # Write the updated YAML back to the file
    common_utils.dump_yaml(cluster_yaml_path, yaml_obj)


def merge_custom_metadata(original_metadata: Dict[str, Any]) -> None:
    """Merges original metadata with custom_metadata from config

    Merge is done in-place, so return is not required
    """
    custom_metadata = skypilot_config.get_nested(
        ('kubernetes', 'custom_metadata'), {})
    merge_dicts(custom_metadata, original_metadata)


def check_nvidia_runtime_class(context: Optional[str] = None) -> bool:
    """Checks if the 'nvidia' RuntimeClass exists in the cluster"""
    # Fetch the list of available RuntimeClasses
    runtime_classes = kubernetes.node_api(context).list_runtime_class()

    # Check if 'nvidia' RuntimeClass exists
    nvidia_exists = any(
        rc.metadata.name == 'nvidia' for rc in runtime_classes.items)
    return nvidia_exists


def check_secret_exists(secret_name: str, namespace: str,
                        context: Optional[str]) -> bool:
    """Checks if a secret exists in a namespace

    Args:
        secret_name: Name of secret to check
        namespace: Namespace to check
    """

    try:
        kubernetes.core_api(context).read_namespaced_secret(
            secret_name, namespace, _request_timeout=kubernetes.API_TIMEOUT)
    except kubernetes.api_exception() as e:
        if e.status == 404:
            return False
        raise
    else:
        return True


def create_namespace(namespace: str, context: Optional[str]) -> None:
    """Creates a namespace in the cluster.

    If the namespace already exists, logs a message and does nothing.

    Args:
        namespace: Name of the namespace to create
        context: Name of the context to use. Can be none to use default context.
    """
    kubernetes_client = kubernetes.kubernetes.client
    try:
        kubernetes.core_api(context).read_namespace(namespace)
    except kubernetes.api_exception() as e:
        if e.status != 404:
            raise
    else:
        return

    ns_metadata = dict(name=namespace, labels={'parent': 'skypilot'})
    merge_custom_metadata(ns_metadata)
    namespace_obj = kubernetes_client.V1Namespace(metadata=ns_metadata)
    try:
        kubernetes.core_api(context).create_namespace(namespace_obj)
    except kubernetes.api_exception() as e:
        if e.status == 409:
            logger.info(f'Namespace {namespace} already exists in the cluster.')
        else:
            raise


def get_head_pod_name(cluster_name_on_cloud: str):
    """Returns the pod name of the head pod for the given cluster name on cloud

    Args:
        cluster_name_on_cloud: Name of the cluster on cloud

    Returns:
        str: Pod name of the head pod
    """
    # We could have iterated over all pods in the namespace and checked for the
    # label, but since we know the naming convention, we can directly return the
    # head pod name.
    return f'{cluster_name_on_cloud}-head'


def get_autoscaler_type(
) -> Optional[kubernetes_enums.KubernetesAutoscalerType]:
    """Returns the autoscaler type by reading from config"""
    autoscaler_type = skypilot_config.get_nested(('kubernetes', 'autoscaler'),
                                                 None)
    if autoscaler_type is not None:
        autoscaler_type = kubernetes_enums.KubernetesAutoscalerType(
            autoscaler_type)
    return autoscaler_type


# Mapping of known spot label keys and values for different cluster types
# Add new cluster types here if they support spot instances along with the
# corresponding spot label key and value.
SPOT_LABEL_MAP = {
    kubernetes_enums.KubernetesAutoscalerType.GKE.value:
        ('cloud.google.com/gke-spot', 'true')
}


def get_spot_label(
        context: Optional[str] = None) -> Tuple[Optional[str], Optional[str]]:
    """Get the spot label key and value for using spot instances, if supported.

    Checks if the underlying cluster supports spot instances by checking nodes
    for known spot label keys and values. If found, returns the spot label key
    and value. If not, checks if autoscaler is configured and returns
    appropriate labels. If neither are found, returns None.

    Returns:
        Tuple[str, str]: Tuple containing the spot label key and value. Returns
            None if spot instances are not supported.
    """
    # Check if the cluster supports spot instances by checking nodes for known
    # spot label keys and values
    for node in get_kubernetes_nodes(context):
        for _, (key, value) in SPOT_LABEL_MAP.items():
            if key in node.metadata.labels and node.metadata.labels[
                    key] == value:
                return key, value

    # Check if autoscaler is configured. Allow spot instances if autoscaler type
    # is known to support spot instances.
    autoscaler_type = get_autoscaler_type()
    if autoscaler_type == kubernetes_enums.KubernetesAutoscalerType.GKE:
        return SPOT_LABEL_MAP[autoscaler_type.value]

    return None, None


def dict_to_k8s_object(object_dict: Dict[str, Any], object_type: 'str') -> Any:
    """Converts a dictionary to a Kubernetes object.

    Useful for comparing two Kubernetes objects. Adapted from
    https://github.com/kubernetes-client/python/issues/977#issuecomment-592030030  # pylint: disable=line-too-long

    Args:
        object_dict: Dictionary representing the Kubernetes object
        object_type: Type of the Kubernetes object. E.g., 'V1Pod', 'V1Service'.
    """

    class FakeKubeResponse:

        def __init__(self, obj):
            self.data = json.dumps(obj)

    fake_kube_response = FakeKubeResponse(object_dict)
    return kubernetes.api_client().deserialize(fake_kube_response, object_type)


@dataclasses.dataclass
class KubernetesNodeInfo:
    """Dataclass to store Kubernetes node information."""
    name: str
    accelerator_type: Optional[str]
    # Resources available on the node. E.g., {'nvidia.com/gpu': '2'}
    total: Dict[str, int]
    free: Dict[str, int]


def get_kubernetes_node_info(
        context: Optional[str] = None) -> Dict[str, KubernetesNodeInfo]:
    """Gets the resource information for all the nodes in the cluster.

    Currently only GPU resources are supported. The function returns the total
    number of GPUs available on the node and the number of free GPUs on the
    node.

    If the user does not have sufficient permissions to list pods in all
    namespaces, the function will return free GPUs as -1.

    Returns:
        Dict[str, KubernetesNodeInfo]: Dictionary containing the node name as
            key and the KubernetesNodeInfo object as value
    """
    nodes = get_kubernetes_nodes(context)
    # Get the pods to get the real-time resource usage
    try:
        pods = get_all_pods_in_kubernetes_cluster(context)
    except kubernetes.api_exception() as e:
        if e.status == 403:
            pods = None
        else:
            raise

    lf, _ = detect_gpu_label_formatter(context)
    if not lf:
        label_key = None
    else:
        label_keys = lf.get_label_keys()

    node_info_dict: Dict[str, KubernetesNodeInfo] = {}

    for label_key in label_keys:
        for node in nodes:
            allocated_qty = 0
            if lf is not None and label_key in node.metadata.labels:
                accelerator_name = lf.get_accelerator_from_label_value(
                    node.metadata.labels.get(label_key))
            else:
                accelerator_name = None

            accelerator_count = get_node_accelerator_count(
                node.status.allocatable)

            if pods is None:
                accelerators_available = -1

            else:
                for pod in pods:
                    # Get all the pods running on the node
                    if (pod.spec.node_name == node.metadata.name and
                            pod.status.phase in ['Running', 'Pending']):
                        # Iterate over all the containers in the pod and sum the
                        # GPU requests
                        for container in pod.spec.containers:
                            if container.resources.requests:
                                allocated_qty += get_node_accelerator_count(
                                    container.resources.requests)

                accelerators_available = accelerator_count - allocated_qty

            # Exclude multi-host TPUs from being processed.
            # TODO(Doyoung): Remove the logic when adding support for
            # multi-host TPUs.
            if is_multi_host_tpu(node.metadata.labels):
                continue

            node_info_dict[node.metadata.name] = KubernetesNodeInfo(
                name=node.metadata.name,
                accelerator_type=accelerator_name,
                total={'accelerator_count': int(accelerator_count)},
                free={'accelerators_available': int(accelerators_available)})

    return node_info_dict


def to_label_selector(tags):
    label_selector = ''
    for k, v in tags.items():
        if label_selector != '':
            label_selector += ','
        label_selector += '{}={}'.format(k, v)
    return label_selector


def get_namespace_from_config(provider_config: Dict[str, Any]) -> str:
    context = get_context_from_config(provider_config)
    return provider_config.get('namespace',
                               get_kube_config_context_namespace(context))


@timeline.event
def filter_pods(namespace: str,
                context: Optional[str],
                tag_filters: Dict[str, str],
                status_filters: Optional[List[str]] = None) -> Dict[str, Any]:
    """Filters pods by tags and status."""
    non_included_pod_statuses = POD_STATUSES.copy()

    field_selector = ''
    if status_filters is not None:
        non_included_pod_statuses -= set(status_filters)
        field_selector = ','.join(
            [f'status.phase!={status}' for status in non_included_pod_statuses])

    label_selector = to_label_selector(tag_filters)
    pod_list = kubernetes.core_api(context).list_namespaced_pod(
        namespace, field_selector=field_selector, label_selector=label_selector)

    # Don't return pods marked for deletion,
    # i.e. pods with non-null metadata.DeletionTimestamp.
    pods = [
        pod for pod in pod_list.items if pod.metadata.deletion_timestamp is None
    ]
    return {pod.metadata.name: pod for pod in pods}


def _remove_pod_annotation(pod: Any,
                           annotation_key: str,
                           namespace: str,
                           context: Optional[str] = None) -> None:
    """Removes specified Annotations from a Kubernetes pod."""
    try:
        # Remove the specified annotation
        if pod.metadata.annotations:
            if annotation_key in pod.metadata.annotations:
                # Patch the pod with the updated metadata.
                body = {'metadata': {'annotations': {annotation_key: None}}}
                kubernetes.core_api(context).patch_namespaced_pod(
                    name=pod.metadata.name,
                    namespace=namespace,
                    body=body,
                    _request_timeout=kubernetes.API_TIMEOUT)

    except kubernetes.api_exception() as e:
        if e.status == 404:
            logger.warning(
                ANNOTATIONS_POD_NOT_FOUND_ERROR_MSG.format(
                    pod_name=pod.metadata.name,
                    namespace=namespace,
                    action='remove',
                    annotation=annotation_key))
        else:
            with ux_utils.print_exception_no_traceback():
                raise


def _add_pod_annotation(pod: Any,
                        annotation: Dict[str, str],
                        namespace: str,
                        context: Optional[str] = None) -> None:
    """Adds specified Annotations on a Kubernetes pod."""
    try:
        # Patch the pod with the updated metadata
        body = {'metadata': {'annotations': annotation}}
        kubernetes.core_api(context).patch_namespaced_pod(
            name=pod.metadata.name,
            namespace=namespace,
            body=body,
            _request_timeout=kubernetes.API_TIMEOUT)

    except kubernetes.api_exception() as e:
        if e.status == 404:
            logger.warning(
                ANNOTATIONS_POD_NOT_FOUND_ERROR_MSG.format(
                    pod_name=pod.metadata.name,
                    namespace=namespace,
                    action='add',
                    annotation=annotation))
        else:
            with ux_utils.print_exception_no_traceback():
                raise


def set_autodown_annotations(handle: 'backends.CloudVmRayResourceHandle',
                             idle_minutes_to_autostop: Optional[int],
                             down: bool = False) -> None:
    """Adds or removes Annotations of autodown on Kubernetes pods."""
    tags = {
        provision_constants.TAG_RAY_CLUSTER_NAME: handle.cluster_name_on_cloud,
    }
    ray_config = common_utils.read_yaml(handle.cluster_yaml)
    provider_config = ray_config['provider']
    namespace = get_namespace_from_config(provider_config)
    context = get_context_from_config(provider_config)
    running_pods = filter_pods(namespace, context, tags)

    for _, pod in running_pods.items():
        if down:
            idle_minutes_to_autostop_annotation = {
                IDLE_MINUTES_TO_AUTOSTOP_ANNOTATION_KEY:
                    str(idle_minutes_to_autostop)
            }
            autodown_annotation = {AUTODOWN_ANNOTATION_KEY: 'true'}
            _add_pod_annotation(pod=pod,
                                annotation=idle_minutes_to_autostop_annotation,
                                namespace=namespace,
                                context=context)
            _add_pod_annotation(pod=pod,
                                annotation=autodown_annotation,
                                namespace=namespace,
                                context=context)

        # If idle_minutes_to_autostop is negative, it indicates a request to
        # cancel autostop using the --cancel flag with the `sky autostop`
        # command.
        elif (idle_minutes_to_autostop is not None and
              idle_minutes_to_autostop < 0):
            _remove_pod_annotation(
                pod=pod,
                annotation_key=IDLE_MINUTES_TO_AUTOSTOP_ANNOTATION_KEY,
                namespace=namespace,
                context=context)
            _remove_pod_annotation(pod=pod,
                                   annotation_key=AUTODOWN_ANNOTATION_KEY,
                                   namespace=namespace,
                                   context=context)


def get_context_from_config(provider_config: Dict[str, Any]) -> Optional[str]:
    context = provider_config.get('context',
                                  get_current_kube_config_context_name())
    if context == kubernetes.in_cluster_context_name():
        # If the context (also used as the region) is in-cluster, we need to
        # we need to use in-cluster auth by setting the context to None.
        context = None
    return context


def get_skypilot_pods(context: Optional[str] = None) -> List[Any]:
    """Gets all SkyPilot pods in the Kubernetes cluster.

    Args:
        context: Kubernetes context to use. If None, uses the current context.

    Returns:
        A list of Kubernetes pod objects.
    """
    if context is None:
        context = get_current_kube_config_context_name()

    try:
        pods = kubernetes.core_api(context).list_pod_for_all_namespaces(
            label_selector='skypilot-cluster',
            _request_timeout=kubernetes.API_TIMEOUT).items
    except kubernetes.max_retry_error():
        raise exceptions.ResourcesUnavailableError(
            'Timed out trying to get SkyPilot pods from Kubernetes cluster. '
            'Please check if the cluster is healthy and retry. To debug, run: '
            'kubectl get pods --selector=skypilot-cluster --all-namespaces'
        ) from None
    return pods


def is_tpu_on_gke(accelerator: str) -> bool:
    """Determins if the given accelerator is a TPU supported on GKE."""
    return accelerator in GKE_TPU_ACCELERATOR_TO_GENERATION


def get_node_accelerator_count(attribute_dict: dict) -> int:
    """Retrieves the count of accelerators from a node's resource dictionary.

    This method checks the node's allocatable resources or the accelerators
    already deployed on the node, using pod objects that describe resource
    requests.

    Args:
        attribute_dict: Containing resource information from a node, such as
            allocatable or requested resources.

    Returns:
        Number of accelerators allocated or available from the node. If no
            resource is found, it returns 0.
    """
    gpu_resource_name = get_gpu_resource_key()
    assert not (gpu_resource_name in attribute_dict and
                TPU_RESOURCE_KEY in attribute_dict)
    if gpu_resource_name in attribute_dict:
        return int(attribute_dict[gpu_resource_name])
    elif TPU_RESOURCE_KEY in attribute_dict:
        return int(attribute_dict[TPU_RESOURCE_KEY])
    return 0


def reduce_tpu_topology(topology: str) -> int:
    """Computes the number of TPU chips from its topology string."""
    chip_dimensions = [int(chip_count) for chip_count in topology.split('x')]
    # tpu_topology_chip_count represents the total number of TPU chips in the
    # entire podslice, whether it is a single-host or multi-host TPU podslice.
    tpu_topology_chip_count = functools.reduce(lambda x, y: x * y,
                                               chip_dimensions)
    return tpu_topology_chip_count


def is_multi_host_tpu(node_metadata_labels: dict) -> bool:
    """Determines whether the given node is a multi-host TPU configuration."""
    if GKELabelFormatter.TPU_LABEL_KEY in node_metadata_labels:
        assert GKELabelFormatter.TPU_TOPOLOGY_LABEL_KEY in node_metadata_labels
        topology_value = (
            node_metadata_labels[GKELabelFormatter.TPU_TOPOLOGY_LABEL_KEY])
        accelerator_count_label_key = (
            GKELabelFormatter.ACCELERATOR_COUNT_LABEL_KEY)
        assert accelerator_count_label_key in node_metadata_labels
        # node_tpu_chip_count represents the number of TPU chips
        # available in this node. If the node is part of a node pool
        # forming a multi-host TPU podslice, it only reflects the
        # number of TPU chips in this individual node, not the entire
        # multi-host TPU podslice.
        node_tpu_chip_count = int(
            node_metadata_labels[accelerator_count_label_key])
        topology_chip_count = reduce_tpu_topology(topology_value)
        # For multi-host TPU podslices, topology_chip_count and
        # node_tpu_chip_count will differ, as topology_chip_count
        # reflects the total across all hosts, while
        # node_tpu_chip_count reflects only the chips in a single node.
        if node_tpu_chip_count != topology_chip_count:
            return True
    return False


def multi_host_tpu_exists_in_cluster(context: Optional[str] = None) -> bool:
    """Checks if there exists a multi-host TPU within the cluster."""
    nodes = get_kubernetes_nodes(context)
    for node in nodes:
        if is_multi_host_tpu(node.metadata.labels):
            return True
    return False


@dataclasses.dataclass
class KubernetesSkyPilotClusterInfo:
    cluster_name_on_cloud: str
    cluster_name: str
    user: str
    status: status_lib.ClusterStatus
    pods: List[Any]
    launched_at: float
    resources: 'resources_lib.Resources'
    resources_str: str


def process_skypilot_pods(
    pods: List[Any],
    context: Optional[str] = None
) -> Tuple[List[KubernetesSkyPilotClusterInfo],
           List[KubernetesSkyPilotClusterInfo],
           List[KubernetesSkyPilotClusterInfo]]:
    """Process SkyPilot pods on k8s to extract cluster and controller info.

    Args:
        pods: List of Kubernetes pod objects.
        context: Kubernetes context name, used to detect GPU label formatter.

    Returns:
        A tuple containing:
        - List of KubernetesSkyPilotClusterInfo with all cluster info.
        - List of KubernetesSkyPilotClusterInfo with job controller info.
        - List of KubernetesSkyPilotClusterInfo with serve controller info.
    """
    # pylint: disable=import-outside-toplevel
    from sky import resources as resources_lib
    clusters: Dict[str, KubernetesSkyPilotClusterInfo] = {}
    jobs_controllers: List[KubernetesSkyPilotClusterInfo] = []
    serve_controllers: List[KubernetesSkyPilotClusterInfo] = []

    for pod in pods:
        cluster_name_on_cloud = pod.metadata.labels.get('skypilot-cluster')
        cluster_name = cluster_name_on_cloud.rsplit(
            '-', 1
        )[0]  # Remove the user hash to get cluster name (e.g., mycluster-2ea4)
        if cluster_name_on_cloud not in clusters:
            # Parse the start time for the cluster
            start_time = pod.status.start_time
            if start_time is not None:
                start_time = pod.status.start_time.timestamp()

            # Parse resources
            cpu_request = parse_cpu_or_gpu_resource(
                pod.spec.containers[0].resources.requests.get('cpu', '0'))
            memory_request = parse_memory_resource(
                pod.spec.containers[0].resources.requests.get('memory', '0'),
                unit='G')
            gpu_count = parse_cpu_or_gpu_resource(
                pod.spec.containers[0].resources.requests.get(
                    'nvidia.com/gpu', '0'))
            gpu_name = None
            if gpu_count > 0:
                label_formatter, _ = (detect_gpu_label_formatter(context))
                assert label_formatter is not None, (
                    'GPU label formatter cannot be None if there are pods '
                    f'requesting GPUs: {pod.metadata.name}')
                gpu_label = label_formatter.get_label_key()
                # Get GPU name from pod node selector
                if pod.spec.node_selector is not None:
                    gpu_name = label_formatter.get_accelerator_from_label_value(
                        pod.spec.node_selector.get(gpu_label))

            resources = resources_lib.Resources(
                cloud=clouds.Kubernetes(),
                cpus=int(cpu_request),
                memory=int(memory_request),
                accelerators=(f'{gpu_name}:{gpu_count}'
                              if gpu_count > 0 else None))
            if pod.status.phase == 'Pending':
                # If pod is pending, do not show it in the status
                continue

            cluster_info = KubernetesSkyPilotClusterInfo(
                cluster_name_on_cloud=cluster_name_on_cloud,
                cluster_name=cluster_name,
                user=pod.metadata.labels.get('skypilot-user'),
                status=status_lib.ClusterStatus.UP,
                pods=[],
                launched_at=start_time,
                resources=resources,
                resources_str='')
            clusters[cluster_name_on_cloud] = cluster_info
            # Check if cluster name is name of a controller
            # Can't use controller_utils.Controllers.from_name(cluster_name)
            # because hash is different across users
            if 'sky-jobs-controller' in cluster_name_on_cloud:
                jobs_controllers.append(cluster_info)
            elif 'sky-serve-controller' in cluster_name_on_cloud:
                serve_controllers.append(cluster_info)
        else:
            # Update start_time if this pod started earlier
            pod_start_time = pod.status.start_time
            if pod_start_time is not None:
                pod_start_time = pod_start_time.timestamp()
                if pod_start_time < clusters[cluster_name_on_cloud].launched_at:
                    clusters[cluster_name_on_cloud].launched_at = pod_start_time
        clusters[cluster_name_on_cloud].pods.append(pod)
    # Update resources_str in clusters:
    for cluster in clusters.values():
        num_pods = len(cluster.pods)
        cluster.resources_str = f'{num_pods}x {cluster.resources}'
    return list(clusters.values()), jobs_controllers, serve_controllers


def get_gpu_resource_key():
    """Get the GPU resource name to use in kubernetes.
    The function first checks for an environment variable.
    If defined, it uses its value; otherwise, it returns the default value.
    Args:
        name (str): Default GPU resource name, default is "nvidia.com/gpu".
    Returns:
        str: The selected GPU resource name.
    """
    # Retrieve GPU resource name from environment variable, if set.
    # Else use default.
    # E.g., can be nvidia.com/gpu-h100, amd.com/gpu etc.
    return os.getenv('CUSTOM_GPU_RESOURCE_KEY', default=GPU_RESOURCE_KEY)<|MERGE_RESOLUTION|>--- conflicted
+++ resolved
@@ -21,11 +21,7 @@
 from sky import skypilot_config
 from sky import status_lib
 from sky.adaptors import kubernetes
-<<<<<<< HEAD
-from sky.provision import utils as provision_utils
-=======
 from sky.provision import constants as provision_constants
->>>>>>> 9e1b4ddc
 from sky.provision.kubernetes import network_utils
 from sky.skylet import constants
 from sky.utils import common_utils
@@ -1155,12 +1151,6 @@
     return bytes_value / MEMORY_SIZE_UNITS[unit]
 
 
-<<<<<<< HEAD
-def construct_ssh_jump_command(private_key_path: str,
-                               ssh_jump_ip: str,
-                               ssh_jump_port: Optional[int] = None,
-                               proxy_cmd_path: Optional[str] = None) -> str:
-=======
 class KubernetesInstanceType:
     """Class to represent the "Instance Type" in a Kubernetes.
     Since Kubernetes does not have a notion of instances, we generate
@@ -1289,7 +1279,6 @@
         proxy_cmd_target_pod: Optional[str] = None,
         current_kube_context: Optional[str] = None,
         current_kube_namespace: Optional[str] = None) -> str:
->>>>>>> 9e1b4ddc
     ssh_jump_proxy_command = (f'ssh -tt -i {private_key_path} '
                               '-o StrictHostKeyChecking=no '
                               '-o UserKnownHostsFile=/dev/null '
