"""Kubernetes utilities for SkyPilot."""
import dataclasses
import functools
import json
import math
import os
import re
import shutil
import subprocess
import typing
from typing import Any, Dict, List, Optional, Set, Tuple, Union
from urllib.parse import urlparse

import jinja2
import yaml

import sky
from sky import clouds
from sky import exceptions
from sky import sky_logging
from sky import skypilot_config
from sky import status_lib
from sky.adaptors import kubernetes
from sky.provision import constants as provision_constants
from sky.provision.kubernetes import network_utils
from sky.skylet import constants
from sky.utils import common_utils
from sky.utils import env_options
from sky.utils import kubernetes_enums
from sky.utils import schemas
from sky.utils import ux_utils

if typing.TYPE_CHECKING:
    from sky import backends
    from sky import resources as resources_lib

# TODO(romilb): Move constants to constants.py
DEFAULT_NAMESPACE = 'default'
IN_CLUSTER_REGION = 'in-cluster'

DEFAULT_SERVICE_ACCOUNT_NAME = 'skypilot-service-account'

MEMORY_SIZE_UNITS = {
    'B': 1,
    'K': 2**10,
    'M': 2**20,
    'G': 2**30,
    'T': 2**40,
    'P': 2**50,
}

# The resource keys used by Kubernetes to track NVIDIA GPUs and Google TPUs on
# nodes. These keys are typically used in the node's status.allocatable
# or status.capacity fields to indicate the available resources on the node.
GPU_RESOURCE_KEY = 'nvidia.com/gpu'
TPU_RESOURCE_KEY = 'google.com/tpu'

NO_GPU_HELP_MESSAGE = (
    'If your cluster contains GPUs or TPUs, make sure '
    f'{GPU_RESOURCE_KEY} or {TPU_RESOURCE_KEY} resource is available'
    ' on the nodes and the node labels for identifying '
    'GPUs/TPUs (e.g., skypilot.co/accelerator) are setup correctly. ')

KUBERNETES_AUTOSCALER_NOTE = (
    'Note: Kubernetes cluster autoscaling is enabled. '
    'All GPUs that can be provisioned may not be listed '
    'here. Refer to your autoscaler\'s node pool '
    'configuration to see the list of supported GPUs.')

# TODO(romilb): Add links to docs for configuration instructions when ready.
ENDPOINTS_DEBUG_MESSAGE = ('Additionally, make sure your {endpoint_type} '
                           'is configured correctly. '
                           '\nTo debug, run: {debug_cmd}')

KIND_CONTEXT_NAME = 'kind-skypilot'  # Context name used by sky local up

# Port-forward proxy command constants
PORT_FORWARD_PROXY_CMD_TEMPLATE = 'kubernetes-port-forward-proxy-command.sh'
# We add a version suffix to the port-forward proxy command to ensure backward
# compatibility and avoid overwriting the older version.
PORT_FORWARD_PROXY_CMD_VERSION = 2
PORT_FORWARD_PROXY_CMD_PATH = ('~/.sky/kubernetes-port-forward-proxy-command-'
                               f'v{PORT_FORWARD_PROXY_CMD_VERSION}.sh')

# Mapping used to get generation for TPU accelerator name.
# https://cloud.google.com/kubernetes-engine/docs/how-to/tpus#run
GKE_TPU_ACCELERATOR_TO_GENERATION = {
    'tpu-v4-podslice': 'v4',
    'tpu-v5-lite-device': 'v5e',
    'tpu-v5-lite-podslice': 'v5e',
    'tpu-v5p-slice': 'v5p',
}

POD_STATUSES = {
    'Pending', 'Running', 'Succeeded', 'Failed', 'Unknown', 'Terminating'
}
AUTODOWN_ANNOTATION_KEY = 'skypilot.co/autodown'
IDLE_MINUTES_TO_AUTOSTOP_ANNOTATION_KEY = (
    'skypilot.co/idle_minutes_to_autostop')
ANNOTATIONS_POD_NOT_FOUND_ERROR_MSG = ('Pod {pod_name} not found in namespace '
                                       '{namespace} while trying to {action} '
                                       'an annotation {annotation}.')

logger = sky_logging.init_logger(__name__)


class GPULabelFormatter:
    """Base class to define a GPU label formatter for a Kubernetes cluster

    A GPU label formatter is a class that defines how to use GPU type labels in
    a Kubernetes cluster. It is used by the Kubernetes cloud class to pick the
    key:value pair to use as node selector for GPU nodes.
    """

    @classmethod
    def get_label_key(cls, accelerator: str = '') -> str:
        """Returns the label key for GPU type used by the Kubernetes cluster"""
        raise NotImplementedError

    @classmethod
    def get_label_keys(cls) -> List[str]:
        """Returns a list of label keys for GPU used by Kubernetes cluster."""
        raise NotImplementedError

    @classmethod
    def get_label_value(cls, accelerator: str) -> str:
        """Given a GPU type, returns the label value to be used"""
        raise NotImplementedError

    @classmethod
    def match_label_key(cls, label_key: str) -> bool:
        """Checks if the given label key matches the formatter's label keys"""
        raise NotImplementedError

    @classmethod
    def get_accelerator_from_label_value(cls, value: str) -> str:
        """Given a label value, returns the GPU type"""
        raise NotImplementedError

    @classmethod
    def validate_label_value(cls, value: str) -> Tuple[bool, str]:
        """Validates if the specified label value is correct.

        Used to check if the labelling on the cluster is correct and
        preemptively raise an error if it is not.

        Returns:
            bool: True if the label value is valid, False otherwise.
            str: Error message if the label value is invalid, None otherwise.
        """
        del value
        return True, ''


def get_gke_accelerator_name(accelerator: str) -> str:
    """Returns the accelerator name for GKE clusters

    Uses the format - nvidia-tesla-<accelerator>.
    A100-80GB, H100-80GB and L4 are an exception. They use nvidia-<accelerator>.
    """
    if accelerator == 'H100':
        # H100 is named as H100-80GB in GKE.
        accelerator = 'H100-80GB'
    if accelerator in ('A100-80GB', 'L4', 'H100-80GB', 'H100-MEGA-80GB'):
        # A100-80GB, L4, H100-80GB and H100-MEGA-80GB
        # have a different name pattern.
        return 'nvidia-{}'.format(accelerator.lower())
    elif accelerator.startswith('tpu-'):
        return accelerator
    else:
        return 'nvidia-tesla-{}'.format(accelerator.lower())


class SkyPilotLabelFormatter(GPULabelFormatter):
    """Custom label formatter for SkyPilot

    Uses skypilot.co/accelerator as the key, and SkyPilot accelerator str as the
    value.
    """

    LABEL_KEY = 'skypilot.co/accelerator'

    @classmethod
    def get_label_key(cls, accelerator: str = '') -> str:
        del accelerator  # Unused
        return cls.LABEL_KEY

    @classmethod
    def get_label_keys(cls) -> List[str]:
        return [cls.LABEL_KEY]

    @classmethod
    def get_label_value(cls, accelerator: str) -> str:
        # For SkyPilot formatter, we use the accelerator str directly.
        # See sky.utils.kubernetes.gpu_labeler.
        return accelerator.lower()

    @classmethod
    def match_label_key(cls, label_key: str) -> bool:
        return label_key == cls.LABEL_KEY

    @classmethod
    def get_accelerator_from_label_value(cls, value: str) -> str:
        return value.upper()

    @classmethod
    def validate_label_value(cls, value: str) -> Tuple[bool, str]:
        """Values must be all lowercase for the SkyPilot formatter."""
        is_valid = value == value.lower()
        return is_valid, (f'Label value {value!r} must be lowercase if using '
                          f'the {cls.get_label_key()} label.'
                          if not is_valid else '')


class CoreWeaveLabelFormatter(GPULabelFormatter):
    """CoreWeave label formatter

    Uses gpu.nvidia.com/class as the key, and the uppercase SkyPilot
    accelerator str as the value.
    """

    LABEL_KEY = 'gpu.nvidia.com/class'

    @classmethod
    def get_label_key(cls, accelerator: str = '') -> str:
        del accelerator  # Unused
        return cls.LABEL_KEY

    @classmethod
    def get_label_keys(cls) -> List[str]:
        return [cls.LABEL_KEY]

    @classmethod
    def get_label_value(cls, accelerator: str) -> str:
        return accelerator.upper()

    @classmethod
    def match_label_key(cls, label_key: str) -> bool:
        return label_key == cls.LABEL_KEY

    @classmethod
    def get_accelerator_from_label_value(cls, value: str) -> str:
        return value


class GKELabelFormatter(GPULabelFormatter):
    """GKE label formatter

    GKE nodes by default are populated with `cloud.google.com/gke-accelerator`
    label, which is used to identify the GPU type.
    """

    GPU_LABEL_KEY = 'cloud.google.com/gke-accelerator'
    TPU_LABEL_KEY = 'cloud.google.com/gke-tpu-accelerator'
    ACCELERATOR_COUNT_LABEL_KEY = 'cloud.google.com/gke-accelerator-count'
    TPU_TOPOLOGY_LABEL_KEY = 'cloud.google.com/gke-tpu-topology'

    @classmethod
    def get_label_key(cls, accelerator: str = '') -> str:
        if accelerator.startswith('tpu-'):
            return cls.TPU_LABEL_KEY
        return cls.GPU_LABEL_KEY

    @classmethod
    def get_label_keys(cls) -> List[str]:
        return [cls.GPU_LABEL_KEY, cls.TPU_LABEL_KEY]

    @classmethod
    def match_label_key(cls, label_key: str) -> bool:
        return label_key in cls.get_label_keys()

    @classmethod
    def get_tpu_topology_label_key(cls) -> str:
        return cls.TPU_TOPOLOGY_LABEL_KEY

    @classmethod
    def get_label_value(cls, accelerator: str) -> str:
        return get_gke_accelerator_name(accelerator)

    @classmethod
    def get_accelerator_from_label_value(cls, value: str) -> str:
        if value.startswith('nvidia-tesla-'):
            return value.replace('nvidia-tesla-', '').upper()
        elif value.startswith('nvidia-'):
            acc = value.replace('nvidia-', '').upper()
            if acc == 'H100-80GB':
                # H100 can be either H100-80GB or H100-MEGA-80GB in GKE
                # we map H100 ---> H100-80GB and keep H100-MEGA-80GB
                # to distinguish between a3-high and a3-mega instances
                return 'H100'
            return acc
        elif is_tpu_pod_slice(value):
            return value
        else:
            raise ValueError(
                f'Invalid accelerator name in GKE cluster: {value}')


class GFDLabelFormatter(GPULabelFormatter):
    """GPU Feature Discovery label formatter

    NVIDIA GPUs nodes are labeled by GPU feature discovery
    e.g. nvidia.com/gpu.product=NVIDIA-H100-80GB-HBM3
    https://github.com/NVIDIA/gpu-feature-discovery

    GPU feature discovery is included as part of the
    NVIDIA GPU Operator:
    https://docs.nvidia.com/datacenter/cloud-native/gpu-operator/latest/overview.html

    This LabelFormatter can't be used in autoscaling clusters since accelerators
    may map to multiple label, so we're not implementing `get_label_value`
    """

    LABEL_KEY = 'nvidia.com/gpu.product'

    @classmethod
    def get_label_key(cls, accelerator: str = '') -> str:
        del accelerator  # Unused
        return cls.LABEL_KEY

    @classmethod
    def get_label_keys(cls) -> List[str]:
        return [cls.LABEL_KEY]

    @classmethod
    def get_label_value(cls, accelerator: str) -> str:
        """An accelerator can map to many Nvidia GFD labels
        (e.g., A100-80GB-PCIE vs. A100-SXM4-80GB).
        As a result, we do not support get_label_value for GFDLabelFormatter."""
        raise NotImplementedError

    @classmethod
    def match_label_key(cls, label_key: str) -> bool:
        return label_key == cls.LABEL_KEY

    @classmethod
    def get_accelerator_from_label_value(cls, value: str) -> str:
        """Searches against a canonical list of NVIDIA GPUs and pattern
        matches the canonical GPU name against the GFD label.
        """
        canonical_gpu_names = [
            'A100-80GB', 'A100', 'A10G', 'H100', 'K80', 'M60', 'T4g', 'T4',
            'V100', 'A10', 'P4000', 'P100', 'P40', 'P4', 'L4'
        ]
        for canonical_name in canonical_gpu_names:
            # A100-80G accelerator is A100-SXM-80GB or A100-PCIE-80GB
            if canonical_name == 'A100-80GB' and re.search(
                    r'A100.*-80GB', value):
                return canonical_name
            elif canonical_name in value:
                return canonical_name

        # If we didn't find a canonical name:
        # 1. remove 'NVIDIA-' (e.g., 'NVIDIA-RTX-A6000' -> 'RTX-A6000')
        # 2. remove 'GEFORCE-' (e.g., 'NVIDIA-GEFORCE-RTX-3070' -> 'RTX-3070')
        # 3. remove 'RTX-' (e.g. 'RTX-6000' -> 'RTX6000')
        # Same logic, but uppercased, as the Skypilot labeler job found in
        # sky/utils/kubernetes/k8s_gpu_labeler_setup.yaml
        return value.upper().replace('NVIDIA-',
                                     '').replace('GEFORCE-',
                                                 '').replace('RTX-', 'RTX')


class KarpenterLabelFormatter(SkyPilotLabelFormatter):
    """Karpeneter label formatter
    Karpenter uses the label `karpenter.k8s.aws/instance-gpu-name` to identify
    the GPU type. Details: https://karpenter.sh/docs/reference/instance-types/
    The naming scheme is same as the SkyPilot formatter, so we inherit from it.
    """
    LABEL_KEY = 'karpenter.k8s.aws/instance-gpu-name'


# LABEL_FORMATTER_REGISTRY stores the label formats SkyPilot will try to
# discover the accelerator type from. The order of the list is important, as
# it will be used to determine the priority of the label formats when
# auto-detecting the GPU label type.
LABEL_FORMATTER_REGISTRY = [
    SkyPilotLabelFormatter, GKELabelFormatter, KarpenterLabelFormatter,
    GFDLabelFormatter, CoreWeaveLabelFormatter
]

# Mapping of autoscaler type to label formatter
AUTOSCALER_TO_LABEL_FORMATTER = {
    kubernetes_enums.KubernetesAutoscalerType.GKE: GKELabelFormatter,
    kubernetes_enums.KubernetesAutoscalerType.KARPENTER: KarpenterLabelFormatter,  # pylint: disable=line-too-long
    kubernetes_enums.KubernetesAutoscalerType.GENERIC: SkyPilotLabelFormatter,
}


@functools.lru_cache()
def detect_gpu_label_formatter(
    context: Optional[str]
) -> Tuple[Optional[GPULabelFormatter], Dict[str, List[Tuple[str, str]]]]:
    """Detects the GPU label formatter for the Kubernetes cluster

    Returns:
        GPULabelFormatter: The GPU label formatter for the cluster, if found.
        Dict[str, List[Tuple[str, str]]]: A mapping of nodes and the list of
             labels on each node. E.g., {'node1': [('label1', 'value1')]}
    """
    # Get all labels across all nodes
    node_labels: Dict[str, List[Tuple[str, str]]] = {}
    nodes = get_kubernetes_nodes(context)
    for node in nodes:
        node_labels[node.metadata.name] = []
        for label, value in node.metadata.labels.items():
            node_labels[node.metadata.name].append((label, value))

    label_formatter = None

    # Check if the node labels contain any of the GPU label prefixes
    for lf in LABEL_FORMATTER_REGISTRY:
        for _, label_list in node_labels.items():
            for label, _ in label_list:
                if lf.match_label_key(label):
                    label_formatter = lf()
                    return label_formatter, node_labels

    return label_formatter, node_labels


<<<<<<< HEAD
def detect_gpu_resource() -> Tuple[bool, Set[str]]:
    """Checks if the Kubernetes cluster has accelerator resource.
=======
@functools.lru_cache(maxsize=10)
def detect_gpu_resource(context: Optional[str]) -> Tuple[bool, Set[str]]:
    """Checks if the Kubernetes cluster has nvidia.com/gpu resource.
>>>>>>> 9201def0

    Two types of accelerator resources are available which are each checked
    with nvidia.com/gpu and google.com/tpu. If nvidia.com/gpu resource is
    missing, that typically means that the Kubernetes cluster does not have
    GPUs or the nvidia GPU operator and/or device drivers are not installed.

    Returns:
        bool: True if the cluster has GPU_RESOURCE_KEY or TPU_RESOURCE_KEY
            resource, False otherwise.
    """
    # Get the set of resources across all nodes
    cluster_resources: Set[str] = set()
    nodes = get_kubernetes_nodes(context)
    for node in nodes:
        cluster_resources.update(node.status.allocatable.keys())
    has_gpu = (GPU_RESOURCE_KEY in cluster_resources or
               TPU_RESOURCE_KEY in cluster_resources)

    return has_gpu, cluster_resources


@functools.lru_cache(maxsize=10)
def get_kubernetes_nodes(context: Optional[str] = None) -> List[Any]:
    """Gets the kubernetes nodes in the context.

    If context is None, gets the nodes in the current context.
    """
    if context is None:
        context = get_current_kube_config_context_name()

    try:
        nodes = kubernetes.core_api(context).list_node(
            _request_timeout=kubernetes.API_TIMEOUT).items
    except kubernetes.max_retry_error():
        raise exceptions.ResourcesUnavailableError(
            'Timed out when trying to get node info from Kubernetes cluster. '
            'Please check if the cluster is healthy and retry. To debug, run: '
            'kubectl get nodes') from None
    return nodes


def get_all_pods_in_kubernetes_cluster(
        context: Optional[str] = None) -> List[Any]:
    """Gets pods in all namespaces in kubernetes cluster indicated by context.

    Used for computing cluster resource usage.
    """
    if context is None:
        context = get_current_kube_config_context_name()

    try:
        pods = kubernetes.core_api(context).list_pod_for_all_namespaces(
            _request_timeout=kubernetes.API_TIMEOUT).items
    except kubernetes.max_retry_error():
        raise exceptions.ResourcesUnavailableError(
            'Timed out when trying to get pod info from Kubernetes cluster. '
            'Please check if the cluster is healthy and retry. To debug, run: '
            'kubectl get pods') from None
    return pods


def check_instance_fits(context: Optional[str],
                        instance: str) -> Tuple[bool, Optional[str]]:
    """Checks if the instance fits on the Kubernetes cluster.

    If the instance has GPU requirements, checks if the GPU type is
    available on the cluster and if enough CPU/memory is available on any node
    with the GPU type.

    Args:
        instance: str, the instance type to check.

    Returns:
        bool: True if the instance fits on the cluster, False otherwise.
        Optional[str]: Error message if the instance does not fit.
    """

    # TODO(zhwu): this should check the node for specific context, instead
    # of the default context to make failover fully functional.

    def check_cpu_mem_fits(candidate_instance_type: 'KubernetesInstanceType',
                           node_list: List[Any]) -> Tuple[bool, Optional[str]]:
        """Checks if the instance fits on the cluster based on CPU and memory.

        We check only capacity, not allocatable, because availability can
        change during scheduling, and we want to let the Kubernetes scheduler
        handle that.
        """
        # We log max CPU and memory found on the GPU nodes for debugging.
        max_cpu = 0.0
        max_mem = 0.0

        for node in node_list:
            node_cpus = parse_cpu_or_gpu_resource(node.status.capacity['cpu'])
            node_memory_gb = parse_memory_resource(
                node.status.capacity['memory'], unit='G')
            if node_cpus > max_cpu:
                max_cpu = node_cpus
                max_mem = node_memory_gb
            if (node_cpus >= candidate_instance_type.cpus and
                    node_memory_gb >= candidate_instance_type.memory):
                return True, None
        return False, (
            'Maximum resources found on a single node: '
            f'{max_cpu} CPUs, {common_utils.format_float(max_mem)}G Memory')

<<<<<<< HEAD
    def check_tpu_fits(candidate_instance_type: 'KubernetesInstanceType',
                       node_list: List[Any]) -> Tuple[bool, Optional[str]]:
        # check if the requested TPU type is in the cluster
        # if exists, check if the requested TPU topology is available in the cluster.
        node_list = gpu_nodes
        acc_type = candidate_instance_type.accelerator_type
        acc_count = candidate_instance_type.accelerator_count
        tpu_list_in_cluster = []
        for node in node_list:
            if acc_type == node.metadata.labels[GKELabelFormatter.TPU_LABEL_KEY]:
                topology_value = node.metadata.labels[GKELabelFormatter.TPU_TOPOLOGY_LABEL_KEY]
                # node_tpu_chip_count represents the number of TPU chips
                # available in this node. If the node is part of a node pool
                # forming a multi-host TPU podslice, it only reflects the
                # number of TPU chips in this individual node, not the entire
                # multi-host TPU podslice.
                node_tpu_chip_count = node.metadata.labels[GKELabelFormatter.ACCELERATOR_COUNT_LABEL_KEY]
                chip_dimensions = [int(chip_count) for chip_count in topology_value.split("x")]
                # topology_chip_count represents the total number of TPU chips
                # in the entire podslice, whether it is a single-host or
                # multi-host TPU podslice.
                topology_chip_count = functools.reduce(lambda x, y: x * y, chip_dimensions)
                # TODO(Doyoung): Update the naming scheme with multi-host TPU
                # support.
                tpu_type = f'{acc_type}:{node_tpu_chip_count}'
                tpu_list_in_cluster.append(tpu_type)
                # For multi-host TPU podslices, topology_chip_count and
                # node_tpu_chip_count will differ, as topology_chip_count
                # reflects the total across all hosts, while
                # node_tpu_chip_count reflects only the chips in a single node.
                # TODO(Doyoung): Remove the condition,
                # node_tpu_chip_count == topology_chip_count, when adding
                # multi-host TPU support.
                if node_tpu_chip_count == topology_chip_count and topology_chip_count == acc_count:
                    return True, None
        tpu_list_in_cluster_str = ','.join(tpu_list_in_cluster)
        return False, ('Requested TPU type was not found in the cluster. TPU '
                       'types found in the cluster: '
                       f'{tpu_list_in_cluster_str}.')

    nodes = get_kubernetes_nodes()
=======
    nodes = get_kubernetes_nodes(context)
>>>>>>> 9201def0
    k8s_instance_type = KubernetesInstanceType.\
        from_instance_type(instance)
    acc_type = k8s_instance_type.accelerator_type
    if acc_type is not None:
        # If GPU/TPUs are requested, check if GPU/TPU type is available, and
        # if so, check if CPU and memory requirements on the specific node are
        # met.
        try:
            gpu_label_key, gpu_label_val = get_gpu_label_key_value(
                context, acc_type)
        except exceptions.ResourcesUnavailableError as e:
            # If GPU not found, return empty list and error message.
            return False, str(e)
        # Get the set of nodes that have the GPU type
        gpu_nodes = [
            node for node in nodes if gpu_label_key in node.metadata.labels and
            node.metadata.labels[gpu_label_key] == gpu_label_val
        ]
        assert len(gpu_nodes) > 0, 'GPU nodes not found'
        if is_tpu_pod_slice(acc_type):
            # If requested accelerator is a TPU type, check if the cluster
            # has sufficient TPU resource to meet the requirement.
            fits, reason = check_tpu_fits(k8s_instance_type, gpu_nodes)
            if reason is not None:
                return fits, reason

        candidate_nodes = gpu_nodes
        not_fit_reason_prefix = (
            f'GPU nodes with {acc_type} do not have '
            f'enough CPU (> {k8s_instance_type.cpus} CPUs) and/or '
            f'memory (> {k8s_instance_type.memory} G). ')
    else:
        candidate_nodes = nodes
        not_fit_reason_prefix = (f'No nodes found with enough '
                                 f'CPU (> {k8s_instance_type.cpus} CPUs) '
                                 'and/or memory '
                                 f'(> {k8s_instance_type.memory} G). ')
    # Check if CPU and memory requirements are met on at least one
    # candidate node.
    fits, reason = check_cpu_mem_fits(k8s_instance_type, candidate_nodes)
    if not fits:
        if reason is not None:
            reason = not_fit_reason_prefix + reason
        return fits, reason
    else:
        return fits, reason


def get_gpu_label_key_value(context: Optional[str],
                            acc_type: str,
                            check_mode=False) -> Tuple[str, str]:
    """Returns the label key and value for the given GPU type.

    Args:
        acc_type: The GPU type required by the task.
        check_mode: If True, only checks if the cluster has GPU resources and
            labels are setup on the cluster. acc_type is ignore does not return
            the label key and value. Useful for checking if GPUs are configured
            correctly on the cluster without explicitly requesting a acc_type.
    Returns:
        A tuple of the label key and value. Returns empty strings if check_mode
        is True.
    Raises:
        ResourcesUnavailableError: Can be raised from the following conditions:
            - The cluster does not have GPU resources (nvidia.com/gpu)
            - The cluster does not have GPU labels setup correctly
            - The cluster doesn't have any nodes with acc_type GPU
    """
    # Check if the cluster has GPU resources
    # TODO(romilb): This assumes the accelerator is a nvidia GPU. We
    #  need to support TPUs and other accelerators as well.
    # TODO(romilb): Currently, we broadly disable all GPU checks if autoscaling
    #  is configured in config.yaml since the cluster may be scaling up from
    #  zero nodes and may not have any GPU nodes yet. In the future, we should
    #  support pollingthe clusters for autoscaling information, such as the
    #  node pools configured etc.

    autoscaler_type = get_autoscaler_type()
    if autoscaler_type is not None:
        # If autoscaler is set in config.yaml, override the label key and value
        # to the autoscaler's format and bypass the GPU checks.
        if check_mode:
            # If check mode is enabled and autoscaler is set, we can return
            # early since we assume the cluster autoscaler will handle GPU
            # node provisioning.
            return '', ''
        formatter = AUTOSCALER_TO_LABEL_FORMATTER.get(autoscaler_type)
        assert formatter is not None, ('Unsupported autoscaler type:'
                                       f' {autoscaler_type}')
        return formatter.get_label_key(acc_type), formatter.get_label_value(
            acc_type)

    has_gpus, cluster_resources = detect_gpu_resource(context)
    if has_gpus:
        # Check if the cluster has GPU labels setup correctly
        label_formatter, node_labels = \
            detect_gpu_label_formatter(context)
        if label_formatter is None:
            # If none of the GPU labels from LABEL_FORMATTER_REGISTRY are
            # detected, raise error
            with ux_utils.print_exception_no_traceback():
                supported_formats = ', '.join([
                    key for f in LABEL_FORMATTER_REGISTRY
                    for key in f.get_label_keys()
                ])
                suffix = ''
                if env_options.Options.SHOW_DEBUG_INFO.get():
                    suffix = f' Found node labels: {node_labels}'
                raise exceptions.ResourcesUnavailableError(
                    'Could not detect GPU labels in Kubernetes cluster. '
                    'If this cluster has GPUs, please ensure GPU nodes have '
                    'node labels of either of these formats: '
                    f'{supported_formats}. Please refer to '
                    'the documentation on how to set up node labels.'
                    f'{suffix}')
        if label_formatter is not None:
            # Validate the label value on all nodes labels to ensure they are
            # correctly setup and will behave as expected.
            for node_name, label_list in node_labels.items():
                for label, value in label_list:
                    if label_formatter.match_label_key(label):
                        is_valid, reason = label_formatter.validate_label_value(
                            value)
                        if not is_valid:
                            raise exceptions.ResourcesUnavailableError(
                                f'Node {node_name!r} in Kubernetes cluster has '
                                f'invalid GPU label: {label}={value}. {reason}')
            if check_mode:
                # If check mode is enabled and we reached so far, we can
                # conclude that the cluster is setup correctly and return.
                return '', ''
            # Search in node_labels to see if any node has the requested
            # GPU type.
            # Note - this only checks if the label is available on a
            # node. It does not (and should not) check if the resource
            # quantity is available since that is dynamic and can change
            # during scheduling.
            for node_name, label_list in node_labels.items():
                for label, value in label_list:
                    if (label_formatter.match_label_key(label) and
                            label_formatter.get_accelerator_from_label_value(
                                value) == acc_type):
                        return label, value

            # If no node is found with the requested acc_type, raise error
            with ux_utils.print_exception_no_traceback():
                suffix = ''
                if env_options.Options.SHOW_DEBUG_INFO.get():
                    all_labels = []
                    for node_name, label_list in node_labels.items():
                        all_labels.extend(label_list)
                    gpus_available = set(v for k, v in all_labels
                                         if label_formatter.match_label_key(k))
                    suffix = f' Available GPUs on the cluster: {gpus_available}'
                raise exceptions.ResourcesUnavailableError(
                    'Could not find any node in the Kubernetes cluster '
                    f'with {acc_type}. Please ensure at least one node in the '
                    f'cluster has {acc_type} and node labels are setup '
                    'correctly. '
                    f'Please refer to the documentation for more. {suffix}')
    else:
        # If GPU resources are not detected, raise error
        with ux_utils.print_exception_no_traceback():
            suffix = ''
            if env_options.Options.SHOW_DEBUG_INFO.get():
                suffix = (' Available resources on the cluster: '
                          f'{cluster_resources}')
            raise exceptions.ResourcesUnavailableError(
                f'Could not detect GPU/TPU resources (`{GPU_RESOURCE_KEY}` or '
                f'`{TPU_RESOURCE_KEY}`) in Kubernetes cluster. If this cluster '
                'contains GPUs, please ensure GPU drivers are installed on '
                'the node. Check if the GPUs are setup correctly by running '
                '`kubectl describe nodes` and looking for the '
                f'{GPU_RESOURCE_KEY!r} or {TPU_RESOURCE_KEY!r} resource. '
                'Please refer to the documentation on how to set up GPUs.'
                f'{suffix}')


def get_tpu_topology_label_key_value(
        accelerator: str, accelerator_count: int) -> Tuple[str, Optional[str]]:
    """Returns the TPU topology label key and value for given accelerator type.

    Args:
        accelerator: The TPU accelerator type required by the task.

    Returns:
        A tuple of the TPU topology label key and value.

    Raises:
        ResourcesUnavailableError: Can be raised from the following conditions:
            - The cluster does not have TPU labels set up correctly.
            - The cluster doesn't have any nodes with the specified TPU
              accelerator type.
            - The TPU topology label is missing for the specified accelerator.
    """
    label_formatter, node_labels = detect_gpu_label_formatter()
    assert isinstance(label_formatter, GKELabelFormatter)

    tpu_label_key = label_formatter.TPU_LABEL_KEY
    tpu_topology_label_key = label_formatter.TPU_TOPOLOGY_LABEL_KEY

    for labels in node_labels.values():
        labels_dict = dict(labels)
        if labels_dict.get(tpu_label_key) == accelerator:
            topology_value = labels_dict.get(tpu_topology_label_key)
            chip_dimensions = [int(chip_count) for chip_count in topology_value.split("x")]
            num_chips = functools.reduce(lambda x, y: x * y, chip_dimensions)
            if num_chips == accelerator_count:
                return tpu_topology_label_key, topology_value

    # If TPU labels are not detected, raise error
    with ux_utils.print_exception_no_traceback():
        suffix = ''
        if env_options.Options.SHOW_DEBUG_INFO.get():
            suffix = (' Available node labels on the cluster: '
                      f'{node_labels}')
        raise exceptions.ResourcesUnavailableError(
            f'Unable to find TPU topology for accelerator {accelerator!r}. '
            f'No node found with label `{tpu_label_key}={accelerator}` '
            f'or missing {tpu_topology_label_key!r} label.{suffix}. Note '
            'that multi-host TPU podslices are currently not unsupported.')


def get_head_ssh_port(cluster_name: str, namespace: str,
                      context: Optional[str]) -> int:
    svc_name = f'{cluster_name}-head-ssh'
    return get_port(svc_name, namespace, context)


def get_port(svc_name: str, namespace: str, context: Optional[str]) -> int:
    """Gets the nodeport of the specified service.

    Args:
        svc_name (str): Name of the kubernetes service. Note that this may be
            different from the cluster name.
        namespace (str): Kubernetes namespace to look for the service in.
        context (str): Kubernetes context to use.
    """
    head_service = kubernetes.core_api(context).read_namespaced_service(
        svc_name, namespace)
    return head_service.spec.ports[0].node_port


def get_external_ip(network_mode: Optional[
    kubernetes_enums.KubernetesNetworkingMode], context: Optional[str]) -> str:
    if network_mode == kubernetes_enums.KubernetesNetworkingMode.PORTFORWARD:
        return '127.0.0.1'
    # Return the IP address of the first node with an external IP
    nodes = kubernetes.core_api(context).list_node().items
    for node in nodes:
        if node.status.addresses:
            for address in node.status.addresses:
                if address.type == 'ExternalIP':
                    return address.address
    # If no external IP is found, use the API server IP
    api_host = kubernetes.core_api(context).api_client.configuration.host
    parsed_url = urlparse(api_host)
    return parsed_url.hostname


def check_credentials(context: Optional[str],
                      timeout: int = kubernetes.API_TIMEOUT) -> \
        Tuple[bool, Optional[str]]:
    """Check if the credentials in kubeconfig file are valid

    Args:
        context (Optional[str]): The Kubernetes context to use. If none, uses
            in-cluster auth to check credentials, if available.
        timeout (int): Timeout in seconds for the test API call

    Returns:
        bool: True if credentials are valid, False otherwise
        str: Error message if credentials are invalid, None otherwise
    """
    try:
        namespace = get_kube_config_context_namespace(context)
        kubernetes.core_api(context).list_namespaced_pod(
            namespace, _request_timeout=timeout)
    except ImportError:
        # TODO(romilb): Update these error strs to also include link to docs
        #  when docs are ready.
        return False, ('`kubernetes` package is not installed. '
                       'Install it with: pip install kubernetes')
    except kubernetes.api_exception() as e:
        # Check if the error is due to invalid credentials
        if e.status == 401:
            return False, 'Invalid credentials - do you have permission ' \
                          'to access the cluster?'
        else:
            return False, f'Failed to communicate with the cluster: {str(e)}'
    except kubernetes.config_exception() as e:
        return False, f'Invalid configuration file: {str(e)}'
    except kubernetes.max_retry_error():
        return False, ('Failed to communicate with the cluster - timeout. '
                       'Check if your cluster is running and your network '
                       'is stable.')
    except ValueError as e:
        return False, common_utils.format_exception(e)
    except Exception as e:  # pylint: disable=broad-except
        return False, ('An error occurred: '
                       f'{common_utils.format_exception(e, use_bracket=True)}')

    # If we reach here, the credentials are valid and Kubernetes cluster is up.
    # We now do softer checks to check if exec based auth is used and to
    # see if the cluster is GPU-enabled.

    _, exec_msg = is_kubeconfig_exec_auth(context)

    # We now check if GPUs are available and labels are set correctly on the
    # cluster, and if not we return hints that may help debug any issues.
    # This early check avoids later surprises for user when they try to run
    # `sky launch --gpus <gpu>` and the optimizer does not list Kubernetes as a
    # provider if their cluster GPUs are not setup correctly.
    gpu_msg = ''
    try:
        _, _ = get_gpu_label_key_value(context, acc_type='', check_mode=True)
    except exceptions.ResourcesUnavailableError as e:
        # If GPUs are not available, we return cluster as enabled (since it can
        # be a CPU-only cluster) but we also return the exception message which
        # serves as a hint for how to enable GPU access.
        gpu_msg = str(e)
    if exec_msg and gpu_msg:
        return True, f'{gpu_msg}\n    Additionally, {exec_msg}'
    elif gpu_msg:
        return True, gpu_msg
    elif exec_msg:
        return True, exec_msg
    else:
        return True, None


def is_kubeconfig_exec_auth(
        context: Optional[str] = None) -> Tuple[bool, Optional[str]]:
    """Checks if the kubeconfig file uses exec-based authentication

    Exec-based auth is commonly used for authenticating with cloud hosted
    Kubernetes services, such as GKE. Here is an example snippet from a
    kubeconfig using exec-based authentication for a GKE cluster:
    - name: mycluster
      user:
        exec:
          apiVersion: client.authentication.k8s.io/v1beta1
          command: /Users/romilb/google-cloud-sdk/bin/gke-gcloud-auth-plugin
          installHint: Install gke-gcloud-auth-plugin ...
          provideClusterInfo: true


    Using exec-based authentication is problematic when used in conjunction
    with kubernetes.remote_identity = LOCAL_CREDENTIAL in ~/.sky/config.yaml.
    This is because the exec-based authentication may not have the relevant
    dependencies installed on the remote cluster or may have hardcoded paths
    that are not available on the remote cluster.

    Returns:
        bool: True if exec-based authentication is used and LOCAL_CREDENTIAL
            mode is used for remote_identity in ~/.sky/config.yaml.
        str: Error message if exec-based authentication is used, None otherwise
    """
    k8s = kubernetes.kubernetes
    try:
        k8s.config.load_kube_config()
    except kubernetes.config_exception():
        # Using service account token or other auth methods, continue
        return False, None

    # Get active context and user from kubeconfig using k8s api
    all_contexts, current_context = k8s.config.list_kube_config_contexts()
    context_obj = current_context
    if context is not None:
        for c in all_contexts:
            if c['name'] == context:
                context_obj = c
                break
        else:
            raise ValueError(f'Kubernetes context {context!r} not found.')
    target_username = context_obj['context']['user']

    # K8s api does not provide a mechanism to get the user details from the
    # context. We need to load the kubeconfig file and parse it to get the
    # user details.
    kubeconfig_path = os.path.expanduser(
        os.getenv('KUBECONFIG',
                  k8s.config.kube_config.KUBE_CONFIG_DEFAULT_LOCATION))
    # Load the kubeconfig file as a dictionary
    with open(kubeconfig_path, 'r', encoding='utf-8') as f:
        kubeconfig = yaml.safe_load(f)

    user_details = kubeconfig['users']

    # Find user matching the target username
    user_details = next(
        user for user in user_details if user['name'] == target_username)

    remote_identity = skypilot_config.get_nested(
        ('kubernetes', 'remote_identity'),
        schemas.get_default_remote_identity('kubernetes'))
    if ('exec' in user_details.get('user', {}) and remote_identity
            == schemas.RemoteIdentityOptions.LOCAL_CREDENTIALS.value):
        ctx_name = context_obj['name']
        exec_msg = ('exec-based authentication is used for '
                    f'Kubernetes context {ctx_name!r}.'
                    ' This may cause issues with autodown or when running '
                    'Managed Jobs or SkyServe controller on Kubernetes. '
                    'To fix, configure SkyPilot to create a service account '
                    'for running pods by setting the following in '
                    '~/.sky/config.yaml:\n'
                    '    kubernetes:\n'
                    '      remote_identity: SERVICE_ACCOUNT\n'
                    '    More: https://skypilot.readthedocs.io/en/latest/'
                    'reference/config.html')
        return True, exec_msg
    return False, None


@functools.lru_cache()
def get_current_kube_config_context_name() -> Optional[str]:
    """Get the current kubernetes context from the kubeconfig file

    Returns:
        str | None: The current kubernetes context if it exists, None otherwise
    """
    k8s = kubernetes.kubernetes
    try:
        _, current_context = k8s.config.list_kube_config_contexts()
        return current_context['name']
    except k8s.config.config_exception.ConfigException:
        return None


def is_incluster_config_available() -> bool:
    """Check if in-cluster auth is available.

    Note: We cannot use load_incluster_config() to check if in-cluster config
    is available because it will load the in-cluster config (if available)
    and modify the current global kubernetes config. We simply check if the
    service account token file exists to determine if in-cluster config may
    be available.
    """
    return os.path.exists('/var/run/secrets/kubernetes.io/serviceaccount/token')


def get_all_kube_config_context_names() -> List[Optional[str]]:
    """Get all kubernetes context names from the kubeconfig file.

    If running in-cluster, returns [None] to indicate in-cluster config.

    We should not cache the result of this function as the admin policy may
    update the contexts.

    Returns:
        List[Optional[str]]: The list of kubernetes context names if
            available, an empty list otherwise. If running in-cluster,
            returns [None] to indicate in-cluster config.
    """
    k8s = kubernetes.kubernetes
    try:
        all_contexts, _ = k8s.config.list_kube_config_contexts()
        # all_contexts will always have at least one context. If kubeconfig
        # does not have any contexts defined, it will raise ConfigException.
        return [context['name'] for context in all_contexts]
    except k8s.config.config_exception.ConfigException:
        # If running in cluster, return [None] to indicate in-cluster config
        if is_incluster_config_available():
            return [None]
        return []


@functools.lru_cache()
def get_kube_config_context_namespace(
        context_name: Optional[str] = None) -> str:
    """Get the current kubernetes context namespace from the kubeconfig file

    Returns:
        str | None: The current kubernetes context namespace if it exists, else
            the default namespace.
    """
    k8s = kubernetes.kubernetes
    # Get namespace if using in-cluster config
    ns_path = '/var/run/secrets/kubernetes.io/serviceaccount/namespace'
    if os.path.exists(ns_path):
        with open(ns_path, encoding='utf-8') as f:
            return f.read().strip()
    # If not in-cluster, get the namespace from kubeconfig
    try:
        contexts, current_context = k8s.config.list_kube_config_contexts()
        if context_name is None:
            context = current_context
        else:
            context = next((c for c in contexts if c['name'] == context_name),
                           None)
            if context is None:
                return DEFAULT_NAMESPACE

        if 'namespace' in context['context']:
            return context['context']['namespace']
        else:
            return DEFAULT_NAMESPACE
    except k8s.config.config_exception.ConfigException:
        return DEFAULT_NAMESPACE


def parse_cpu_or_gpu_resource(resource_qty_str: str) -> Union[int, float]:
    resource_str = str(resource_qty_str)
    if resource_str[-1] == 'm':
        # For example, '500m' rounds up to 1.
        return math.ceil(int(resource_str[:-1]) / 1000)
    else:
        return float(resource_str)


def parse_memory_resource(resource_qty_str: str,
                          unit: str = 'B') -> Union[int, float]:
    """Returns memory size in chosen units given a resource quantity string."""
    if unit not in MEMORY_SIZE_UNITS:
        valid_units = ', '.join(MEMORY_SIZE_UNITS.keys())
        raise ValueError(
            f'Invalid unit: {unit}. Valid units are: {valid_units}')

    resource_str = str(resource_qty_str)
    bytes_value: Union[int, float]
    try:
        bytes_value = int(resource_str)
    except ValueError:
        memory_size = re.sub(r'([KMGTPB]+)', r' \1', resource_str)
        number, unit_index = [item.strip() for item in memory_size.split()]
        unit_index = unit_index[0]
        bytes_value = float(number) * MEMORY_SIZE_UNITS[unit_index]
    return bytes_value / MEMORY_SIZE_UNITS[unit]


class KubernetesInstanceType:
    """Class to represent the "Instance Type" in a Kubernetes.
    Since Kubernetes does not have a notion of instances, we generate
    virtual instance types that represent the resources requested by a
    pod ("node").
    This name captures the following resource requests:
        - CPU
        - Memory
        - Accelerators
    The name format is "{n}CPU--{k}GB" where n is the number of vCPUs and
    k is the amount of memory in GB. Accelerators can be specified by
    appending "--{a}{type}" where a is the number of accelerators and
    type is the accelerator type.
    CPU and memory can be specified as floats. Accelerator count must be int.
    Examples:
        - 4CPU--16GB
        - 0.5CPU--1.5GB
        - 4CPU--16GB--1V100
    """

    def __init__(self,
                 cpus: float,
                 memory: float,
                 accelerator_count: Optional[int] = None,
                 accelerator_type: Optional[str] = None):
        self.cpus = cpus
        self.memory = memory
        self.accelerator_count = accelerator_count
        self.accelerator_type = accelerator_type

    @property
    def name(self) -> str:
        """Returns the name of the instance."""
        assert self.cpus is not None
        assert self.memory is not None
        name = (f'{common_utils.format_float(self.cpus)}CPU--'
                f'{common_utils.format_float(self.memory)}GB')
        if self.accelerator_count:
            name += f'--{self.accelerator_count}{self.accelerator_type}'
        return name

    @staticmethod
    def is_valid_instance_type(name: str) -> bool:
        """Returns whether the given name is a valid instance type."""
        pattern = re.compile(r'^(\d+(\.\d+)?CPU--\d+(\.\d+)?GB)(--\d+\S+)?$')
        return bool(pattern.match(name))

    @classmethod
    def _parse_instance_type(
            cls,
            name: str) -> Tuple[float, float, Optional[int], Optional[str]]:
        """Parses and returns resources from the given InstanceType name
        Returns:
            cpus | float: Number of CPUs
            memory | float: Amount of memory in GB
            accelerator_count | float: Number of accelerators
            accelerator_type | str: Type of accelerator
        """
        pattern = re.compile(
            r'^(?P<cpus>\d+(\.\d+)?)CPU--(?P<memory>\d+(\.\d+)?)GB(?:--(?P<accelerator_count>\d+)(?P<accelerator_type>\S+))?$'  # pylint: disable=line-too-long
        )
        match = pattern.match(name)
        if match:
            cpus = float(match.group('cpus'))
            memory = float(match.group('memory'))
            accelerator_count = match.group('accelerator_count')
            accelerator_type = match.group('accelerator_type')
            if accelerator_count:
                accelerator_count = int(accelerator_count)
                accelerator_type = str(accelerator_type)
            else:
                accelerator_count = None
                accelerator_type = None
            return cpus, memory, accelerator_count, accelerator_type
        else:
            raise ValueError(f'Invalid instance name: {name}')

    @classmethod
    def from_instance_type(cls, name: str) -> 'KubernetesInstanceType':
        """Returns an instance name object from the given name."""
        if not cls.is_valid_instance_type(name):
            raise ValueError(f'Invalid instance name: {name}')
        cpus, memory, accelerator_count, accelerator_type = \
            cls._parse_instance_type(name)
        return cls(cpus=cpus,
                   memory=memory,
                   accelerator_count=accelerator_count,
                   accelerator_type=accelerator_type)

    @classmethod
    def from_resources(cls,
                       cpus: float,
                       memory: float,
                       accelerator_count: Union[float, int] = 0,
                       accelerator_type: str = '') -> 'KubernetesInstanceType':
        """Returns an instance name object from the given resources.
        If accelerator_count is not an int, it will be rounded up since GPU
        requests in Kubernetes must be int.
        """
        name = f'{cpus}CPU--{memory}GB'
        # Round up accelerator_count if it is not an int.
        accelerator_count = math.ceil(accelerator_count)
        if accelerator_count > 0:
            name += f'--{accelerator_count}{accelerator_type}'
        return cls(cpus=cpus,
                   memory=memory,
                   accelerator_count=accelerator_count,
                   accelerator_type=accelerator_type)

    def __str__(self):
        return self.name


def construct_ssh_jump_command(
        private_key_path: str,
        ssh_jump_ip: str,
        ssh_jump_port: Optional[int] = None,
        ssh_jump_user: str = 'sky',
        proxy_cmd_path: Optional[str] = None,
        proxy_cmd_target_pod: Optional[str] = None,
        current_kube_context: Optional[str] = None,
        current_kube_namespace: Optional[str] = None) -> str:
    ssh_jump_proxy_command = (f'ssh -tt -i {private_key_path} '
                              '-o StrictHostKeyChecking=no '
                              '-o UserKnownHostsFile=/dev/null '
                              f'-o IdentitiesOnly=yes '
                              f'-W %h:%p {ssh_jump_user}@{ssh_jump_ip}')
    if ssh_jump_port is not None:
        ssh_jump_proxy_command += f' -p {ssh_jump_port} '
    if proxy_cmd_path is not None:
        proxy_cmd_path = os.path.expanduser(proxy_cmd_path)
        # adding execution permission to the proxy command script
        os.chmod(proxy_cmd_path, os.stat(proxy_cmd_path).st_mode | 0o111)
        kube_context_flag = f'-c {current_kube_context} ' if (
            current_kube_context is not None) else ''
        kube_namespace_flag = f'-n {current_kube_namespace} ' if (
            current_kube_namespace is not None) else ''
        ssh_jump_proxy_command += (f' -o ProxyCommand=\'{proxy_cmd_path} '
                                   f'{kube_context_flag}'
                                   f'{kube_namespace_flag}'
                                   f'{proxy_cmd_target_pod}\'')
    return ssh_jump_proxy_command


def get_ssh_proxy_command(
    k8s_ssh_target: str,
    network_mode: kubernetes_enums.KubernetesNetworkingMode,
    private_key_path: str,
    context: Optional[str],
    namespace: str,
) -> str:
    """Generates the SSH proxy command to connect to the pod.

    Uses a jump pod if the network mode is NODEPORT, and direct port-forwarding
    if the network mode is PORTFORWARD.

    By default, establishing an SSH connection creates a communication
    channel to a remote node by setting up a TCP connection. When a
    ProxyCommand is specified, this default behavior is overridden. The command
    specified in ProxyCommand is executed, and its standard input and output
    become the communication channel for the SSH session.

    Pods within a Kubernetes cluster have internal IP addresses that are
    typically not accessible from outside the cluster. Since the default TCP
    connection of SSH won't allow access to these pods, we employ a
    ProxyCommand to establish the required communication channel. We offer this
    in two different networking options: NodePort/port-forward.

    With the NodePort networking mode, a NodePort service is launched. This
    service opens an external port on the node which redirects to the desired
    port to a SSH jump pod. When establishing an SSH session in this mode, the
    ProxyCommand makes use of this external port to create a communication
    channel directly to port 22, which is the default port ssh server listens
    on, of the jump pod.

    With Port-forward mode, instead of directly exposing an external port,
    'kubectl port-forward' sets up a tunnel between a local port
    (127.0.0.1:23100) and port 22 of the provisioned pod. Then we establish TCP
    connection to the local end of this tunnel, 127.0.0.1:23100, using 'socat'.
    All of this is done in a ProxyCommand script. Any stdin provided on the
    local machine is forwarded through this tunnel to the application
    (SSH server) listening in the pod. Similarly, any output from the
    application in the pod is tunneled back and displayed in the terminal on
    the local machine.

    Args:
        k8s_ssh_target: str; The Kubernetes object that will be used as the
            target for SSH. If network_mode is NODEPORT, this is the name of the
            service. If network_mode is PORTFORWARD, this is the pod name.
        network_mode: KubernetesNetworkingMode; networking mode for ssh
            session. It is either 'NODEPORT' or 'PORTFORWARD'
        private_key_path: str; Path to the private key to use for SSH.
            This key must be authorized to access the SSH jump pod.
            Required for NODEPORT networking mode.
        namespace: Kubernetes namespace to use.
            Required for NODEPORT networking mode.
    """
    # Fetch IP to connect to for the jump svc
    ssh_jump_ip = get_external_ip(network_mode, context)
    assert private_key_path is not None, 'Private key path must be provided'
    if network_mode == kubernetes_enums.KubernetesNetworkingMode.NODEPORT:
        assert namespace is not None, 'Namespace must be provided for NodePort'
        ssh_jump_port = get_port(k8s_ssh_target, namespace, context)
        ssh_jump_proxy_command = construct_ssh_jump_command(
            private_key_path, ssh_jump_ip, ssh_jump_port=ssh_jump_port)
    else:
        ssh_jump_proxy_command_path = create_proxy_command_script()
        ssh_jump_proxy_command = construct_ssh_jump_command(
            private_key_path,
            ssh_jump_ip,
            ssh_jump_user=constants.SKY_SSH_USER_PLACEHOLDER,
            proxy_cmd_path=ssh_jump_proxy_command_path,
            proxy_cmd_target_pod=k8s_ssh_target,
            # We embed both the current context and namespace to the SSH proxy
            # command to make sure SSH still works when the current
            # context/namespace is changed by the user.
            current_kube_context=context,
            current_kube_namespace=namespace)
    return ssh_jump_proxy_command


def create_proxy_command_script() -> str:
    """Creates a ProxyCommand script that uses kubectl port-forward to setup
    a tunnel between a local port and the SSH server in the pod.

    Returns:
        str: Path to the ProxyCommand script.
    """
    port_fwd_proxy_cmd_path = os.path.expanduser(PORT_FORWARD_PROXY_CMD_PATH)
    os.makedirs(os.path.dirname(port_fwd_proxy_cmd_path),
                exist_ok=True,
                mode=0o700)

    root_dir = os.path.dirname(os.path.dirname(os.path.dirname(__file__)))
    template_path = os.path.join(root_dir, 'templates',
                                 PORT_FORWARD_PROXY_CMD_TEMPLATE)
    # Copy the template to the proxy command path. We create a copy to allow
    # different users sharing the same SkyPilot installation to have their own
    # proxy command scripts.
    shutil.copy(template_path, port_fwd_proxy_cmd_path)
    # Set the permissions to 700 to ensure only the owner can read, write,
    # and execute the file.
    os.chmod(port_fwd_proxy_cmd_path, 0o700)
    return port_fwd_proxy_cmd_path


def setup_ssh_jump_svc(ssh_jump_name: str, namespace: str,
                       context: Optional[str],
                       service_type: kubernetes_enums.KubernetesServiceType):
    """Sets up Kubernetes service resource to access for SSH jump pod.

    This method acts as a necessary complement to be run along with
    setup_ssh_jump_pod(...) method. This service ensures the pod is accessible.

    Args:
        ssh_jump_name: Name to use for the SSH jump service
        namespace: Namespace to create the SSH jump service in
        service_type: Networking configuration on either to use NodePort
            or ClusterIP service to ssh in
    """
    # Fill in template - ssh_key_secret and ssh_jump_image are not required for
    # the service spec, so we pass in empty strs.
    content = fill_ssh_jump_template('', '', ssh_jump_name, service_type.value)

    # Add custom metadata from config
    merge_custom_metadata(content['service_spec']['metadata'])

    # Create service
    try:
        kubernetes.core_api(context).create_namespaced_service(
            namespace, content['service_spec'])
    except kubernetes.api_exception() as e:
        # SSH Jump Pod service already exists.
        if e.status == 409:
            ssh_jump_service = kubernetes.core_api(
                context).read_namespaced_service(name=ssh_jump_name,
                                                 namespace=namespace)
            curr_svc_type = ssh_jump_service.spec.type
            if service_type.value == curr_svc_type:
                # If the currently existing SSH Jump service's type is identical
                # to user's configuration for networking mode
                logger.debug(
                    f'SSH Jump Service {ssh_jump_name} already exists in the '
                    'cluster, using it.')
            else:
                # If a different type of service type for SSH Jump pod compared
                # to user's configuration for networking mode exists, we remove
                # existing servie to create a new one following user's config
                kubernetes.core_api(context).delete_namespaced_service(
                    name=ssh_jump_name, namespace=namespace)
                kubernetes.core_api(context).create_namespaced_service(
                    namespace, content['service_spec'])
                port_forward_mode = (
                    kubernetes_enums.KubernetesNetworkingMode.PORTFORWARD.value)
                nodeport_mode = (
                    kubernetes_enums.KubernetesNetworkingMode.NODEPORT.value)
                clusterip_svc = (
                    kubernetes_enums.KubernetesServiceType.CLUSTERIP.value)
                nodeport_svc = (
                    kubernetes_enums.KubernetesServiceType.NODEPORT.value)
                curr_network_mode = port_forward_mode \
                    if curr_svc_type == clusterip_svc else nodeport_mode
                new_network_mode = nodeport_mode \
                    if curr_svc_type == clusterip_svc else port_forward_mode
                new_svc_type = nodeport_svc \
                    if curr_svc_type == clusterip_svc else clusterip_svc
                logger.info(
                    f'Switching the networking mode from '
                    f'\'{curr_network_mode}\' to \'{new_network_mode}\' '
                    f'following networking configuration. Deleting existing '
                    f'\'{curr_svc_type}\' service and recreating as '
                    f'\'{new_svc_type}\' service.')
        else:
            raise
    else:
        logger.info(f'Created SSH Jump Service {ssh_jump_name}.')


def setup_ssh_jump_pod(ssh_jump_name: str, ssh_jump_image: str,
                       ssh_key_secret: str, namespace: str,
                       context: Optional[str]):
    """Sets up Kubernetes RBAC and pod for SSH jump host.

    Our Kubernetes implementation uses a SSH jump pod to reach SkyPilot clusters
    running inside a cluster. This function sets up the resources needed for
    the SSH jump pod. This includes a service account which grants the jump pod
    permission to watch for other SkyPilot pods and terminate itself if there
    are no SkyPilot pods running.

    setup_ssh_jump_service must also be run to ensure that the SSH jump pod is
    reachable.

    Args:
        ssh_jump_image: Container image to use for the SSH jump pod
        ssh_jump_name: Name to use for the SSH jump pod
        ssh_key_secret: Secret name for the SSH key stored in the cluster
        namespace: Namespace to create the SSH jump pod in
    """
    # Fill in template - service is created separately so service_type is not
    # required, so we pass in empty str.
    content = fill_ssh_jump_template(ssh_key_secret, ssh_jump_image,
                                     ssh_jump_name, '')

    # Add custom metadata to all objects
    for object_type in content.keys():
        merge_custom_metadata(content[object_type]['metadata'])

    # ServiceAccount
    try:
        kubernetes.core_api(context).create_namespaced_service_account(
            namespace, content['service_account'])
    except kubernetes.api_exception() as e:
        if e.status == 409:
            logger.info(
                'SSH Jump ServiceAccount already exists in the cluster, using '
                'it.')
        else:
            raise
    else:
        logger.info('Created SSH Jump ServiceAccount.')
    # Role
    try:
        kubernetes.auth_api(context).create_namespaced_role(
            namespace, content['role'])
    except kubernetes.api_exception() as e:
        if e.status == 409:
            logger.info(
                'SSH Jump Role already exists in the cluster, using it.')
        else:
            raise
    else:
        logger.info('Created SSH Jump Role.')
    # RoleBinding
    try:
        kubernetes.auth_api(context).create_namespaced_role_binding(
            namespace, content['role_binding'])
    except kubernetes.api_exception() as e:
        if e.status == 409:
            logger.info(
                'SSH Jump RoleBinding already exists in the cluster, using '
                'it.')
        else:
            raise
    else:
        logger.info('Created SSH Jump RoleBinding.')
    # Pod
    try:
        kubernetes.core_api(context).create_namespaced_pod(
            namespace, content['pod_spec'])
    except kubernetes.api_exception() as e:
        if e.status == 409:
            logger.info(
                f'SSH Jump Host {ssh_jump_name} already exists in the cluster, '
                'using it.')
        else:
            raise
    else:
        logger.info(f'Created SSH Jump Host {ssh_jump_name}.')


def clean_zombie_ssh_jump_pod(namespace: str, context: Optional[str],
                              node_id: str):
    """Analyzes SSH jump pod and removes if it is in a bad state

    Prevents the existence of a dangling SSH jump pod. This could happen
    in case the pod main container did not start properly (or failed). In that
    case, jump pod lifecycle manager will not function properly to
    remove the pod and service automatically, and must be done manually.

    Args:
        namespace: Namespace to remove the SSH jump pod and service from
        node_id: Name of head pod
    """

    def find(l, predicate):
        """Utility function to find element in given list"""
        results = [x for x in l if predicate(x)]
        return results[0] if len(results) > 0 else None

    # Get the SSH jump pod name from the head pod
    try:
        pod = kubernetes.core_api(context).read_namespaced_pod(
            node_id, namespace)
    except kubernetes.api_exception() as e:
        if e.status == 404:
            logger.warning(f'Failed to get pod {node_id},'
                           ' but the pod was not found (404).')
        raise
    else:
        ssh_jump_name = pod.metadata.labels.get('skypilot-ssh-jump')
    try:
        ssh_jump_pod = kubernetes.core_api(context).read_namespaced_pod(
            ssh_jump_name, namespace)
        cont_ready_cond = find(ssh_jump_pod.status.conditions,
                               lambda c: c.type == 'ContainersReady')
        if (cont_ready_cond and cont_ready_cond.status
                == 'False') or ssh_jump_pod.status.phase == 'Pending':
            # Either the main container is not ready or the pod failed
            # to schedule. To be on the safe side and prevent a dangling
            # ssh jump pod, lets remove it and the service. Otherwise, main
            # container is ready and its lifecycle management script takes
            # care of the cleaning.
            kubernetes.core_api(context).delete_namespaced_pod(
                ssh_jump_name, namespace)
            kubernetes.core_api(context).delete_namespaced_service(
                ssh_jump_name, namespace)
    except kubernetes.api_exception() as e:
        # We keep the warning in debug to avoid polluting the `sky launch`
        # output.
        logger.debug(f'Tried to check ssh jump pod {ssh_jump_name},'
                     f' but got error {e}\n. Consider running `kubectl '
                     f'delete pod {ssh_jump_name} -n {namespace}` to manually '
                     'remove the pod if it has crashed.')
        # We encountered an issue while checking ssh jump pod. To be on
        # the safe side, lets remove its service so the port is freed
        try:
            kubernetes.core_api(context).delete_namespaced_service(
                ssh_jump_name, namespace)
        except kubernetes.api_exception():
            pass


def fill_ssh_jump_template(ssh_key_secret: str, ssh_jump_image: str,
                           ssh_jump_name: str, service_type: str) -> Dict:
    template_path = os.path.join(sky.__root_dir__, 'templates',
                                 'kubernetes-ssh-jump.yml.j2')
    if not os.path.exists(template_path):
        raise FileNotFoundError(
            'Template "kubernetes-ssh-jump.j2" does not exist.')
    with open(template_path, 'r', encoding='utf-8') as fin:
        template = fin.read()
    j2_template = jinja2.Template(template)
    cont = j2_template.render(name=ssh_jump_name,
                              image=ssh_jump_image,
                              secret=ssh_key_secret,
                              service_type=service_type)
    content = yaml.safe_load(cont)
    return content


def check_port_forward_mode_dependencies() -> None:
    """Checks if 'socat' and 'nc' are installed"""

    # Construct runtime errors
    socat_default_error = RuntimeError(
        f'`socat` is required to setup Kubernetes cloud with '
        f'`{kubernetes_enums.KubernetesNetworkingMode.PORTFORWARD.value}` '  # pylint: disable=line-too-long
        'default networking mode and it is not installed. '
        'On Debian/Ubuntu, install it with:\n'
        f'  $ sudo apt install socat\n'
        f'On MacOS, install it with: \n'
        f'  $ brew install socat')
    netcat_default_error = RuntimeError(
        f'`nc` is required to setup Kubernetes cloud with '
        f'`{kubernetes_enums.KubernetesNetworkingMode.PORTFORWARD.value}` '  # pylint: disable=line-too-long
        'default networking mode and it is not installed. '
        'On Debian/Ubuntu, install it with:\n'
        f'  $ sudo apt install netcat\n'
        f'On MacOS, install it with: \n'
        f'  $ brew install netcat')
    mac_installed_error = RuntimeError(
        f'The default MacOS `nc` is installed. However, for '
        f'`{kubernetes_enums.KubernetesNetworkingMode.PORTFORWARD.value}` '  # pylint: disable=line-too-long
        'default networking mode, GNU netcat is required. '
        f'On MacOS, install it with: \n'
        f'  $ brew install netcat')

    # Ensure socat is installed
    try:
        subprocess.run(['socat', '-V'],
                       stdout=subprocess.DEVNULL,
                       stderr=subprocess.DEVNULL,
                       check=True)
    except (FileNotFoundError, subprocess.CalledProcessError):
        with ux_utils.print_exception_no_traceback():
            raise socat_default_error from None

    # Ensure netcat is installed
    #
    # In some cases, the user may have the default MacOS nc installed, which
    # does not support the -z flag. To use the -z flag for port scanning,
    # they need GNU nc installed. We check for this case and raise an error.
    try:
        netcat_output = subprocess.run(['nc', '-h'],
                                       capture_output=True,
                                       check=False)
        nc_mac_installed = netcat_output.returncode == 1 and 'apple' in str(
            netcat_output.stderr)

        if nc_mac_installed:
            with ux_utils.print_exception_no_traceback():
                raise mac_installed_error from None
        elif netcat_output.returncode != 0:
            with ux_utils.print_exception_no_traceback():
                raise netcat_default_error from None

    except FileNotFoundError:
        with ux_utils.print_exception_no_traceback():
            raise netcat_default_error from None


def get_endpoint_debug_message() -> str:
    """ Returns a string message for user to debug Kubernetes port opening

    Polls the configured ports mode on Kubernetes to produce an
    appropriate error message with debugging hints.

    Also checks if the
    """
    port_mode = network_utils.get_port_mode()
    if port_mode == kubernetes_enums.KubernetesPortMode.INGRESS:
        endpoint_type = 'Ingress'
        debug_cmd = 'kubectl describe ingress && kubectl describe ingressclass'
    elif port_mode == kubernetes_enums.KubernetesPortMode.LOADBALANCER:
        endpoint_type = 'LoadBalancer'
        debug_cmd = 'kubectl describe service'
    elif port_mode == kubernetes_enums.KubernetesPortMode.PODIP:
        endpoint_type = 'PodIP'
        debug_cmd = 'kubectl describe pod'
    return ENDPOINTS_DEBUG_MESSAGE.format(endpoint_type=endpoint_type,
                                          debug_cmd=debug_cmd)


def merge_dicts(source: Dict[Any, Any], destination: Dict[Any, Any]):
    """Merge two dictionaries into the destination dictionary.

    Updates nested dictionaries instead of replacing them.
    If a list is encountered, it will be appended to the destination list.

    An exception is when the key is 'containers', in which case the
    first container in the list will be fetched and merge_dict will be
    called on it with the first container in the destination list.
    """
    for key, value in source.items():
        if isinstance(value, dict) and key in destination:
            merge_dicts(value, destination[key])
        elif isinstance(value, list) and key in destination:
            assert isinstance(destination[key], list), \
                f'Expected {key} to be a list, found {destination[key]}'
            if key in ['containers', 'imagePullSecrets']:
                # If the key is 'containers' or 'imagePullSecrets, we take the
                # first and only container/secret in the list and merge it, as
                # we only support one container per pod.
                assert len(value) == 1, \
                    f'Expected only one container, found {value}'
                merge_dicts(value[0], destination[key][0])
            elif key in ['volumes', 'volumeMounts']:
                # If the key is 'volumes' or 'volumeMounts', we search for
                # item with the same name and merge it.
                for new_volume in value:
                    new_volume_name = new_volume.get('name')
                    if new_volume_name is not None:
                        destination_volume = next(
                            (v for v in destination[key]
                             if v.get('name') == new_volume_name), None)
                        if destination_volume is not None:
                            merge_dicts(new_volume, destination_volume)
                        else:
                            destination[key].append(new_volume)
            else:
                destination[key].extend(value)
        else:
            destination[key] = value


def combine_pod_config_fields(
    cluster_yaml_path: str,
    cluster_config_overrides: Dict[str, Any],
) -> None:
    """Adds or updates fields in the YAML with fields from the ~/.sky/config's
    kubernetes.pod_spec dict.
    This can be used to add fields to the YAML that are not supported by
    SkyPilot yet, or require simple configuration (e.g., adding an
    imagePullSecrets field).
    Note that new fields are added and existing ones are updated. Nested fields
    are not completely replaced, instead their objects are merged. Similarly,
    if a list is encountered in the config, it will be appended to the
    destination list.
    For example, if the YAML has the following:
        ```
        ...
        node_config:
            spec:
                containers:
                    - name: ray
                    image: rayproject/ray:nightly
        ```
    and the config has the following:
        ```
        kubernetes:
            pod_config:
                spec:
                    imagePullSecrets:
                        - name: my-secret
        ```
    then the resulting YAML will be:
        ```
        ...
        node_config:
            spec:
                containers:
                    - name: ray
                    image: rayproject/ray:nightly
                imagePullSecrets:
                    - name: my-secret
        ```
    """
    with open(cluster_yaml_path, 'r', encoding='utf-8') as f:
        yaml_content = f.read()
    yaml_obj = yaml.safe_load(yaml_content)
    # We don't use override_configs in `skypilot_config.get_nested`, as merging
    # the pod config requires special handling.
    kubernetes_config = skypilot_config.get_nested(('kubernetes', 'pod_config'),
                                                   default_value={},
                                                   override_configs={})
    override_pod_config = (cluster_config_overrides.get('kubernetes', {}).get(
        'pod_config', {}))
    merge_dicts(override_pod_config, kubernetes_config)

    # Merge the kubernetes config into the YAML for both head and worker nodes.
    merge_dicts(
        kubernetes_config,
        yaml_obj['available_node_types']['ray_head_default']['node_config'])

    # Write the updated YAML back to the file
    common_utils.dump_yaml(cluster_yaml_path, yaml_obj)


def combine_metadata_fields(cluster_yaml_path: str) -> None:
    """Updates the metadata for all Kubernetes objects created by SkyPilot with
    fields from the ~/.sky/config's kubernetes.custom_metadata dict.

    Obeys the same add or update semantics as combine_pod_config_fields().
    """

    with open(cluster_yaml_path, 'r', encoding='utf-8') as f:
        yaml_content = f.read()
    yaml_obj = yaml.safe_load(yaml_content)
    custom_metadata = skypilot_config.get_nested(
        ('kubernetes', 'custom_metadata'), {})

    # List of objects in the cluster YAML to be updated
    combination_destinations = [
        # Service accounts
        yaml_obj['provider']['autoscaler_service_account']['metadata'],
        yaml_obj['provider']['autoscaler_role']['metadata'],
        yaml_obj['provider']['autoscaler_role_binding']['metadata'],
        yaml_obj['provider']['autoscaler_service_account']['metadata'],
        # Pod spec
        yaml_obj['available_node_types']['ray_head_default']['node_config']
        ['metadata'],
        # Services for pods
        *[svc['metadata'] for svc in yaml_obj['provider']['services']]
    ]

    for destination in combination_destinations:
        merge_dicts(custom_metadata, destination)

    # Write the updated YAML back to the file
    common_utils.dump_yaml(cluster_yaml_path, yaml_obj)


def merge_custom_metadata(original_metadata: Dict[str, Any]) -> None:
    """Merges original metadata with custom_metadata from config

    Merge is done in-place, so return is not required
    """
    custom_metadata = skypilot_config.get_nested(
        ('kubernetes', 'custom_metadata'), {})
    merge_dicts(custom_metadata, original_metadata)


def check_nvidia_runtime_class(context: Optional[str] = None) -> bool:
    """Checks if the 'nvidia' RuntimeClass exists in the cluster"""
    # Fetch the list of available RuntimeClasses
    runtime_classes = kubernetes.node_api(context).list_runtime_class()

    # Check if 'nvidia' RuntimeClass exists
    nvidia_exists = any(
        rc.metadata.name == 'nvidia' for rc in runtime_classes.items)
    return nvidia_exists


def check_secret_exists(secret_name: str, namespace: str,
                        context: Optional[str]) -> bool:
    """Checks if a secret exists in a namespace

    Args:
        secret_name: Name of secret to check
        namespace: Namespace to check
    """

    try:
        kubernetes.core_api(context).read_namespaced_secret(
            secret_name, namespace, _request_timeout=kubernetes.API_TIMEOUT)
    except kubernetes.api_exception() as e:
        if e.status == 404:
            return False
        raise
    else:
        return True


def create_namespace(namespace: str, context: Optional[str]) -> None:
    """Creates a namespace in the cluster.

    If the namespace already exists, logs a message and does nothing.

    Args:
        namespace: Name of the namespace to create
        context: Name of the context to use. Can be none to use default context.
    """
    kubernetes_client = kubernetes.kubernetes.client
    try:
        kubernetes.core_api(context).read_namespace(namespace)
    except kubernetes.api_exception() as e:
        if e.status != 404:
            raise
    else:
        return

    ns_metadata = dict(name=namespace, labels={'parent': 'skypilot'})
    merge_custom_metadata(ns_metadata)
    namespace_obj = kubernetes_client.V1Namespace(metadata=ns_metadata)
    try:
        kubernetes.core_api(context).create_namespace(namespace_obj)
    except kubernetes.api_exception() as e:
        if e.status == 409:
            logger.info(f'Namespace {namespace} already exists in the cluster.')
        else:
            raise


def get_head_pod_name(cluster_name_on_cloud: str):
    """Returns the pod name of the head pod for the given cluster name on cloud

    Args:
        cluster_name_on_cloud: Name of the cluster on cloud

    Returns:
        str: Pod name of the head pod
    """
    # We could have iterated over all pods in the namespace and checked for the
    # label, but since we know the naming convention, we can directly return the
    # head pod name.
    return f'{cluster_name_on_cloud}-head'


def get_autoscaler_type(
) -> Optional[kubernetes_enums.KubernetesAutoscalerType]:
    """Returns the autoscaler type by reading from config"""
    autoscaler_type = skypilot_config.get_nested(('kubernetes', 'autoscaler'),
                                                 None)
    if autoscaler_type is not None:
        autoscaler_type = kubernetes_enums.KubernetesAutoscalerType(
            autoscaler_type)
    return autoscaler_type


# Mapping of known spot label keys and values for different cluster types
# Add new cluster types here if they support spot instances along with the
# corresponding spot label key and value.
SPOT_LABEL_MAP = {
    kubernetes_enums.KubernetesAutoscalerType.GKE.value:
        ('cloud.google.com/gke-spot', 'true')
}


def get_spot_label(
        context: Optional[str] = None) -> Tuple[Optional[str], Optional[str]]:
    """Get the spot label key and value for using spot instances, if supported.

    Checks if the underlying cluster supports spot instances by checking nodes
    for known spot label keys and values. If found, returns the spot label key
    and value. If not, checks if autoscaler is configured and returns
    appropriate labels. If neither are found, returns None.

    Returns:
        Tuple[str, str]: Tuple containing the spot label key and value. Returns
            None if spot instances are not supported.
    """
    # Check if the cluster supports spot instances by checking nodes for known
    # spot label keys and values
    for node in get_kubernetes_nodes(context):
        for _, (key, value) in SPOT_LABEL_MAP.items():
            if key in node.metadata.labels and node.metadata.labels[
                    key] == value:
                return key, value

    # Check if autoscaler is configured. Allow spot instances if autoscaler type
    # is known to support spot instances.
    autoscaler_type = get_autoscaler_type()
    if autoscaler_type == kubernetes_enums.KubernetesAutoscalerType.GKE:
        return SPOT_LABEL_MAP[autoscaler_type.value]

    return None, None


def dict_to_k8s_object(object_dict: Dict[str, Any], object_type: 'str') -> Any:
    """Converts a dictionary to a Kubernetes object.

    Useful for comparing two Kubernetes objects. Adapted from
    https://github.com/kubernetes-client/python/issues/977#issuecomment-592030030  # pylint: disable=line-too-long

    Args:
        object_dict: Dictionary representing the Kubernetes object
        object_type: Type of the Kubernetes object. E.g., 'V1Pod', 'V1Service'.
    """

    class FakeKubeResponse:

        def __init__(self, obj):
            self.data = json.dumps(obj)

    fake_kube_response = FakeKubeResponse(object_dict)
    return kubernetes.api_client().deserialize(fake_kube_response, object_type)


@dataclasses.dataclass
class KubernetesNodeInfo:
    """Dataclass to store Kubernetes node information."""
    name: str
    gpu_type: Optional[str]
    # Resources available on the node. E.g., {'nvidia.com/gpu': '2'}
    total: Dict[str, int]
    free: Dict[str, int]


def get_kubernetes_node_info(
        context: Optional[str] = None) -> Dict[str, KubernetesNodeInfo]:
    """Gets the resource information for all the nodes in the cluster.

    Currently only GPU resources are supported. The function returns the total
    number of GPUs available on the node and the number of free GPUs on the
    node.

    Returns:
        Dict[str, KubernetesNodeInfo]: Dictionary containing the node name as
            key and the KubernetesNodeInfo object as value
    """
    nodes = get_kubernetes_nodes(context)
    # Get the pods to get the real-time resource usage
    pods = get_all_pods_in_kubernetes_cluster(context)

<<<<<<< HEAD
    lf, _ = detect_gpu_label_formatter()
    if not lf:
=======
    label_formatter, _ = detect_gpu_label_formatter(context)
    if not label_formatter:
>>>>>>> 9201def0
        label_key = None
    else:
        label_keys = lf.get_label_keys()

    node_info_dict: Dict[str, KubernetesNodeInfo] = {}

    for label_key in label_keys:
        for node in nodes:
            allocated_qty = 0
            if lf is not None and label_key in node.metadata.labels:
                accelerator_name = lf.get_accelerator_from_label_value(
                    node.metadata.labels.get(label_key))
            else:
                accelerator_name = None

            accelerator_count = 0
            if GPU_RESOURCE_KEY in node.status.allocatable:
                accelerator_count = int(
                    node.status.allocatable[GPU_RESOURCE_KEY])
            elif TPU_RESOURCE_KEY in node.status.allocatable:
                accelerator_count = int(
                    node.status.allocatable[TPU_RESOURCE_KEY])

            for pod in pods:
                # Get all the pods running on the node
                if (pod.spec.node_name == node.metadata.name and
                        pod.status.phase in ['Running', 'Pending']):
                    # Iterate over all the containers in the pod and sum the
                    # GPU requests
                    for container in pod.spec.containers:
                        if container.resources.requests:
                            if GPU_RESOURCE_KEY in container.resources.requests:
                                allocated_qty += int(
                                    container.resources.requests.get(
                                        GPU_RESOURCE_KEY, 0))
                            elif (TPU_RESOURCE_KEY
                                  in container.resources.requests):
                                allocated_qty += int(
                                    container.resources.requests.get(
                                        TPU_RESOURCE_KEY, 0))

            accelerators_available = accelerator_count - allocated_qty

            node_info_dict[node.metadata.name] = KubernetesNodeInfo(
                name=node.metadata.name,
                gpu_type=accelerator_name,
                total={'accelerator_count': int(accelerator_count)},
                free={'accelerators_available': int(accelerators_available)})

    return node_info_dict


def to_label_selector(tags):
    label_selector = ''
    for k, v in tags.items():
        if label_selector != '':
            label_selector += ','
        label_selector += '{}={}'.format(k, v)
    return label_selector


def get_namespace_from_config(provider_config: Dict[str, Any]) -> str:
    context = get_context_from_config(provider_config)
    return provider_config.get('namespace',
                               get_kube_config_context_namespace(context))


def filter_pods(namespace: str,
                context: Optional[str],
                tag_filters: Dict[str, str],
                status_filters: Optional[List[str]] = None) -> Dict[str, Any]:
    """Filters pods by tags and status."""
    non_included_pod_statuses = POD_STATUSES.copy()

    field_selector = ''
    if status_filters is not None:
        non_included_pod_statuses -= set(status_filters)
        field_selector = ','.join(
            [f'status.phase!={status}' for status in non_included_pod_statuses])

    label_selector = to_label_selector(tag_filters)
    pod_list = kubernetes.core_api(context).list_namespaced_pod(
        namespace, field_selector=field_selector, label_selector=label_selector)

    # Don't return pods marked for deletion,
    # i.e. pods with non-null metadata.DeletionTimestamp.
    pods = [
        pod for pod in pod_list.items if pod.metadata.deletion_timestamp is None
    ]
    return {pod.metadata.name: pod for pod in pods}


def _remove_pod_annotation(pod: Any,
                           annotation_key: str,
                           namespace: str,
                           context: Optional[str] = None) -> None:
    """Removes specified Annotations from a Kubernetes pod."""
    try:
        # Remove the specified annotation
        if pod.metadata.annotations:
            if annotation_key in pod.metadata.annotations:
                # Patch the pod with the updated metadata.
                body = {'metadata': {'annotations': {annotation_key: None}}}
                kubernetes.core_api(context).patch_namespaced_pod(
                    name=pod.metadata.name,
                    namespace=namespace,
                    body=body,
                    _request_timeout=kubernetes.API_TIMEOUT)

    except kubernetes.api_exception() as e:
        if e.status == 404:
            logger.warning(
                ANNOTATIONS_POD_NOT_FOUND_ERROR_MSG.format(
                    pod_name=pod.metadata.name,
                    namespace=namespace,
                    action='remove',
                    annotation=annotation_key))
        else:
            with ux_utils.print_exception_no_traceback():
                raise


def _add_pod_annotation(pod: Any,
                        annotation: Dict[str, str],
                        namespace: str,
                        context: Optional[str] = None) -> None:
    """Adds specified Annotations on a Kubernetes pod."""
    try:
        # Patch the pod with the updated metadata
        body = {'metadata': {'annotations': annotation}}
        kubernetes.core_api(context).patch_namespaced_pod(
            name=pod.metadata.name,
            namespace=namespace,
            body=body,
            _request_timeout=kubernetes.API_TIMEOUT)

    except kubernetes.api_exception() as e:
        if e.status == 404:
            logger.warning(
                ANNOTATIONS_POD_NOT_FOUND_ERROR_MSG.format(
                    pod_name=pod.metadata.name,
                    namespace=namespace,
                    action='add',
                    annotation=annotation))
        else:
            with ux_utils.print_exception_no_traceback():
                raise


def set_autodown_annotations(handle: 'backends.CloudVmRayResourceHandle',
                             idle_minutes_to_autostop: Optional[int],
                             down: bool = False) -> None:
    """Adds or removes Annotations of autodown on Kubernetes pods."""
    tags = {
        provision_constants.TAG_RAY_CLUSTER_NAME: handle.cluster_name_on_cloud,
    }
    ray_config = common_utils.read_yaml(handle.cluster_yaml)
    provider_config = ray_config['provider']
    namespace = get_namespace_from_config(provider_config)
    context = get_context_from_config(provider_config)
    running_pods = filter_pods(namespace, context, tags)

    for _, pod in running_pods.items():
        if down:
            idle_minutes_to_autostop_annotation = {
                IDLE_MINUTES_TO_AUTOSTOP_ANNOTATION_KEY:
                    str(idle_minutes_to_autostop)
            }
            autodown_annotation = {AUTODOWN_ANNOTATION_KEY: 'true'}
            _add_pod_annotation(pod=pod,
                                annotation=idle_minutes_to_autostop_annotation,
                                namespace=namespace,
                                context=context)
            _add_pod_annotation(pod=pod,
                                annotation=autodown_annotation,
                                namespace=namespace,
                                context=context)

        # If idle_minutes_to_autostop is negative, it indicates a request to
        # cancel autostop using the --cancel flag with the `sky autostop`
        # command.
        elif (idle_minutes_to_autostop is not None and
              idle_minutes_to_autostop < 0):
            _remove_pod_annotation(
                pod=pod,
                annotation_key=IDLE_MINUTES_TO_AUTOSTOP_ANNOTATION_KEY,
                namespace=namespace,
                context=context)
            _remove_pod_annotation(pod=pod,
                                   annotation_key=AUTODOWN_ANNOTATION_KEY,
                                   namespace=namespace,
                                   context=context)


def get_context_from_config(provider_config: Dict[str, Any]) -> Optional[str]:
    context = provider_config.get('context',
                                  get_current_kube_config_context_name())
    if context == IN_CLUSTER_REGION:
        # If the context (also used as the region) is set to IN_CLUSTER_REGION
        # we need to use in-cluster auth.
        context = None
    return context


def get_skypilot_pods(context: Optional[str] = None) -> List[Any]:
    """Gets all SkyPilot pods in the Kubernetes cluster.

    Args:
        context: Kubernetes context to use. If None, uses the current context.

    Returns:
        A list of Kubernetes pod objects.
    """
    if context is None:
        context = get_current_kube_config_context_name()

    try:
        pods = kubernetes.core_api(context).list_pod_for_all_namespaces(
            label_selector='skypilot-cluster',
            _request_timeout=kubernetes.API_TIMEOUT).items
    except kubernetes.max_retry_error():
        raise exceptions.ResourcesUnavailableError(
            'Timed out trying to get SkyPilot pods from Kubernetes cluster. '
            'Please check if the cluster is healthy and retry. To debug, run: '
            'kubectl get pods --selector=skypilot-cluster --all-namespaces'
        ) from None
    return pods


<<<<<<< HEAD
def get_context_from_config(provider_config: Dict[str, Any]) -> str:
    return provider_config.get('context',
                               get_current_kube_config_context_name())


def is_tpu_pod_slice(accelerator: str) -> bool:
    return accelerator in GKE_TPU_ACCELERATOR_TO_GENERATION
=======
@dataclasses.dataclass
class KubernetesSkyPilotClusterInfo:
    cluster_name_on_cloud: str
    cluster_name: str
    user: str
    status: status_lib.ClusterStatus
    pods: List[Any]
    launched_at: float
    resources: 'resources_lib.Resources'
    resources_str: str


def process_skypilot_pods(
    pods: List[Any],
    context: Optional[str] = None
) -> Tuple[List[KubernetesSkyPilotClusterInfo],
           List[KubernetesSkyPilotClusterInfo],
           List[KubernetesSkyPilotClusterInfo]]:
    """Process SkyPilot pods on k8s to extract cluster and controller info.

    Args:
        pods: List of Kubernetes pod objects.
        context: Kubernetes context name, used to detect GPU label formatter.

    Returns:
        A tuple containing:
        - List of KubernetesSkyPilotClusterInfo with all cluster info.
        - List of KubernetesSkyPilotClusterInfo with job controller info.
        - List of KubernetesSkyPilotClusterInfo with serve controller info.
    """
    # pylint: disable=import-outside-toplevel
    from sky import resources as resources_lib
    clusters: Dict[str, KubernetesSkyPilotClusterInfo] = {}
    jobs_controllers: List[KubernetesSkyPilotClusterInfo] = []
    serve_controllers: List[KubernetesSkyPilotClusterInfo] = []

    for pod in pods:
        cluster_name_on_cloud = pod.metadata.labels.get('skypilot-cluster')
        cluster_name = cluster_name_on_cloud.rsplit(
            '-', 1
        )[0]  # Remove the user hash to get cluster name (e.g., mycluster-2ea4)
        if cluster_name_on_cloud not in clusters:
            # Parse the start time for the cluster
            start_time = pod.status.start_time
            if start_time is not None:
                start_time = pod.status.start_time.timestamp()

            # Parse resources
            cpu_request = parse_cpu_or_gpu_resource(
                pod.spec.containers[0].resources.requests.get('cpu', '0'))
            memory_request = parse_memory_resource(
                pod.spec.containers[0].resources.requests.get('memory', '0'),
                unit='G')
            gpu_count = parse_cpu_or_gpu_resource(
                pod.spec.containers[0].resources.requests.get(
                    'nvidia.com/gpu', '0'))
            gpu_name = None
            if gpu_count > 0:
                label_formatter, _ = (detect_gpu_label_formatter(context))
                assert label_formatter is not None, (
                    'GPU label formatter cannot be None if there are pods '
                    f'requesting GPUs: {pod.metadata.name}')
                gpu_label = label_formatter.get_label_key()
                # Get GPU name from pod node selector
                if pod.spec.node_selector is not None:
                    gpu_name = label_formatter.get_accelerator_from_label_value(
                        pod.spec.node_selector.get(gpu_label))

            resources = resources_lib.Resources(
                cloud=clouds.Kubernetes(),
                cpus=int(cpu_request),
                memory=int(memory_request),
                accelerators=(f'{gpu_name}:{gpu_count}'
                              if gpu_count > 0 else None))
            if pod.status.phase == 'Pending':
                # If pod is pending, do not show it in the status
                continue

            cluster_info = KubernetesSkyPilotClusterInfo(
                cluster_name_on_cloud=cluster_name_on_cloud,
                cluster_name=cluster_name,
                user=pod.metadata.labels.get('skypilot-user'),
                status=status_lib.ClusterStatus.UP,
                pods=[],
                launched_at=start_time,
                resources=resources,
                resources_str='')
            clusters[cluster_name_on_cloud] = cluster_info
            # Check if cluster name is name of a controller
            # Can't use controller_utils.Controllers.from_name(cluster_name)
            # because hash is different across users
            if 'sky-jobs-controller' in cluster_name_on_cloud:
                jobs_controllers.append(cluster_info)
            elif 'sky-serve-controller' in cluster_name_on_cloud:
                serve_controllers.append(cluster_info)
        else:
            # Update start_time if this pod started earlier
            pod_start_time = pod.status.start_time
            if pod_start_time is not None:
                pod_start_time = pod_start_time.timestamp()
                if pod_start_time < clusters[cluster_name_on_cloud].launched_at:
                    clusters[cluster_name_on_cloud].launched_at = pod_start_time
        clusters[cluster_name_on_cloud].pods.append(pod)
    # Update resources_str in clusters:
    for cluster in clusters.values():
        num_pods = len(cluster.pods)
        cluster.resources_str = f'{num_pods}x {cluster.resources}'
    return list(clusters.values()), jobs_controllers, serve_controllers
>>>>>>> 9201def0
<|MERGE_RESOLUTION|>--- conflicted
+++ resolved
@@ -419,14 +419,9 @@
     return label_formatter, node_labels
 
 
-<<<<<<< HEAD
-def detect_gpu_resource() -> Tuple[bool, Set[str]]:
-    """Checks if the Kubernetes cluster has accelerator resource.
-=======
 @functools.lru_cache(maxsize=10)
 def detect_gpu_resource(context: Optional[str]) -> Tuple[bool, Set[str]]:
     """Checks if the Kubernetes cluster has nvidia.com/gpu resource.
->>>>>>> 9201def0
 
     Two types of accelerator resources are available which are each checked
     with nvidia.com/gpu and google.com/tpu. If nvidia.com/gpu resource is
@@ -533,7 +528,6 @@
             'Maximum resources found on a single node: '
             f'{max_cpu} CPUs, {common_utils.format_float(max_mem)}G Memory')
 
-<<<<<<< HEAD
     def check_tpu_fits(candidate_instance_type: 'KubernetesInstanceType',
                        node_list: List[Any]) -> Tuple[bool, Optional[str]]:
         # check if the requested TPU type is in the cluster
@@ -574,10 +568,7 @@
                        'types found in the cluster: '
                        f'{tpu_list_in_cluster_str}.')
 
-    nodes = get_kubernetes_nodes()
-=======
     nodes = get_kubernetes_nodes(context)
->>>>>>> 9201def0
     k8s_instance_type = KubernetesInstanceType.\
         from_instance_type(instance)
     acc_type = k8s_instance_type.accelerator_type
@@ -1992,13 +1983,8 @@
     # Get the pods to get the real-time resource usage
     pods = get_all_pods_in_kubernetes_cluster(context)
 
-<<<<<<< HEAD
-    lf, _ = detect_gpu_label_formatter()
+    lf, _ = detect_gpu_label_formatter(context)
     if not lf:
-=======
-    label_formatter, _ = detect_gpu_label_formatter(context)
-    if not label_formatter:
->>>>>>> 9201def0
         label_key = None
     else:
         label_keys = lf.get_label_keys()
@@ -2228,15 +2214,10 @@
     return pods
 
 
-<<<<<<< HEAD
-def get_context_from_config(provider_config: Dict[str, Any]) -> str:
-    return provider_config.get('context',
-                               get_current_kube_config_context_name())
-
-
 def is_tpu_pod_slice(accelerator: str) -> bool:
     return accelerator in GKE_TPU_ACCELERATOR_TO_GENERATION
-=======
+
+
 @dataclasses.dataclass
 class KubernetesSkyPilotClusterInfo:
     cluster_name_on_cloud: str
@@ -2344,5 +2325,4 @@
     for cluster in clusters.values():
         num_pods = len(cluster.pods)
         cluster.resources_str = f'{num_pods}x {cluster.resources}'
-    return list(clusters.values()), jobs_controllers, serve_controllers
->>>>>>> 9201def0
+    return list(clusters.values()), jobs_controllers, serve_controllers