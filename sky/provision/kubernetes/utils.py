--- conflicted
+++ resolved
@@ -3106,7 +3106,6 @@
 
         accelerator_count = get_node_accelerator_count(context,
                                                        node.status.allocatable)
-<<<<<<< HEAD
 
         # Parse CPU and memory from node capacity
         cpu_count = None
@@ -3122,10 +3121,8 @@
             # If parsing fails, log but continue
             logger.debug(f'Failed to parse CPU/memory for node '
                          f'{node.metadata.name}: {e}')
-=======
         # Check if node is ready
         node_is_ready = node.is_ready()
->>>>>>> e4e2d276
 
         if accelerator_count == 0:
             node_info_dict[node.metadata.name] = models.KubernetesNodeInfo(
@@ -3134,12 +3131,9 @@
                 total={'accelerator_count': 0},
                 free={'accelerators_available': 0},
                 ip_address=node_ip,
-<<<<<<< HEAD
                 cpu_count=cpu_count,
-                memory_gb=memory_gb)
-=======
+                memory_gb=memory_gb,
                 is_ready=node_is_ready)
->>>>>>> e4e2d276
             continue
 
         if not node_is_ready:
@@ -3164,12 +3158,9 @@
             total={'accelerator_count': int(accelerator_count)},
             free={'accelerators_available': int(accelerators_available)},
             ip_address=node_ip,
-<<<<<<< HEAD
             cpu_count=cpu_count,
-            memory_gb=memory_gb)
-=======
+            memory_gb=memory_gb,
             is_ready=node_is_ready)
->>>>>>> e4e2d276
     hint = ''
     if has_multi_host_tpu:
         hint = ('(Note: Multi-host TPUs are detected and excluded from the '
