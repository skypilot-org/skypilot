--- conflicted
+++ resolved
@@ -43,7 +43,6 @@
     'T': 2**40,
     'P': 2**50,
 }
-<<<<<<< HEAD
 
 # The resource keys used by Kubernetes to track NVIDIA GPUs and Google TPUs on
 # nodes. These keys are typically used in the node's status.allocatable
@@ -52,17 +51,10 @@
 TPU_RESOURCE_KEY = 'google.com/tpu'
 
 NO_GPU_HELP_MESSAGE = (
-    'If your cluster contains GPUs, make sure '
-    f'{GPU_RESOURCE_KEY} resource is available on the nodes and '
-    'the node labels for identifying GPUs '
-    '(e.g., skypilot.co/accelerator) are setup correctly. ')
-=======
-NO_GPU_HELP_MESSAGE = ('If your cluster contains GPUs or TPUs, make sure '
-                       'nvidia.com/gpu or google.com/tpu resource is available'
-                       ' on the nodes and the node labels for identifying '
-                       'GPUs/TPUs (e.g., skypilot.co/accelerator) are setup '
-                       'correctly. ')
->>>>>>> ad5089f5
+    'If your cluster contains GPUs or TPUs, make sure '
+    f'{GPU_RESOURCE_KEY} or {TPU_RESOURCE_KEY} resource is available'
+    ' on the nodes and the node labels for identifying '
+    'GPUs/TPUs (e.g., skypilot.co/accelerator) are setup correctly. ')
 
 KUBERNETES_AUTOSCALER_NOTE = (
     'Note: Kubernetes cluster autoscaling is enabled. '
@@ -85,7 +77,6 @@
 PORT_FORWARD_PROXY_CMD_PATH = ('~/.sky/kubernetes-port-forward-proxy-command-'
                                f'v{PORT_FORWARD_PROXY_CMD_VERSION}.sh')
 
-<<<<<<< HEAD
 # Mapping used to get generation for TPU accelerator name.
 # https://cloud.google.com/kubernetes-engine/docs/how-to/tpus#run
 GKE_TPU_ACCELERATOR_TO_GENERATION = {
@@ -94,7 +85,7 @@
     'tpu-v5-lite-podslice': 'v5e',
     'tpu-v5p-slice': 'v5p',
 }
-=======
+
 POD_STATUSES = {
     'Pending', 'Running', 'Succeeded', 'Failed', 'Unknown', 'Terminating'
 }
@@ -104,7 +95,6 @@
 ANNOTATIONS_POD_NOT_FOUND_ERROR_MSG = ('Pod {pod_name} not found in namespace '
                                        '{namespace} while trying to {action} '
                                        'an annotation {annotation}.')
->>>>>>> ad5089f5
 
 logger = sky_logging.init_logger(__name__)
 
