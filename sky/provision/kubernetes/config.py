"""Kubernetes-specific configuration for the provisioner."""
import logging
import os
<<<<<<< HEAD
from typing import Any, Dict, Optional
=======
import typing
from typing import Any, Dict, Optional, Union
>>>>>>> 4f8721ab

from sky.adaptors import common as adaptors_common
from sky.adaptors import kubernetes
from sky.provision import common
from sky.provision.kubernetes import network_utils
from sky.provision.kubernetes import utils as kubernetes_utils
from sky.utils import kubernetes_enums

if typing.TYPE_CHECKING:
    import yaml
else:
    yaml = adaptors_common.LazyImport('yaml')

logger = logging.getLogger(__name__)

# Timeout for deleting a Kubernetes resource (in seconds).
DELETION_TIMEOUT = 90


def bootstrap_instances(
        region: str, cluster_name: str,
        config: common.ProvisionConfig) -> common.ProvisionConfig:
    del region, cluster_name  # unused
    namespace = kubernetes_utils.get_namespace_from_config(
        config.provider_config)
    context = kubernetes_utils.get_context_from_config(config.provider_config)

    _configure_services(namespace, context, config.provider_config)

    networking_mode = network_utils.get_networking_mode(
        config.provider_config.get('networking_mode'))
    if networking_mode == kubernetes_enums.KubernetesNetworkingMode.NODEPORT:
        config = _configure_ssh_jump(namespace, context, config)

    requested_service_account = config.node_config['spec']['serviceAccountName']
    if (requested_service_account ==
            kubernetes_utils.DEFAULT_SERVICE_ACCOUNT_NAME):
        # If the user has requested a different service account (via pod_config
        # in ~/.sky/config.yaml), we assume they have already set up the
        # necessary roles and role bindings.
        # If not, set up the roles and bindings for skypilot-service-account
        # here.
        _configure_autoscaler_service_account(namespace, context,
                                              config.provider_config)
        _configure_autoscaler_role(namespace,
                                   context,
                                   config.provider_config,
                                   role_field='autoscaler_role')
        _configure_autoscaler_role_binding(
            namespace,
            context,
            config.provider_config,
            binding_field='autoscaler_role_binding')
        _configure_autoscaler_cluster_role(namespace, context,
                                           config.provider_config)
        _configure_autoscaler_cluster_role_binding(namespace, context,
                                                   config.provider_config)
        # SkyPilot system namespace is required for FUSE mounting. Here we just
        # create the namespace and set up the necessary permissions.
        #
        # We need to setup the namespace outside the
        # if config.provider_config.get('fuse_device_required') block below
        # because if we put in the if block, the following happens:
        # 1. User launches job controller on Kubernetes with SERVICE_ACCOUNT. No
        #    namespace is created at this point since the controller does not
        #    require FUSE.
        # 2. User submits a job requiring FUSE.
        # 3. The namespace is created here, but since the job controller is
        #    using DEFAULT_SERVICE_ACCOUNT_NAME, it does not have the necessary
        #    permissions to create a role for itself to create the FUSE manager.
        # 4. The job fails to launch.
        _configure_skypilot_system_namespace(config.provider_config)
        if config.provider_config.get('port_mode', 'loadbalancer') == 'ingress':
            logger.info('Port mode is set to ingress, setting up ingress role '
                        'and role binding.')
            try:
                _configure_autoscaler_role(namespace,
                                           context,
                                           config.provider_config,
                                           role_field='autoscaler_ingress_role')
                _configure_autoscaler_role_binding(
                    namespace,
                    context,
                    config.provider_config,
                    binding_field='autoscaler_ingress_role_binding')
            except kubernetes.api_exception() as e:
                # If namespace is not found, we will ignore the error
                if e.status == 404:
                    logger.info(
                        'Namespace not found - is your nginx ingress installed?'
                        ' Skipping ingress role and role binding setup.')
                else:
                    raise e

    elif requested_service_account != 'default':
        logger.info(f'Using service account {requested_service_account!r}, '
                    'skipping role and role binding setup.')
    if config.provider_config.get('fuse_device_required', False):
        _configure_fuse_mounting(config.provider_config)
    return config


class InvalidNamespaceError(ValueError):

    def __init__(self, field_name: str, namespace: str):
        super().__init__(
            f'Namespace of {field_name} config does not match provided '
            f'namespace "{namespace}". Either set it to {namespace} or remove '
            'the field')


def _using_existing_msg(resource_type: str, name: str) -> str:
    return f'using existing {resource_type} "{name}"'


def _updating_existing_msg(resource_type: str, name: str) -> str:
    return f'updating existing {resource_type} "{name}"'


def _not_found_msg(resource_type: str, name: str) -> str:
    return f'{resource_type} "{name}" not found, attempting to create it'


def _created_msg(resource_type: str, name: str) -> str:
    return f'successfully created {resource_type} "{name}"'


def _not_provided_msg(resource_type: str) -> str:
    return f'no {resource_type} config provided, must already exist'


def _configure_autoscaler_service_account(
        namespace: str, context: Optional[str],
        provider_config: Dict[str, Any]) -> None:
    account_field = 'autoscaler_service_account'
    if account_field not in provider_config:
        logger.info('_configure_autoscaler_service_account: '
                    f'{_not_provided_msg(account_field)}')
        return

    account = provider_config[account_field]
    if 'namespace' not in account['metadata']:
        account['metadata']['namespace'] = namespace
    elif account['metadata']['namespace'] != namespace:
        raise InvalidNamespaceError(account_field, namespace)

    name = account['metadata']['name']
    field_selector = f'metadata.name={name}'
    accounts = (kubernetes.core_api(context).list_namespaced_service_account(
        namespace, field_selector=field_selector).items)
    if accounts:
        assert len(accounts) == 1
        # Nothing to check for equality and patch here,
        # since the service_account.metadata.name is the only important
        # attribute, which is already filtered for above.
        logger.info('_configure_autoscaler_service_account: '
                    f'{_using_existing_msg(account_field, name)}')
        return

    logger.info('_configure_autoscaler_service_account: '
                f'{_not_found_msg(account_field, name)}')
    kubernetes.core_api(context).create_namespaced_service_account(
        namespace, account)
    logger.info('_configure_autoscaler_service_account: '
                f'{_created_msg(account_field, name)}')


def _configure_autoscaler_role(namespace: str, context: Optional[str],
                               provider_config: Dict[str, Any],
                               role_field: str) -> None:
    """ Reads the role from the provider config, creates if it does not exist.

    Args:
        namespace: The namespace to create the role in.
        provider_config: The provider config.
        role_field: The field in the provider config that contains the role.
    """

    if role_field not in provider_config:
        logger.info('_configure_autoscaler_role: '
                    f'{_not_provided_msg(role_field)}')
        return

    role = provider_config[role_field]
    if 'namespace' not in role['metadata']:
        role['metadata']['namespace'] = namespace
    else:
        namespace = role['metadata']['namespace']

    name = role['metadata']['name']
    field_selector = f'metadata.name={name}'
    roles = (kubernetes.auth_api(context).list_namespaced_role(
        namespace, field_selector=field_selector).items)
    if roles:
        assert len(roles) == 1
        existing_role = roles[0]
        # Convert to k8s object to compare
        new_role = kubernetes_utils.dict_to_k8s_object(role, 'V1Role')
        if new_role.rules == existing_role.rules:
            logger.info('_configure_autoscaler_role: '
                        f'{_using_existing_msg(role_field, name)}')
            return
        logger.info('_configure_autoscaler_role: '
                    f'{_updating_existing_msg(role_field, name)}')
        kubernetes.auth_api(context).patch_namespaced_role(
            name, namespace, role)
        return

    logger.info('_configure_autoscaler_role: '
                f'{_not_found_msg(role_field, name)}')
    kubernetes.auth_api(context).create_namespaced_role(namespace, role)
    logger.info(f'_configure_autoscaler_role: {_created_msg(role_field, name)}')


def _configure_autoscaler_role_binding(
        namespace: str,
        context: Optional[str],
        provider_config: Dict[str, Any],
        binding_field: str,
        override_name: Optional[str] = None,
        override_subject_namespace: Optional[str] = None) -> None:
    """ Reads the role binding from the config, creates if it does not exist.

    Args:
        namespace: The namespace to create the role binding in.
        provider_config: The provider config.
        binding_field: The field in the provider config that contains the role
    """

    if binding_field not in provider_config:
        logger.info('_configure_autoscaler_role_binding: '
                    f'{_not_provided_msg(binding_field)}')
        return

    binding = provider_config[binding_field]
    if 'namespace' not in binding['metadata']:
        binding['metadata']['namespace'] = namespace
        rb_namespace = namespace
    else:
        rb_namespace = binding['metadata']['namespace']

    # If override_subject_namespace is provided, we will use that
    # namespace for the subject. Otherwise, we will raise an error.
    subject_namespace = override_subject_namespace or namespace
    for subject in binding['subjects']:
        if 'namespace' not in subject:
            subject['namespace'] = subject_namespace
        elif subject['namespace'] != subject_namespace:
            subject_name = subject['name']
            raise InvalidNamespaceError(
                binding_field + f' subject {subject_name}', namespace)

    # Override name if provided
    binding['metadata']['name'] = override_name or binding['metadata']['name']
    name = binding['metadata']['name']

    field_selector = f'metadata.name={name}'
    role_bindings = (kubernetes.auth_api(context).list_namespaced_role_binding(
        rb_namespace, field_selector=field_selector).items)
    if role_bindings:
        assert len(role_bindings) == 1
        existing_binding = role_bindings[0]
        new_rb = kubernetes_utils.dict_to_k8s_object(binding, 'V1RoleBinding')
        if (new_rb.role_ref == existing_binding.role_ref and
                new_rb.subjects == existing_binding.subjects):
            logger.info('_configure_autoscaler_role_binding: '
                        f'{_using_existing_msg(binding_field, name)}')
            return
        logger.info('_configure_autoscaler_role_binding: '
                    f'{_updating_existing_msg(binding_field, name)}')
        kubernetes.auth_api(context).patch_namespaced_role_binding(
            name, rb_namespace, binding)
        return

    logger.info('_configure_autoscaler_role_binding: '
                f'{_not_found_msg(binding_field, name)}')
    kubernetes.auth_api(context).create_namespaced_role_binding(
        rb_namespace, binding)
    logger.info('_configure_autoscaler_role_binding: '
                f'{_created_msg(binding_field, name)}')


def _configure_autoscaler_cluster_role(namespace, context,
                                       provider_config: Dict[str, Any]) -> None:
    role_field = 'autoscaler_cluster_role'
    if role_field not in provider_config:
        logger.info('_configure_autoscaler_cluster_role: '
                    f'{_not_provided_msg(role_field)}')
        return

    role = provider_config[role_field]
    if 'namespace' not in role['metadata']:
        role['metadata']['namespace'] = namespace
    elif role['metadata']['namespace'] != namespace:
        raise InvalidNamespaceError(role_field, namespace)

    name = role['metadata']['name']
    field_selector = f'metadata.name={name}'
    cluster_roles = (kubernetes.auth_api(context).list_cluster_role(
        field_selector=field_selector).items)
    if cluster_roles:
        assert len(cluster_roles) == 1
        existing_cr = cluster_roles[0]
        new_cr = kubernetes_utils.dict_to_k8s_object(role, 'V1ClusterRole')
        if new_cr.rules == existing_cr.rules:
            logger.info('_configure_autoscaler_cluster_role: '
                        f'{_using_existing_msg(role_field, name)}')
            return
        logger.info('_configure_autoscaler_cluster_role: '
                    f'{_updating_existing_msg(role_field, name)}')
        kubernetes.auth_api(context).patch_cluster_role(name, role)
        return

    logger.info('_configure_autoscaler_cluster_role: '
                f'{_not_found_msg(role_field, name)}')
    kubernetes.auth_api(context).create_cluster_role(role)
    logger.info(
        f'_configure_autoscaler_cluster_role: {_created_msg(role_field, name)}')


def _configure_autoscaler_cluster_role_binding(
        namespace, context, provider_config: Dict[str, Any]) -> None:
    binding_field = 'autoscaler_cluster_role_binding'
    if binding_field not in provider_config:
        logger.info('_configure_autoscaler_cluster_role_binding: '
                    f'{_not_provided_msg(binding_field)}')
        return

    binding = provider_config[binding_field]
    if 'namespace' not in binding['metadata']:
        binding['metadata']['namespace'] = namespace
    elif binding['metadata']['namespace'] != namespace:
        raise InvalidNamespaceError(binding_field, namespace)
    for subject in binding['subjects']:
        if 'namespace' not in subject:
            subject['namespace'] = namespace
        elif subject['namespace'] != namespace:
            subject_name = subject['name']
            raise InvalidNamespaceError(
                binding_field + f' subject {subject_name}', namespace)

    name = binding['metadata']['name']
    field_selector = f'metadata.name={name}'
    cr_bindings = (kubernetes.auth_api(context).list_cluster_role_binding(
        field_selector=field_selector).items)
    if cr_bindings:
        assert len(cr_bindings) == 1
        existing_binding = cr_bindings[0]
        new_binding = kubernetes_utils.dict_to_k8s_object(
            binding, 'V1ClusterRoleBinding')
        if (new_binding.role_ref == existing_binding.role_ref and
                new_binding.subjects == existing_binding.subjects):
            logger.info('_configure_autoscaler_cluster_role_binding: '
                        f'{_using_existing_msg(binding_field, name)}')
            return
        logger.info('_configure_autoscaler_cluster_role_binding: '
                    f'{_updating_existing_msg(binding_field, name)}')
        kubernetes.auth_api(context).patch_cluster_role_binding(name, binding)
        return

    logger.info('_configure_autoscaler_cluster_role_binding: '
                f'{_not_found_msg(binding_field, name)}')
    kubernetes.auth_api(context).create_cluster_role_binding(binding)
    logger.info('_configure_autoscaler_cluster_role_binding: '
                f'{_created_msg(binding_field, name)}')


def _configure_ssh_jump(namespace, context, config: common.ProvisionConfig):
    """Creates a SSH jump pod to connect to the cluster.

    Also updates config['auth']['ssh_proxy_command'] to use the newly created
    jump pod.
    """
    provider_config = config.provider_config
    pod_cfg = config.node_config

    ssh_jump_name = pod_cfg['metadata']['labels']['skypilot-ssh-jump']
    ssh_jump_image = provider_config['ssh_jump_image']

    volumes = pod_cfg['spec']['volumes']
    # find 'secret-volume' and get the secret name
    secret_volume = next(filter(lambda x: x['name'] == 'secret-volume',
                                volumes))
    ssh_key_secret_name = secret_volume['secret']['secretName']

    # TODO(romilb): We currently split SSH jump pod and svc creation. Service
    #  is first created in authentication.py::setup_kubernetes_authentication
    #  and then SSH jump pod creation happens here. This is because we need to
    #  set the ssh_proxy_command in the ray YAML before we pass it to the
    #  autoscaler. If in the future if we can write the ssh_proxy_command to the
    #  cluster yaml through this method, then we should move the service
    #  creation here.

    # TODO(romilb): We should add a check here to make sure the service is up
    #  and available before we create the SSH jump pod. If for any reason the
    #  service is missing, we should raise an error.

    kubernetes_utils.setup_ssh_jump_pod(ssh_jump_name, ssh_jump_image,
                                        ssh_key_secret_name, namespace, context)
    return config


def _configure_skypilot_system_namespace(
        provider_config: Dict[str, Any]) -> None:
    """Creates the namespace for skypilot-system mounting if it does not exist.

    Also patches the SkyPilot service account to have the necessary permissions
    to manage resources in the namespace.
    """
    svc_account_namespace = provider_config['namespace']
    skypilot_system_namespace = provider_config['skypilot_system_namespace']
    context = kubernetes_utils.get_context_from_config(provider_config)
    kubernetes_utils.create_namespace(skypilot_system_namespace, context)

    # Note - this must be run only after the service account has been
    # created in the cluster (in bootstrap_instances).
    # Create the role in the skypilot-system namespace if it does not exist.
    _configure_autoscaler_role(skypilot_system_namespace,
                               context,
                               provider_config,
                               role_field='autoscaler_skypilot_system_role')
    # We must create a unique role binding per-namespace that SkyPilot is
    # running in, so we override the name with a unique name identifying
    # the namespace. This is required for multi-tenant setups where
    # different SkyPilot instances may be running in different namespaces.
    override_name = provider_config['autoscaler_skypilot_system_role_binding'][
        'metadata']['name'] + '-' + svc_account_namespace

    # Create the role binding in the skypilot-system namespace, and have
    # the subject namespace be the namespace that the SkyPilot service
    # account is created in.
    _configure_autoscaler_role_binding(
        skypilot_system_namespace,
        context,
        provider_config,
        binding_field='autoscaler_skypilot_system_role_binding',
        override_name=override_name,
        override_subject_namespace=svc_account_namespace)


def _configure_fuse_mounting(provider_config: Dict[str, Any]) -> None:
    """Creates sidecars required for FUSE mounting.

    FUSE mounting in Kubernetes without privileged containers requires us to
    run a sidecar container with the necessary capabilities. We run a daemonset
    which exposes the host /dev/fuse device as a Kubernetes resource. The
    SkyPilot pod requests this resource to mount the FUSE filesystem.

    We create this daemonset in the skypilot_system_namespace, which is
    configurable in the provider config. This allows the FUSE mounting sidecar
    to be shared across multiple tenants. The default namespace is
    'skypilot-system' (populated in clouds.Kubernetes).
    """

    logger.info('_configure_fuse_mounting: Setting up FUSE device manager.')

    fuse_device_manager_namespace = provider_config['skypilot_system_namespace']
    context = kubernetes_utils.get_context_from_config(provider_config)

    # Read the device manager YAMLs from the manifests directory
    root_dir = os.path.dirname(os.path.dirname(__file__))

    # Load and create the ConfigMap
    logger.info('_configure_fuse_mounting: Creating configmap.')
    config_map_path = os.path.join(
        root_dir, 'kubernetes/manifests/smarter-device-manager-configmap.yaml')
    with open(config_map_path, 'r', encoding='utf-8') as file:
        config_map = yaml.safe_load(file)
    kubernetes_utils.merge_custom_metadata(config_map['metadata'])
    try:
        kubernetes.core_api(context).create_namespaced_config_map(
            fuse_device_manager_namespace, config_map)
    except kubernetes.api_exception() as e:
        if e.status == 409:
            logger.info('_configure_fuse_mounting: ConfigMap already exists '
                        f'in namespace {fuse_device_manager_namespace!r}')
        else:
            raise
    else:
        logger.info('_configure_fuse_mounting: ConfigMap created '
                    f'in namespace {fuse_device_manager_namespace!r}')

    # Load and create the DaemonSet
    logger.info('_configure_fuse_mounting: Creating daemonset.')
    daemonset_path = os.path.join(
        root_dir, 'kubernetes/manifests/smarter-device-manager-daemonset.yaml')
    with open(daemonset_path, 'r', encoding='utf-8') as file:
        daemonset = yaml.safe_load(file)
    kubernetes_utils.merge_custom_metadata(daemonset['metadata'])
    try:
        kubernetes.apps_api(context).create_namespaced_daemon_set(
            fuse_device_manager_namespace, daemonset)
    except kubernetes.api_exception() as e:
        if e.status == 409:
            logger.info('_configure_fuse_mounting: DaemonSet already exists '
                        f'in namespace {fuse_device_manager_namespace!r}')
        else:
            raise
    else:
        logger.info('_configure_fuse_mounting: DaemonSet created '
                    f'in namespace {fuse_device_manager_namespace!r}')

    logger.info('FUSE device manager setup complete '
                f'in namespace {fuse_device_manager_namespace!r}')


def _configure_services(namespace: str, context: Optional[str],
                        provider_config: Dict[str, Any]) -> None:
    service_field = 'services'
    if service_field not in provider_config:
        logger.info(f'_configure_services: {_not_provided_msg(service_field)}')
        return

    services = provider_config[service_field]
    for service in services:
        if 'namespace' not in service['metadata']:
            service['metadata']['namespace'] = namespace
        elif service['metadata']['namespace'] != namespace:
            raise InvalidNamespaceError(service_field, namespace)

        name = service['metadata']['name']
        field_selector = f'metadata.name={name}'
        services = (kubernetes.core_api(context).list_namespaced_service(
            namespace, field_selector=field_selector).items)
        if services:
            assert len(services) == 1
            existing_service = services[0]
            # Convert to k8s object to compare
            new_svc = kubernetes_utils.dict_to_k8s_object(service, 'V1Service')
            if new_svc.spec.ports == existing_service.spec.ports:
                logger.info('_configure_services: '
                            f'{_using_existing_msg("service", name)}')
                return
            else:
                logger.info('_configure_services: '
                            f'{_updating_existing_msg("service", name)}')
                kubernetes.core_api(context).patch_namespaced_service(
                    name, namespace, service)
        else:
            logger.info(
                f'_configure_services: {_not_found_msg("service", name)}')
            kubernetes.core_api(context).create_namespaced_service(
                namespace, service)
            logger.info(f'_configure_services: {_created_msg("service", name)}')


class KubernetesError(Exception):
    pass<|MERGE_RESOLUTION|>--- conflicted
+++ resolved
@@ -1,12 +1,8 @@
 """Kubernetes-specific configuration for the provisioner."""
 import logging
 import os
-<<<<<<< HEAD
+import typing
 from typing import Any, Dict, Optional
-=======
-import typing
-from typing import Any, Dict, Optional, Union
->>>>>>> 4f8721ab
 
 from sky.adaptors import common as adaptors_common
 from sky.adaptors import kubernetes
