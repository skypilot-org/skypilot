--- conflicted
+++ resolved
@@ -27,7 +27,9 @@
 
     config = _configure_ssh_jump(namespace, config)
 
-<<<<<<< HEAD
+    if config.provider_config.get('fuse_device_required', False):
+        _configure_fuse_mounting(config.provider_config)
+
     requested_service_account = config.node_config['spec']['serviceAccountName']
     if requested_service_account == 'skypilot-service-account':
         # If the user has requested a different service account (via pod_config
@@ -35,13 +37,6 @@
         # necessary roles and role bindings.
         # If not, set up the roles and bindings for skypilot-service-account
         # here.
-=======
-    if config.provider_config.get('fuse_device_required', False):
-        _configure_fuse_mounting(config.provider_config)
-
-    if not config.provider_config.get('_operator'):
-        # These steps are unecessary when using the Operator.
->>>>>>> 78b95b3b
         _configure_autoscaler_service_account(namespace, config.provider_config)
         _configure_autoscaler_role(namespace,
                                    config.provider_config,
