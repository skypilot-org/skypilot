"""Kubernetes network provisioning."""
from typing import Any, Dict, List, Optional

from sky.adaptors import kubernetes
from sky.provision import common
from sky.provision.kubernetes import network_utils
from sky.provision.kubernetes import utils as kubernetes_utils
from sky.utils import kubernetes_enums
from sky.utils.resources_utils import port_ranges_to_set

_PATH_PREFIX = '/skypilot/{cluster_name_on_cloud}/{port}'
_LOADBALANCER_SERVICE_NAME = '{cluster_name_on_cloud}-skypilot-loadbalancer'


def open_ports(
    cluster_name_on_cloud: str,
    ports: List[str],
    provider_config: Optional[Dict[str, Any]] = None,
) -> None:
    """See sky/provision/__init__.py"""
    assert provider_config is not None, 'provider_config is required'
    port_mode = network_utils.get_port_mode(
        provider_config.get('port_mode', None))
    ports = list(port_ranges_to_set(ports))
    if port_mode == kubernetes_enums.KubernetesPortMode.LOADBALANCER:
        _open_ports_using_loadbalancer(
            cluster_name_on_cloud=cluster_name_on_cloud,
            ports=ports,
            provider_config=provider_config)
    elif port_mode == kubernetes_enums.KubernetesPortMode.INGRESS:
        _open_ports_using_ingress(cluster_name_on_cloud=cluster_name_on_cloud,
                                  ports=ports,
                                  provider_config=provider_config)


def _open_ports_using_loadbalancer(
    cluster_name_on_cloud: str,
    ports: List[int],
    provider_config: Dict[str, Any],
) -> None:
    service_name = _LOADBALANCER_SERVICE_NAME.format(
        cluster_name_on_cloud=cluster_name_on_cloud)
    content = network_utils.fill_loadbalancer_template(
        namespace=provider_config.get('namespace', 'default'),
        service_name=service_name,
        ports=ports,
        selector_key='skypilot-cluster',
        selector_value=cluster_name_on_cloud,
    )

    # Update metadata from config
    kubernetes_utils.merge_custom_metadata(content['service_spec']['metadata'])

    network_utils.create_or_replace_namespaced_service(
        namespace=provider_config.get('namespace', 'default'),
        service_name=service_name,
        service_spec=content['service_spec'])


def _open_ports_using_ingress(
    cluster_name_on_cloud: str,
    ports: List[int],
    provider_config: Dict[str, Any],
) -> None:
    # Check if an ingress controller exists
    if not network_utils.ingress_controller_exists():
        raise Exception(
            'Ingress controller not found. '
            'Install Nginx ingress controller first: '
            'https://github.com/kubernetes/ingress-nginx/blob/main/docs/deploy/index.md.'  # pylint: disable=line-too-long
        )

    # Prepare service names, ports,  for template rendering
    service_details = [
        (f'{cluster_name_on_cloud}-skypilot-service--{port}', port,
         _PATH_PREFIX.format(cluster_name_on_cloud=cluster_name_on_cloud,
                             port=port).rstrip('/').lstrip('/'))
        for port in ports
    ]

    # Generate ingress and services specs
    # We batch ingress rule creation because each rule triggers a hot reload of
    # the nginx controller. If the ingress rules are created sequentially,
    # it could lead to multiple reloads of the Nginx-Ingress-Controller within
    # a brief period. Consequently, the Nginx-Controller pod might spawn an
    # excessive number of sub-processes. This surge triggers Kubernetes to kill
    # and restart the Nginx due to the podPidsLimit parameter, which is
    # typically set to a default value like 1024.
    # To avoid this, we change ingress creation into one object containing
    # multiple rules.
    content = network_utils.fill_ingress_template(
        namespace=provider_config.get('namespace', 'default'),
        service_details=service_details,
        ingress_name=f'{cluster_name_on_cloud}-skypilot-ingress',
        selector_key='skypilot-cluster',
        selector_value=cluster_name_on_cloud,
    )

<<<<<<< HEAD
        content = network_utils.fill_ingress_template(
            namespace=provider_config.get('namespace', 'default'),
            path_prefix=path_prefix,
            service_name=service_name,
            service_port=port,
            ingress_name=ingress_name,
            selector_key='skypilot-cluster',
            selector_value=cluster_name_on_cloud,
        )

        # Update metadata from config
        kubernetes_utils.merge_custom_metadata(
            content['service_spec']['metadata'])
        kubernetes_utils.merge_custom_metadata(
            content['ingress_spec']['metadata'])

=======
    # Create or update services based on the generated specs
    for service_name, service_spec in content['services_spec'].items():
>>>>>>> c180b2b6
        network_utils.create_or_replace_namespaced_service(
            namespace=provider_config.get('namespace', 'default'),
            service_name=service_name,
            service_spec=service_spec,
        )

    # Create or update the single ingress for all services
    network_utils.create_or_replace_namespaced_ingress(
        namespace=provider_config.get('namespace', 'default'),
        ingress_name=f'{cluster_name_on_cloud}-skypilot-ingress',
        ingress_spec=content['ingress_spec'],
    )


def cleanup_ports(
    cluster_name_on_cloud: str,
    ports: List[str],
    provider_config: Optional[Dict[str, Any]] = None,
) -> None:
    """See sky/provision/__init__.py"""
    assert provider_config is not None, 'provider_config is required'
    port_mode = network_utils.get_port_mode(
        provider_config.get('port_mode', None))
    ports = list(port_ranges_to_set(ports))
    if port_mode == kubernetes_enums.KubernetesPortMode.LOADBALANCER:
        _cleanup_ports_for_loadbalancer(
            cluster_name_on_cloud=cluster_name_on_cloud,
            provider_config=provider_config)
    elif port_mode == kubernetes_enums.KubernetesPortMode.INGRESS:
        _cleanup_ports_for_ingress(cluster_name_on_cloud=cluster_name_on_cloud,
                                   ports=ports,
                                   provider_config=provider_config)


def _cleanup_ports_for_loadbalancer(
    cluster_name_on_cloud: str,
    provider_config: Dict[str, Any],
) -> None:
    service_name = _LOADBALANCER_SERVICE_NAME.format(
        cluster_name_on_cloud=cluster_name_on_cloud)
    network_utils.delete_namespaced_service(
        namespace=provider_config.get('namespace', 'default'),
        service_name=service_name,
    )


def _cleanup_ports_for_ingress(
    cluster_name_on_cloud: str,
    ports: List[int],
    provider_config: Dict[str, Any],
) -> None:
    # Delete services for each port
    for port in ports:
        service_name = f'{cluster_name_on_cloud}-skypilot-service--{port}'
        network_utils.delete_namespaced_service(
            namespace=provider_config.get('namespace', 'default'),
            service_name=service_name,
        )

    # Delete the single ingress used for all ports
    ingress_name = f'{cluster_name_on_cloud}-skypilot-ingress'
    network_utils.delete_namespaced_ingress(
        namespace=provider_config.get('namespace', 'default'),
        ingress_name=ingress_name,
    )


def query_ports(
    cluster_name_on_cloud: str,
    ports: List[str],
    provider_config: Optional[Dict[str, Any]] = None,
) -> Dict[int, List[common.Endpoint]]:
    """See sky/provision/__init__.py"""
    assert provider_config is not None, 'provider_config is required'
    port_mode = network_utils.get_port_mode(
        provider_config.get('port_mode', None))
    ports = list(port_ranges_to_set(ports))

    try:
        if port_mode == kubernetes_enums.KubernetesPortMode.LOADBALANCER:
            return _query_ports_for_loadbalancer(
                cluster_name_on_cloud=cluster_name_on_cloud,
                ports=ports,
                provider_config=provider_config,
            )
        elif port_mode == kubernetes_enums.KubernetesPortMode.INGRESS:
            return _query_ports_for_ingress(
                cluster_name_on_cloud=cluster_name_on_cloud,
                ports=ports,
            )
        else:
            return {}
    except kubernetes.get_kubernetes().client.ApiException as e:
        if e.status == 404:
            return {}
        raise e


def _query_ports_for_loadbalancer(
    cluster_name_on_cloud: str,
    ports: List[int],
    provider_config: Dict[str, Any],
) -> Dict[int, List[common.Endpoint]]:
    result: Dict[int, List[common.Endpoint]] = {}
    service_name = _LOADBALANCER_SERVICE_NAME.format(
        cluster_name_on_cloud=cluster_name_on_cloud)
    external_ip = network_utils.get_loadbalancer_ip(
        namespace=provider_config.get('namespace', 'default'),
        service_name=service_name)

    if external_ip is None:
        return {}

    for port in ports:
        result[port] = [common.SocketEndpoint(host=external_ip, port=port)]

    return result


def _query_ports_for_ingress(
    cluster_name_on_cloud: str,
    ports: List[int],
) -> Dict[int, List[common.Endpoint]]:
    ingress_details = network_utils.get_ingress_external_ip_and_ports()
    external_ip, external_ports = ingress_details
    if external_ip is None:
        return {}

    result: Dict[int, List[common.Endpoint]] = {}
    for port in ports:
        path_prefix = _PATH_PREFIX.format(
            cluster_name_on_cloud=cluster_name_on_cloud, port=port)

        http_port, https_port = external_ports \
            if external_ports is not None else (None, None)
        result[port] = [
            common.HTTPEndpoint(host=external_ip,
                                port=http_port,
                                path=path_prefix.lstrip('/')),
            common.HTTPSEndpoint(host=external_ip,
                                 port=https_port,
                                 path=path_prefix.lstrip('/')),
        ]

    return result<|MERGE_RESOLUTION|>--- conflicted
+++ resolved
@@ -96,33 +96,18 @@
         selector_value=cluster_name_on_cloud,
     )
 
-<<<<<<< HEAD
-        content = network_utils.fill_ingress_template(
-            namespace=provider_config.get('namespace', 'default'),
-            path_prefix=path_prefix,
-            service_name=service_name,
-            service_port=port,
-            ingress_name=ingress_name,
-            selector_key='skypilot-cluster',
-            selector_value=cluster_name_on_cloud,
-        )
-
-        # Update metadata from config
-        kubernetes_utils.merge_custom_metadata(
-            content['service_spec']['metadata'])
-        kubernetes_utils.merge_custom_metadata(
-            content['ingress_spec']['metadata'])
-
-=======
     # Create or update services based on the generated specs
     for service_name, service_spec in content['services_spec'].items():
->>>>>>> c180b2b6
+        # Update metadata from config
+        kubernetes_utils.merge_custom_metadata(service_spec['metadata'])
         network_utils.create_or_replace_namespaced_service(
             namespace=provider_config.get('namespace', 'default'),
             service_name=service_name,
             service_spec=service_spec,
         )
 
+
+    kubernetes_utils.merge_custom_metadata(content['ingress_spec']['metadata'])
     # Create or update the single ingress for all services
     network_utils.create_or_replace_namespaced_ingress(
         namespace=provider_config.get('namespace', 'default'),
