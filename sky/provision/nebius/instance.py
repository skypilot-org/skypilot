"""Nebius instance provisioning."""
import time
from typing import Any, Dict, List, Optional

from sky import sky_logging
from sky.provision import common
from sky.provision.nebius import utils
from sky.utils import common_utils
from sky.utils import status_lib
from sky.utils import ux_utils

PENDING_STATUS = ['STARTING', 'DELETING', 'STOPPING']

MAX_RETRIES_TO_LAUNCH = 120  # Maximum number of retries

logger = sky_logging.init_logger(__name__)


def _filter_instances(region: str,
                      cluster_name_on_cloud: str,
                      status_filters: Optional[List[str]],
                      head_only: bool = False) -> Dict[str, Any]:
    project_id = utils.get_project_by_region(region)
    instances = utils.list_instances(project_id)
    filtered_instances = {}
    for instance_id, instance in instances.items():
        if (status_filters is not None and
                instance['status'] not in status_filters):
            continue

        if instance['name'] and instance['name'].startswith(
                f'{cluster_name_on_cloud}-'):
            if head_only and instance['name'].endswith('-worker'):
                continue
            else:
                filtered_instances[instance_id] = instance
    return filtered_instances


def _get_head_instance_id(instances: Dict[str, Any]) -> Optional[str]:
    head_instance_id = None
    for inst_id, inst in instances.items():
        if inst['name'].endswith('-head'):
            head_instance_id = inst_id
            break
    return head_instance_id


def _wait_until_no_pending(region: str, cluster_name_on_cloud: str) -> None:
    retry_count = 0
    while retry_count < MAX_RETRIES_TO_LAUNCH:
        instances = _filter_instances(region, cluster_name_on_cloud,
                                      PENDING_STATUS)
        if not instances:
            break
        logger.info(f'Waiting for {len(instances)} instances to be ready '
                    f'(Attempt {retry_count + 1}/{MAX_RETRIES_TO_LAUNCH}).')
        time.sleep(utils.POLL_INTERVAL)
        retry_count += 1

    if retry_count == MAX_RETRIES_TO_LAUNCH:
        raise TimeoutError(f'Exceeded maximum retries '
                           f'({MAX_RETRIES_TO_LAUNCH * utils.POLL_INTERVAL}'
                           f' seconds) while waiting for instances'
                           f' to be ready.')


def run_instances(region: str, cluster_name_on_cloud: str,
                  config: common.ProvisionConfig) -> common.ProvisionRecord:
    """Runs instances for the given cluster."""
    _wait_until_no_pending(region, cluster_name_on_cloud)
    running_instances = _filter_instances(region, cluster_name_on_cloud,
                                          ['RUNNING'])
    head_instance_id = _get_head_instance_id(running_instances)
    to_start_count = config.count - len(running_instances)
    if to_start_count < 0:
        raise RuntimeError(
            f'Cluster {cluster_name_on_cloud} already has '
            f'{len(running_instances)} nodes, but {config.count} are required.')
    if to_start_count == 0:
        if head_instance_id is None:
            raise RuntimeError(
                f'Cluster {cluster_name_on_cloud} has no head node.')
        logger.info(f'Cluster {cluster_name_on_cloud} already has '
                    f'{len(running_instances)} nodes, no need to start more.')
        return common.ProvisionRecord(provider_name='nebius',
                                      cluster_name=cluster_name_on_cloud,
                                      region=region,
                                      zone=None,
                                      head_instance_id=head_instance_id,
                                      resumed_instance_ids=[],
                                      created_instance_ids=[])

    created_instance_ids = []
    resumed_instance_ids = []
    stopped_instances = _filter_instances(region, cluster_name_on_cloud,
                                          ['STOPPED'])
    if config.resume_stopped_nodes and len(stopped_instances) > to_start_count:

        raise RuntimeError(
            'The number of running/stopped/stopping instances combined '
            f'({len(stopped_instances) + len(running_instances)}) in '
            f'cluster "{cluster_name_on_cloud}" is greater than the '
            f'number requested by the user ({config.count}). '
            'This is likely a resource leak. '
            'Use "sky down" to terminate the cluster.')

    for stopped_instance_id, _ in stopped_instances.items():
        if to_start_count > 0:
            try:
                utils.start(stopped_instance_id)
                resumed_instance_ids.append(stopped_instance_id)
                to_start_count -= 1
                if stopped_instances[stopped_instance_id]['name'].endswith(
                        '-head'):
                    head_instance_id = stopped_instance_id
            except Exception as e:  # pylint: disable=broad-except
                logger.warning(f'Start instance error: {e}')
                raise
            time.sleep(utils.POLL_INTERVAL)  # to avoid fake STOPPED status
            logger.info(f'Started instance {stopped_instance_id}.')

    for _ in range(to_start_count):
        node_type = 'head' if head_instance_id is None else 'worker'
        try:
            platform, preset = config.node_config['InstanceType'].split('_')
            instance_id = utils.launch(
                cluster_name_on_cloud=cluster_name_on_cloud,
                node_type=node_type,
                platform=platform,
                preset=preset,
                region=region,
                image_family=config.node_config['ImageId'],
                disk_size=config.node_config['DiskSize'],
                user_data=config.node_config['UserData'],
                associate_public_ip_address=(
<<<<<<< HEAD
                    not config.provider_config['use_internal_ips']))
=======
                    not config.provider_config['use_internal_ips']),
                filesystems=config.node_config.get('filesystems', []),
            )
>>>>>>> 9c73386f
        except Exception as e:  # pylint: disable=broad-except
            logger.warning(f'run_instances error: {e}')
            raise
        logger.info(f'Launched instance {instance_id}.')
        created_instance_ids.append(instance_id)
        if head_instance_id is None:
            head_instance_id = instance_id
    assert head_instance_id is not None, 'head_instance_id should not be None'
    return common.ProvisionRecord(provider_name='nebius',
                                  cluster_name=cluster_name_on_cloud,
                                  region=region,
                                  zone=None,
                                  head_instance_id=head_instance_id,
                                  resumed_instance_ids=resumed_instance_ids,
                                  created_instance_ids=created_instance_ids)


def wait_instances(region: str, cluster_name_on_cloud: str,
                   state: Optional[status_lib.ClusterStatus]) -> None:
    _wait_until_no_pending(region, cluster_name_on_cloud)
    if state is not None:
        if state == status_lib.ClusterStatus.UP:
            stopped_instances = _filter_instances(region, cluster_name_on_cloud,
                                                  ['STOPPED'])
            if stopped_instances:
                raise RuntimeError(
                    f'Cluster {cluster_name_on_cloud} is in UP state, but '
                    f'{len(stopped_instances)} instances are stopped.')
        if state == status_lib.ClusterStatus.STOPPED:
            running_instances = _filter_instances(region, cluster_name_on_cloud,
                                                  ['RUNNIG'])

            if running_instances:
                raise RuntimeError(
                    f'Cluster {cluster_name_on_cloud} is in STOPPED state, but '
                    f'{len(running_instances)} instances are running.')


def stop_instances(
    cluster_name_on_cloud: str,
    provider_config: Optional[Dict[str, Any]] = None,
    worker_only: bool = False,
) -> None:
    assert provider_config is not None
    exist_instances = _filter_instances(provider_config['region'],
                                        cluster_name_on_cloud, ['RUNNING'])
    for instance in exist_instances:
        if worker_only and instance.endswith('-head'):
            continue
        utils.stop(instance)


def terminate_instances(
    cluster_name_on_cloud: str,
    provider_config: Optional[Dict[str, Any]] = None,
    worker_only: bool = False,
) -> None:
    """See sky/provision/__init__.py"""

    assert provider_config is not None
    instances = _filter_instances(provider_config['region'],
                                  cluster_name_on_cloud,
                                  status_filters=None)
    for inst_id, inst in instances.items():
        logger.debug(f'Terminating instance {inst_id}: {inst}')
        if worker_only and inst['name'].endswith('-head'):
            continue
        try:
            utils.remove(inst_id)
        except Exception as e:  # pylint: disable=broad-except
            with ux_utils.print_exception_no_traceback():
                raise RuntimeError(
                    f'Failed to terminate instance {inst_id}: '
                    f'{common_utils.format_exception(e, use_bracket=False)}'
                ) from e
    utils.delete_cluster(cluster_name_on_cloud, provider_config['region'])


def get_cluster_info(
        region: str,
        cluster_name_on_cloud: str,
        provider_config: Optional[Dict[str, Any]] = None) -> common.ClusterInfo:
    _wait_until_no_pending(region, cluster_name_on_cloud)
    running_instances = _filter_instances(region, cluster_name_on_cloud,
                                          ['RUNNING'])
    instances: Dict[str, List[common.InstanceInfo]] = {}
    head_instance_id = None
    for instance_id, instance_info in running_instances.items():
        instances[instance_id] = [
            common.InstanceInfo(
                instance_id=instance_id,
                internal_ip=instance_info['internal_ip'],
                external_ip=instance_info['external_ip'],
                tags={},
            )
        ]
        if instance_info['name'].endswith('-head'):
            head_instance_id = instance_id
    assert head_instance_id is not None
    return common.ClusterInfo(
        instances=instances,
        head_instance_id=head_instance_id,
        provider_name='nebius',
        provider_config=provider_config,
    )


def query_instances(
    cluster_name_on_cloud: str,
    provider_config: Optional[Dict[str, Any]] = None,
    non_terminated_only: bool = True,
) -> Dict[str, Optional[status_lib.ClusterStatus]]:
    """See sky/provision/__init__.py"""
    assert provider_config is not None, (cluster_name_on_cloud, provider_config)
    instances = _filter_instances(provider_config['region'],
                                  cluster_name_on_cloud, None)

    status_map = {
        'STARTING': status_lib.ClusterStatus.INIT,
        'RUNNING': status_lib.ClusterStatus.UP,
        'STOPPED': status_lib.ClusterStatus.STOPPED,
        'STOPPING': status_lib.ClusterStatus.STOPPED,
        'DELETING': status_lib.ClusterStatus.STOPPED,
    }
    statuses: Dict[str, Optional[status_lib.ClusterStatus]] = {}
    for inst_id, inst in instances.items():
        status = status_map[inst['status']]
        if non_terminated_only and status is None:
            continue
        statuses[inst_id] = status
    return statuses


def open_ports(
    cluster_name_on_cloud: str,
    ports: List[str],
    provider_config: Optional[Dict[str, Any]] = None,
) -> None:
    """See sky/provision/__init__.py"""
    logger.debug(f'Skip opening ports {ports} for Nebius instances, as all '
                 'ports are open by default.')
    del cluster_name_on_cloud, provider_config, ports


def cleanup_ports(
    cluster_name_on_cloud: str,
    ports: List[str],
    provider_config: Optional[Dict[str, Any]] = None,
) -> None:
    del cluster_name_on_cloud, ports, provider_config  # Unused.<|MERGE_RESOLUTION|>--- conflicted
+++ resolved
@@ -134,13 +134,14 @@
                 disk_size=config.node_config['DiskSize'],
                 user_data=config.node_config['UserData'],
                 associate_public_ip_address=(
-<<<<<<< HEAD
+                associate_public_ip_address=(
                     not config.provider_config['use_internal_ips']))
-=======
-                    not config.provider_config['use_internal_ips']),
-                filesystems=config.node_config.get('filesystems', []),
-            )
->>>>>>> 9c73386f
+        except Exception as e:  # pylint: disable=broad-except
+            logger.warning(f'run_instances error: {e}')
+            raise
+        logger.info(f'Launched instance {instance_id}.')
+        created_instance_ids.append(instance_id)
+        if head_instance_id is None:
         except Exception as e:  # pylint: disable=broad-except
             logger.warning(f'run_instances error: {e}')
             raise
