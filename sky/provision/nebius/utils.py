"""Nebius library wrapper for SkyPilot."""
import time
from typing import Any, Dict, List, Optional
import uuid

from sky import sky_logging
from sky import skypilot_config
from sky.adaptors import nebius
from sky.provision.nebius import constants as nebius_constants
from sky.utils import common_utils
from sky.utils import resources_utils

logger = sky_logging.init_logger(__name__)

POLL_INTERVAL = 5


def retry(func):
    """Decorator to retry a function."""

    def wrapper(*args, **kwargs):
        """Wrapper for retrying a function."""
        cnt = 0
        while True:
            try:
                return func(*args, **kwargs)
            except nebius.nebius.error.QueryError as e:
                if cnt >= 3:
                    raise
                logger.warning('Retrying for exception: '
                               f'{common_utils.format_exception(e)}.')
                time.sleep(POLL_INTERVAL)

    return wrapper


def get_project_by_region(region: str) -> str:
    service = nebius.iam().ProjectServiceClient(nebius.sdk())
    projects = nebius.sync_call(
        service.list(
            nebius.iam().ListProjectsRequest(parent_id=nebius.get_tenant_id()),
            timeout=nebius.READ_TIMEOUT))

    #  Check is there project if in config
    project_id = skypilot_config.get_effective_region_config(
        cloud='nebius', region=region, keys=('project_id',), default_value=None)
    if project_id is not None:
        return project_id
    for project in projects.items:
        if project.status.region == region:
            return project.metadata.id
    raise Exception(f'No project found for region "{region}".')


def get_or_create_gpu_cluster(name: str, project_id: str, fabric: str) -> str:
    """Creates a GPU cluster.
    https://docs.nebius.com/compute/clusters/gpu
    """
    service = nebius.compute().GpuClusterServiceClient(nebius.sdk())
    try:
        cluster = nebius.sync_call(
            service.get_by_name(nebius.nebius_common().GetByNameRequest(
                parent_id=project_id,
                name=name,
            )))
        cluster_id = cluster.metadata.id
    except nebius.request_error():
        cluster = nebius.sync_call(
            service.create(nebius.compute().CreateGpuClusterRequest(
                metadata=nebius.nebius_common().ResourceMetadata(
                    parent_id=project_id,
                    name=name,
                ),
                spec=nebius.compute().GpuClusterSpec(
                    infiniband_fabric=fabric))))
        cluster_id = cluster.resource_id
    return cluster_id


def delete_cluster(name: str, region: str) -> None:
    """Delete a GPU cluster."""
    project_id = get_project_by_region(region)
    service = nebius.compute().GpuClusterServiceClient(nebius.sdk())
    try:
        cluster = nebius.sync_call(
            service.get_by_name(nebius.nebius_common().GetByNameRequest(
                parent_id=project_id,
                name=name,
            )))
        cluster_id = cluster.metadata.id
        logger.debug(f'Found GPU Cluster : {cluster_id}.')
        nebius.sync_call(
            service.delete(
                nebius.compute().DeleteGpuClusterRequest(id=cluster_id)))
        logger.debug(f'Deleted GPU Cluster : {cluster_id}.')
    except nebius.request_error():
        logger.debug('GPU Cluster does not exist.')


def list_instances(project_id: str) -> Dict[str, Dict[str, Any]]:
    """Lists instances associated with API key."""
    service = nebius.compute().InstanceServiceClient(nebius.sdk())
<<<<<<< HEAD
    result = nebius.sync_call(
        service.list(
            # Temporary fix (DO NOT MERGE)
            nebius.compute().ListInstancesRequest(parent_id=project_id,
                                                  page_size=999),
            timeout=nebius.READ_TIMEOUT))

    instances = result
=======
    page_token = ''
    instances = []
    while True:
        result = nebius.sync_call(
            service.list(nebius.compute().ListInstancesRequest(
                parent_id=project_id,
                page_size=100,
                page_token=page_token,
            ),
                         timeout=nebius.READ_TIMEOUT))
        instances.extend(result.items)
        if not result.next_page_token:  # "" means no more pages
            break
        page_token = result.next_page_token
>>>>>>> 835c6639

    instance_dict: Dict[str, Dict[str, Any]] = {}
    for instance in instances:
        info = {}
        info['status'] = instance.status.state.name
        info['name'] = instance.metadata.name
        if instance.status.network_interfaces:
            info['external_ip'] = instance.status.network_interfaces[
                0].public_ip_address.address.split('/')[0]
            info['internal_ip'] = instance.status.network_interfaces[
                0].ip_address.address.split('/')[0]
        instance_dict[instance.metadata.id] = info

    return instance_dict


def stop(instance_id: str) -> None:
    service = nebius.compute().InstanceServiceClient(nebius.sdk())
    nebius.sync_call(
        service.stop(nebius.compute().StopInstanceRequest(id=instance_id)))
    retry_count = 0
    while retry_count < nebius.MAX_RETRIES_TO_INSTANCE_STOP:
        service = nebius.compute().InstanceServiceClient(nebius.sdk())
        instance = nebius.sync_call(
            service.get(nebius.compute().GetInstanceRequest(id=instance_id,)))
        if instance.status.state.name == 'STOPPED':
            break
        time.sleep(POLL_INTERVAL)
        logger.debug(f'Waiting for instance {instance_id} stopping.')
        retry_count += 1

    if retry_count == nebius.MAX_RETRIES_TO_INSTANCE_STOP:
        raise TimeoutError(
            f'Exceeded maximum retries '
            f'({nebius.MAX_RETRIES_TO_INSTANCE_STOP * POLL_INTERVAL}'
            f' seconds) while waiting for instance {instance_id}'
            f' to be stopped.')


def start(instance_id: str) -> None:
    service = nebius.compute().InstanceServiceClient(nebius.sdk())
    nebius.sync_call(
        service.start(nebius.compute().StartInstanceRequest(id=instance_id)))
    retry_count = 0
    while retry_count < nebius.MAX_RETRIES_TO_INSTANCE_START:
        service = nebius.compute().InstanceServiceClient(nebius.sdk())
        instance = nebius.sync_call(
            service.get(nebius.compute().GetInstanceRequest(id=instance_id,)))
        if instance.status.state.name == 'RUNNING':
            break
        time.sleep(POLL_INTERVAL)
        logger.debug(f'Waiting for instance {instance_id} starting.')
        retry_count += 1

    if retry_count == nebius.MAX_RETRIES_TO_INSTANCE_START:
        raise TimeoutError(
            f'Exceeded maximum retries '
            f'({nebius.MAX_RETRIES_TO_INSTANCE_START * POLL_INTERVAL}'
            f' seconds) while waiting for instance {instance_id}'
            f' to be ready.')


def launch(cluster_name_on_cloud: str,
           node_type: str,
           platform: str,
           preset: str,
           region: str,
           image_family: str,
           disk_size: int,
           user_data: str,
           associate_public_ip_address: bool,
           filesystems: List[Dict[str, Any]],
           use_spot: bool = False,
           network_tier: Optional[resources_utils.NetworkTier] = None) -> str:
    # Each node must have a unique name to avoid conflicts between
    # multiple worker VMs. To ensure uniqueness,a UUID is appended
    # to the node name.
    instance_name = (f'{cluster_name_on_cloud}-'
                     f'{uuid.uuid4().hex[:4]}-{node_type}')
    logger.debug(f'Launching instance: {instance_name}')

    disk_name = 'disk-' + instance_name
    cluster_id = None
    project_id = get_project_by_region(region)
    # 8 GPU virtual machines can be grouped into a GPU cluster.
    # The GPU clusters are built with InfiniBand secure high-speed networking.
    # https://docs.nebius.com/compute/clusters/gpu
    if platform in nebius_constants.INFINIBAND_INSTANCE_PLATFORMS:
        if preset == '8gpu-128vcpu-1600gb':
            fabric = skypilot_config.get_effective_region_config(
                cloud='nebius',
                region=region,
                keys=('fabric',),
                default_value=None)

            # Auto-select fabric if network_tier=best and no fabric configured
            if (fabric is None and
                    str(network_tier) == str(resources_utils.NetworkTier.BEST)):
                try:
                    fabric = nebius_constants.get_default_fabric(
                        platform, region)
                    logger.info(f'Auto-selected InfiniBand fabric {fabric} '
                                f'for {platform} in {region}')
                except ValueError as e:
                    logger.warning(
                        f'InfiniBand fabric auto-selection failed: {e}')

            if fabric is None:
                logger.warning(
                    f'Set up fabric for region {region} in ~/.sky/config.yaml '
                    'to use GPU clusters.')
            else:
                cluster_id = get_or_create_gpu_cluster(cluster_name_on_cloud,
                                                       project_id, fabric)

    service = nebius.compute().DiskServiceClient(nebius.sdk())
    disk = nebius.sync_call(
        service.create(nebius.compute().CreateDiskRequest(
            metadata=nebius.nebius_common().ResourceMetadata(
                parent_id=project_id,
                name=disk_name,
            ),
            spec=nebius.compute().DiskSpec(
                source_image_family=nebius.compute().SourceImageFamily(
                    image_family=image_family),
                size_gibibytes=disk_size,
                type=nebius.compute().DiskSpec.DiskType.NETWORK_SSD,
            ))))
    disk_id = disk.resource_id
    retry_count = 0
    while retry_count < nebius.MAX_RETRIES_TO_DISK_CREATE:
        disk = nebius.sync_call(
            service.get_by_name(nebius.nebius_common().GetByNameRequest(
                parent_id=project_id,
                name=disk_name,
            )))
        if disk.status.state.name == 'READY':
            break
        logger.debug(f'Waiting for disk {disk_name} to be ready.')
        time.sleep(POLL_INTERVAL)
        retry_count += 1

    if retry_count == nebius.MAX_RETRIES_TO_DISK_CREATE:
        raise TimeoutError(
            f'Exceeded maximum retries '
            f'({nebius.MAX_RETRIES_TO_DISK_CREATE * POLL_INTERVAL}'
            f' seconds) while waiting for disk {disk_name}'
            f' to be ready.')

    filesystems_spec = []
    if filesystems:
        for fs in filesystems:
            filesystems_spec.append(nebius.compute().AttachedFilesystemSpec(
                mount_tag=fs['filesystem_mount_tag'],
                attach_mode=nebius.compute().AttachedFilesystemSpec.AttachMode[
                    fs['filesystem_attach_mode']],
                existing_filesystem=nebius.compute().ExistingFilesystem(
                    id=fs['filesystem_id'])))

    service = nebius.vpc().SubnetServiceClient(nebius.sdk())
    sub_net = nebius.sync_call(
        service.list(nebius.vpc().ListSubnetsRequest(parent_id=project_id,)))

    service = nebius.compute().InstanceServiceClient(nebius.sdk())
    logger.debug(f'Creating instance {instance_name} in project {project_id}.')
    nebius.sync_call(
        service.create(nebius.compute().CreateInstanceRequest(
            metadata=nebius.nebius_common().ResourceMetadata(
                parent_id=project_id,
                name=instance_name,
            ),
            spec=nebius.compute().InstanceSpec(
                gpu_cluster=nebius.compute().InstanceGpuClusterSpec(
                    id=cluster_id,) if cluster_id is not None else None,
                boot_disk=nebius.compute().AttachedDiskSpec(
                    attach_mode=nebius.compute(
                    ).AttachedDiskSpec.AttachMode.READ_WRITE,
                    existing_disk=nebius.compute().ExistingDisk(id=disk_id)),
                cloud_init_user_data=user_data,
                resources=nebius.compute().ResourcesSpec(platform=platform,
                                                         preset=preset),
                filesystems=filesystems_spec if filesystems_spec else None,
                network_interfaces=[
                    nebius.compute().NetworkInterfaceSpec(
                        subnet_id=sub_net.items[0].metadata.id,
                        ip_address=nebius.compute().IPAddress(),
                        name='network-interface-0',
                        public_ip_address=nebius.compute().PublicIPAddress()
                        if associate_public_ip_address else None,
                    )
                ],
                recovery_policy=nebius.compute().InstanceRecoveryPolicy.FAIL
                if use_spot else None,
                preemptible=nebius.compute().PreemptibleSpec(
                    priority=1,
                    on_preemption=nebius.compute().PreemptibleSpec.
                    PreemptionPolicy.STOP) if use_spot else None,
            ))))
    instance_id = ''
    retry_count = 0
    while retry_count < nebius.MAX_RETRIES_TO_INSTANCE_READY:
        service = nebius.compute().InstanceServiceClient(nebius.sdk())
        instance = nebius.sync_call(
            service.get_by_name(nebius.nebius_common().GetByNameRequest(
                parent_id=project_id,
                name=instance_name,
            )))
        if instance.status.state.name == 'STARTING':
            instance_id = instance.metadata.id
            break
        time.sleep(POLL_INTERVAL)
        logger.debug(f'Waiting for instance {instance_name} start running.')
        retry_count += 1

    if retry_count == nebius.MAX_RETRIES_TO_INSTANCE_READY:
        raise TimeoutError(
            f'Exceeded maximum retries '
            f'({nebius.MAX_RETRIES_TO_INSTANCE_READY * POLL_INTERVAL}'
            f' seconds) while waiting for instance {instance_name}'
            f' to be ready.')
    return instance_id


def remove(instance_id: str) -> None:
    """Terminates the given instance."""
    service = nebius.compute().InstanceServiceClient(nebius.sdk())
    result = nebius.sync_call(
        service.get(nebius.compute().GetInstanceRequest(id=instance_id)))
    disk_id = result.spec.boot_disk.existing_disk.id
    nebius.sync_call(
        service.delete(nebius.compute().DeleteInstanceRequest(id=instance_id)))
    retry_count = 0
    # The instance begins deleting and attempts to delete the disk.
    # Must wait until the disk is unlocked and becomes deletable.
    while retry_count < nebius.MAX_RETRIES_TO_DISK_DELETE:
        try:
            service = nebius.compute().DiskServiceClient(nebius.sdk())
            nebius.sync_call(
                service.delete(nebius.compute().DeleteDiskRequest(id=disk_id)))
            break
        except nebius.request_error():
            logger.debug('Waiting for disk deletion.')
            time.sleep(POLL_INTERVAL)
            retry_count += 1

    if retry_count == nebius.MAX_RETRIES_TO_DISK_DELETE:
        raise TimeoutError(
            f'Exceeded maximum retries '
            f'({nebius.MAX_RETRIES_TO_DISK_DELETE * POLL_INTERVAL}'
            f' seconds) while waiting for disk {disk_id}'
            f' to be deleted.')<|MERGE_RESOLUTION|>--- conflicted
+++ resolved
@@ -100,16 +100,6 @@
 def list_instances(project_id: str) -> Dict[str, Dict[str, Any]]:
     """Lists instances associated with API key."""
     service = nebius.compute().InstanceServiceClient(nebius.sdk())
-<<<<<<< HEAD
-    result = nebius.sync_call(
-        service.list(
-            # Temporary fix (DO NOT MERGE)
-            nebius.compute().ListInstancesRequest(parent_id=project_id,
-                                                  page_size=999),
-            timeout=nebius.READ_TIMEOUT))
-
-    instances = result
-=======
     page_token = ''
     instances = []
     while True:
@@ -124,7 +114,6 @@
         if not result.next_page_token:  # "" means no more pages
             break
         page_token = result.next_page_token
->>>>>>> 835c6639
 
     instance_dict: Dict[str, Dict[str, Any]] = {}
     for instance in instances:
