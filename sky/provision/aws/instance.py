"""AWS instance provisioning.

Note (dev): If API changes are made to adaptors/aws.py and the new API is used
in this or config module, please make sure to reload it as in
_default_ec2_resource() to avoid version mismatch issues.
"""
import copy
import logging
from multiprocessing import pool
import re
import time
from typing import Any, Callable, Dict, List, Optional, Set, TypeVar

from sky import sky_logging
from sky import status_lib
from sky.adaptors import aws
from sky.clouds import aws as aws_cloud
from sky.clouds.utils import aws_utils
from sky.provision import common
from sky.provision import constants
from sky.provision.aws import utils
from sky.utils import common_utils
from sky.utils import resources_utils
from sky.utils import ux_utils

logger = sky_logging.init_logger(__name__)

_T = TypeVar('_T')

# Max retries for general AWS API calls.
BOTO_MAX_RETRIES = 12
# Max retries for creating an instance.
BOTO_CREATE_MAX_RETRIES = 5
# Max retries for deleting security groups etc.
BOTO_DELETE_MAX_ATTEMPTS = 6

_DEPENDENCY_VIOLATION_PATTERN = re.compile(
    r'An error occurred \(DependencyViolation\) when calling the '
    r'DeleteSecurityGroup operation(.*): (.*)')

_RESUME_INSTANCE_TIMEOUT = 480  # 8 minutes
_RESUME_PER_INSTANCE_TIMEOUT = 120  # 2 minutes

# ======================== About AWS subnet/VPC ========================
# https://stackoverflow.com/questions/37407492/are-there-differences-in-networking-performance-if-ec2-instances-are-in-differen
# https://docs.aws.amazon.com/vpc/latest/userguide/how-it-works.html
# https://docs.aws.amazon.com/vpc/latest/userguide/configure-subnets.html

# ======================== Instance state and lifecycle ========================
# https://docs.aws.amazon.com/AWSEC2/latest/UserGuide/ec2-instance-lifecycle.html

# ======================== About AWS availability zone ========================
# Data transfer within the same region but different availability zone
#  costs $0.01/GB:
# https://aws.amazon.com/ec2/pricing/on-demand/#Data_Transfer_within_the_same_AWS_Region


def _default_ec2_resource(region: str) -> Any:
    if not hasattr(aws, 'version'):
        # For backward compatibility, reload the module if the aws module was
        # imported before and stale. Used for, e.g., a live jobs controller
        # running an older version and a new version gets installed by
        # `sky jobs launch`.
        #
        # Detailed explanation follows. Assume we're in this situation: an old
        # jobs controller running a managed job and then the code gets updated
        # on the controller due to a new `sky jobs launch or `sky start`.
        #
        # First, controller consists of an outer process (sky.jobs.controller's
        # main) and an inner process running the controller logic (started as a
        # multiprocessing.Process in sky.jobs.controller). `sky.provision.aws`
        # is only imported in the inner process due to its load-on-use
        # semantics.
        #
        # At this point in the normal execution, inner process has loaded
        # {old sky.provision.aws, old sky.adaptors.aws}, and outer process has
        # loaded {old sky.adaptors.aws}.
        #
        # In controller.py's start(), the inner process may exit due to managed
        # job exits or `sky jobs cancel`, entering outer process'
        # `finally: ... _cleanup()` path. Inside _cleanup(), we eventually call
        # into `sky.provision.aws` which loads this module for the first time
        # for the outer process. At this point, outer process has loaded
        # {old sky.adaptors.aws, new sky.provision.aws}.
        #
        # This version mismatch becomes a "backward compatibility" problem if
        # `new sky.provision.aws` depends on `new sky.adaptors.aws` (assuming
        # API changes in sky.adaptors.aws). Therefore, here we use a hack to
        # reload sky.adaptors.aws to go from old to new.
        #
        # For version < 1 (variable does not exist), we do not have
        # `max_attempts` in the `aws.resource` call, so we need to reload the
        # module to get the latest `aws.resource` function.
        import importlib  # pylint: disable=import-outside-toplevel
        importlib.reload(aws)
    return aws.resource('ec2',
                        region_name=region,
                        max_attempts=BOTO_MAX_RETRIES)


def _cluster_name_filter(cluster_name_on_cloud: str) -> List[Dict[str, Any]]:
    return [{
        'Name': f'tag:{constants.TAG_RAY_CLUSTER_NAME}',
        'Values': [cluster_name_on_cloud],
    }]


def _ec2_call_with_retry_on_server_error(ec2_fail_fast_fn: Callable[..., _T],
                                         log_level=logging.DEBUG,
                                         **kwargs) -> _T:
    # Here we have to handle 'RequestLimitExceeded' error, so the provision
    # would not fail due to request limit issues.
    # Here the backoff config (5, 12) is picked at random and does not
    # have any special meaning.
    backoff = common_utils.Backoff(initial_backoff=5, max_backoff_factor=12)
    ret = None
    for _ in range(utils.BOTO_MAX_RETRIES):
        try:
            ret = ec2_fail_fast_fn(**kwargs)
            break
        except aws.botocore_exceptions().ClientError as e:
            # Retry server side errors, as they are likely to be transient.
            # https://docs.aws.amazon.com/AWSEC2/latest/APIReference/errors-overview.html#api-error-codes-table-server # pylint: disable=line-too-long
            error_code = e.response['Error']['Code']
            if error_code in [
                    'RequestLimitExceeded', 'ServerInternal',
                    'ServiceUnavailable', 'InternalError', 'Unavailable'
            ]:
                time.sleep(backoff.current_backoff())
                logger.debug(f'create_instances: {error_code}, retrying.')
                continue
            logger.log(log_level, f'create_instances: Attempt failed with {e}')
            raise
    if ret is None:
        raise RuntimeError(
            f'Failed to call ec2 function {ec2_fail_fast_fn} due to '
            'RequestLimitExceeded. Max attempts exceeded.')
    return ret


def _format_tags(tags: Dict[str, str]) -> List:
    return [{'Key': k, 'Value': v} for k, v in tags.items()]


def _merge_tag_specs(tag_specs: List[Dict[str, Any]],
                     user_tag_specs: List[Dict[str, Any]]) -> None:
    """Merges user-provided node config tag specifications into a base
    list of node provider tag specifications. The base list of
    node provider tag specs is modified in-place.

    This allows users to add tags and override values of existing
    tags with their own, and only applies to the resource type
    'instance'. All other resource types are appended to the list of
    tag specs.

    Args:
        tag_specs (List[Dict[str, Any]]): base node provider tag specs
        user_tag_specs (List[Dict[str, Any]]): user's node config tag specs
    """

    for user_tag_spec in user_tag_specs:
        if user_tag_spec['ResourceType'] == 'instance':
            for user_tag in user_tag_spec['Tags']:
                exists = False
                for tag in tag_specs[0]['Tags']:
                    if user_tag['Key'] == tag['Key']:
                        exists = True
                        tag['Value'] = user_tag['Value']
                        break
                if not exists:
                    tag_specs[0]['Tags'] += [user_tag]
        else:
            tag_specs += [user_tag_spec]


def _create_instances(ec2_fail_fast, cluster_name: str,
                      node_config: Dict[str, Any], tags: Dict[str, str],
                      count: int, associate_public_ip_address: bool) -> List:
    tags = {
        'Name': cluster_name,
        constants.TAG_RAY_CLUSTER_NAME: cluster_name,
        constants.TAG_SKYPILOT_CLUSTER_NAME: cluster_name,
        **tags
    }
    conf = node_config.copy()

    tag_specs = [{
        'ResourceType': 'instance',
        'Tags': _format_tags(tags),
    }]
    user_tag_specs = conf.get('TagSpecifications', [])
    _merge_tag_specs(tag_specs, user_tag_specs)

    # SubnetIds is not a real config key: we must resolve to a
    # single SubnetId before invoking the AWS API.
    subnet_ids = conf.pop('SubnetIds')

    # update config with min/max node counts and tag specs
    conf.update({
        'MinCount': count,
        'MaxCount': count,
        'TagSpecifications': tag_specs
    })

    # We are adding 'NetworkInterfaces' in the inner loop and having both keys
    # is considered invalid by the create_instances API.
    security_group_ids = conf.pop('SecurityGroupIds', None)
    # Guaranteed by config.py (the bootstrapping phase):
    assert 'NetworkInterfaces' not in conf, conf
    assert security_group_ids is not None, conf

    logger.debug(f'Creating {count} instances with config: \n{conf}')

    # NOTE: This ensures that we try ALL availability zones before
    # throwing an error.
    num_subnets = len(subnet_ids)
    max_tries = max(num_subnets * (BOTO_CREATE_MAX_RETRIES // num_subnets),
                    len(subnet_ids))
    per_subnet_tries = max_tries // num_subnets
    for i in range(max_tries):
        try:
            # Try each subnet for per_subnet_tries times.
            subnet_id = subnet_ids[i // per_subnet_tries]

            network_interfaces = [{
                'SubnetId': subnet_id,
                'DeviceIndex': 0,
                # Whether the VM(s) should have a public IP.
                'AssociatePublicIpAddress': associate_public_ip_address,
                'Groups': security_group_ids,
            }]
            conf['NetworkInterfaces'] = network_interfaces

            instances = _ec2_call_with_retry_on_server_error(
                ec2_fail_fast.create_instances, **conf)
            return instances
        except aws.botocore_exceptions().ClientError as exc:
            echo = logger.debug
            if (i + 1) % per_subnet_tries == 0:
                # Print the warning only once per subnet
                echo = logger.warning
            echo(f'create_instances: Attempt failed with {exc}')
            if (i + 1) >= max_tries:
                raise RuntimeError(
                    'Failed to launch instances. Max attempts exceeded.'
                ) from exc
    assert False, 'This code should not be reachable'


def _get_head_instance_id(instances: List) -> Optional[str]:
    head_instance_id = None
    head_node_markers = tuple(constants.HEAD_NODE_TAGS.items())

    for inst in instances:
        for t in inst.tags:
            if (t['Key'], t['Value']) in head_node_markers:
                if head_instance_id is not None:
                    logger.warning(
                        'There are multiple head nodes in the cluster '
                        f'(current head instance id: {head_instance_id}, '
                        f'newly discovered id: {inst.id}). It is likely '
                        f'that something goes wrong.')
                head_instance_id = inst.id
                break
    return head_instance_id


def run_instances(region: str, cluster_name_on_cloud: str,
                  config: common.ProvisionConfig) -> common.ProvisionRecord:
    """See sky/provision/__init__.py"""
    ec2 = _default_ec2_resource(region)
    # NOTE: We set max_attempts=0 for fast failing when the resource is not
    # available (although the doc says it will only retry for network
    # issues, practically, it retries for capacity errors, etc as well).
    ec2_fail_fast = aws.resource('ec2', region_name=region, max_attempts=0)

    region = ec2.meta.client.meta.region_name
    zone = None
    resumed_instance_ids: List[str] = []
    created_instance_ids: List[str] = []

    # sort tags by key to support deterministic unit test stubbing
    tags = dict(sorted(copy.deepcopy(config.tags).items()))
    filters = [{
        'Name': 'instance-state-name',
        'Values': ['pending', 'running', 'stopping', 'stopped'],
    }, {
        'Name': f'tag:{constants.TAG_RAY_CLUSTER_NAME}',
        'Values': [cluster_name_on_cloud],
    }]
    exist_instances = list(ec2.instances.filter(Filters=filters))
    exist_instances.sort(key=lambda x: x.id)
    head_instance_id = _get_head_instance_id(exist_instances)

    pending_instances = []
    running_instances = []
    stopping_instances = []
    stopped_instances = []

    for inst in exist_instances:
        state = inst.state['Name']
        if state == 'pending':
            pending_instances.append(inst)
        elif state == 'running':
            running_instances.append(inst)
        elif state == 'stopping':
            stopping_instances.append(inst)
        elif state == 'stopped':
            stopped_instances.append(inst)
        else:
            raise RuntimeError(f'Impossible state "{state}".')

    def _create_node_tag(target_instance, is_head: bool = True) -> str:
        node_type_tags = (constants.HEAD_NODE_TAGS
                          if is_head else constants.WORKER_NODE_TAGS)
        node_tag = [{'Key': k, 'Value': v} for k, v in node_type_tags.items()]
        if is_head:
            node_tag.append({
                'Key': 'Name',
                'Value': f'sky-{cluster_name_on_cloud}-head'
            })
        else:
            node_tag.append({
                'Key': 'Name',
                'Value': f'sky-{cluster_name_on_cloud}-worker'
            })
        ec2.meta.client.create_tags(
            Resources=[target_instance.id],
            Tags=target_instance.tags + node_tag,
        )
        return target_instance.id

    if head_instance_id is None:
        if running_instances:
            head_instance_id = _create_node_tag(running_instances[0])
        elif pending_instances:
            head_instance_id = _create_node_tag(pending_instances[0])

    # TODO(suquark): Maybe in the future, users could adjust the number
    #  of instances dynamically. Then this case would not be an error.
    if config.resume_stopped_nodes and len(exist_instances) > config.count:
        raise RuntimeError(
            'The number of running/stopped/stopping '
            f'instances combined ({len(exist_instances)}) in '
            f'cluster "{cluster_name_on_cloud}" is greater than the '
            f'number requested by the user ({config.count}). '
            'This is likely a resource leak. '
            'Use "sky down" to terminate the cluster.')

    to_start_count = (config.count - len(running_instances) -
                      len(pending_instances))

    if running_instances:
        zone = running_instances[0].placement['AvailabilityZone']

    if to_start_count < 0:
        raise RuntimeError(
            'The number of running+pending instances '
            f'({config.count - to_start_count}) in cluster '
            f'"{cluster_name_on_cloud}" is greater than the number '
            f'requested by the user ({config.count}). '
            'This is likely a resource leak. '
            'Use "sky down" to terminate the cluster.')

    # Try to reuse previously stopped nodes with compatible configs
    if config.resume_stopped_nodes and to_start_count > 0 and (
            stopping_instances or stopped_instances):
        time_start = time.time()
        if stopping_instances:
            plural = 's' if len(stopping_instances) > 1 else ''
            verb = 'are' if len(stopping_instances) > 1 else 'is'
            logger.warning(
                f'Instance{plural} {stopping_instances} {verb} still in '
                'STOPPING state on AWS. It can only be resumed after it is '
                'fully STOPPED. Waiting ...')
        while (stopping_instances and
               to_start_count > len(stopped_instances) and
               time.time() - time_start < _RESUME_INSTANCE_TIMEOUT):
            inst = stopping_instances.pop(0)
            with pool.ThreadPool(processes=1) as pool_:
                # wait_until_stopped() is a blocking call, and sometimes it can
                # take significant time to return due to AWS keeping the
                # instance in STOPPING state. We add a timeout for it to make
                # SkyPilot more responsive.
                fut = pool_.apply_async(inst.wait_until_stopped)
                per_instance_time_start = time.time()
                while (time.time() - per_instance_time_start <
                       _RESUME_PER_INSTANCE_TIMEOUT):
                    if fut.ready():
                        fut.get()
                        break
                    time.sleep(1)
                else:
                    logger.warning(
                        f'Instance {inst.id} is still in stopping state '
                        f'(Timeout: {_RESUME_PER_INSTANCE_TIMEOUT}). '
                        'Retrying ...')
                    stopping_instances.append(inst)
                    time.sleep(5)
                    continue
            stopped_instances.append(inst)
        if stopping_instances and to_start_count > len(stopped_instances):
            msg = ('Timeout for waiting for existing instances '
                   f'{stopping_instances} in STOPPING state to '
                   'be STOPPED before restarting them. Please try again later.')
            logger.error(msg)
            raise RuntimeError(msg)

        resumed_instances = stopped_instances[:to_start_count]
        resumed_instances.sort(key=lambda x: x.id)
        resumed_instance_ids = [t.id for t in resumed_instances]
        logger.debug(f'Resuming stopped instances {resumed_instance_ids}.')
        _ec2_call_with_retry_on_server_error(
            ec2_fail_fast.meta.client.start_instances,
            InstanceIds=resumed_instance_ids,
            log_level=logging.WARNING)
        if tags:
            # empty tags will result in error in the API call
            ec2.meta.client.create_tags(Resources=resumed_instance_ids,
                                        Tags=_format_tags(tags))
            for inst in resumed_instances:
                inst.tags = _format_tags(tags)  # sync the tags info
        placement_zone = resumed_instances[0].placement['AvailabilityZone']
        if zone is None:
            zone = placement_zone
        elif zone != placement_zone:
            logger.warning(f'Resumed instances are in zone {placement_zone}, '
                           f'while previous instances are in zone {zone}.')
        to_start_count -= len(resumed_instances)

        if head_instance_id is None:
            head_instance_id = _create_node_tag(resumed_instances[0])

    if to_start_count > 0:
        target_reservation_names = (config.node_config.get(
            'CapacityReservationSpecification',
            {}).get('CapacityReservationTarget',
                    {}).get('CapacityReservationId', []))
        created_instances = []
        if target_reservation_names:
            node_config = copy.deepcopy(config.node_config)
            # Clear the capacity reservation specification settings in the
            # original node config, as we will create instances with
            # reservations with specific settings for each reservation.
            node_config['CapacityReservationSpecification'] = {
                'CapacityReservationTarget': {}
            }

            reservations = aws_utils.list_reservations_for_instance_type(
                node_config['InstanceType'], region=region)
            # Filter the reservations by the user-specified ones, because
            # reservations contain 'open' reservations as well, which do not
            # need to explicitly specify in the config for creating instances.
            target_reservations = []
            for r in reservations:
                if (r.targeted and r.name in target_reservation_names):
                    target_reservations.append(r)
            logger.debug(f'Reservations: {reservations}')
            logger.debug(f'Target reservations: {target_reservations}')

            target_reservations_list = sorted(
                target_reservations,
                key=lambda x: x.available_resources,
                reverse=True)
<<<<<<< HEAD
            for r in target_reservations_list:
                if r.available_resources <= 0:
=======
            for reservation, reservation_count in target_reservations_list:
                if reservation_count <= 0:
                    # We have sorted the reservations by the available resources,
                    # so if the reservation is not available, the following
                    # reservations are not available either.
>>>>>>> f1958b38
                    break
                reservation_count = min(r.available_resources, to_start_count)
                logger.debug(f'Creating {reservation_count} instances '
                             f'with reservation {r.name}')
                node_config['CapacityReservationSpecification'][
                    'CapacityReservationTarget'] = {
                        'CapacityReservationId': r.name
                    }
                if r.type == aws_utils.ReservationType.BLOCK:
                    # Capacity block reservations needs to specify the market
                    # type during instance creation.
                    node_config['InstanceMarketOptions'] = {
                        'MarketType': aws_utils.ReservationType.BLOCK.value
                    }
                created_reserved_instances = _create_instances(
                    ec2_fail_fast,
                    cluster_name_on_cloud,
                    node_config,
                    tags,
                    reservation_count,
                    associate_public_ip_address=(
                        not config.provider_config['use_internal_ips']))
                created_instances.extend(created_reserved_instances)
                to_start_count -= reservation_count
                if to_start_count <= 0:
                    break

        # TODO(suquark): If there are existing instances (already running or
        #  resumed), then we cannot guarantee that they will be in the same
        #  availability zone (when there are multiple zones specified).
        #  This is a known issue before.

        if to_start_count > 0:
            # Remove the capacity reservation specification from the node config
            # as we have already created the instances with the reservations.
            config.node_config.get('CapacityReservationSpecification',
                                   {}).pop('CapacityReservationTarget', None)
            created_remaining_instances = _create_instances(
                ec2_fail_fast,
                cluster_name_on_cloud,
                config.node_config,
                tags,
                to_start_count,
                associate_public_ip_address=(
                    not config.provider_config['use_internal_ips']))
            created_instances.extend(created_remaining_instances)
        created_instances.sort(key=lambda x: x.id)

        created_instance_ids = [n.id for n in created_instances]
        placement_zone = created_instances[0].placement['AvailabilityZone']
        if zone is None:
            zone = placement_zone
        elif zone != placement_zone:
            logger.warning('Newly created instances are in zone '
                           f'{placement_zone}, '
                           f'while previous instances are in zone {zone}.')

        # NOTE: we only create worker tags for newly started nodes, because
        # the worker tag is a legacy feature, so we would not care about
        # more corner cases.
        if head_instance_id is None:
            head_instance_id = _create_node_tag(created_instances[0])
            for inst in created_instances[1:]:
                _create_node_tag(inst, is_head=False)
        else:
            for inst in created_instances:
                _create_node_tag(inst, is_head=False)

    assert head_instance_id is not None
    return common.ProvisionRecord(provider_name='aws',
                                  region=region,
                                  zone=zone,
                                  cluster_name=cluster_name_on_cloud,
                                  head_instance_id=head_instance_id,
                                  resumed_instance_ids=resumed_instance_ids,
                                  created_instance_ids=created_instance_ids)


def _filter_instances(ec2, filters: List[Dict[str, Any]],
                      included_instances: Optional[List[str]],
                      excluded_instances: Optional[List[str]]):
    instances = ec2.instances.filter(Filters=filters)
    if included_instances is not None and excluded_instances is not None:
        raise ValueError('"included_instances" and "exclude_instances"'
                         'cannot be specified at the same time.')
    if included_instances is not None:
        instances = instances.filter(InstanceIds=included_instances)
    elif excluded_instances is not None:
        included_instances = []
        for inst in list(instances):
            if inst.id not in excluded_instances:
                included_instances.append(inst.id)
        instances = instances.filter(InstanceIds=included_instances)
    return instances


# TODO(suquark): Does it make sense to not expose this and always assume
# non_terminated_only=True?
# Will there be callers who would want this to be False?
# stop() and terminate() for example already implicitly assume non-terminated.
@common_utils.retry
def query_instances(
    cluster_name_on_cloud: str,
    provider_config: Optional[Dict[str, Any]] = None,
    non_terminated_only: bool = True,
) -> Dict[str, Optional[status_lib.ClusterStatus]]:
    """See sky/provision/__init__.py"""
    assert provider_config is not None, (cluster_name_on_cloud, provider_config)
    region = provider_config['region']
    ec2 = _default_ec2_resource(region)
    filters = _cluster_name_filter(cluster_name_on_cloud)
    instances = _filter_instances(ec2,
                                  filters,
                                  included_instances=None,
                                  excluded_instances=None)
    status_map = {
        'pending': status_lib.ClusterStatus.INIT,
        'running': status_lib.ClusterStatus.UP,
        # TODO(zhwu): stopping and shutting-down could occasionally fail
        # due to internal errors of AWS. We should cover that case.
        'stopping': status_lib.ClusterStatus.STOPPED,
        'stopped': status_lib.ClusterStatus.STOPPED,
        'shutting-down': None,
        'terminated': None,
    }
    statuses = {}
    for inst in instances:
        status = status_map[inst.state['Name']]
        if non_terminated_only and status is None:
            continue
        statuses[inst.id] = status
    return statuses


def stop_instances(
    cluster_name_on_cloud: str,
    provider_config: Optional[Dict[str, Any]] = None,
    worker_only: bool = False,
) -> None:
    """See sky/provision/__init__.py"""
    assert provider_config is not None, (cluster_name_on_cloud, provider_config)
    region = provider_config['region']
    ec2 = _default_ec2_resource(region)
    filters: List[Dict[str, Any]] = [
        {
            'Name': 'instance-state-name',
            'Values': ['pending', 'running'],
        },
        *_cluster_name_filter(cluster_name_on_cloud),
    ]
    if worker_only:
        filters.append({
            'Name': f'tag:{constants.TAG_RAY_NODE_KIND}',
            'Values': ['worker'],
        })
    instances = _filter_instances(ec2,
                                  filters,
                                  included_instances=None,
                                  excluded_instances=None)
    instances.stop()
    # TODO(suquark): Currently, the implementation of GCP and Azure will
    #  wait util the cluster is fully terminated, while other clouds just
    #  trigger the termination process (via http call) and then return.
    #  It's not clear that which behavior should be expected. We will not
    #  wait for the termination for now, since this is the default behavior
    #  of most cloud implementations (including AWS).


def terminate_instances(
    cluster_name_on_cloud: str,
    provider_config: Optional[Dict[str, Any]] = None,
    worker_only: bool = False,
) -> None:
    """See sky/provision/__init__.py"""
    assert provider_config is not None, (cluster_name_on_cloud, provider_config)
    region = provider_config['region']
    sg_name = provider_config['security_group']['GroupName']
    managed_by_skypilot = provider_config['security_group'].get(
        'ManagedBySkyPilot', True)
    ec2 = _default_ec2_resource(region)
    filters = [
        {
            'Name': 'instance-state-name',
            # exclude 'shutting-down' or 'terminated' states
            'Values': ['pending', 'running', 'stopping', 'stopped'],
        },
        *_cluster_name_filter(cluster_name_on_cloud),
    ]
    if worker_only:
        filters.append({
            'Name': f'tag:{constants.TAG_RAY_NODE_KIND}',
            'Values': ['worker'],
        })
    # https://boto3.amazonaws.com/v1/documentation/api/latest/reference/services/ec2.html#EC2.Instance
    instances = _filter_instances(ec2,
                                  filters,
                                  included_instances=None,
                                  excluded_instances=None)
    instances.terminate()
    if (sg_name == aws_cloud.DEFAULT_SECURITY_GROUP_NAME or
            not managed_by_skypilot):
        # Using default AWS SG or user specified security group. We don't need
        # to wait for the termination of the instances, as we do not need to
        # delete the SG.
        return
    # If ports are specified, we need to delete the newly created Security
    # Group. Here we wait for all instances to be terminated, since the
    # Security Group dependent on them.
    for instance in instances:
        instance.wait_until_terminated()
    # TODO(suquark): Currently, the implementation of GCP and Azure will
    #  wait util the cluster is fully terminated, while other clouds just
    #  trigger the termination process (via http call) and then return.
    #  It's not clear that which behavior should be expected. We will not
    #  wait for the termination for now, since this is the default behavior
    #  of most cloud implementations (including AWS).


def _get_sg_from_name(
    ec2: Any,
    sg_name: str,
) -> Any:
    # GroupNames will only filter SGs in the default VPC, so we need to use
    # Filters here. Ref:
    # https://boto3.amazonaws.com/v1/documentation/api/1.26.112/reference/services/ec2/service-resource/security_groups.html  # pylint: disable=line-too-long
    sgs = ec2.security_groups.filter(Filters=[{
        'Name': 'group-name',
        'Values': [sg_name]
    }])
    num_sg = len(list(sgs))
    if num_sg == 0:
        logger.warning(f'Expected security group {sg_name} not found. ')
        return None
    if num_sg > 1:
        # TODO(tian): Better handle this case. Maybe we can check when creating
        # the SG and throw an error if there is already an existing SG with the
        # same name.
        logger.warning(f'Found {num_sg} security groups with name {sg_name}. ')
        return None
    return list(sgs)[0]


def _maybe_move_to_new_sg(
    instance: Any,
    expected_sg: Any,
) -> None:
    """Move the instance to the new security group if needed.

    If the instance is already in the expected security group, do nothing.
    Otherwise, move it to the expected security group.
    Our config.py will automatically create a new security group for every
    GroupName specified in the provider config. But it won't change the
    security group of an existing cluster, so we need to move it to the
    expected security group.
    """
    sg_names = [sg['GroupName'] for sg in instance.security_groups]
    if len(sg_names) != 1:
        logger.warning(
            f'Expected 1 security group for instance {instance.id}, '
            f'but found {len(sg_names)}. Skip creating security group.')
        return
    sg_name = sg_names[0]
    if sg_name == expected_sg.group_name:
        return
    instance.modify_attribute(Groups=[expected_sg.id])


def open_ports(
    cluster_name_on_cloud: str,
    ports: List[str],
    provider_config: Optional[Dict[str, Any]] = None,
) -> None:
    """See sky/provision/__init__.py"""
    assert provider_config is not None, cluster_name_on_cloud
    region = provider_config['region']
    ec2 = _default_ec2_resource(region)
    sg_name = provider_config['security_group']['GroupName']
    filters = [
        {
            'Name': 'instance-state-name',
            # exclude 'shutting-down' or 'terminated' states
            'Values': ['pending', 'running', 'stopping', 'stopped'],
        },
        *_cluster_name_filter(cluster_name_on_cloud),
    ]
    instances = _filter_instances(ec2,
                                  filters,
                                  included_instances=None,
                                  excluded_instances=None)
    instance_list = list(instances)
    if not instance_list:
        with ux_utils.print_exception_no_traceback():
            raise ValueError('Instance with cluster name '
                             f'{cluster_name_on_cloud} not found.')
    sg = _get_sg_from_name(ec2, sg_name)
    if sg is None:
        with ux_utils.print_exception_no_traceback():
            raise ValueError('Cannot find new security group '
                             f'{sg_name}. Please check the log '
                             'above and try again.')
    # For multinode cases, we need to change the SG for all instances.
    for instance in instance_list:
        _maybe_move_to_new_sg(instance, sg)

    existing_ports: Set[int] = set()
    for existing_rule in sg.ip_permissions:
        # Skip any non-tcp rules or if all traffic (-1) is specified.
        if existing_rule['IpProtocol'] not in ['tcp', '-1']:
            continue
        # Skip any rules that don't have a FromPort or ToPort.
        if 'FromPort' in existing_rule and 'ToPort' in existing_rule:
            existing_ports.update(
                range(existing_rule['FromPort'], existing_rule['ToPort'] + 1))
        elif existing_rule['IpProtocol'] == '-1':
            # For AWS, IpProtocol = -1 means all traffic
            for group_pairs in existing_rule['UserIdGroupPairs']:
                if group_pairs['GroupId'] != sg.id:
                    # We skip the port opening when the rule allows access from
                    # other security groups, as that is likely added by a user
                    # manually and satisfy their requirement.
                    # The security group created by SkyPilot allows all traffic
                    # from the same security group, which should not be skipped.
                    existing_ports.add(-1)
                    break
            break

    ports_to_open = []
    # Do not need to open any ports when all traffic is already allowed.
    if -1 not in existing_ports:
        ports_to_open = resources_utils.port_set_to_ranges(
            resources_utils.port_ranges_to_set(ports) - existing_ports)

    ip_permissions = []
    for port in ports_to_open:
        if port.isdigit():
            from_port = to_port = port
        else:
            from_port, to_port = port.split('-')
        ip_permissions.append({
            'FromPort': int(from_port),
            'ToPort': int(to_port),
            'IpProtocol': 'tcp',
            'IpRanges': [{
                'CidrIp': '0.0.0.0/0'
            }],
        })

    # For the case when every new ports is already opened.
    if ip_permissions:
        sg.authorize_ingress(IpPermissions=ip_permissions)


def cleanup_ports(
    cluster_name_on_cloud: str,
    ports: List[str],
    provider_config: Optional[Dict[str, Any]] = None,
) -> None:
    """See sky/provision/__init__.py"""
    del ports  # Unused.
    assert provider_config is not None, cluster_name_on_cloud
    region = provider_config['region']
    ec2 = _default_ec2_resource(region)
    sg_name = provider_config['security_group']['GroupName']
    managed_by_skypilot = provider_config['security_group'].get(
        'ManagedBySkyPilot', True)
    if (sg_name == aws_cloud.DEFAULT_SECURITY_GROUP_NAME or
            not managed_by_skypilot):
        # 1) Using default AWS SG or 2) the SG is specified by the user.
        # We only want to delete the SG that is dedicated to this cluster (i.e.,
        # this cluster have opened some ports).
        return
    sg = _get_sg_from_name(ec2, sg_name)
    if sg is None:
        logger.warning(
            'Find security group failed. Skip cleanup security group.')
        return
    backoff = common_utils.Backoff()
    for _ in range(BOTO_DELETE_MAX_ATTEMPTS):
        try:
            sg.delete()
        except aws.botocore_exceptions().ClientError as e:
            if _DEPENDENCY_VIOLATION_PATTERN.findall(str(e)):
                logger.debug(
                    f'Security group {sg_name} is still in use. Retry.')
                time.sleep(backoff.current_backoff())
                continue
            raise
        return
    logger.warning(
        f'Cannot delete security group {sg_name} after '
        f'{BOTO_DELETE_MAX_ATTEMPTS} attempts. Please delete it manually.')


def wait_instances(region: str, cluster_name_on_cloud: str,
                   state: Optional[status_lib.ClusterStatus]) -> None:
    """See sky/provision/__init__.py"""
    # TODO(suquark): unify state for different clouds
    # possible exceptions: https://github.com/boto/boto3/issues/176
    ec2 = _default_ec2_resource(region)
    client = ec2.meta.client

    filters = [
        {
            'Name': f'tag:{constants.TAG_RAY_CLUSTER_NAME}',
            'Values': [cluster_name_on_cloud],
        },
    ]

    if state == status_lib.ClusterStatus.UP:
        # NOTE: there could be a terminated/terminating AWS cluster with
        # the same cluster name.
        # Wait the cluster result in errors (cannot wait for 'terminated').
        # So here we exclude terminated/terminating instances.
        filters.append({
            'Name': 'instance-state-name',
            'Values': ['pending', 'running'],
        })
    elif state == status_lib.ClusterStatus.STOPPED:
        filters.append({
            'Name': 'instance-state-name',
            'Values': ['stopping', 'stopped'],
        })

    # boto3 waiter would wait for an empty list forever
    instances = list(ec2.instances.filter(Filters=filters))
    logger.debug(instances)
    if not instances:
        raise RuntimeError(
            f'No instances found for cluster {cluster_name_on_cloud}.')

    if state == status_lib.ClusterStatus.UP:
        waiter = client.get_waiter('instance_running')
    elif state == status_lib.ClusterStatus.STOPPED:
        waiter = client.get_waiter('instance_stopped')
    elif state is None:
        waiter = client.get_waiter('instance_terminated')
    else:
        raise ValueError(f'Unsupported state to wait: {state}')
    # See https://github.com/boto/botocore/blob/develop/botocore/waiter.py
    waiter.wait(WaiterConfig={'Delay': 5, 'MaxAttempts': 120}, Filters=filters)


def get_cluster_info(
        region: str,
        cluster_name_on_cloud: str,
        provider_config: Optional[Dict[str, Any]] = None) -> common.ClusterInfo:
    """See sky/provision/__init__.py"""
    ec2 = _default_ec2_resource(region)
    filters = [
        {
            'Name': 'instance-state-name',
            'Values': ['running'],
        },
        {
            'Name': f'tag:{constants.TAG_RAY_CLUSTER_NAME}',
            'Values': [cluster_name_on_cloud],
        },
    ]
    running_instances = list(ec2.instances.filter(Filters=filters))
    head_instance_id = _get_head_instance_id(running_instances)

    instances = {}
    for inst in running_instances:
        tags = [(t['Key'], t['Value']) for t in inst.tags]
        # sort tags by key to support deterministic unit test stubbing
        tags.sort(key=lambda x: x[0])
        instances[inst.id] = [
            common.InstanceInfo(
                instance_id=inst.id,
                internal_ip=inst.private_ip_address,
                external_ip=inst.public_ip_address,
                tags=dict(tags),
            )
        ]
    instances = dict(sorted(instances.items(), key=lambda x: x[0]))
    return common.ClusterInfo(
        instances=instances,
        head_instance_id=head_instance_id,
        provider_name='aws',
        provider_config=provider_config,
    )<|MERGE_RESOLUTION|>--- conflicted
+++ resolved
@@ -462,16 +462,11 @@
                 target_reservations,
                 key=lambda x: x.available_resources,
                 reverse=True)
-<<<<<<< HEAD
             for r in target_reservations_list:
                 if r.available_resources <= 0:
-=======
-            for reservation, reservation_count in target_reservations_list:
-                if reservation_count <= 0:
                     # We have sorted the reservations by the available resources,
                     # so if the reservation is not available, the following
                     # reservations are not available either.
->>>>>>> f1958b38
                     break
                 reservation_count = min(r.available_resources, to_start_count)
                 logger.debug(f'Creating {reservation_count} instances '
