"""AWS instance provisioning."""
import copy
import re
import time
from typing import Any, Dict, List, Optional, Set

from sky import sky_logging
from sky import status_lib
from sky.adaptors import aws
from sky.clouds import aws as aws_cloud
from sky.provision import common
from sky.provision.aws import utils
from sky.utils import common_utils
from sky.utils import resources_utils

logger = sky_logging.init_logger(__name__)

# Tag uniquely identifying all nodes of a cluster
TAG_RAY_CLUSTER_NAME = 'ray-cluster-name'
TAG_SKYPILOT_CLUSTER_NAME = 'skypilot-cluster-name'
TAG_RAY_NODE_KIND = 'ray-node-type'  # legacy tag for backward compatibility
TAG_SKYPILOT_HEAD_NODE = 'skypilot-head-node'
# Max retries for general AWS API calls.
BOTO_MAX_RETRIES = 12
# Max retries for creating an instance.
BOTO_CREATE_MAX_RETRIES = 5
# Max retries for deleting security groups etc.
BOTO_DELETE_MAX_ATTEMPTS = 6

_DEPENDENCY_VIOLATION_PATTERN = re.compile(
    r'An error occurred \(DependencyViolation\) when calling the '
    r'DeleteSecurityGroup operation(.*): (.*)')

# ======================== About AWS subnet/VPC ========================
# https://stackoverflow.com/questions/37407492/are-there-differences-in-networking-performance-if-ec2-instances-are-in-differen
# https://docs.aws.amazon.com/vpc/latest/userguide/how-it-works.html
# https://docs.aws.amazon.com/vpc/latest/userguide/configure-subnets.html

# ======================== Instance state and lifecycle ========================
# https://docs.aws.amazon.com/AWSEC2/latest/UserGuide/ec2-instance-lifecycle.html

# ======================== About AWS availability zone ========================
# Data transfer within the same region but different availability zone
#  costs $0.01/GB:
# https://aws.amazon.com/ec2/pricing/on-demand/#Data_Transfer_within_the_same_AWS_Region


@aws.import_package
def botocore_config():
    """Get botocore.config module.

    This is for backward compatibility when `aws` module is imported before the
    `botocore_config()` function is added in #1702.
    TODO: remove this function after 0.6.0 release, when new provisioner is
    used by default.
    """
    config = aws.botocore.config
    return config


def _default_ec2_resource(region: str) -> Any:
    return aws.resource('ec2',
                        region_name=region,
                        config=botocore_config().Config(
                            retries={'max_attempts': BOTO_MAX_RETRIES}))


def _cluster_name_filter(cluster_name_on_cloud: str) -> List[Dict[str, Any]]:
    return [{
        'Name': f'tag:{TAG_RAY_CLUSTER_NAME}',
        'Values': [cluster_name_on_cloud],
    }]


def _format_tags(tags: Dict[str, str]) -> List:
    return [{'Key': k, 'Value': v} for k, v in tags.items()]


def _merge_tag_specs(tag_specs: List[Dict[str, Any]],
                     user_tag_specs: List[Dict[str, Any]]) -> None:
    """Merges user-provided node config tag specifications into a base
    list of node provider tag specifications. The base list of
    node provider tag specs is modified in-place.

    This allows users to add tags and override values of existing
    tags with their own, and only applies to the resource type
    'instance'. All other resource types are appended to the list of
    tag specs.

    Args:
        tag_specs (List[Dict[str, Any]]): base node provider tag specs
        user_tag_specs (List[Dict[str, Any]]): user's node config tag specs
    """

    for user_tag_spec in user_tag_specs:
        if user_tag_spec['ResourceType'] == 'instance':
            for user_tag in user_tag_spec['Tags']:
                exists = False
                for tag in tag_specs[0]['Tags']:
                    if user_tag['Key'] == tag['Key']:
                        exists = True
                        tag['Value'] = user_tag['Value']
                        break
                if not exists:
                    tag_specs[0]['Tags'] += [user_tag]
        else:
            tag_specs += [user_tag_spec]


def _create_instances(ec2_fail_fast, cluster_name: str, node_config: Dict[str,
                                                                          Any],
                      tags: Dict[str, str], count: int) -> List:
    tags = {
        'Name': cluster_name,
        TAG_RAY_CLUSTER_NAME: cluster_name,
        TAG_SKYPILOT_CLUSTER_NAME: cluster_name,
        **tags
    }
    conf = node_config.copy()

    tag_specs = [{
        'ResourceType': 'instance',
        'Tags': _format_tags(tags),
    }]
    user_tag_specs = conf.get('TagSpecifications', [])
    _merge_tag_specs(tag_specs, user_tag_specs)

    # SubnetIds is not a real config key: we must resolve to a
    # single SubnetId before invoking the AWS API.
    subnet_ids = conf.pop('SubnetIds')

    # update config with min/max node counts and tag specs
    conf.update({
        'MinCount': count,
        'MaxCount': count,
        'TagSpecifications': tag_specs
    })

    # NOTE: This ensures that we try ALL availability zones before
    # throwing an error.
    num_subnets = len(subnet_ids)
    max_tries = max(num_subnets * (BOTO_CREATE_MAX_RETRIES // num_subnets),
                    len(subnet_ids))
    per_subnet_tries = max_tries // num_subnets
    for i in range(max_tries):
        try:
            if 'NetworkInterfaces' in conf:
                logger.debug(
                    'Attempting to create instances with NetworkInterfaces.'
                    'Ignore SecurityGroupIds.')
                # remove security group IDs previously copied from network
                # interfaces (create_instances call fails otherwise)
                conf.pop('SecurityGroupIds', None)
            else:
                # Try each subnet for per_subnet_tries times.
                subnet_id = subnet_ids[i // per_subnet_tries]
                conf['SubnetId'] = subnet_id

            # NOTE: We set retry=0 for fast failing when the resource is not
            # available. Here we have to handle 'RequestLimitExceeded'
            # error, so the provision would not fail due to request limit
            # issues.
            # Here the backoff config (5, 12) is picked at random and does not
            # have any special meaning.
            backoff = common_utils.Backoff(5, 12)
            instances = None
            for _ in range(utils.BOTO_MAX_RETRIES):
                try:
                    instances = ec2_fail_fast.create_instances(**conf)
                    break
                except aws.botocore_exceptions().ClientError as e:
                    if e.response['Error']['Code'] == 'RequestLimitExceeded':
                        time.sleep(backoff.current_backoff())
                        logger.warning(
                            'create_instances: RequestLimitExceeded, retrying.')
                        continue
                    raise
            if instances is None:
                raise RuntimeError(
                    'Failed to launch instances due to RequestLimitExceeded. '
                    'Max attempts exceeded.')
            return instances
        except aws.botocore_exceptions().ClientError as exc:
            echo = logger.debug
            if (i + 1) % per_subnet_tries == 0:
                # Print the warning only once per subnet
                echo = logger.warning
            echo(f'create_instances: Attempt failed with {exc}')
            if (i + 1) >= max_tries:
                raise RuntimeError(
                    'Failed to launch instances. Max attempts exceeded.'
                ) from exc
    assert False, 'This code should not be reachable'


def _get_head_instance_id(instances: List) -> Optional[str]:
    head_instance_id = None
    head_node_markers = (
        (TAG_SKYPILOT_HEAD_NODE, '1'),
        (TAG_RAY_NODE_KIND, 'head'),  # backward compat with Ray
    )
    for inst in instances:
        for t in inst.tags:
            if (t['Key'], t['Value']) in head_node_markers:
                if head_instance_id is not None:
                    logger.warning(
                        'There are multiple head nodes in the cluster '
                        f'(current head instance id: {head_instance_id}, '
                        f'newly discovered id: {inst.id}). It is likely '
                        f'that something goes wrong.')
                head_instance_id = inst.id
                break
    return head_instance_id


def run_instances(region: str, cluster_name: str,
<<<<<<< HEAD
                  config: common.InstanceConfig) -> common.ProvisionMetadata:
=======
                  config: common.ProvisionConfig) -> common.ProvisionRecord:
>>>>>>> 3d463962
    """See sky/provision/__init__.py"""
    ec2 = _default_ec2_resource(region)

    region = ec2.meta.client.meta.region_name
    zone = None
    resumed_instance_ids: List[str] = []
    created_instance_ids: List[str] = []

    # sort tags by key to support deterministic unit test stubbing
    tags = dict(sorted(copy.deepcopy(config.tags).items()))
    filters = [{
        'Name': 'instance-state-name',
        'Values': ['pending', 'running', 'stopping', 'stopped'],
    }, {
        'Name': f'tag:{TAG_RAY_CLUSTER_NAME}',
        'Values': [cluster_name],
    }]
    exist_instances = list(ec2.instances.filter(Filters=filters))
    exist_instances.sort(key=lambda x: x.id)
    head_instance_id = _get_head_instance_id(exist_instances)

    pending_instances = []
    running_instances = []
    stopping_instances = []
    stopped_instances = []

    for inst in exist_instances:
        state = inst.state['Name']
        if state == 'pending':
            pending_instances.append(inst)
        elif state == 'running':
            running_instances.append(inst)
        elif state == 'stopping':
            stopping_instances.append(inst)
        elif state == 'stopped':
            stopped_instances.append(inst)
        else:
            raise RuntimeError(f'Impossible state "{state}".')

    def _create_node_tag(target_instance, is_head: bool = True) -> str:
        if is_head:
            node_tag = [{
                'Key': TAG_SKYPILOT_HEAD_NODE,
                'Value': '1'
            }, {
                'Key': TAG_RAY_NODE_KIND,
                'Value': 'head'
            }, {
                'Key': 'Name',
                'Value': f'sky-{cluster_name}-head'
            }]
        else:
            node_tag = [{
                'Key': TAG_SKYPILOT_HEAD_NODE,
                'Value': '0'
            }, {
                'Key': TAG_RAY_NODE_KIND,
                'Value': 'worker'
            }, {
                'Key': 'Name',
                'Value': f'sky-{cluster_name}-worker'
            }]
        ec2.meta.client.create_tags(
            Resources=[target_instance.id],
            Tags=target_instance.tags + node_tag,
        )
        return target_instance.id

    if head_instance_id is None:
        if running_instances:
            head_instance_id = _create_node_tag(running_instances[0])
        elif pending_instances:
            head_instance_id = _create_node_tag(pending_instances[0])

    # TODO(suquark): Maybe in the future, users could adjust the number
    #  of instances dynamically. Then this case would not be an error.
    if config.resume_stopped_nodes and len(exist_instances) > config.count:
        raise RuntimeError('The number of running/stopped/stopping '
                           f'instances combined ({len(exist_instances)}) in '
                           f'cluster "{cluster_name}" is greater than the '
                           f'number requested by the user ({config.count}). '
                           'This is likely a resource leak. '
                           'Use "sky down" to terminate the cluster.')

    to_start_count = (config.count - len(running_instances) -
                      len(pending_instances))

    if running_instances:
        zone = running_instances[0].placement['AvailabilityZone']

    if to_start_count < 0:
        raise RuntimeError('The number of running+pending instances '
                           f'({config.count - to_start_count}) in cluster '
                           f'"{cluster_name}" is greater than the number '
                           f'requested by the user ({config.count}). '
                           'This is likely a resource leak. '
                           'Use "sky down" to terminate the cluster.')

    # Try to reuse previously stopped nodes with compatible configs
    if config.resume_stopped_nodes and to_start_count > 0 and (
            stopping_instances or stopped_instances):
        for inst in stopping_instances:
            if to_start_count <= len(stopped_instances):
                break
            inst.wait_until_stopped()
            stopped_instances.append(inst)

        resumed_instances = stopped_instances[:to_start_count]
        resumed_instances.sort(key=lambda x: x.id)
        resumed_instance_ids = [t.id for t in resumed_instances]
        ec2.meta.client.start_instances(InstanceIds=resumed_instance_ids)
        if tags:
            # empty tags will result in error in the API call
            ec2.meta.client.create_tags(
                Resources=resumed_instance_ids,
                Tags=_format_tags(tags),
            )
            for inst in resumed_instances:
                inst.tags = _format_tags(tags)  # sync the tags info
        placement_zone = resumed_instances[0].placement['AvailabilityZone']
        if zone is None:
            zone = placement_zone
        elif zone != placement_zone:
            logger.warning(f'Resumed instances are in zone {placement_zone}, '
                           f'while previous instances are in zone {zone}.')
        to_start_count -= len(resumed_instances)

        if head_instance_id is None:
            head_instance_id = _create_node_tag(resumed_instances[0])

    if to_start_count > 0:
        # TODO(suquark): If there are existing instances (already running or
        #  resumed), then we cannot guarantee that they will be in the same
        #  availability zone (when there are multiple zones specified).
        #  This is a known issue before.
        ec2_fail_fast = aws.resource(
            'ec2',
            region_name=region,
            config=botocore_config().Config(retries={'max_attempts': 0}))

        created_instances = _create_instances(ec2_fail_fast, cluster_name,
                                              config.node_config, tags,
                                              to_start_count)
        created_instances.sort(key=lambda x: x.id)

        created_instance_ids = [n.id for n in created_instances]
        placement_zone = created_instances[0].placement['AvailabilityZone']
        if zone is None:
            zone = placement_zone
        elif zone != placement_zone:
            logger.warning('Newly created instances are in zone '
                           f'{placement_zone}, '
                           f'while previous instances are in zone {zone}.')

        # NOTE: we only create worker tags for newly started nodes, because
        # the worker tag is a legacy feature, so we would not care about
        # more corner cases.
        if head_instance_id is None:
            head_instance_id = _create_node_tag(created_instances[0])
            for inst in created_instances[1:]:
                _create_node_tag(inst, is_head=False)
        else:
            for inst in created_instances:
                _create_node_tag(inst, is_head=False)

    assert head_instance_id is not None
<<<<<<< HEAD
    return common.ProvisionMetadata(provider_name='aws',
                                    region=region,
                                    zone=zone,
                                    cluster_name=cluster_name,
                                    head_instance_id=head_instance_id,
                                    resumed_instance_ids=resumed_instance_ids,
                                    created_instance_ids=created_instance_ids)
=======
    return common.ProvisionRecord(provider_name='aws',
                                  region=region,
                                  zone=zone,
                                  cluster_name=cluster_name,
                                  head_instance_id=head_instance_id,
                                  resumed_instance_ids=resumed_instance_ids,
                                  created_instance_ids=created_instance_ids)
>>>>>>> 3d463962


def _filter_instances(ec2, filters: List[Dict[str, Any]],
                      included_instances: Optional[List[str]],
                      excluded_instances: Optional[List[str]]):
    instances = ec2.instances.filter(Filters=filters)
    if included_instances is not None and excluded_instances is not None:
        raise ValueError('"included_instances" and "exclude_instances"'
                         'cannot be specified at the same time.')
    if included_instances is not None:
        instances = instances.filter(InstanceIds=included_instances)
    elif excluded_instances is not None:
        included_instances = []
        for inst in list(instances):
            if inst.id not in excluded_instances:
                included_instances.append(inst.id)
        instances = instances.filter(InstanceIds=included_instances)
    return instances


# TODO(suquark): Does it make sense to not expose this and always assume
# non_terminated_only=True?
# Will there be callers who would want this to be False?
# stop() and terminate() for example already implicitly assume non-terminated.
def query_instances(
    cluster_name_on_cloud: str,
    provider_config: Optional[Dict[str, Any]] = None,
    non_terminated_only: bool = True,
) -> Dict[str, Optional[status_lib.ClusterStatus]]:
    """See sky/provision/__init__.py"""
    assert provider_config is not None, (cluster_name_on_cloud, provider_config)
    region = provider_config['region']
    ec2 = _default_ec2_resource(region)
    filters = _cluster_name_filter(cluster_name_on_cloud)
    instances = _filter_instances(ec2,
                                  filters,
                                  included_instances=None,
                                  excluded_instances=None)
    status_map = {
        'pending': status_lib.ClusterStatus.INIT,
        'running': status_lib.ClusterStatus.UP,
        # TODO(zhwu): stopping and shutting-down could occasionally fail
        # due to internal errors of AWS. We should cover that case.
        'stopping': status_lib.ClusterStatus.STOPPED,
        'stopped': status_lib.ClusterStatus.STOPPED,
        'shutting-down': None,
        'terminated': None,
    }
    statuses = {}
    for inst in instances:
        status = status_map[inst.state['Name']]
        if non_terminated_only and status is None:
            continue
        statuses[inst.id] = status
    return statuses


def stop_instances(
    cluster_name_on_cloud: str,
    provider_config: Optional[Dict[str, Any]] = None,
    worker_only: bool = False,
) -> None:
    """See sky/provision/__init__.py"""
    assert provider_config is not None, (cluster_name_on_cloud, provider_config)
    region = provider_config['region']
    ec2 = _default_ec2_resource(region)
    filters: List[Dict[str, Any]] = [
        {
            'Name': 'instance-state-name',
            'Values': ['pending', 'running'],
        },
        *_cluster_name_filter(cluster_name_on_cloud),
    ]
    if worker_only:
        filters.append({
            'Name': f'tag:{TAG_RAY_NODE_KIND}',
            'Values': ['worker'],
        })
    instances = _filter_instances(ec2,
                                  filters,
                                  included_instances=None,
                                  excluded_instances=None)
    instances.stop()
    # TODO(suquark): Currently, the implementation of GCP and Azure will
    #  wait util the cluster is fully terminated, while other clouds just
    #  trigger the termination process (via http call) and then return.
    #  It's not clear that which behavior should be expected. We will not
    #  wait for the termination for now, since this is the default behavior
    #  of most cloud implementations (including AWS).


def terminate_instances(
    cluster_name_on_cloud: str,
    provider_config: Optional[Dict[str, Any]] = None,
    worker_only: bool = False,
) -> None:
    """See sky/provision/__init__.py"""
    assert provider_config is not None, (cluster_name_on_cloud, provider_config)
    region = provider_config['region']
    sg_name = provider_config['security_group']['GroupName']
    ec2 = _default_ec2_resource(region)
    filters = [
        {
            'Name': 'instance-state-name',
            # exclude 'shutting-down' or 'terminated' states
            'Values': ['pending', 'running', 'stopping', 'stopped'],
        },
        *_cluster_name_filter(cluster_name_on_cloud),
    ]
    if worker_only:
        filters.append({
            'Name': f'tag:{TAG_RAY_NODE_KIND}',
            'Values': ['worker'],
        })
    # https://boto3.amazonaws.com/v1/documentation/api/latest/reference/services/ec2.html#EC2.Instance
    instances = _filter_instances(ec2,
                                  filters,
                                  included_instances=None,
                                  excluded_instances=None)
    instances.terminate()
    if sg_name == aws_cloud.DEFAULT_SECURITY_GROUP_NAME:
        # Using default AWS SG. We don't need to wait for the
        # termination of the instances.
        return
    # If ports are specified, we need to delete the newly created Security
    # Group. Here we wait for all instances to be terminated, since the
    # Security Group dependent on them.
    for instance in instances:
        instance.wait_until_terminated()
    # TODO(suquark): Currently, the implementation of GCP and Azure will
    #  wait util the cluster is fully terminated, while other clouds just
    #  trigger the termination process (via http call) and then return.
    #  It's not clear that which behavior should be expected. We will not
    #  wait for the termination for now, since this is the default behavior
    #  of most cloud implementations (including AWS).


def _get_sg_from_name(
    ec2: Any,
    sg_name: str,
) -> Any:
    # GroupNames will only filter SGs in the default VPC, so we need to use
    # Filters here. Ref:
    # https://boto3.amazonaws.com/v1/documentation/api/1.26.112/reference/services/ec2/service-resource/security_groups.html  # pylint: disable=line-too-long
    sgs = ec2.security_groups.filter(Filters=[{
        'Name': 'group-name',
        'Values': [sg_name]
    }])
    num_sg = len(list(sgs))
    if num_sg == 0:
        logger.warning(f'Expected security group {sg_name} not found. ')
        return None
    if num_sg > 1:
        # TODO(tian): Better handle this case. Maybe we can check when creating
        # the SG and throw an error if there is already an existing SG with the
        # same name.
        logger.warning(f'Found {num_sg} security groups with name {sg_name}. ')
        return None
    return list(sgs)[0]


def _maybe_move_to_new_sg(
    instance: Any,
    expected_sg: Any,
) -> None:
    """Move the instance to the new security group if needed.

    If the instance is already in the expected security group, do nothing.
    Otherwise, move it to the expected security group.
    Our config.py will automatically create a new security group for every
    GroupName specified in the provider config. But it won't change the
    security group of an existing cluster, so we need to move it to the
    expected security group.
    """
    sg_names = [sg['GroupName'] for sg in instance.security_groups]
    if len(sg_names) != 1:
        logger.warning(
            f'Expected 1 security group for instance {instance.id}, '
            f'but found {len(sg_names)}. Skip creating security group.')
        return
    sg_name = sg_names[0]
    if sg_name == expected_sg.group_name:
        return
    instance.modify_attribute(Groups=[expected_sg.id])


def open_ports(
    cluster_name_on_cloud: str,
    ports: List[str],
    provider_config: Optional[Dict[str, Any]] = None,
) -> None:
    """See sky/provision/__init__.py"""
    assert provider_config is not None, cluster_name_on_cloud
    region = provider_config['region']
    ec2 = _default_ec2_resource(region)
    sg_name = provider_config['security_group']['GroupName']
    filters = [
        {
            'Name': 'instance-state-name',
            # exclude 'shutting-down' or 'terminated' states
            'Values': ['pending', 'running', 'stopping', 'stopped'],
        },
        *_cluster_name_filter(cluster_name_on_cloud),
    ]
    instances = _filter_instances(ec2,
                                  filters,
                                  included_instances=None,
                                  excluded_instances=None)
    instance_list = list(instances)
    if not instance_list:
        logger.warning(
            f'Instance with cluster name {cluster_name_on_cloud} not found. '
            f'Skip creating security group.')
        return None
    sg = _get_sg_from_name(ec2, sg_name)
    if sg is None:
        logger.warning('Find new security group failed. Skip open ports.')
        return
    # For multinode cases, we need to change the SG for all instances.
    for instance in instance_list:
        _maybe_move_to_new_sg(instance, sg)

    existing_ports: Set[int] = set()
    for existing_rule in sg.ip_permissions:
        # Skip any non-tcp rules.
        if existing_rule['IpProtocol'] != 'tcp':
            continue
        # Skip any rules that don't have a FromPort or ToPort.
        if 'FromPort' not in existing_rule or 'ToPort' not in existing_rule:
            continue
        existing_ports.update(
            range(existing_rule['FromPort'], existing_rule['ToPort'] + 1))
    ports_to_open = resources_utils.port_set_to_ranges(
        resources_utils.port_ranges_to_set(ports) - existing_ports)

    ip_permissions = []
    for port in ports_to_open:
        if port.isdigit():
            from_port = to_port = port
        else:
            from_port, to_port = port.split('-')
        ip_permissions.append({
            'FromPort': int(from_port),
            'ToPort': int(to_port),
            'IpProtocol': 'tcp',
            'IpRanges': [{
                'CidrIp': '0.0.0.0/0'
            }],
        })

    # For the case when every new ports is already opened.
    if ip_permissions:
        sg.authorize_ingress(IpPermissions=ip_permissions)


def cleanup_ports(
    cluster_name_on_cloud: str,
    provider_config: Optional[Dict[str, Any]] = None,
) -> None:
    """See sky/provision/__init__.py"""
    assert provider_config is not None, cluster_name_on_cloud
    region = provider_config['region']
    ec2 = _default_ec2_resource(region)
    sg_name = provider_config['security_group']['GroupName']
    if sg_name == aws_cloud.DEFAULT_SECURITY_GROUP_NAME:
        # Using default AWS SG. We only want to delete the SG that is dedicated
        # to this cluster (i.e., this cluster have opened some ports).
        return
    sg = _get_sg_from_name(ec2, sg_name)
    if sg is None:
        logger.warning(
            'Find security group failed. Skip cleanup security group.')
        return
    backoff = common_utils.Backoff()
    for _ in range(BOTO_DELETE_MAX_ATTEMPTS):
        try:
            sg.delete()
        except aws.botocore_exceptions().ClientError as e:
            if _DEPENDENCY_VIOLATION_PATTERN.findall(str(e)):
                logger.info(f'Security group {sg_name} is still in use. Retry.')
                time.sleep(backoff.current_backoff())
                continue
            raise
        return
    logger.warning(
        f'Cannot delete security group {sg_name} after '
        f'{BOTO_DELETE_MAX_ATTEMPTS} attempts. Please delete it manually.')


def wait_instances(region: str, cluster_name: str,
                   state: Optional[status_lib.ClusterStatus]) -> None:
    """See sky/provision/__init__.py"""
    # TODO(suquark): unify state for different clouds
    # possible exceptions: https://github.com/boto/boto3/issues/176
    ec2 = _default_ec2_resource(region)
    client = ec2.meta.client

    filters = [
        {
            'Name': f'tag:{TAG_RAY_CLUSTER_NAME}',
            'Values': [cluster_name],
        },
    ]

    if state == status_lib.ClusterStatus.UP:
        # NOTE: there could be a terminated/terminating AWS cluster with
        # the same cluster name.
        # Wait the cluster result in errors (cannot wait for 'terminated').
        # So here we exclude terminated/terminating instances.
        filters.append({
            'Name': 'instance-state-name',
            'Values': ['pending', 'running'],
        })
    elif state == status_lib.ClusterStatus.STOPPED:
        filters.append({
            'Name': 'instance-state-name',
            'Values': ['stopping', 'stopped'],
        })

    # boto3 waiter would wait for an empty list forever
    instances = list(ec2.instances.filter(Filters=filters))
    logger.debug(instances)
    if not instances:
        raise RuntimeError(f'No instances found for cluster {cluster_name}.')

    if state == status_lib.ClusterStatus.UP:
        waiter = client.get_waiter('instance_running')
    elif state == status_lib.ClusterStatus.STOPPED:
        waiter = client.get_waiter('instance_stopped')
    elif state is None:
        waiter = client.get_waiter('instance_terminated')
    else:
        raise ValueError(f'Unsupported state to wait: {state}')
    # See https://github.com/boto/botocore/blob/develop/botocore/waiter.py
    waiter.wait(WaiterConfig={'Delay': 5, 'MaxAttempts': 120}, Filters=filters)


<<<<<<< HEAD
def get_cluster_metadata(region: str,
                         cluster_name: str) -> common.ClusterMetadata:
=======
def get_cluster_info(region: str, cluster_name: str) -> common.ClusterInfo:
>>>>>>> 3d463962
    """See sky/provision/__init__.py"""
    ec2 = _default_ec2_resource(region)
    filters = [
        {
            'Name': 'instance-state-name',
            'Values': ['running'],
        },
        {
            'Name': f'tag:{TAG_RAY_CLUSTER_NAME}',
            'Values': [cluster_name],
        },
    ]
    running_instances = list(ec2.instances.filter(Filters=filters))
    head_instance_id = _get_head_instance_id(running_instances)

    instances = {}
    for inst in running_instances:
        tags = [(t['Key'], t['Value']) for t in inst.tags]
        # sort tags by key to support deterministic unit test stubbing
        tags.sort(key=lambda x: x[0])
<<<<<<< HEAD
        instances[inst.id] = common.InstanceMetadata(
=======
        instances[inst.id] = common.InstanceInfo(
>>>>>>> 3d463962
            instance_id=inst.id,
            internal_ip=inst.private_ip_address,
            external_ip=inst.public_ip_address,
            tags=dict(tags),
        )
    instances = dict(sorted(instances.items(), key=lambda x: x[0]))
<<<<<<< HEAD
    return common.ClusterMetadata(
=======
    return common.ClusterInfo(
>>>>>>> 3d463962
        instances=instances,
        head_instance_id=head_instance_id,
    )<|MERGE_RESOLUTION|>--- conflicted
+++ resolved
@@ -214,11 +214,7 @@
 
 
 def run_instances(region: str, cluster_name: str,
-<<<<<<< HEAD
-                  config: common.InstanceConfig) -> common.ProvisionMetadata:
-=======
                   config: common.ProvisionConfig) -> common.ProvisionRecord:
->>>>>>> 3d463962
     """See sky/provision/__init__.py"""
     ec2 = _default_ec2_resource(region)
 
@@ -385,15 +381,6 @@
                 _create_node_tag(inst, is_head=False)
 
     assert head_instance_id is not None
-<<<<<<< HEAD
-    return common.ProvisionMetadata(provider_name='aws',
-                                    region=region,
-                                    zone=zone,
-                                    cluster_name=cluster_name,
-                                    head_instance_id=head_instance_id,
-                                    resumed_instance_ids=resumed_instance_ids,
-                                    created_instance_ids=created_instance_ids)
-=======
     return common.ProvisionRecord(provider_name='aws',
                                   region=region,
                                   zone=zone,
@@ -401,7 +388,6 @@
                                   head_instance_id=head_instance_id,
                                   resumed_instance_ids=resumed_instance_ids,
                                   created_instance_ids=created_instance_ids)
->>>>>>> 3d463962
 
 
 def _filter_instances(ec2, filters: List[Dict[str, Any]],
@@ -739,12 +725,7 @@
     waiter.wait(WaiterConfig={'Delay': 5, 'MaxAttempts': 120}, Filters=filters)
 
 
-<<<<<<< HEAD
-def get_cluster_metadata(region: str,
-                         cluster_name: str) -> common.ClusterMetadata:
-=======
 def get_cluster_info(region: str, cluster_name: str) -> common.ClusterInfo:
->>>>>>> 3d463962
     """See sky/provision/__init__.py"""
     ec2 = _default_ec2_resource(region)
     filters = [
@@ -765,22 +746,14 @@
         tags = [(t['Key'], t['Value']) for t in inst.tags]
         # sort tags by key to support deterministic unit test stubbing
         tags.sort(key=lambda x: x[0])
-<<<<<<< HEAD
-        instances[inst.id] = common.InstanceMetadata(
-=======
         instances[inst.id] = common.InstanceInfo(
->>>>>>> 3d463962
             instance_id=inst.id,
             internal_ip=inst.private_ip_address,
             external_ip=inst.public_ip_address,
             tags=dict(tags),
         )
     instances = dict(sorted(instances.items(), key=lambda x: x[0]))
-<<<<<<< HEAD
-    return common.ClusterMetadata(
-=======
     return common.ClusterInfo(
->>>>>>> 3d463962
         instances=instances,
         head_instance_id=head_instance_id,
     )