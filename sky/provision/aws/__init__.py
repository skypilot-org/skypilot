"""AWS provisioner for SkyPilot."""

<<<<<<< HEAD
from sky.provision.aws.instance import stop_instances, terminate_instances, cleanup_ports
=======
from sky.provision.aws.instance import (query_instances, terminate_instances,
                                        stop_instances)
>>>>>>> 9f3605d4
<|MERGE_RESOLUTION|>--- conflicted
+++ resolved
@@ -1,8 +1,4 @@
 """AWS provisioner for SkyPilot."""
 
-<<<<<<< HEAD
-from sky.provision.aws.instance import stop_instances, terminate_instances, cleanup_ports
-=======
-from sky.provision.aws.instance import (query_instances, terminate_instances,
-                                        stop_instances)
->>>>>>> 9f3605d4
+from sky.provision.aws.instance import (cleanup_ports, query_instances, terminate_instances,
+                                        stop_instances)