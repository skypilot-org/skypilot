--- conflicted
+++ resolved
@@ -28,11 +28,8 @@
 from sky.utils import message_utils
 from sky.utils import resources_utils
 from sky.utils import rich_utils
-<<<<<<< HEAD
 from sky.utils import status_lib
-=======
 from sky.utils import subprocess_utils
->>>>>>> c8ceaf6d
 from sky.utils import ux_utils
 
 # Do not use __name__ as we do not want to propagate logs to sky.provision,
