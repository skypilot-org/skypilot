"""Cloud-neutral VM provision utils."""
import collections
import dataclasses
import json
import os
import shlex
import socket
import subprocess
import time
import traceback
from typing import Dict, List, Optional

import colorama

from sky import clouds
from sky import provision
from sky import sky_logging
from sky import status_lib
from sky.adaptors import aws
from sky.backends import backend_utils
from sky.provision import common as provision_common
from sky.provision import instance_setup
from sky.provision import logging as provision_logging
from sky.provision import metadata_utils
from sky.skylet import constants
from sky.utils import command_runner
from sky.utils import common_utils
from sky.utils import rich_utils
from sky.utils import ux_utils

# Do not use __name__ as we do not want to propagate logs to sky.provision,
# which will be customized in sky.provision.logging.
logger = sky_logging.init_logger('sky.provisioner')

_MAX_RETRY = 3
_TITLE = '\n\n' + '=' * 20 + ' {} ' + '=' * 20 + '\n'


@dataclasses.dataclass
class ClusterName:
    display_name: str
    name_on_cloud: str

    def __repr__(self) -> str:
        return repr(self.display_name)

    def __str__(self) -> str:
        return self.display_name


def _bulk_provision(
    cloud: clouds.Cloud,
    region: clouds.Region,
    zones: Optional[List[clouds.Zone]],
    cluster_name: ClusterName,
    bootstrap_config: provision_common.ProvisionConfig,
) -> provision_common.ProvisionRecord:
    provider_name = repr(cloud)
    region_name = region.name

    style = colorama.Style

    if not zones:
        # For Azure, zones is always an empty list.
        zone_str = 'all zones'
    else:
        zone_str = ','.join(z.name for z in zones)

    if isinstance(cloud, clouds.Local):
        logger.info(f'{style.BRIGHT}Launching on local cluster '
                    f'{cluster_name!r}.')
    else:
        logger.info(f'{style.BRIGHT}Launching on {cloud} '
                    f'{region_name}{style.RESET_ALL} ({zone_str})')

    start = time.time()
    with rich_utils.safe_status('[bold cyan]Launching[/]') as status:
        try:
            # TODO(suquark): Should we cache the bootstrapped result?
            #  Currently it is not necessary as bootstrapping takes
            #  only ~3s, caching it seems over-engineering and could
            #  cause other issues like the cache is not synced
            #  with the cloud configuration.
            config = provision.bootstrap_instances(provider_name, region_name,
                                                   cluster_name.name_on_cloud,
                                                   bootstrap_config)
        except Exception as e:
            # UX: for users we print "configure the cloud" vs. "bootstrap".
            logger.error(f'{colorama.Fore.YELLOW}Failed to configure the cloud '
                         f'for {cluster_name!r} with the following error:'
                         f'{colorama.Style.RESET_ALL}\n'
                         f'{common_utils.format_exception(e)}')
            raise

        provision_record = provision.run_instances(provider_name,
                                                   region_name,
                                                   cluster_name.name_on_cloud,
                                                   config=config)

        backoff = common_utils.Backoff(initial_backoff=1, max_backoff_factor=3)
        logger.debug(
            f'\nWaiting for instances of {cluster_name!r} to be ready...')
        status.update('[bold cyan]Launching - Checking instance status[/]')
        # AWS would take a very short time (<<1s) updating the state of the
        # instance.
        time.sleep(1)
        for retry_cnt in range(_MAX_RETRY):
            try:
                provision.wait_instances(provider_name,
                                         region_name,
                                         cluster_name.name_on_cloud,
                                         state=status_lib.ClusterStatus.UP)
                break
            except (aws.botocore_exceptions().WaiterError, RuntimeError):
                time.sleep(backoff.current_backoff())
        else:
            raise RuntimeError(
                f'Failed to wait for instances of {cluster_name!r} to be '
                f'ready on the cloud provider after max retries {_MAX_RETRY}.')
        logger.debug(
            f'Instances of {cluster_name!r} are ready after {retry_cnt} '
            'retries.')

    logger.debug(
        f'\nProvisioning {cluster_name!r} took {time.time() - start:.2f} '
        f'seconds.')

    return provision_record


def bulk_provision(
    cloud: clouds.Cloud,
    region: clouds.Region,
    zones: Optional[List[clouds.Zone]],
    cluster_name: ClusterName,
    num_nodes: int,
    cluster_yaml: str,
    is_prev_cluster_healthy: bool,
    log_dir: str,
) -> provision_common.ProvisionRecord:
    """Provisions a cluster and wait until fully provisioned."""
    original_config = common_utils.read_yaml(cluster_yaml)
    head_node_type = original_config['head_node_type']
    bootstrap_config = provision_common.ProvisionConfig(
        provider_config=original_config['provider'],
        authentication_config=original_config['auth'],
        docker_config=original_config.get('docker', {}),
        # NOTE: (might be a legacy issue) we call it
        # 'ray_head_default' in 'gcp-ray.yaml'
        node_config=original_config['available_node_types'][head_node_type]
        ['node_config'],
        count=num_nodes,
        tags={},
        resume_stopped_nodes=True)

    with provision_logging.setup_provision_logging(log_dir):
        try:
            logger.debug(_TITLE.format('Provisioning'))
            logger.debug(
                'Provision config:\n'
                f'{json.dumps(dataclasses.asdict(bootstrap_config), indent=2)}')
            return _bulk_provision(cloud, region, zones, cluster_name,
                                   bootstrap_config)
        except Exception:  # pylint: disable=broad-except
            zone_str = 'all zones'
            if zones:
                zone_str = ','.join(zone.name for zone in zones)
            logger.debug(f'Failed to provision {cluster_name.display_name!r} '
                         f'on {cloud} ({zone_str}).')
            logger.debug(f'bulk_provision for {cluster_name!r} '
                         f'failed. Stacktrace:\n{traceback.format_exc()}')
            # If cluster was previously UP or STOPPED, stop it; otherwise
            # terminate.
            # FIXME(zongheng): terminating a potentially live cluster is
            # scary. Say: users have an existing cluster that got into INIT, do
            # sky launch, somehow failed, then we may be terminating it here.
            terminate = not is_prev_cluster_healthy
            terminate_str = ('Terminating' if terminate else 'Stopping')
            logger.debug(f'{terminate_str} the failed cluster.')
            teardown_cluster(repr(cloud),
                             cluster_name,
                             terminate=terminate,
                             provider_config=original_config['provider'])
            raise


def teardown_cluster(cloud_name: str, cluster_name: ClusterName,
                     terminate: bool, provider_config: Dict) -> None:
    """Deleting or stopping a cluster."""
    if terminate:
        provision.terminate_instances(cloud_name, cluster_name.name_on_cloud,
                                      provider_config)
        metadata_utils.remove_cluster_metadata(cluster_name.name_on_cloud)
    else:
        provision.stop_instances(cloud_name, cluster_name.name_on_cloud,
                                 provider_config)


def _ssh_probe_command(ip: str,
                       ssh_port: int,
                       ssh_user: str,
                       ssh_private_key: str,
                       ssh_proxy_command: Optional[str] = None) -> List[str]:
    # NOTE: Ray uses 'uptime' command and 10s timeout, we use the same
    # setting here.
    command = [
        'ssh',
        '-T',
        '-i',
        ssh_private_key,
        f'{ssh_user}@{ip}',
        '-p',
        str(ssh_port),
        '-o',
        'StrictHostKeyChecking=no',
        '-o',
        'ConnectTimeout=10s',
        '-o',
        f'UserKnownHostsFile={os.devnull}',
        '-o',
        'IdentitiesOnly=yes',
        '-o',
        'ExitOnForwardFailure=yes',
        '-o',
        'ServerAliveInterval=5',
        '-o',
        'ServerAliveCountMax=3',
    ]
    if ssh_proxy_command is not None:
        command += ['-o', f'ProxyCommand={ssh_proxy_command}']
    command += ['uptime']
    return command


def _shlex_join(command: List[str]) -> str:
    """Join a command list into a shell command string.

    This is copied from Python 3.8's shlex.join, which is not available in
    Python 3.7.
    """
    return ' '.join(shlex.quote(arg) for arg in command)


def _wait_ssh_connection_direct(
        ip: str,
        ssh_port: int,
        ssh_user: str,
        ssh_private_key: str,
        ssh_control_name: Optional[str] = None,
        ssh_proxy_command: Optional[str] = None) -> bool:
    assert ssh_proxy_command is None, 'SSH proxy command is not supported.'
    try:
        with socket.create_connection((ip, ssh_port), timeout=1) as s:
            if s.recv(100).startswith(b'SSH'):
                # Wait for SSH being actually ready, otherwise we may get the
                # following error:
                # "System is booting up. Unprivileged users are not permitted to
                # log in yet".
                return _wait_ssh_connection_indirect(ip, ssh_port, ssh_user,
                                                     ssh_private_key,
                                                     ssh_control_name,
                                                     ssh_proxy_command)
    except socket.timeout:  # this is the most expected exception
        pass
    except Exception:  # pylint: disable=broad-except
        pass
    command = _ssh_probe_command(ip, ssh_port, ssh_user, ssh_private_key,
                                 ssh_proxy_command)
    logger.debug(f'Waiting for SSH to {ip}. Try: '
                 f'{_shlex_join(command)}')
    return False


def _wait_ssh_connection_indirect(
        ip: str,
        ssh_port: int,
        ssh_user: str,
        ssh_private_key: str,
        ssh_control_name: Optional[str] = None,
        ssh_proxy_command: Optional[str] = None) -> bool:
    del ssh_control_name
    command = _ssh_probe_command(ip, ssh_port, ssh_user, ssh_private_key,
                                 ssh_proxy_command)
    proc = subprocess.run(command,
                          shell=False,
                          check=False,
                          stdout=subprocess.DEVNULL,
                          stderr=subprocess.PIPE)
    if proc.returncode != 0:
        logger.debug(
            f'Waiting for SSH to {ip} with command: {_shlex_join(command)}\n'
            f'Error: {proc.stderr.decode("utf-8")}')
    return proc.returncode == 0


def wait_for_ssh(cluster_info: provision_common.ClusterInfo,
                 ssh_credentials: Dict[str, str]):
    """Wait until SSH is ready."""
    if (cluster_info.has_external_ips() and
            ssh_credentials.get('ssh_proxy_command') is None):
        # If we can access public IPs, then it is more efficient to test SSH
        # connection with raw sockets.
        waiter = _wait_ssh_connection_direct
    else:
        # See https://github.com/skypilot-org/skypilot/pull/1512
        waiter = _wait_ssh_connection_indirect
    ip_list = cluster_info.get_feasible_ips()
    port_list = cluster_info.get_ssh_ports()

    timeout = 60 * 10  # 10-min maximum timeout
    start = time.time()
    # use a queue for SSH querying
    ips = collections.deque(ip_list)
    ssh_ports = collections.deque(port_list)
    while ips:
        ip = ips.popleft()
        ssh_port = ssh_ports.popleft()
        if not waiter(ip, ssh_port, **ssh_credentials):
            ips.append(ip)
            if time.time() - start > timeout:
                with ux_utils.print_exception_no_traceback():
                    raise RuntimeError(
                        f'Failed to SSH to {ip} after timeout {timeout}s.')
            logger.debug('Retrying in 1 second...')
            time.sleep(1)


def _post_provision_setup(
        cloud_name: str, cluster_name: ClusterName, cluster_yaml: str,
        provision_record: provision_common.ProvisionRecord,
        custom_resource: Optional[str]) -> provision_common.ClusterInfo:
    config_from_yaml = common_utils.read_yaml(cluster_yaml)
    provider_config = config_from_yaml.get('provider')
    cluster_info = provision.get_cluster_info(cloud_name,
                                              provision_record.region,
                                              cluster_name.name_on_cloud,
                                              provider_config=provider_config)

    if cluster_info.num_instances > 1:
        # Only worker nodes have logs in the per-instance log directory. Head
        # node's log will be redirected to the main log file.
        per_instance_log_dir = metadata_utils.get_instance_log_dir(
            cluster_name.name_on_cloud, '*')
        logger.debug('For per-instance logs, run: '
                     f'tail -n 100 -f {per_instance_log_dir}/*.log')

    logger.debug(
        'Provision record:\n'
        f'{json.dumps(dataclasses.asdict(provision_record), indent=2)}\n'
        'Cluster info:\n'
        f'{json.dumps(dataclasses.asdict(cluster_info), indent=2)}')

    head_instance = cluster_info.get_head_instance()
    if head_instance is None:
        raise RuntimeError(f'Provision failed for cluster {cluster_name!r}. '
                           'Could not find any head instance.')

    # TODO(suquark): Move wheel build here in future PRs.
    ip_list = cluster_info.get_feasible_ips()
    port_list = cluster_info.get_ssh_ports()
    ssh_credentials = backend_utils.ssh_credential_from_yaml(cluster_yaml)

    with rich_utils.safe_status(
            '[bold cyan]Launching - Waiting for SSH access[/]') as status:

        logger.debug(
            f'\nWaiting for SSH to be available for {cluster_name!r} ...')
        wait_for_ssh(cluster_info, ssh_credentials)
        logger.debug(f'SSH Conection ready for {cluster_name!r}')
        plural = '' if len(cluster_info.instances) == 1 else 's'
        logger.info(f'{colorama.Fore.GREEN}Successfully provisioned '
                    f'or found existing instance{plural}.'
                    f'{colorama.Style.RESET_ALL}')

        docker_config = config_from_yaml.get('docker', {})
        if docker_config:
            status.update(
                '[bold cyan]Lauching - Initializing docker container[/]')
            docker_user = instance_setup.initialize_docker(
                cluster_name.name_on_cloud,
                docker_config=docker_config,
                cluster_info=cluster_info,
                ssh_credentials=ssh_credentials)
            if docker_user is None:
                raise RuntimeError(
                    f'Failed to retrieve docker user for {cluster_name!r}. '
                    'Please check your docker configuration.')

            cluster_info.docker_user = docker_user
            ssh_credentials['docker_user'] = docker_user
            logger.debug(f'Docker user: {docker_user}')

        # We mount the metadata with sky wheel for speedup.
        # NOTE: currently we mount all credentials for all nodes, because
        # (1) spot controllers need permission to launch/down nodes of
        #     multiple clouds
        # (2) head instances need permission for auto stop or auto down
        #     nodes for the current cloud
        # (3) all instances need permission to mount storage for all clouds
        # It is possible to have a "smaller" permission model, but we leave that
        # for later.
        file_mounts = config_from_yaml.get('file_mounts', {})

        runtime_preparation_str = ('[bold cyan]Preparing SkyPilot '
                                   'runtime ({step}/3 - {step_name})')
        status.update(
            runtime_preparation_str.format(step=1, step_name='initializing'))
        instance_setup.internal_file_mounts(cluster_name.name_on_cloud,
                                            file_mounts, cluster_info,
                                            ssh_credentials)

        status.update(
            runtime_preparation_str.format(step=2, step_name='dependencies'))
        instance_setup.setup_runtime_on_cluster(
            cluster_name.name_on_cloud, config_from_yaml['setup_commands'],
            cluster_info, ssh_credentials)

        head_runner = command_runner.SSHCommandRunner(ip_list[0],
                                                      port=port_list[0],
                                                      **ssh_credentials)

        status.update(
            runtime_preparation_str.format(step=3, step_name='runtime'))
        full_ray_setup = True
        ray_port = constants.SKY_REMOTE_RAY_PORT
        if not provision_record.is_instance_just_booted(
                head_instance.instance_id):
            # Check if head node Ray is alive
            returncode, stdout, _ = head_runner.run(
                instance_setup.RAY_STATUS_WITH_SKY_RAY_PORT_COMMAND,
                stream_logs=False,
                require_outputs=True)
            if returncode:
                logger.info('Ray cluster on head is not up. Restarting...')
            else:
                logger.debug('Ray cluster on head is up.')
                ray_port = common_utils.decode_payload(stdout)['ray_port']
            full_ray_setup = bool(returncode)

        if full_ray_setup:
            logger.debug('Starting Ray on the entire cluster.')
            instance_setup.start_ray_on_head_node(
                cluster_name.name_on_cloud,
                custom_resource=custom_resource,
                cluster_info=cluster_info,
                ssh_credentials=ssh_credentials)

        # NOTE: We have to check all worker nodes to make sure they are all
        #  healthy, otherwise we can only start Ray on newly started worker
        #  nodes like this:
        #
        # worker_ips = []
        # for inst in cluster_info.instances.values():
        #     if provision_record.is_instance_just_booted(inst.instance_id):
        #         worker_ips.append(inst.public_ip)

        if len(ip_list) > 1:
            instance_setup.start_ray_on_worker_nodes(
                cluster_name.name_on_cloud,
                no_restart=not full_ray_setup,
                custom_resource=custom_resource,
<<<<<<< HEAD
                # Pass the ray_port to worker nodes for backward compatibilirt
=======
                # Pass the ray_port to worker nodes for backward compatibility
>>>>>>> 318553bb
                # as in some existing clusters the ray_port is not dumped with
                # instance_setup._DUMP_RAY_PORTS. We should use the ray_port
                # from the head node for worker nodes.
                ray_port=ray_port,
                cluster_info=cluster_info,
                ssh_credentials=ssh_credentials)

        instance_setup.start_skylet_on_head_node(cluster_name.name_on_cloud,
                                                 cluster_info, ssh_credentials)

    logger.info(f'{colorama.Fore.GREEN}Successfully provisioned cluster: '
                f'{cluster_name}{colorama.Style.RESET_ALL}')
    return cluster_info


def post_provision_runtime_setup(
        cloud_name: str, cluster_name: ClusterName, cluster_yaml: str,
        provision_record: provision_common.ProvisionRecord,
        custom_resource: Optional[str],
        log_dir: str) -> provision_common.ClusterInfo:
    """Run internal setup commands after provisioning and before user setup.

    Here are the steps:
    1. Wait for SSH to be ready.
    2. Mount the cloud credentials, skypilot wheel,
       and other necessary files to the VM.
    3. Run setup commands to install dependencies.
    4. Start ray cluster and skylet.
    """
    with provision_logging.setup_provision_logging(log_dir):
        try:
            logger.debug(_TITLE.format('System Setup After Provision'))
            return _post_provision_setup(cloud_name,
                                         cluster_name,
                                         cluster_yaml=cluster_yaml,
                                         provision_record=provision_record,
                                         custom_resource=custom_resource)
        except Exception:  # pylint: disable=broad-except
            logger.error('*** Failed setting up cluster. ***')
            logger.debug(f'Stacktrace:\n{traceback.format_exc()}')
            with ux_utils.print_exception_no_traceback():
                raise<|MERGE_RESOLUTION|>--- conflicted
+++ resolved
@@ -459,11 +459,7 @@
                 cluster_name.name_on_cloud,
                 no_restart=not full_ray_setup,
                 custom_resource=custom_resource,
-<<<<<<< HEAD
-                # Pass the ray_port to worker nodes for backward compatibilirt
-=======
                 # Pass the ray_port to worker nodes for backward compatibility
->>>>>>> 318553bb
                 # as in some existing clusters the ray_port is not dumped with
                 # instance_setup._DUMP_RAY_PORTS. We should use the ray_port
                 # from the head node for worker nodes.
