"""Cloud-neutral VM provision utils."""
import collections
import dataclasses
import json
import os
import shlex
import socket
import subprocess
import time
import traceback
from typing import Dict, List, Optional

import colorama

from sky import clouds
from sky import provision
from sky import sky_logging
from sky import status_lib
from sky.adaptors import aws
from sky.backends import backend_utils
from sky.provision import common as provision_common
from sky.provision import instance_setup
from sky.provision import logging as provision_logging
from sky.provision import metadata_utils
from sky.skylet import constants
from sky.utils import command_runner
from sky.utils import common_utils
from sky.utils import rich_utils
from sky.utils import ux_utils

# Do not use __name__ as we do not want to propagate logs to sky.provision,
# which will be customized in sky.provision.logging.
logger = sky_logging.init_logger('sky.provisioner')

# The maximum number of retries for waiting for instances to be ready and
# teardown instances when provisioning fails.
_MAX_RETRY = 3
_TITLE = '\n\n' + '=' * 20 + ' {} ' + '=' * 20 + '\n'


@dataclasses.dataclass
class ClusterName:
    display_name: str
    name_on_cloud: str

    def __repr__(self) -> str:
        return repr(self.display_name)

    def __str__(self) -> str:
        return self.display_name


def _bulk_provision(
    cloud: clouds.Cloud,
    region: clouds.Region,
    zones: Optional[List[clouds.Zone]],
    cluster_name: ClusterName,
    bootstrap_config: provision_common.ProvisionConfig,
) -> provision_common.ProvisionRecord:
    provider_name = repr(cloud)
    region_name = region.name

    style = colorama.Style

    if not zones:
        # For Azure, zones is always an empty list.
        zone_str = 'all zones'
    else:
        zone_str = ','.join(z.name for z in zones)

    if isinstance(cloud, clouds.Local):
        logger.info(f'{style.BRIGHT}Launching on local cluster '
                    f'{cluster_name!r}.')
    else:
        logger.info(f'{style.BRIGHT}Launching on {cloud} '
                    f'{region_name}{style.RESET_ALL} ({zone_str})')

    start = time.time()
    with rich_utils.safe_status('[bold cyan]Launching[/]') as status:
        try:
            # TODO(suquark): Should we cache the bootstrapped result?
            #  Currently it is not necessary as bootstrapping takes
            #  only ~3s, caching it seems over-engineering and could
            #  cause other issues like the cache is not synced
            #  with the cloud configuration.
            config = provision.bootstrap_instances(provider_name, region_name,
                                                   cluster_name.name_on_cloud,
                                                   bootstrap_config)
        except Exception as e:
            logger.error(f'{colorama.Fore.YELLOW}Failed to configure '
                         f'{cluster_name!r} on {cloud} {region} ({zone_str}) '
                         'with the following error:'
                         f'{colorama.Style.RESET_ALL}\n'
                         f'{common_utils.format_exception(e)}')
            raise

        provision_record = provision.run_instances(provider_name,
                                                   region_name,
                                                   cluster_name.name_on_cloud,
                                                   config=config)

        backoff = common_utils.Backoff(initial_backoff=1, max_backoff_factor=3)
        logger.debug(
            f'\nWaiting for instances of {cluster_name!r} to be ready...')
        status.update('[bold cyan]Launching - Checking instance status[/]')
        # AWS would take a very short time (<<1s) updating the state of the
        # instance.
        time.sleep(1)
        for retry_cnt in range(_MAX_RETRY):
            try:
                provision.wait_instances(provider_name,
                                         region_name,
                                         cluster_name.name_on_cloud,
                                         state=status_lib.ClusterStatus.UP)
                break
            except (aws.botocore_exceptions().WaiterError, RuntimeError):
                time.sleep(backoff.current_backoff())
        else:
            raise RuntimeError(
                f'Failed to wait for instances of {cluster_name!r} to be '
                f'ready on the cloud provider after max retries {_MAX_RETRY}.')
        logger.debug(
            f'Instances of {cluster_name!r} are ready after {retry_cnt} '
            'retries.')

    logger.debug(
        f'\nProvisioning {cluster_name!r} took {time.time() - start:.2f} '
        f'seconds.')

    return provision_record


def bulk_provision(
    cloud: clouds.Cloud,
    region: clouds.Region,
    zones: Optional[List[clouds.Zone]],
    cluster_name: ClusterName,
    num_nodes: int,
    cluster_yaml: str,
    prev_cluster_ever_up: bool,
    log_dir: str,
) -> provision_common.ProvisionRecord:
    """Provisions a cluster and wait until fully provisioned.
    
    Raises:
        StopFailoverError: If the cluster was ever up and the provisioning
            process failed.
        Cloud specific exceptions: If the provisioning process failed, cloud-
            specific exceptions will be raised by the cloud APIs.
    """
    original_config = common_utils.read_yaml(cluster_yaml)
    head_node_type = original_config['head_node_type']
    bootstrap_config = provision_common.ProvisionConfig(
        provider_config=original_config['provider'],
        authentication_config=original_config['auth'],
        docker_config=original_config.get('docker', {}),
        # NOTE: (might be a legacy issue) we call it
        # 'ray_head_default' in 'gcp-ray.yaml'
        node_config=original_config['available_node_types'][head_node_type]
        ['node_config'],
        count=num_nodes,
        tags={},
        resume_stopped_nodes=True)

    with provision_logging.setup_provision_logging(log_dir):
        try:
            logger.debug(_TITLE.format('Provisioning'))
            logger.debug(
                'Provision config:\n'
                f'{json.dumps(dataclasses.asdict(bootstrap_config), indent=2)}')
            return _bulk_provision(cloud, region, zones, cluster_name,
                                   bootstrap_config)
        except Exception:  # pylint: disable=broad-except
            zone_str = 'all zones'
            if zones:
                zone_str = ','.join(zone.name for zone in zones)
            logger.debug(f'Failed to provision {cluster_name.display_name!r} '
                         f'on {cloud} ({zone_str}).')
            logger.debug(f'bulk_provision for {cluster_name!r} '
                         f'failed. Stacktrace:\n{traceback.format_exc()}')
            # If the cluster was ever up, stop it; otherwise terminate it.
            terminate = not prev_cluster_ever_up
            terminate_str = ('Terminating' if terminate else 'Stopping')
            logger.debug(f'{terminate_str} the failed cluster.')
            retry_cnt = 1
            while True:
                try:
                    teardown_cluster(
                        repr(cloud),
                        cluster_name,
                        terminate=terminate,
                        provider_config=original_config['provider'])
                    break
                except Exception as e:  # pylint: disable=broad-except
                    logger.debug(f'{terminate_str} {cluster_name!r} failed.')
                    logger.debug(f'Stacktrace:\n{traceback.format_exc()}')
                    retry_cnt += 1
                    if retry_cnt <= _MAX_RETRY:
                        logger.debug(f'Retrying {retry_cnt}/{_MAX_RETRY}...')
                        time.sleep(5)
                        continue
<<<<<<< HEAD
                    formatted_exception = common_utils.format_exception(
                        e, use_bracket=True)
                    raise provision_common.StopFailoverError(
                        f'Failed to {terminate_str} {cluster_name!r} that '
                        'was failed to provision. This can cause resource '
=======
                    formatted_exception = (common_utils.format_exception(
                        e, use_bracket=True))
                    raise provision_common.TeardownError(
                        f'During provisioner's failover, {terminate_str.lower()} {cluster_name!r} failed. '
                        'This can cause resource '
>>>>>>> dd849ab4
                        'leakage. Please check the failure and the cluster '
                        'status on the cloud, and manually terminate the cluster. '
                        f'Details: {formatted_exception}')
            raise


def teardown_cluster(cloud_name: str, cluster_name: ClusterName,
                     terminate: bool, provider_config: Dict) -> None:
    """Deleting or stopping a cluster.
    
    Raises:
        Cloud specific exceptions: If the teardown process failed, cloud-
            specific exceptions will be raised by the cloud APIs.
    """
    if terminate:
        provision.terminate_instances(cloud_name, cluster_name.name_on_cloud,
                                      provider_config)
        metadata_utils.remove_cluster_metadata(cluster_name.name_on_cloud)
    else:
        provision.stop_instances(cloud_name, cluster_name.name_on_cloud,
                                 provider_config)


def _ssh_probe_command(ip: str,
                       ssh_port: int,
                       ssh_user: str,
                       ssh_private_key: str,
                       ssh_proxy_command: Optional[str] = None) -> List[str]:
    # NOTE: Ray uses 'uptime' command and 10s timeout, we use the same
    # setting here.
    command = [
        'ssh',
        '-T',
        '-i',
        ssh_private_key,
        f'{ssh_user}@{ip}',
        '-p',
        str(ssh_port),
        '-o',
        'StrictHostKeyChecking=no',
        '-o',
        'ConnectTimeout=10s',
        '-o',
        f'UserKnownHostsFile={os.devnull}',
        '-o',
        'IdentitiesOnly=yes',
        '-o',
        'ExitOnForwardFailure=yes',
        '-o',
        'ServerAliveInterval=5',
        '-o',
        'ServerAliveCountMax=3',
    ]
    if ssh_proxy_command is not None:
        command += ['-o', f'ProxyCommand={ssh_proxy_command}']
    command += ['uptime']
    return command


def _shlex_join(command: List[str]) -> str:
    """Join a command list into a shell command string.

    This is copied from Python 3.8's shlex.join, which is not available in
    Python 3.7.
    """
    return ' '.join(shlex.quote(arg) for arg in command)


def _wait_ssh_connection_direct(
        ip: str,
        ssh_port: int,
        ssh_user: str,
        ssh_private_key: str,
        ssh_control_name: Optional[str] = None,
        ssh_proxy_command: Optional[str] = None) -> bool:
    assert ssh_proxy_command is None, 'SSH proxy command is not supported.'
    try:
        with socket.create_connection((ip, ssh_port), timeout=1) as s:
            if s.recv(100).startswith(b'SSH'):
                # Wait for SSH being actually ready, otherwise we may get the
                # following error:
                # "System is booting up. Unprivileged users are not permitted to
                # log in yet".
                return _wait_ssh_connection_indirect(ip, ssh_port, ssh_user,
                                                     ssh_private_key,
                                                     ssh_control_name,
                                                     ssh_proxy_command)
    except socket.timeout:  # this is the most expected exception
        pass
    except Exception:  # pylint: disable=broad-except
        pass
    command = _ssh_probe_command(ip, ssh_port, ssh_user, ssh_private_key,
                                 ssh_proxy_command)
    logger.debug(f'Waiting for SSH to {ip}. Try: '
                 f'{_shlex_join(command)}')
    return False


def _wait_ssh_connection_indirect(
        ip: str,
        ssh_port: int,
        ssh_user: str,
        ssh_private_key: str,
        ssh_control_name: Optional[str] = None,
        ssh_proxy_command: Optional[str] = None) -> bool:
    del ssh_control_name
    command = _ssh_probe_command(ip, ssh_port, ssh_user, ssh_private_key,
                                 ssh_proxy_command)
    proc = subprocess.run(command,
                          shell=False,
                          check=False,
                          stdout=subprocess.DEVNULL,
                          stderr=subprocess.PIPE)
    if proc.returncode != 0:
        logger.debug(
            f'Waiting for SSH to {ip} with command: {_shlex_join(command)}\n'
            f'Error: {proc.stderr.decode("utf-8")}')
    return proc.returncode == 0


def wait_for_ssh(cluster_info: provision_common.ClusterInfo,
                 ssh_credentials: Dict[str, str]):
    """Wait until SSH is ready.
    
    Raises:
        RuntimeError: If the SSH connection is not ready after timeout.
    """
    if (cluster_info.has_external_ips() and
            ssh_credentials.get('ssh_proxy_command') is None):
        # If we can access public IPs, then it is more efficient to test SSH
        # connection with raw sockets.
        waiter = _wait_ssh_connection_direct
    else:
        # See https://github.com/skypilot-org/skypilot/pull/1512
        waiter = _wait_ssh_connection_indirect
    ip_list = cluster_info.get_feasible_ips()
    port_list = cluster_info.get_ssh_ports()

    timeout = 60 * 10  # 10-min maximum timeout
    start = time.time()
    # use a queue for SSH querying
    ips = collections.deque(ip_list)
    ssh_ports = collections.deque(port_list)
    while ips:
        ip = ips.popleft()
        ssh_port = ssh_ports.popleft()
        if not waiter(ip, ssh_port, **ssh_credentials):
            ips.append(ip)
            ssh_ports.append(ssh_port)
            if time.time() - start > timeout:
                with ux_utils.print_exception_no_traceback():
                    raise RuntimeError(
                        f'Failed to SSH to {ip} after timeout {timeout}s.')
            logger.debug('Retrying in 1 second...')
            time.sleep(1)


def _post_provision_setup(
        cloud_name: str, cluster_name: ClusterName, cluster_yaml: str,
        provision_record: provision_common.ProvisionRecord,
        custom_resource: Optional[str]) -> provision_common.ClusterInfo:
    config_from_yaml = common_utils.read_yaml(cluster_yaml)
    provider_config = config_from_yaml.get('provider')
    cluster_info = provision.get_cluster_info(cloud_name,
                                              provision_record.region,
                                              cluster_name.name_on_cloud,
                                              provider_config=provider_config)

    if cluster_info.num_instances > 1:
        # Only worker nodes have logs in the per-instance log directory. Head
        # node's log will be redirected to the main log file.
        per_instance_log_dir = metadata_utils.get_instance_log_dir(
            cluster_name.name_on_cloud, '*')
        logger.debug('For per-instance logs, run: '
                     f'tail -n 100 -f {per_instance_log_dir}/*.log')

    logger.debug(
        'Provision record:\n'
        f'{json.dumps(dataclasses.asdict(provision_record), indent=2)}\n'
        'Cluster info:\n'
        f'{json.dumps(dataclasses.asdict(cluster_info), indent=2)}')

    head_instance = cluster_info.get_head_instance()
    if head_instance is None:
        raise RuntimeError(f'Provision failed for cluster {cluster_name!r}. '
                           'Could not find any head instance.')

    # TODO(suquark): Move wheel build here in future PRs.
    ip_list = cluster_info.get_feasible_ips()
    port_list = cluster_info.get_ssh_ports()
    ssh_credentials = backend_utils.ssh_credential_from_yaml(cluster_yaml)

    with rich_utils.safe_status(
            '[bold cyan]Launching - Waiting for SSH access[/]') as status:

        logger.debug(
            f'\nWaiting for SSH to be available for {cluster_name!r} ...')
        wait_for_ssh(cluster_info, ssh_credentials)
        logger.debug(f'SSH Conection ready for {cluster_name!r}')
        plural = '' if len(cluster_info.instances) == 1 else 's'
        logger.info(f'{colorama.Fore.GREEN}Successfully provisioned '
                    f'or found existing instance{plural}.'
                    f'{colorama.Style.RESET_ALL}')

        docker_config = config_from_yaml.get('docker', {})
        if docker_config:
            status.update(
                '[bold cyan]Lauching - Initializing docker container[/]')
            docker_user = instance_setup.initialize_docker(
                cluster_name.name_on_cloud,
                docker_config=docker_config,
                cluster_info=cluster_info,
                ssh_credentials=ssh_credentials)
            if docker_user is None:
                raise RuntimeError(
                    f'Failed to retrieve docker user for {cluster_name!r}. '
                    'Please check your docker configuration.')

            cluster_info.docker_user = docker_user
            ssh_credentials['docker_user'] = docker_user
            logger.debug(f'Docker user: {docker_user}')

        # We mount the metadata with sky wheel for speedup.
        # NOTE: currently we mount all credentials for all nodes, because
        # (1) spot controllers need permission to launch/down nodes of
        #     multiple clouds
        # (2) head instances need permission for auto stop or auto down
        #     nodes for the current cloud
        # (3) all instances need permission to mount storage for all clouds
        # It is possible to have a "smaller" permission model, but we leave that
        # for later.
        file_mounts = config_from_yaml.get('file_mounts', {})

        runtime_preparation_str = ('[bold cyan]Preparing SkyPilot '
                                   'runtime ({step}/3 - {step_name})')
        status.update(
            runtime_preparation_str.format(step=1, step_name='initializing'))
        instance_setup.internal_file_mounts(cluster_name.name_on_cloud,
                                            file_mounts, cluster_info,
                                            ssh_credentials)

        status.update(
            runtime_preparation_str.format(step=2, step_name='dependencies'))
        instance_setup.setup_runtime_on_cluster(
            cluster_name.name_on_cloud, config_from_yaml['setup_commands'],
            cluster_info, ssh_credentials)

        head_runner = command_runner.SSHCommandRunner(ip_list[0],
                                                      port=port_list[0],
                                                      **ssh_credentials)

        status.update(
            runtime_preparation_str.format(step=3, step_name='runtime'))
        full_ray_setup = True
        ray_port = constants.SKY_REMOTE_RAY_PORT
        if not provision_record.is_instance_just_booted(
                head_instance.instance_id):
            # Check if head node Ray is alive
            returncode, stdout, _ = head_runner.run(
                instance_setup.RAY_STATUS_WITH_SKY_RAY_PORT_COMMAND,
                stream_logs=False,
                require_outputs=True)
            if returncode:
                logger.debug('Ray cluster on head is not up. Restarting...')
            else:
                logger.debug('Ray cluster on head is up.')
                ray_port = common_utils.decode_payload(stdout)['ray_port']
            full_ray_setup = bool(returncode)

        if full_ray_setup:
            logger.debug('Starting Ray on the entire cluster.')
            instance_setup.start_ray_on_head_node(
                cluster_name.name_on_cloud,
                custom_resource=custom_resource,
                cluster_info=cluster_info,
                ssh_credentials=ssh_credentials)

        # NOTE: We have to check all worker nodes to make sure they are all
        #  healthy, otherwise we can only start Ray on newly started worker
        #  nodes like this:
        #
        # worker_ips = []
        # for inst in cluster_info.instances.values():
        #     if provision_record.is_instance_just_booted(inst.instance_id):
        #         worker_ips.append(inst.public_ip)

        if len(ip_list) > 1:
            instance_setup.start_ray_on_worker_nodes(
                cluster_name.name_on_cloud,
                no_restart=not full_ray_setup,
                custom_resource=custom_resource,
                # Pass the ray_port to worker nodes for backward compatibility
                # as in some existing clusters the ray_port is not dumped with
                # instance_setup._DUMP_RAY_PORTS. We should use the ray_port
                # from the head node for worker nodes.
                ray_port=ray_port,
                cluster_info=cluster_info,
                ssh_credentials=ssh_credentials)

        instance_setup.start_skylet_on_head_node(cluster_name.name_on_cloud,
                                                 cluster_info, ssh_credentials)

    logger.info(f'{colorama.Fore.GREEN}Successfully provisioned cluster: '
                f'{cluster_name}{colorama.Style.RESET_ALL}')
    return cluster_info


def post_provision_runtime_setup(
        cloud_name: str, cluster_name: ClusterName, cluster_yaml: str,
        provision_record: provision_common.ProvisionRecord,
        custom_resource: Optional[str],
        log_dir: str) -> provision_common.ClusterInfo:
    """Run internal setup commands after provisioning and before user setup.

    Here are the steps:
    1. Wait for SSH to be ready.
    2. Mount the cloud credentials, skypilot wheel,
       and other necessary files to the VM.
    3. Run setup commands to install dependencies.
    4. Start ray cluster and skylet.

    Raises:
        RuntimeError: If the setup process encounters any error.
    """
    with provision_logging.setup_provision_logging(log_dir):
        try:
            logger.debug(_TITLE.format('System Setup After Provision'))
            return _post_provision_setup(cloud_name,
                                         cluster_name,
                                         cluster_yaml=cluster_yaml,
                                         provision_record=provision_record,
                                         custom_resource=custom_resource)
        except Exception:  # pylint: disable=broad-except
            logger.error('*** Failed setting up cluster. ***')
            logger.debug(f'Stacktrace:\n{traceback.format_exc()}')
            with ux_utils.print_exception_no_traceback():
                raise<|MERGE_RESOLUTION|>--- conflicted
+++ resolved
@@ -199,19 +199,11 @@
                         logger.debug(f'Retrying {retry_cnt}/{_MAX_RETRY}...')
                         time.sleep(5)
                         continue
-<<<<<<< HEAD
                     formatted_exception = common_utils.format_exception(
                         e, use_bracket=True)
                     raise provision_common.StopFailoverError(
-                        f'Failed to {terminate_str} {cluster_name!r} that '
-                        'was failed to provision. This can cause resource '
-=======
-                    formatted_exception = (common_utils.format_exception(
-                        e, use_bracket=True))
-                    raise provision_common.TeardownError(
                         f'During provisioner's failover, {terminate_str.lower()} {cluster_name!r} failed. '
                         'This can cause resource '
->>>>>>> dd849ab4
                         'leakage. Please check the failure and the cluster '
                         'status on the cloud, and manually terminate the cluster. '
                         f'Details: {formatted_exception}')
