"""Cloud-neutral VM provision utils."""
import collections
import dataclasses
import json
import os
import shlex
import socket
import subprocess
import time
import traceback
from typing import Dict, List, Optional, Tuple

import colorama

import sky
from sky import clouds
from sky import exceptions
from sky import provision
from sky import sky_logging
from sky import status_lib
from sky.adaptors import aws
from sky.backends import backend_utils
from sky.provision import common as provision_common
from sky.provision import instance_setup
from sky.provision import logging as provision_logging
from sky.provision import metadata_utils
from sky.skylet import constants
from sky.utils import common_utils
from sky.utils import resources_utils
from sky.utils import rich_utils
from sky.utils import subprocess_utils
from sky.utils import timeline
from sky.utils import ux_utils

# Do not use __name__ as we do not want to propagate logs to sky.provision,
# which will be customized in sky.provision.logging.
logger = sky_logging.init_logger('sky.provisioner')

# The maximum number of retries for waiting for instances to be ready and
# teardown instances when provisioning fails.
_MAX_RETRY = 3
_TITLE = '\n\n' + '=' * 20 + ' {} ' + '=' * 20 + '\n'


def _bulk_provision(
    cloud: clouds.Cloud,
    region: clouds.Region,
    cluster_name: resources_utils.ClusterName,
    bootstrap_config: provision_common.ProvisionConfig,
) -> provision_common.ProvisionRecord:
    provider_name = repr(cloud)
    region_name = region.name

    start = time.time()
    # TODO(suquark): Should we cache the bootstrapped result?
    #  Currently it is not necessary as bootstrapping takes
    #  only ~3s, caching it seems over-engineering and could
    #  cause other issues like the cache is not synced
    #  with the cloud configuration.
    config = provision.bootstrap_instances(provider_name, region_name,
                                           cluster_name.name_on_cloud,
                                           bootstrap_config)

    provision_record = provision.run_instances(provider_name,
                                               region_name,
                                               cluster_name.name_on_cloud,
                                               config=config)

    backoff = common_utils.Backoff(initial_backoff=1, max_backoff_factor=3)
    logger.debug(f'\nWaiting for instances of {cluster_name!r} to be ready...')
    rich_utils.force_update_status(
        ux_utils.spinner_message('Launching - Checking instance status',
                                 str(provision_logging.config.log_path)))
    # AWS would take a very short time (<<1s) updating the state of the
    # instance.
    time.sleep(1)
    for retry_cnt in range(_MAX_RETRY):
        try:
            provision.wait_instances(provider_name,
                                     region_name,
                                     cluster_name.name_on_cloud,
                                     state=status_lib.ClusterStatus.UP)
            break
        except (aws.botocore_exceptions().WaiterError, RuntimeError):
            time.sleep(backoff.current_backoff())
    else:
        raise RuntimeError(
            f'Failed to wait for instances of {cluster_name!r} to be '
            f'ready on the cloud provider after max retries {_MAX_RETRY}.')
    logger.debug(f'Instances of {cluster_name!r} are ready after {retry_cnt} '
                 'retries.')

    logger.debug(
        f'\nProvisioning {cluster_name!r} took {time.time() - start:.2f} '
        f'seconds.')

    return provision_record


def bulk_provision(
    cloud: clouds.Cloud,
    region: clouds.Region,
    zones: Optional[List[clouds.Zone]],
    cluster_name: resources_utils.ClusterName,
    num_nodes: int,
    cluster_yaml: str,
    prev_cluster_ever_up: bool,
    log_dir: str,
    ports_to_open_on_launch: Optional[List[int]] = None,
) -> provision_common.ProvisionRecord:
    """Provisions a cluster and wait until fully provisioned.

    Raises:
        StopFailoverError: Raised when during failover cleanup, tearing
            down any potentially live cluster failed despite retries
        Cloud specific exceptions: If the provisioning process failed, cloud-
            specific exceptions will be raised by the cloud APIs.
    """
    original_config = common_utils.read_yaml(cluster_yaml)
    head_node_type = original_config['head_node_type']
    bootstrap_config = provision_common.ProvisionConfig(
        provider_config=original_config['provider'],
        authentication_config=original_config['auth'],
        docker_config=original_config.get('docker', {}),
        # NOTE: (might be a legacy issue) we call it
        # 'ray_head_default' in 'gcp-ray.yaml'
        node_config=original_config['available_node_types'][head_node_type]
        ['node_config'],
        count=num_nodes,
        tags={},
        resume_stopped_nodes=True,
        ports_to_open_on_launch=ports_to_open_on_launch)

    with provision_logging.setup_provision_logging(log_dir):
        try:
            logger.debug(f'SkyPilot version: {sky.__version__}; '
                         f'commit: {sky.__commit__}')
            logger.debug(_TITLE.format('Provisioning'))
            logger.debug(
                'Provision config:\n'
                f'{json.dumps(dataclasses.asdict(bootstrap_config), indent=2)}')
            return _bulk_provision(cloud, region, cluster_name,
                                   bootstrap_config)
        except exceptions.NoClusterLaunchedError:
            # Skip the teardown if the cluster was never launched.
            raise
        except Exception:  # pylint: disable=broad-except
            zone_str = 'all zones'
            if zones:
                zone_str = ','.join(zone.name for zone in zones)
            logger.debug(f'Failed to provision {cluster_name.display_name!r} '
                         f'on {cloud} ({zone_str}).')
            logger.debug(f'bulk_provision for {cluster_name!r} '
                         f'failed. Stacktrace:\n{traceback.format_exc()}')
            # If the cluster was ever up, stop it; otherwise terminate it.
            terminate = not prev_cluster_ever_up
            terminate_str = ('Terminating' if terminate else 'Stopping')
            logger.debug(f'{terminate_str} the failed cluster.')
            retry_cnt = 1
            while True:
                try:
                    teardown_cluster(
                        repr(cloud),
                        cluster_name,
                        terminate=terminate,
                        provider_config=original_config['provider'])
                    break
                except NotImplementedError as e:
                    verb = 'terminate' if terminate else 'stop'
                    # If the underlying cloud does not support stopping
                    # instances, we should stop failover as well.
                    raise provision_common.StopFailoverError(
                        'During provisioner\'s failover, '
                        f'{terminate_str.lower()} {cluster_name!r} failed. '
                        f'We cannot {verb} the resources launched, as it is '
                        f'not supported by {cloud}. Please try launching the '
                        'cluster again, or terminate it with: '
                        f'sky down {cluster_name.display_name}') from e
                except Exception as e:  # pylint: disable=broad-except
                    logger.debug(f'{terminate_str} {cluster_name!r} failed.')
                    logger.debug(f'Stacktrace:\n{traceback.format_exc()}')
                    retry_cnt += 1
                    if retry_cnt <= _MAX_RETRY:
                        logger.debug(f'Retrying {retry_cnt}/{_MAX_RETRY}...')
                        time.sleep(5)
                        continue
                    formatted_exception = common_utils.format_exception(
                        e, use_bracket=True)
                    raise provision_common.StopFailoverError(
                        'During provisioner\'s failover, '
                        f'{terminate_str.lower()} {cluster_name!r} failed. '
                        'This can cause resource leakage. Please check the '
                        'failure and the cluster status on the cloud, and '
                        'manually terminate the cluster. '
                        f'Details: {formatted_exception}') from e
            raise


def teardown_cluster(cloud_name: str, cluster_name: resources_utils.ClusterName,
                     terminate: bool, provider_config: Dict) -> None:
    """Deleting or stopping a cluster.

    Raises:
        Cloud specific exceptions: If the teardown process failed, cloud-
            specific exceptions will be raised by the cloud APIs.
    """
    if terminate:
        provision.terminate_instances(cloud_name, cluster_name.name_on_cloud,
                                      provider_config)
        metadata_utils.remove_cluster_metadata(cluster_name.name_on_cloud)
    else:
        provision.stop_instances(cloud_name, cluster_name.name_on_cloud,
                                 provider_config)


def _ssh_probe_command(ip: str,
                       ssh_port: int,
                       ssh_user: str,
                       ssh_private_key: str,
                       ssh_proxy_command: Optional[str] = None) -> List[str]:
    # NOTE: Ray uses 'uptime' command and 10s timeout, we use the same
    # setting here.
    command = [
        'ssh',
        '-T',
        '-i',
        ssh_private_key,
        f'{ssh_user}@{ip}',
        '-p',
        str(ssh_port),
        '-o',
        'StrictHostKeyChecking=no',
        '-o',
        'PasswordAuthentication=no',
        '-o',
        'ConnectTimeout=10s',
        '-o',
        f'UserKnownHostsFile={os.devnull}',
        '-o',
        'IdentitiesOnly=yes',
        '-o',
        'AddKeysToAgent=yes',
        '-o',
        'ExitOnForwardFailure=yes',
        '-o',
        'ServerAliveInterval=5',
        '-o',
        'ServerAliveCountMax=3',
    ]
    if ssh_proxy_command is not None:
        command += ['-o', f'ProxyCommand={ssh_proxy_command}']
    command += ['uptime']
    return command


def _shlex_join(command: List[str]) -> str:
    """Join a command list into a shell command string.

    This is copied from Python 3.8's shlex.join, which is not available in
    Python 3.7.
    """
    return ' '.join(shlex.quote(arg) for arg in command)


def _wait_ssh_connection_direct(ip: str,
                                ssh_port: int,
                                ssh_user: str,
                                ssh_private_key: str,
                                ssh_control_name: Optional[str] = None,
                                ssh_proxy_command: Optional[str] = None,
                                **kwargs) -> Tuple[bool, str]:
    """Wait for SSH connection using raw sockets, and a SSH connection.

    Using raw socket is more efficient than using SSH command to probe the
    connection, before the SSH connection is ready. We use a actual SSH command
    connection to test the connection, after the raw socket connection is ready
    to make sure the SSH connection is actually ready.

    Returns:
        A tuple of (success, stderr).
    """
    del kwargs  # unused
    assert ssh_proxy_command is None, 'SSH proxy command is not supported.'
    try:
        success = False
        stderr = ''
        with socket.create_connection((ip, ssh_port), timeout=1) as s:
            if s.recv(100).startswith(b'SSH'):
                # Wait for SSH being actually ready, otherwise we may get the
                # following error:
                # "System is booting up. Unprivileged users are not permitted to
                # log in yet".
                success = True
        if success:
            return _wait_ssh_connection_indirect(ip, ssh_port, ssh_user,
                                                 ssh_private_key,
                                                 ssh_control_name,
                                                 ssh_proxy_command)
    except socket.timeout:  # this is the most expected exception
        stderr = f'Timeout: SSH connection to {ip} is not ready.'
    except Exception as e:  # pylint: disable=broad-except
        stderr = f'Error: {common_utils.format_exception(e)}'
    command = _ssh_probe_command(ip, ssh_port, ssh_user, ssh_private_key,
                                 ssh_proxy_command)
    logger.debug(f'Waiting for SSH to {ip}. Try: '
                 f'{_shlex_join(command)}. '
                 f'{stderr}')
    return False, stderr


def _wait_ssh_connection_indirect(ip: str,
                                  ssh_port: int,
                                  ssh_user: str,
                                  ssh_private_key: str,
                                  ssh_control_name: Optional[str] = None,
                                  ssh_proxy_command: Optional[str] = None,
                                  **kwargs) -> Tuple[bool, str]:
    """Wait for SSH connection using SSH command.

    Returns:
        A tuple of (success, stderr).
    """
    del ssh_control_name, kwargs  # unused
    command = _ssh_probe_command(ip, ssh_port, ssh_user, ssh_private_key,
                                 ssh_proxy_command)
    message = f'Waiting for SSH using command: {_shlex_join(command)}'
    logger.debug(message)
    try:
        proc = subprocess.run(command,
                              shell=False,
                              check=False,
                              timeout=10,
                              stdout=subprocess.DEVNULL,
                              stderr=subprocess.PIPE)
        if proc.returncode != 0:
            stderr = proc.stderr.decode('utf-8')
            stderr = f'Error: {stderr}'
            logger.debug(f'{message}{stderr}')
            return False, stderr
    except subprocess.TimeoutExpired as e:
        stderr = f'Error: {str(e)}'
        logger.debug(f'{message}Error: {e}')
        return False, stderr
    return True, ''


@timeline.event
def wait_for_ssh(cluster_info: provision_common.ClusterInfo,
                 ssh_credentials: Dict[str, str]):
    """Wait until SSH is ready.

    Raises:
        RuntimeError: If the SSH connection is not ready after timeout.
    """
    if (cluster_info.has_external_ips() and
            ssh_credentials.get('ssh_proxy_command') is None):
        # If we can access public IPs, then it is more efficient to test SSH
        # connection with raw sockets.
        waiter = _wait_ssh_connection_direct
    else:
        # See https://github.com/skypilot-org/skypilot/pull/1512
        waiter = _wait_ssh_connection_indirect
    ip_list = cluster_info.get_feasible_ips()
    port_list = cluster_info.get_ssh_ports()

    timeout = 60 * 10  # 10-min maximum timeout
    start = time.time()
    # use a queue for SSH querying
    ips = collections.deque(ip_list)
    ssh_ports = collections.deque(port_list)

    def _retry_ssh_thread(ip_ssh_port: Tuple[str, int]):
        ip, ssh_port = ip_ssh_port
        success = False
        while not success:
            success, stderr = waiter(ip, ssh_port, **ssh_credentials)
            if not success and time.time() - start > timeout:
                with ux_utils.print_exception_no_traceback():
                    raise RuntimeError(
                        f'Failed to SSH to {ip} after timeout {timeout}s, with '
                        f'{stderr}')
            logger.debug('Retrying in 1 second...')
            time.sleep(1)

    # try one node and multiprocess the rest
    if ips:
        ip = ips.popleft()
        ssh_port = ssh_ports.popleft()
        _retry_ssh_thread((ip, ssh_port))
    subprocess_utils.run_in_parallel(_retry_ssh_thread,
                                     list(zip(ips, ssh_ports)))


def _post_provision_setup(
        cloud_name: str, cluster_name: resources_utils.ClusterName,
        cluster_yaml: str, provision_record: provision_common.ProvisionRecord,
        custom_resource: Optional[str]) -> provision_common.ClusterInfo:
    config_from_yaml = common_utils.read_yaml(cluster_yaml)
    provider_config = config_from_yaml.get('provider')
    cluster_info = provision.get_cluster_info(cloud_name,
                                              provision_record.region,
                                              cluster_name.name_on_cloud,
                                              provider_config=provider_config)

    if cluster_info.num_instances > 1:
        # Only worker nodes have logs in the per-instance log directory. Head
        # node's log will be redirected to the main log file.
        per_instance_log_dir = metadata_utils.get_instance_log_dir(
            cluster_name.name_on_cloud, '*')
        logger.debug('For per-instance logs, run: '
                     f'tail -n 100 -f {per_instance_log_dir}/*.log')

    logger.debug(
        'Provision record:\n'
        f'{json.dumps(dataclasses.asdict(provision_record), indent=2)}\n'
        'Cluster info:\n'
        f'{json.dumps(dataclasses.asdict(cluster_info), indent=2)}')

    head_instance = cluster_info.get_head_instance()
    if head_instance is None:
        e = RuntimeError(f'Provision failed for cluster {cluster_name!r}. '
                         'Could not find any head instance. To fix: refresh '
                         f'status with: sky status -r; and retry provisioning.')
        setattr(e, 'detailed_reason', str(cluster_info))
        raise e

    # TODO(suquark): Move wheel build here in future PRs.
    # We don't set docker_user here, as we are configuring the VM itself.
    ssh_credentials = backend_utils.ssh_credential_from_yaml(
        cluster_yaml, ssh_user=cluster_info.ssh_user)
    docker_config = config_from_yaml.get('docker', {})

    with rich_utils.safe_status(
            ux_utils.spinner_message(
                'Launching - Waiting for SSH access',
                provision_logging.config.log_path)) as status:
        # If on Kubernetes, skip SSH check since the pods are guaranteed to be
        # ready by the provisioner, and we use kubectl instead of SSH to run the
        # commands and rsync on the pods. SSH will still be ready after a while
        # for the users to SSH into the pod.
        if cloud_name.lower() != 'kubernetes':
            logger.debug(
                f'\nWaiting for SSH to be available for {cluster_name!r} ...')
            wait_for_ssh(cluster_info, ssh_credentials)
            logger.debug(f'SSH Connection ready for {cluster_name!r}')
        vm_str = 'Instance' if cloud_name.lower() != 'kubernetes' else 'Pod'
        plural = '' if len(cluster_info.instances) == 1 else 's'
        verb = 'is' if len(cluster_info.instances) == 1 else 'are'
        indent_str = (ux_utils.INDENT_SYMBOL
                      if docker_config else ux_utils.INDENT_LAST_SYMBOL)
        logger.info(f'{indent_str}{colorama.Style.DIM}{vm_str}{plural} {verb} '
                    f'up.{colorama.Style.RESET_ALL}')

        if docker_config:
            status.update(
                ux_utils.spinner_message(
                    'Launching - Initializing docker container',
                    provision_logging.config.log_path))
            docker_user = instance_setup.initialize_docker(
                cluster_name.name_on_cloud,
                docker_config=docker_config,
                cluster_info=cluster_info,
                ssh_credentials=ssh_credentials)
            if docker_user is None:
                raise RuntimeError(
                    f'Failed to retrieve docker user for {cluster_name!r}. '
                    'Please check your docker configuration.')

            cluster_info.docker_user = docker_user
            ssh_credentials['docker_user'] = docker_user
            logger.debug(f'Docker user: {docker_user}')
            logger.info(f'{ux_utils.INDENT_LAST_SYMBOL}{colorama.Style.DIM}'
                        f'Docker container is up.{colorama.Style.RESET_ALL}')

        # We mount the metadata with sky wheel for speedup.
        # NOTE: currently we mount all credentials for all nodes, because
        # (1) jobs controllers need permission to launch/down nodes of
        #     multiple clouds
        # (2) head instances need permission for auto stop or auto down
        #     nodes for the current cloud
        # (3) all instances need permission to mount storage for all clouds
        # It is possible to have a "smaller" permission model, but we leave that
        # for later.
        file_mounts = config_from_yaml.get('file_mounts', {})

        runtime_preparation_str = (ux_utils.spinner_message(
            'Preparing SkyPilot runtime ({step}/3 - {step_name})',
            provision_logging.config.log_path))
        status.update(
            runtime_preparation_str.format(step=1, step_name='initializing'))
        instance_setup.internal_file_mounts(cluster_name.name_on_cloud,
                                            file_mounts, cluster_info,
                                            ssh_credentials)

        status.update(
            runtime_preparation_str.format(step=2, step_name='dependencies'))
        instance_setup.setup_runtime_on_cluster(
            cluster_name.name_on_cloud, config_from_yaml['setup_commands'],
            cluster_info, ssh_credentials)

        runners = provision.get_command_runners(cloud_name, cluster_info,
                                                **ssh_credentials)
        head_runner = runners[0]

        def is_ray_cluster_healthy(ray_status_output: str,
                                   expected_num_nodes: int) -> bool:
            """Parse the output of `ray status` to get #active nodes.

            The output of `ray status` looks like:
            Node status
            ---------------------------------------------------------------
            Active:
              1 node_291a8b849439ad6186387c35dc76dc43f9058108f09e8b68108cf9ec
              1 node_0945fbaaa7f0b15a19d2fd3dc48f3a1e2d7c97e4a50ca965f67acbfd
            Pending:
            (no pending nodes)
            Recent failures:
            (no failures)
            """
            start = ray_status_output.find('Active:')
            end = ray_status_output.find('Pending:', start)
            if start == -1 or end == -1:
                return False
            num_active_nodes = 0
            for line in ray_status_output[start:end].split('\n'):
                if line.strip() and not line.startswith('Active:'):
                    num_active_nodes += 1
            return num_active_nodes == expected_num_nodes

<<<<<<< HEAD
        status.update(
            runtime_preparation_str.format(step=3, step_name='runtime'))
        head_ray_needs_restart = True
        ray_cluster_healthy = False
        ray_port = constants.SKY_REMOTE_RAY_PORT
        if not provision_record.is_instance_just_booted(
                head_instance.instance_id):
=======
        def check_ray_port_and_cluster_healthy() -> Tuple[int, bool, bool]:
            head_ray_needs_restart = True
            ray_cluster_healthy = False
            ray_port = constants.SKY_REMOTE_RAY_PORT

>>>>>>> aca090eb
            # Check if head node Ray is alive
            returncode, stdout, _ = head_runner.run(
                instance_setup.RAY_STATUS_WITH_SKY_RAY_PORT_COMMAND,
                stream_logs=False,
                require_outputs=True)
<<<<<<< HEAD
            if not returncode:
                ray_port = common_utils.decode_payload(stdout)['ray_port']
                logger.debug(f'Ray cluster on head is up with port {ray_port}.')

            head_ray_needs_restart = bool(returncode)
            # This is a best effort check to see if the ray cluster has expected
            # number of nodes connected.
            ray_cluster_healthy = (not head_ray_needs_restart and
                                   is_ray_cluster_healthy(
                                       stdout, cluster_info.num_instances))
=======
            if returncode:
                logger.debug('Ray cluster on head is not ready.')
            else:
                logger.debug('Ray cluster on head is ready.')
                ray_port = common_utils.decode_payload(stdout)['ray_port']
            head_ray_needs_restart = bool(returncode)
            ray_cluster_healthy = is_ray_cluster_healthy(
                stdout, cluster_info.num_instances)
            return ray_port, ray_cluster_healthy, head_ray_needs_restart

        status.update(
            runtime_preparation_str.format(step=3, step_name='runtime'))

        ray_port = constants.SKY_REMOTE_RAY_PORT
        head_ray_needs_restart = True
        ray_cluster_healthy = False
        if (not provision_record.is_instance_just_booted(
                head_instance.instance_id)):
            # Check if head node Ray is alive
            (ray_port, ray_cluster_healthy,
             head_ray_needs_restart) = check_ray_port_and_cluster_healthy()
        elif cloud_name.lower() == 'kubernetes':
            timeout = 90  # 1.5-min maximum timeout
            start = time.time()
            while True:
                # Wait until Ray cluster is ready
                (ray_port, ray_cluster_healthy,
                 head_ray_needs_restart) = check_ray_port_and_cluster_healthy()
                if ray_cluster_healthy:
                    logger.debug('Ray cluster is ready. Skip head and worker '
                                 'node ray cluster setup.')
                    break
                if time.time() - start > timeout:
                    # In most cases, the ray cluster will be ready after a few
                    # seconds. Trigger ray start on head or worker nodes to be
                    # safe, if the ray cluster is not ready after timeout.
                    break
                logger.debug('Ray cluster is not ready yet, waiting for the '
                             'async setup to complete...')
                time.sleep(1)
>>>>>>> aca090eb

        if head_ray_needs_restart:
            logger.debug('Starting Ray on the entire cluster.')
            instance_setup.start_ray_on_head_node(
                cluster_name.name_on_cloud,
                custom_resource=custom_resource,
                cluster_info=cluster_info,
                ssh_credentials=ssh_credentials)
        else:
            logger.debug('Ray cluster on head is ready. Skip starting ray '
                         'cluster on head node.')

        # NOTE: We have to check all worker nodes to make sure they are all
        #  healthy, otherwise we can only start Ray on newly started worker
        #  nodes like this:
        #
        # worker_ips = []
        # for inst in cluster_info.instances.values():
        #     if provision_record.is_instance_just_booted(inst.instance_id):
        #         worker_ips.append(inst.public_ip)

        # We don't need to restart ray on worker nodes if the ray cluster is
        # already healthy, i.e. the head node has expected number of nodes
        # connected to the ray cluster.
        if cluster_info.num_instances > 1 and not ray_cluster_healthy:
            instance_setup.start_ray_on_worker_nodes(
                cluster_name.name_on_cloud,
                no_restart=not head_ray_needs_restart,
                custom_resource=custom_resource,
                # Pass the ray_port to worker nodes for backward compatibility
                # as in some existing clusters the ray_port is not dumped with
                # instance_setup._DUMP_RAY_PORTS. We should use the ray_port
                # from the head node for worker nodes.
                ray_port=ray_port,
                cluster_info=cluster_info,
                ssh_credentials=ssh_credentials)
        elif ray_cluster_healthy:
            logger.debug('Ray cluster is ready. Skip starting ray cluster on '
                         'worker nodes.')

        instance_setup.start_skylet_on_head_node(cluster_name.name_on_cloud,
                                                 cluster_info, ssh_credentials)

    logger.info(
        ux_utils.finishing_message(f'Cluster launched: {cluster_name}.',
                                   provision_logging.config.log_path))
    return cluster_info


@timeline.event
def post_provision_runtime_setup(
        cloud_name: str, cluster_name: resources_utils.ClusterName,
        cluster_yaml: str, provision_record: provision_common.ProvisionRecord,
        custom_resource: Optional[str],
        log_dir: str) -> provision_common.ClusterInfo:
    """Run internal setup commands after provisioning and before user setup.

    Here are the steps:
    1. Wait for SSH to be ready.
    2. Mount the cloud credentials, skypilot wheel,
       and other necessary files to the VM.
    3. Run setup commands to install dependencies.
    4. Start ray cluster and skylet.

    Raises:
        RuntimeError: If the setup process encounters any error.
    """
    with provision_logging.setup_provision_logging(log_dir):
        try:
            logger.debug(_TITLE.format('System Setup After Provision'))
            return _post_provision_setup(cloud_name,
                                         cluster_name,
                                         cluster_yaml=cluster_yaml,
                                         provision_record=provision_record,
                                         custom_resource=custom_resource)
        except Exception:  # pylint: disable=broad-except
            logger.error(
                ux_utils.error_message(
                    'Failed to set up SkyPilot runtime on cluster.',
                    provision_logging.config.log_path))
            logger.debug(f'Stacktrace:\n{traceback.format_exc()}')
            with ux_utils.print_exception_no_traceback():
                raise<|MERGE_RESOLUTION|>--- conflicted
+++ resolved
@@ -527,27 +527,16 @@
                     num_active_nodes += 1
             return num_active_nodes == expected_num_nodes
 
-<<<<<<< HEAD
-        status.update(
-            runtime_preparation_str.format(step=3, step_name='runtime'))
-        head_ray_needs_restart = True
-        ray_cluster_healthy = False
-        ray_port = constants.SKY_REMOTE_RAY_PORT
-        if not provision_record.is_instance_just_booted(
-                head_instance.instance_id):
-=======
         def check_ray_port_and_cluster_healthy() -> Tuple[int, bool, bool]:
             head_ray_needs_restart = True
             ray_cluster_healthy = False
             ray_port = constants.SKY_REMOTE_RAY_PORT
 
->>>>>>> aca090eb
             # Check if head node Ray is alive
             returncode, stdout, _ = head_runner.run(
                 instance_setup.RAY_STATUS_WITH_SKY_RAY_PORT_COMMAND,
                 stream_logs=False,
                 require_outputs=True)
-<<<<<<< HEAD
             if not returncode:
                 ray_port = common_utils.decode_payload(stdout)['ray_port']
                 logger.debug(f'Ray cluster on head is up with port {ray_port}.')
@@ -558,15 +547,6 @@
             ray_cluster_healthy = (not head_ray_needs_restart and
                                    is_ray_cluster_healthy(
                                        stdout, cluster_info.num_instances))
-=======
-            if returncode:
-                logger.debug('Ray cluster on head is not ready.')
-            else:
-                logger.debug('Ray cluster on head is ready.')
-                ray_port = common_utils.decode_payload(stdout)['ray_port']
-            head_ray_needs_restart = bool(returncode)
-            ray_cluster_healthy = is_ray_cluster_healthy(
-                stdout, cluster_info.num_instances)
             return ray_port, ray_cluster_healthy, head_ray_needs_restart
 
         status.update(
@@ -599,7 +579,6 @@
                 logger.debug('Ray cluster is not ready yet, waiting for the '
                              'async setup to complete...')
                 time.sleep(1)
->>>>>>> aca090eb
 
         if head_ray_needs_restart:
             logger.debug('Starting Ray on the entire cluster.')
