{
    "$schema": "https://schema.management.azure.com/schemas/2019-04-01/deploymentTemplate.json#",
    "contentVersion": "1.0.0.0",
    "parameters": {
        "clusterId": {
            "type": "string",
            "metadata": {
                "description": "Unique string appended to resource names to isolate resources from different SkyPilot clusters."
            }
        },
        "subnet": {
            "type": "string",
            "metadata": {
                "description": "Subnet parameters."
            }
        },
<<<<<<< HEAD
        "location": {
            "type": "string",
            "metadata": {
                "description": "Location of where the resources are allocated." 
=======
        "nsgName": {
            "type": "string",
            "metadata": {
                "description": "Name of the Network Security Group associated with the SkyPilot cluster."
>>>>>>> 057bc4b4
            }
        }
    },
    "variables": {
        "contributor": "[subscriptionResourceId('Microsoft.Authorization/roleDefinitions', 'b24988ac-6180-42a0-ab88-20f7382dd24c')]",
        "location": "[parameters('location')]",
        "msiName": "[concat('sky-', parameters('clusterId'), '-msi')]",
        "roleAssignmentName": "[concat('sky-', parameters('clusterId'), '-ra')]",
        "nsgName": "[parameters('nsgName')]",
        "nsg": "[resourceId('Microsoft.Network/networkSecurityGroups', variables('nsgName'))]",
        "vnetName": "[concat('sky-', parameters('clusterId'), '-vnet')]",
        "subnetName": "[concat('sky-', parameters('clusterId'), '-subnet')]"
    },
    "resources": [
       {
            "type": "Microsoft.ManagedIdentity/userAssignedIdentities",
            "apiVersion": "2018-11-30",
            "location": "[variables('location')]",
            "name": "[variables('msiName')]"
        },
        {
            "type": "Microsoft.Authorization/roleAssignments",
            "apiVersion": "2020-08-01-preview",
            "name": "[guid(variables('roleAssignmentName'))]",
            "properties": {
                "principalId": "[reference(variables('msiName')).principalId]",
                "roleDefinitionId": "[variables('contributor')]",
                "scope": "[resourceGroup().id]",
                "principalType": "ServicePrincipal"
            },
            "dependsOn": [
                "[variables('msiName')]"
            ]
        },
        {
            "type": "Microsoft.Network/networkSecurityGroups",
            "apiVersion": "2019-02-01",
            "name": "[variables('nsgName')]",
            "location": "[variables('location')]",
            "properties": {
                "securityRules": [
                    {
                        "name": "SSH",
                        "properties": {
                            "priority": 1000,
                            "protocol": "TCP",
                            "access": "Allow",
                            "direction": "Inbound",
                            "sourceAddressPrefix": "*",
                            "sourcePortRange": "*",
                            "destinationAddressPrefix": "*",
                            "destinationPortRange": "22"
                        }
                    }
                ]
            }
        },
        {
            "type": "Microsoft.Network/virtualNetworks",
            "apiVersion": "2019-11-01",
            "name": "[variables('vnetName')]",
            "location": "[variables('location')]",
            "properties": {
                "addressSpace": {
                    "addressPrefixes": [
                        "[parameters('subnet')]"
                    ]
                },
                "subnets": [
                    {
                        "name": "[variables('subnetName')]",
                        "properties": {
                            "addressPrefix": "[parameters('subnet')]",
                            "networkSecurityGroup": {
                                "id": "[variables('nsg')]"
                              }
                        }
                    }
                ]
            },
            "dependsOn": [
                "[variables('nsg')]"
            ]
        }
    ],
    "outputs": {
        "subnet": {
            "type": "string",
            "value": "[resourceId('Microsoft.Network/virtualNetworks/subnets', variables('vnetName'), variables('subnetName'))]"
        },
        "nsg": {
            "type": "string",
            "value": "[variables('nsg')]"
        },
        "msi": {
            "type": "string",
            "value": "[resourceId('Microsoft.ManagedIdentity/userAssignedIdentities', variables('msiName'))]"
        }
    }
}<|MERGE_RESOLUTION|>--- conflicted
+++ resolved
@@ -14,17 +14,16 @@
                 "description": "Subnet parameters."
             }
         },
-<<<<<<< HEAD
         "location": {
             "type": "string",
             "metadata": {
-                "description": "Location of where the resources are allocated." 
-=======
+                "description": "Location of where the resources are allocated."
+            }
+        },
         "nsgName": {
             "type": "string",
             "metadata": {
                 "description": "Name of the Network Security Group associated with the SkyPilot cluster."
->>>>>>> 057bc4b4
             }
         }
     },
