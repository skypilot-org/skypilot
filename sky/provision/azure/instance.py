"""Azure instance provisioning."""
import logging
from multiprocessing import pool
<<<<<<< HEAD
=======
import typing
>>>>>>> 3d9c6cab
from typing import Any, Callable, Dict, List, Optional

from sky import exceptions
from sky import sky_logging
from sky import status_lib
from sky.adaptors import azure
from sky.utils import common_utils
from sky.utils import ux_utils

if typing.TYPE_CHECKING:
    from azure.mgmt import compute as azure_compute

logger = sky_logging.init_logger(__name__)

# Suppress noisy logs from Azure SDK. Reference:
# https://github.com/Azure/azure-sdk-for-python/issues/9422
azure_logger = logging.getLogger('azure')
azure_logger.setLevel(logging.WARNING)

# Tag uniquely identifying all nodes of a cluster
TAG_RAY_CLUSTER_NAME = 'ray-cluster-name'
TAG_RAY_NODE_KIND = 'ray-node-type'

_RESOURCE_GROUP_NOT_FOUND_ERROR_MESSAGE = 'ResourceGroupNotFound'


def get_azure_sdk_function(client: Any, function_name: str) -> Callable:
    """Retrieve a callable function from Azure SDK client object.

    Newer versions of the various client SDKs renamed function names to
    have a begin_ prefix. This function supports both the old and new
    versions of the SDK by first trying the old name and falling back to
    the prefixed new name.
    """
    func = getattr(client, function_name,
                   getattr(client, f'begin_{function_name}', None))
    if func is None:
        raise AttributeError(
            '"{obj}" object has no {func} or begin_{func} attribute'.format(
                obj={client.__name__}, func=function_name))
    return func


def open_ports(
    cluster_name_on_cloud: str,
    ports: List[str],
    provider_config: Optional[Dict[str, Any]] = None,
) -> None:
    """See sky/provision/__init__.py"""
    assert provider_config is not None, cluster_name_on_cloud
    subscription_id = provider_config['subscription_id']
    resource_group = provider_config['resource_group']
    network_client = azure.get_client('network', subscription_id)
    # The NSG should have been created by the cluster provisioning.
    update_network_security_groups = get_azure_sdk_function(
        client=network_client.network_security_groups,
        function_name='create_or_update')
    list_network_security_groups = get_azure_sdk_function(
        client=network_client.network_security_groups, function_name='list')
    for nsg in list_network_security_groups(resource_group):
        try:
            # Azure NSG rules have a priority field that determines the order
            # in which they are applied. The priority must be unique across
            # all inbound rules in one NSG.
            priority = max(rule.priority
                           for rule in nsg.security_rules
                           if rule.direction == 'Inbound') + 1
            nsg.security_rules.append(
                azure.create_security_rule(
                    name=f'sky-ports-{cluster_name_on_cloud}-{priority}',
                    priority=priority,
                    protocol='Tcp',
                    access='Allow',
                    direction='Inbound',
                    source_address_prefix='*',
                    source_port_range='*',
                    destination_address_prefix='*',
                    destination_port_ranges=ports,
                ))
            poller = update_network_security_groups(resource_group, nsg.name,
                                                    nsg)
            poller.wait()
            if poller.status() != 'Succeeded':
                with ux_utils.print_exception_no_traceback():
                    raise ValueError(f'Failed to open ports {ports} in NSG '
                                     f'{nsg.name}: {poller.status()}')
        except azure.exceptions().HttpResponseError as e:
            with ux_utils.print_exception_no_traceback():
                raise ValueError(
                    f'Failed to open ports {ports} in NSG {nsg.name}.') from e


def cleanup_ports(
    cluster_name_on_cloud: str,
    ports: List[str],
    provider_config: Optional[Dict[str, Any]] = None,
) -> None:
    """See sky/provision/__init__.py"""
    # Azure will automatically cleanup network security groups when cleanup
    # resource group. So we don't need to do anything here.
    del cluster_name_on_cloud, ports, provider_config  # Unused.


<<<<<<< HEAD
def stop_instances(
    cluster_name_on_cloud: str,
    provider_config: Optional[Dict[str, Any]] = None,
    worker_only: bool = False,
) -> None:
    """See sky/provision/__init__.py"""
    assert provider_config is not None, (cluster_name_on_cloud, provider_config)

    subscription_id = provider_config['subscription_id']
    resource_group = provider_config['resource_group']
    compute_client = azure.get_client('compute', subscription_id)
    tag_filters = {TAG_RAY_CLUSTER_NAME: cluster_name_on_cloud}
    if worker_only:
        tag_filters[TAG_RAY_NODE_KIND] = 'worker'

    nodes = _filter_instances(compute_client, tag_filters, resource_group)
    stop_virtual_machine = get_azure_sdk_function(
        client=compute_client.virtual_machines, function_name='deallocate')
    with pool.ThreadPool() as p:
        p.starmap(stop_virtual_machine,
                  [(resource_group, node.name) for node in nodes])


def terminate_instances(
    cluster_name_on_cloud: str,
    provider_config: Optional[Dict[str, Any]] = None,
    worker_only: bool = False,
) -> None:
    """See sky/provision/__init__.py"""
    assert provider_config is not None, (cluster_name_on_cloud, provider_config)
    # TODO(zhwu): check the following. Also, seems we can directly force
    # delete a resource group.
    subscription_id = provider_config['subscription_id']
    resource_group = provider_config['resource_group']
    if worker_only:
        compute_client = azure.get_client('compute', subscription_id)
        delete_virtual_machine = get_azure_sdk_function(
            client=compute_client.virtual_machines, function_name='delete')
        filters = {
            TAG_RAY_CLUSTER_NAME: cluster_name_on_cloud,
            TAG_RAY_NODE_KIND: 'worker'
        }
        nodes = _filter_instances(compute_client, filters, resource_group)
        with pool.ThreadPool() as p:
            p.starmap(delete_virtual_machine,
                      [(resource_group, node.name) for node in nodes])
        return

    assert provider_config is not None, cluster_name_on_cloud

    resource_group_client = azure.get_client('resource', subscription_id)
    delete_resource_group = get_azure_sdk_function(
        client=resource_group_client.resource_groups, function_name='delete')

    delete_resource_group(resource_group, force_deletion_types=None)


# def _get_vm_ips(network_client, vm, resource_group: str,
#                 use_internal_ips: bool) -> Tuple[str, str]:
#     nic_id = vm.network_profile.network_interfaces[0].id
#     nic_name = nic_id.split("/")[-1]
#     nic = network_client.network_interfaces.get(
#         resource_group_name=resource_group,
#         network_interface_name=nic_name,
#     )
#     ip_config = nic.ip_configurations[0]

#     external_ip = None
#     if not use_internal_ips:
#         public_ip_id = ip_config.public_ip_address.id
#         public_ip_name = public_ip_id.split("/")[-1]
#         public_ip = network_client.public_ip_addresses.get(
#             resource_group_name=resource_group,
#             public_ip_address_name=public_ip_name,
#         )
#         external_ip = public_ip.ip_address

#     internal_ip = ip_config.private_ip_address

#     return (external_ip, internal_ip)


def _get_vm_status(compute_client, vm_name: str, resource_group: str) -> str:
=======
def _get_vm_status(compute_client: 'azure_compute.ComputeManagementClient',
                   vm_name: str, resource_group: str) -> str:
>>>>>>> 3d9c6cab
    instance = compute_client.virtual_machines.instance_view(
        resource_group_name=resource_group, vm_name=vm_name).as_dict()
    for status in instance['statuses']:
        code_state = status['code'].split('/')
        # It is possible that sometimes the 'code' is empty string, and we
        # should skip them.
        if len(code_state) != 2:
            continue
        code, state = code_state
        # skip provisioning status
        if code == 'PowerState':
            return state
    raise ValueError(f'Failed to get status for VM {vm_name}')


<<<<<<< HEAD
def _filter_instances(compute_client, filters: Dict[str, str],
                      resource_group: str) -> List[Any]:
=======
def _filter_instances(
        compute_client: 'azure_compute.ComputeManagementClient',
        filters: Dict[str, str],
        resource_group: str) -> List['azure_compute.models.VirtualMachine']:
>>>>>>> 3d9c6cab

    def match_tags(vm):
        for k, v in filters.items():
            if vm.tags.get(k) != v:
                return False
        return True

    try:
        list_virtual_machines = get_azure_sdk_function(
            client=compute_client.virtual_machines, function_name='list')
        vms = list_virtual_machines(resource_group_name=resource_group)
        nodes = list(filter(match_tags, vms))
    except azure.exceptions().ResourceNotFoundError as e:
<<<<<<< HEAD
        if 'ResourceGroupNotFound' in str(e):
=======
        if _RESOURCE_GROUP_NOT_FOUND_ERROR_MESSAGE in str(e):
>>>>>>> 3d9c6cab
            return []
        raise
    return nodes


@common_utils.retry
def query_instances(
    cluster_name_on_cloud: str,
    provider_config: Optional[Dict[str, Any]] = None,
    non_terminated_only: bool = True,
) -> Dict[str, Optional[status_lib.ClusterStatus]]:
    """See sky/provision/__init__.py"""
    assert provider_config is not None, cluster_name_on_cloud
    status_map = {
        'starting': status_lib.ClusterStatus.INIT,
        'running': status_lib.ClusterStatus.UP,
        # 'stopped' in Azure means Stopped (Allocated), which still bills
        # for the VM.
        'stopping': status_lib.ClusterStatus.INIT,
        'stopped': status_lib.ClusterStatus.INIT,
        # 'VM deallocated' in Azure means Stopped (Deallocated), which does not
        # bill for the VM.
        'deallocating': status_lib.ClusterStatus.STOPPED,
        'deallocated': status_lib.ClusterStatus.STOPPED,
    }
    provisioning_state_map = {
        'Creating': status_lib.ClusterStatus.INIT,
        'Updating': status_lib.ClusterStatus.INIT,
        'Failed': status_lib.ClusterStatus.INIT,
        'Migrating': status_lib.ClusterStatus.INIT,
        'Deleting': None,
        # Succeeded in provisioning state means the VM is provisioned but not
<<<<<<< HEAD
        # necessarily running.
=======
        # necessarily running. We exclude Succeeded state here, and the caller
        # should determine the status of the VM based on the power state.
>>>>>>> 3d9c6cab
        # 'Succeeded': status_lib.ClusterStatus.UP,
    }

    subscription_id = provider_config['subscription_id']
    resource_group = provider_config['resource_group']
    compute_client = azure.get_client('compute', subscription_id)
    filters = {TAG_RAY_CLUSTER_NAME: cluster_name_on_cloud}
    nodes = _filter_instances(compute_client, filters, resource_group)
    statuses = {}

<<<<<<< HEAD
    def _fetch_and_map_status(compute_client, node, resource_group: str):
=======
    def _fetch_and_map_status(
            compute_client: 'azure_compute.ComputeManagementClient', node,
            resource_group: str):
>>>>>>> 3d9c6cab
        if node.provisioning_state in provisioning_state_map:
            status = provisioning_state_map[node.provisioning_state]
        else:
            original_status = _get_vm_status(compute_client, node.name,
                                             resource_group)
            if original_status not in status_map:
                with ux_utils.print_exception_no_traceback():
                    raise exceptions.ClusterStatusFetchingError(
                        f'Failed to parse status from Azure response: {status}')
            status = status_map[original_status]
        if status is None and non_terminated_only:
            return
        statuses[node.name] = status

    with pool.ThreadPool() as p:
        p.starmap(_fetch_and_map_status,
                  [(compute_client, node, resource_group) for node in nodes])

    return statuses<|MERGE_RESOLUTION|>--- conflicted
+++ resolved
@@ -1,10 +1,7 @@
 """Azure instance provisioning."""
 import logging
 from multiprocessing import pool
-<<<<<<< HEAD
-=======
 import typing
->>>>>>> 3d9c6cab
 from typing import Any, Callable, Dict, List, Optional
 
 from sky import exceptions
@@ -108,7 +105,6 @@
     del cluster_name_on_cloud, ports, provider_config  # Unused.
 
 
-<<<<<<< HEAD
 def stop_instances(
     cluster_name_on_cloud: str,
     provider_config: Optional[Dict[str, Any]] = None,
@@ -166,36 +162,8 @@
     delete_resource_group(resource_group, force_deletion_types=None)
 
 
-# def _get_vm_ips(network_client, vm, resource_group: str,
-#                 use_internal_ips: bool) -> Tuple[str, str]:
-#     nic_id = vm.network_profile.network_interfaces[0].id
-#     nic_name = nic_id.split("/")[-1]
-#     nic = network_client.network_interfaces.get(
-#         resource_group_name=resource_group,
-#         network_interface_name=nic_name,
-#     )
-#     ip_config = nic.ip_configurations[0]
-
-#     external_ip = None
-#     if not use_internal_ips:
-#         public_ip_id = ip_config.public_ip_address.id
-#         public_ip_name = public_ip_id.split("/")[-1]
-#         public_ip = network_client.public_ip_addresses.get(
-#             resource_group_name=resource_group,
-#             public_ip_address_name=public_ip_name,
-#         )
-#         external_ip = public_ip.ip_address
-
-#     internal_ip = ip_config.private_ip_address
-
-#     return (external_ip, internal_ip)
-
-
-def _get_vm_status(compute_client, vm_name: str, resource_group: str) -> str:
-=======
 def _get_vm_status(compute_client: 'azure_compute.ComputeManagementClient',
                    vm_name: str, resource_group: str) -> str:
->>>>>>> 3d9c6cab
     instance = compute_client.virtual_machines.instance_view(
         resource_group_name=resource_group, vm_name=vm_name).as_dict()
     for status in instance['statuses']:
@@ -211,15 +179,10 @@
     raise ValueError(f'Failed to get status for VM {vm_name}')
 
 
-<<<<<<< HEAD
-def _filter_instances(compute_client, filters: Dict[str, str],
-                      resource_group: str) -> List[Any]:
-=======
 def _filter_instances(
         compute_client: 'azure_compute.ComputeManagementClient',
         filters: Dict[str, str],
         resource_group: str) -> List['azure_compute.models.VirtualMachine']:
->>>>>>> 3d9c6cab
 
     def match_tags(vm):
         for k, v in filters.items():
@@ -233,11 +196,7 @@
         vms = list_virtual_machines(resource_group_name=resource_group)
         nodes = list(filter(match_tags, vms))
     except azure.exceptions().ResourceNotFoundError as e:
-<<<<<<< HEAD
-        if 'ResourceGroupNotFound' in str(e):
-=======
         if _RESOURCE_GROUP_NOT_FOUND_ERROR_MESSAGE in str(e):
->>>>>>> 3d9c6cab
             return []
         raise
     return nodes
@@ -270,12 +229,8 @@
         'Migrating': status_lib.ClusterStatus.INIT,
         'Deleting': None,
         # Succeeded in provisioning state means the VM is provisioned but not
-<<<<<<< HEAD
-        # necessarily running.
-=======
         # necessarily running. We exclude Succeeded state here, and the caller
         # should determine the status of the VM based on the power state.
->>>>>>> 3d9c6cab
         # 'Succeeded': status_lib.ClusterStatus.UP,
     }
 
@@ -286,13 +241,9 @@
     nodes = _filter_instances(compute_client, filters, resource_group)
     statuses = {}
 
-<<<<<<< HEAD
-    def _fetch_and_map_status(compute_client, node, resource_group: str):
-=======
     def _fetch_and_map_status(
             compute_client: 'azure_compute.ComputeManagementClient', node,
             resource_group: str):
->>>>>>> 3d9c6cab
         if node.provisioning_state in provisioning_state_map:
             status = provisioning_state_map[node.provisioning_state]
         else:
