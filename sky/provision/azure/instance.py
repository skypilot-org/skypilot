"""Azure instance provisioning."""
import copy
import enum
import json
import logging
from multiprocessing import pool
import pathlib
import time
<<<<<<< HEAD
import typing
=======
>>>>>>> 29467b49
from typing import Any, Callable, Dict, List, Optional, Tuple
from uuid import uuid4

from sky import exceptions
from sky import sky_logging
from sky import status_lib
from sky.adaptors import azure
from sky.provision import common
from sky.provision import constants
from sky.utils import common_utils
from sky.utils import ux_utils

if typing.TYPE_CHECKING:
    from azure.mgmt import compute as azure_compute

logger = sky_logging.init_logger(__name__)

# Suppress noisy logs from Azure SDK. Reference:
# https://github.com/Azure/azure-sdk-for-python/issues/9422
azure_logger = logging.getLogger('azure')
azure_logger.setLevel(logging.WARNING)

_RESUME_INSTANCE_TIMEOUT = 480  # 8 minutes
_RESUME_PER_INSTANCE_TIMEOUT = 120  # 2 minutes
UNIQUE_ID_LEN = 4
_TAG_SKYPILOT_VM_ID = 'skypilot-vm-id'
<<<<<<< HEAD

_RESOURCE_GROUP_NOT_FOUND_ERROR_MESSAGE = 'ResourceGroupNotFound'


class AzureInstanceStatus(enum.Enum):
    """Statuses enum for Azure instances with power and provisioning states."""
    PENDING = 'pending'
    RUNNING = 'running'
    STOPPING = 'stopping'
    STOPPED = 'stopped'
    DELETING = 'deleting'

    @classmethod
    def power_state_map(cls) -> Dict[str, 'AzureInstanceStatus']:
        return {
            'starting': cls.PENDING,
            'running': cls.RUNNING,
            # 'stopped' in Azure means Stopped (Allocated), which still bills
            # for the VM.
            'stopping': cls.STOPPING,
            'stopped': cls.STOPPED,
            # 'VM deallocated' in Azure means Stopped (Deallocated), which does
            # not bill for the VM.
            'deallocating': cls.STOPPING,
            'deallocated': cls.STOPPED,
        }

    @classmethod
    def provisioning_state_map(cls) -> Dict[str, 'AzureInstanceStatus']:
        return {
            'Creating': cls.PENDING,
            'Updating': cls.PENDING,
            'Failed': cls.PENDING,
            'Migrating': cls.PENDING,
            'Deleting': cls.DELETING,
            # Succeeded in provisioning state means the VM is provisioned but
            # not necessarily running.
            # 'Succeeded': status_lib.ClusterStatus.UP,
        }

    @classmethod
    def cluster_status_map(
            cls
    ) -> Dict['AzureInstanceStatus', Optional[status_lib.ClusterStatus]]:
        return {
            cls.PENDING: status_lib.ClusterStatus.INIT,
            cls.STOPPING: status_lib.ClusterStatus.INIT,
            cls.RUNNING: status_lib.ClusterStatus.UP,
            cls.STOPPED: status_lib.ClusterStatus.STOPPED,
            cls.DELETING: None,
        }

    @classmethod
    def from_raw_states(cls, provisioning_state: str,
                        power_state: Optional[str]) -> 'AzureInstanceStatus':
        provisioning_state_map = cls.provisioning_state_map()
        power_state_map = cls.power_state_map()
        if power_state is None:
            if provisioning_state not in provisioning_state_map:
                with ux_utils.print_exception_no_traceback():
                    raise exceptions.ClusterStatusFetchingError(
                        'Failed to parse status from Azure response: '
                        f'{provisioning_state}')
            status = provisioning_state_map[provisioning_state]
        else:
            if power_state not in power_state_map:
                with ux_utils.print_exception_no_traceback():
                    raise exceptions.ClusterStatusFetchingError(
                        f'Failed to parse status from Azure response: {status}')
            status = power_state_map[power_state]
        return status

    def to_cluster_status(self) -> Optional[status_lib.ClusterStatus]:
        return self.cluster_status_map().get(self)

=======
>>>>>>> 29467b49

_WAIT_NSG_CREATION_NUM_TIMEOUT_SECONDS = 600

<<<<<<< HEAD
=======
class AzureInstanceStatus(enum.Enum):
    """Statuses enum for Azure instances with power and provisioning states."""
    PENDING = 'pending'
    RUNNING = 'running'
    STOPPING = 'stopping'
    STOPPED = 'stopped'
    DELETING = 'deleting'

    @classmethod
    def power_state_map(cls) -> Dict[str, 'AzureInstanceStatus']:
        return {
            'starting': cls.PENDING,
            'running': cls.RUNNING,
            # 'stopped' in Azure means Stopped (Allocated), which still bills
            # for the VM.
            'stopping': cls.STOPPING,
            'stopped': cls.STOPPED,
            # 'VM deallocated' in Azure means Stopped (Deallocated), which does
            # not bill for the VM.
            'deallocating': cls.STOPPING,
            'deallocated': cls.STOPPED,
        }

    @classmethod
    def provisioning_state_map(cls) -> Dict[str, 'AzureInstanceStatus']:
        return {
            'Creating': cls.PENDING,
            'Updating': cls.PENDING,
            'Failed': cls.PENDING,
            'Migrating': cls.PENDING,
            'Deleting': cls.DELETING,
            # Succeeded in provisioning state means the VM is provisioned but
            # not necessarily running.
            'Succeeded': cls.RUNNING,
        }

    @classmethod
    def cluster_status_map(
            cls
    ) -> Dict['AzureInstanceStatus', Optional[status_lib.ClusterStatus]]:
        return {
            cls.PENDING: status_lib.ClusterStatus.INIT,
            cls.STOPPING: status_lib.ClusterStatus.INIT,
            cls.RUNNING: status_lib.ClusterStatus.UP,
            cls.STOPPED: status_lib.ClusterStatus.STOPPED,
            cls.DELETING: None,
        }

    @classmethod
    def from_raw_states(cls, provisioning_state: str,
                        power_state: Optional[str]) -> 'AzureInstanceStatus':
        provisioning_state_map = cls.provisioning_state_map()
        power_state_map = cls.power_state_map()
        if power_state is None:
            if provisioning_state not in provisioning_state_map:
                with ux_utils.print_exception_no_traceback():
                    raise exceptions.ClusterStatusFetchingError(
                        'Failed to parse status from Azure response: '
                        f'{provisioning_state}')
            status = provisioning_state_map[provisioning_state]
        if status == cls.RUNNING:
            # We should further check the power state to determine the actual
            # VM status.
            if power_state not in power_state_map:
                with ux_utils.print_exception_no_traceback():
                    raise exceptions.ClusterStatusFetchingError(
                        f'Failed to parse status from Azure response: {status}')
            status = power_state_map[power_state]
        return status

    def to_cluster_status(self) -> Optional[status_lib.ClusterStatus]:
        return self.cluster_status_map().get(self)


_WAIT_NSG_CREATION_NUM_TIMEOUT_SECONDS = 600

>>>>>>> 29467b49

def _get_azure_sdk_function(client: Any, function_name: str) -> Callable:
    """Retrieve a callable function from Azure SDK client object.

    Newer versions of the various client SDKs renamed function names to
    have a begin_ prefix. This function supports both the old and new
    versions of the SDK by first trying the old name and falling back to
    the prefixed new name.
    """
    func = getattr(client, function_name,
                   getattr(client, f'begin_{function_name}', None))
    if func is None:
        raise AttributeError(
            '"{obj}" object has no {func} or begin_{func} attribute'.format(
                obj={client.__name__}, func=function_name))
    return func


def _get_instance_ips(network_client, vm, resource_group: str,
                      use_internal_ips: bool) -> Tuple[str, Optional[str]]:
    nic_id = vm.network_profile.network_interfaces[0].id
    nic_name = nic_id.split('/')[-1]
    nic = network_client.network_interfaces.get(
        resource_group_name=resource_group,
        network_interface_name=nic_name,
    )
    ip_config = nic.ip_configurations[0]

    external_ip = None
    if not use_internal_ips:
        public_ip_id = ip_config.public_ip_address.id
        public_ip_name = public_ip_id.split('/')[-1]
        public_ip = network_client.public_ip_addresses.get(
            resource_group_name=resource_group,
            public_ip_address_name=public_ip_name,
        )
        external_ip = public_ip.ip_address

    internal_ip = ip_config.private_ip_address

    return (internal_ip, external_ip)


def _get_head_instance_id(instances: List) -> Optional[str]:
    head_instance_id = None
    head_node_markers = (
        (constants.TAG_SKYPILOT_HEAD_NODE, '1'),
        (constants.TAG_RAY_NODE_KIND, 'head'),  # backward compat with Ray
    )
    for inst in instances:
        for k, v in inst.tags.items():
            if (k, v) in head_node_markers:
                if head_instance_id is not None:
                    logger.warning(
                        'There are multiple head nodes in the cluster '
                        f'(current head instance id: {head_instance_id}, '
                        f'newly discovered id: {inst.id}). It is likely '
                        f'that something goes wrong.')
                head_instance_id = inst.name
                break
    return head_instance_id


def _create_instances(compute_client, resource_client,
                      cluster_name_on_cloud: str, resource_group: str,
                      provider_config: Dict[str, Any], node_config: Dict[str,
                                                                         Any],
                      tags: Dict[str, str], count: int) -> List:
    vm_id = uuid4().hex[:UNIQUE_ID_LEN]
    tags = {
        constants.TAG_RAY_CLUSTER_NAME: cluster_name_on_cloud,
        constants.TAG_SKYPILOT_CLUSTER_NAME: cluster_name_on_cloud,
        constants.TAG_RAY_NODE_KIND: 'worker',
        constants.TAG_SKYPILOT_HEAD_NODE: '0',
        _TAG_SKYPILOT_VM_ID: vm_id,
        **tags,
    }
    node_tags = node_config['tags'].copy()
    node_tags.update(tags)

    # load the template file
    current_path = pathlib.Path(__file__).parent
    template_path = current_path.joinpath('azure-vm-template.json')
    with open(template_path, 'r', encoding='utf-8') as template_fp:
        template = json.load(template_fp)

    vm_name = f'{cluster_name_on_cloud}-{vm_id}'
    use_internal_ips = provider_config.get('use_internal_ips', False)

    template_params = node_config['azure_arm_parameters'].copy()
    template_params['vmName'] = vm_name
    template_params['provisionPublicIp'] = not use_internal_ips
    template_params['vmTags'] = node_tags
    template_params['vmCount'] = count
    template_params['msi'] = provider_config['msi']
    template_params['nsg'] = provider_config['nsg']
    template_params['subnet'] = provider_config['subnet']

    parameters = {
        'properties': {
            'mode': azure.deployment_mode().incremental,
            'template': template,
            'parameters': {
                key: {
                    'value': value
                } for key, value in template_params.items()
            },
        }
    }

    create_or_update = _get_azure_sdk_function(
        client=resource_client.deployments, function_name='create_or_update')
    create_or_update(
        resource_group_name=resource_group,
        deployment_name=vm_name,
        parameters=parameters,
    ).wait()
    filters = {
        constants.TAG_RAY_CLUSTER_NAME: cluster_name_on_cloud,
        _TAG_SKYPILOT_VM_ID: vm_id
    }
    instances = _filter_instances(compute_client, resource_group, filters)
    assert len(instances) == count, (len(instances), count)
    return instances


def run_instances(region: str, cluster_name_on_cloud: str,
                  config: common.ProvisionConfig) -> common.ProvisionRecord:
    """See sky/provision/__init__.py"""
    provider_config = config.provider_config
    resource_group = provider_config['resource_group']
    subscription_id = provider_config['subscription_id']
    compute_client = azure.get_client('compute', subscription_id)

    resumed_instance_ids: List[str] = []
    created_instance_ids: List[str] = []

    # sort tags by key to support deterministic unit test stubbing
    tags = dict(sorted(copy.deepcopy(config.tags).items()))
    filters = {constants.TAG_RAY_CLUSTER_NAME: cluster_name_on_cloud}

    existing_instances = _filter_instances(
        compute_client,
        filters=filters,
        resource_group=resource_group,
    )
    existing_instances.sort(key=lambda x: x.name)
    non_deleting_existing_instances = []

    pending_instances = []
    running_instances = []
    stopping_instances = []
    stopped_instances = []

    for instance in existing_instances:
        status = _get_instance_status(compute_client, instance, resource_group)

        if status == AzureInstanceStatus.RUNNING:
            running_instances.append(instance)
        elif status == AzureInstanceStatus.STOPPED:
            stopped_instances.append(instance)
        elif status == AzureInstanceStatus.STOPPING:
            stopping_instances.append(instance)
        elif status == AzureInstanceStatus.PENDING:
            pending_instances.append(instance)

        if status != AzureInstanceStatus.DELETING:
            non_deleting_existing_instances.append(instance)

    def _create_instance_tag(target_instance, is_head: bool = True) -> str:
        if is_head:
            new_instance_tags = {
                constants.TAG_SKYPILOT_HEAD_NODE: '1',
                constants.TAG_RAY_NODE_KIND: 'head'
            }
        else:
            new_instance_tags = {
                constants.TAG_SKYPILOT_HEAD_NODE: '0',
                constants.TAG_RAY_NODE_KIND: 'worker'
            }
        tags = target_instance.tags
        tags.update(new_instance_tags)

        update = _get_azure_sdk_function(compute_client.virtual_machines,
                                         'update')
        update(resource_group, target_instance.name, parameters={'tags': tags})
        return target_instance.name

    head_instance_id = _get_head_instance_id(non_deleting_existing_instances)
    if head_instance_id is None:
        if running_instances:
            head_instance_id = _create_instance_tag(running_instances[0])
        elif pending_instances:
            head_instance_id = _create_instance_tag(pending_instances[0])

    if config.resume_stopped_nodes and len(existing_instances) > config.count:
        raise RuntimeError(
            'The number of running/stopped/stopping '
            f'instances combined ({len(non_deleting_existing_instances)}) in '
            f'cluster "{cluster_name_on_cloud}" is greater than the '
            f'number requested by the user ({config.count}). '
            'This is likely a resource leak. '
            'Use "sky down" to terminate the cluster.')

    to_start_count = config.count - len(non_deleting_existing_instances) - len(
        pending_instances)

    if to_start_count < 0:
        raise RuntimeError(
            'The number of running+pending instances '
            f'({config.count - to_start_count}) in cluster '
            f'"{cluster_name_on_cloud}" is greater than the number '
            f'requested by the user ({config.count}). '
            'This is likely a resource leak. '
            'Use "sky down" to terminate the cluster.')

    if config.resume_stopped_nodes and to_start_count > 0 and (
            stopping_instances or stopped_instances):
        time_start = time.time()
        if stopping_instances:
            plural = 's' if len(stopping_instances) > 1 else ''
            verb = 'are' if len(stopping_instances) > 1 else 'is'
            # TODO(zhwu): double check the correctness of the following on Azure
            logger.warning(
                f'Instance{plural} {stopping_instances} {verb} still in '
                'STOPPING state on Azure. It can only be resumed after it is '
                'fully STOPPED. Waiting ...')
        while (stopping_instances and
               to_start_count > len(stopped_instances) and
               time.time() - time_start < _RESUME_INSTANCE_TIMEOUT):
            inst = stopping_instances.pop(0)
            per_instance_time_start = time.time()
            while (time.time() - per_instance_time_start <
                   _RESUME_PER_INSTANCE_TIMEOUT):
                status = _get_instance_status(compute_client, inst,
                                              resource_group)
                if status in (AzureInstanceStatus.RUNNING,
                              AzureInstanceStatus.STOPPED):
                    break
                time.sleep(1)
            else:
                logger.warning(
                    f'Instance {inst.name} is still in stopping state '
                    f'(Timeout: {_RESUME_PER_INSTANCE_TIMEOUT}). '
                    'Retrying ...')
                stopping_instances.append(inst)
                time.sleep(5)
        if stopping_instances and to_start_count > len(stopped_instances):
            msg = ('Timeout for waiting for existing instances '
                   f'{stopping_instances} in STOPPING state to '
                   'be STOPPED before restarting them. Please try again later.')
            logger.error(msg)
            raise RuntimeError(msg)

        resumed_instances = stopped_instances[:to_start_count]
        resumed_instances.sort(key=lambda x: x.name)
        resumed_instance_ids = [t.name for t in resumed_instances]
        logger.debug(f'Resuming stopped instances {resumed_instance_ids}.')
        start_virtual_machine = _get_azure_sdk_function(
            compute_client.virtual_machines, 'start')
        with pool.ThreadPool() as p:
            p.starmap(
                start_virtual_machine,
                [(resource_group, inst.name) for inst in resumed_instances])

        instances_to_tag = copy.copy(resumed_instances)
        if head_instance_id is None:
            head_instance_id = _create_instance_tag(instances_to_tag[0])
            instances_to_tag = instances_to_tag[1:]

        if tags:
            # empty tags will result in error in the API call
            with pool.ThreadPool() as p:
                p.starmap(_create_instance_tag,
                          [(inst, False) for inst in instances_to_tag])

    to_start_count -= len(resumed_instance_ids)

    if to_start_count > 0:
        resource_client = azure.get_client('resource', subscription_id)
        created_instances = _create_instances(
            compute_client=compute_client,
            resource_client=resource_client,
            cluster_name_on_cloud=cluster_name_on_cloud,
            resource_group=resource_group,
            provider_config=provider_config,
            node_config=config.node_config,
            tags=tags,
            count=to_start_count)
        created_instance_ids = [inst.name for inst in created_instances]
        if head_instance_id is None:
            head_instance_id = _create_instance_tag(created_instances[0])

    assert head_instance_id is not None, head_instance_id
    return common.ProvisionRecord(
        provider_name='azure',
        region=region,
        zone=None,
        cluster_name=cluster_name_on_cloud,
        head_instance_id=head_instance_id,
        created_instance_ids=created_instance_ids,
        resumed_instance_ids=resumed_instance_ids,
    )


def wait_instances(region: str, cluster_name_on_cloud: str,
                   state: Optional[status_lib.ClusterStatus]) -> None:
    """See sky/provision/__init__.py"""
    del region, cluster_name_on_cloud, state
    # We already wait for the instances to be running in run_instances.
    # So we don't need to wait here.


def get_cluster_info(
        region: str,
        cluster_name_on_cloud: str,
        provider_config: Optional[Dict[str, Any]] = None) -> common.ClusterInfo:
    """See sky/provision/__init__.py"""
    del region
    filters = {constants.TAG_RAY_CLUSTER_NAME: cluster_name_on_cloud}
    assert provider_config is not None, (cluster_name_on_cloud, provider_config)
    resource_group = provider_config['resource_group']
    subscription_id = provider_config.get('subscription_id',
                                          azure.get_subscription_id())
    compute_client = azure.get_client('compute', subscription_id)
    network_client = azure.get_client('network', subscription_id)

    running_instances = _filter_instances(
        compute_client,
        resource_group,
        filters,
        status_filters=[AzureInstanceStatus.RUNNING])
    head_instance_id = _get_head_instance_id(running_instances)

    instances = {}
    use_internal_ips = provider_config.get('use_internal_ips', False)
    for inst in running_instances:
        internal_ip, external_ip = _get_instance_ips(network_client, inst,
                                                     resource_group,
                                                     use_internal_ips)
        instances[inst.name] = [
            common.InstanceInfo(
                instance_id=inst.name,
                internal_ip=internal_ip,
                external_ip=external_ip,
                tags=inst.tags,
            )
        ]
    instances = dict(sorted(instances.items(), key=lambda x: x[0]))
    return common.ClusterInfo(
        provider_name='azure',
        head_instance_id=head_instance_id,
        instances=instances,
        provider_config=provider_config,
    )


def stop_instances(
    cluster_name_on_cloud: str,
    provider_config: Optional[Dict[str, Any]] = None,
    worker_only: bool = False,
) -> None:
    """See sky/provision/__init__.py"""
    assert provider_config is not None, (cluster_name_on_cloud, provider_config)

    subscription_id = provider_config['subscription_id']
    resource_group = provider_config['resource_group']
    compute_client = azure.get_client('compute', subscription_id)
    tag_filters = {constants.TAG_RAY_CLUSTER_NAME: cluster_name_on_cloud}
    if worker_only:
        tag_filters[constants.TAG_RAY_NODE_KIND] = 'worker'

    nodes = _filter_instances(compute_client, resource_group, tag_filters)
    stop_virtual_machine = _get_azure_sdk_function(
        client=compute_client.virtual_machines, function_name='deallocate')
    with pool.ThreadPool() as p:
        p.starmap(stop_virtual_machine,
                  [(resource_group, node.name) for node in nodes])


def terminate_instances(
    cluster_name_on_cloud: str,
    provider_config: Optional[Dict[str, Any]] = None,
    worker_only: bool = False,
) -> None:
    """See sky/provision/__init__.py"""
    assert provider_config is not None, (cluster_name_on_cloud, provider_config)
    # TODO(zhwu): check the following. Also, seems we can directly force
    # delete a resource group.
    subscription_id = provider_config['subscription_id']
    resource_group = provider_config['resource_group']
    if worker_only:
        compute_client = azure.get_client('compute', subscription_id)
        delete_virtual_machine = _get_azure_sdk_function(
            client=compute_client.virtual_machines, function_name='delete')
        filters = {
            constants.TAG_RAY_CLUSTER_NAME: cluster_name_on_cloud,
            constants.TAG_RAY_NODE_KIND: 'worker'
        }
        nodes = _filter_instances(compute_client, resource_group, filters)
        with pool.ThreadPool() as p:
            p.starmap(delete_virtual_machine,
                      [(resource_group, node.name) for node in nodes])
        return

    assert provider_config is not None, cluster_name_on_cloud

    resource_group_client = azure.get_client('resource', subscription_id)
    delete_resource_group = _get_azure_sdk_function(
        client=resource_group_client.resource_groups, function_name='delete')

    try:
        delete_resource_group(resource_group, force_deletion_types=None)
    except azure.exceptions().ResourceNotFoundError as e:
        if 'ResourceGroupNotFound' in str(e):
            logger.warning(f'Resource group {resource_group} not found. Skip '
                           'terminating it.')
            return
        raise


def _get_instance_status(compute_client, vm,
                         resource_group: str) -> Optional[AzureInstanceStatus]:
    try:
        instance = compute_client.virtual_machines.instance_view(
            resource_group_name=resource_group, vm_name=vm.name)
    except azure.exceptions().ResourceNotFoundError as e:
        if 'ResourceNotFound' in str(e):
            return None
        raise
    provisioning_state = vm.provisioning_state
    instance_dict = instance.as_dict()
    for status in instance_dict['statuses']:
        code_state = status['code'].split('/')
        # It is possible that sometimes the 'code' is empty string, and we
        # should skip them.
        if len(code_state) != 2:
            continue
        code, state = code_state
        # skip provisioning status
        if code == 'PowerState':
            return AzureInstanceStatus.from_raw_states(provisioning_state,
                                                       state)
    return AzureInstanceStatus.from_raw_states(provisioning_state, None)


def _filter_instances(
        compute_client,
        resource_group: str,
        filters: Dict[str, str],
        status_filters: Optional[List[AzureInstanceStatus]] = None
) -> List[Any]:

    def match_tags(vm):
        for k, v in filters.items():
            if vm.tags.get(k) != v:
                return False
        return True

    try:
        list_virtual_machines = _get_azure_sdk_function(
            client=compute_client.virtual_machines, function_name='list')
        vms = list_virtual_machines(resource_group_name=resource_group)
        nodes = list(filter(match_tags, vms))
    except azure.exceptions().ResourceNotFoundError as e:
        if 'ResourceGroupNotFound' in str(e):
            return []
        raise
    if status_filters is not None:
        nodes = [
            node for node in nodes if _get_instance_status(
                compute_client, node, resource_group) in status_filters
        ]
    return nodes


@common_utils.retry
def query_instances(
    cluster_name_on_cloud: str,
    provider_config: Optional[Dict[str, Any]] = None,
    non_terminated_only: bool = True,
) -> Dict[str, Optional[status_lib.ClusterStatus]]:
    """See sky/provision/__init__.py"""
    assert provider_config is not None, cluster_name_on_cloud

    subscription_id = provider_config['subscription_id']
    resource_group = provider_config['resource_group']
    filters = {constants.TAG_RAY_CLUSTER_NAME: cluster_name_on_cloud}
    compute_client = azure.get_client('compute', subscription_id)
    nodes = _filter_instances(compute_client, resource_group, filters)
    statuses: Dict[str, Optional[status_lib.ClusterStatus]] = {}

    def _fetch_and_map_status(node, resource_group: str):
        compute_client = azure.get_client('compute', subscription_id)
        status = _get_instance_status(compute_client, node, resource_group)

        if status is None and non_terminated_only:
            return
        statuses[node.name] = (None if status is None else
                               status.to_cluster_status())

    with pool.ThreadPool() as p:
        p.starmap(_fetch_and_map_status,
                  [(node, resource_group) for node in nodes])

    return statuses


def open_ports(
    cluster_name_on_cloud: str,
    ports: List[str],
    provider_config: Optional[Dict[str, Any]] = None,
) -> None:
    """See sky/provision/__init__.py"""
    assert provider_config is not None, cluster_name_on_cloud
    subscription_id = provider_config['subscription_id']
    resource_group = provider_config['resource_group']
    network_client = azure.get_client('network', subscription_id)

    update_network_security_groups = _get_azure_sdk_function(
        client=network_client.network_security_groups,
        function_name='create_or_update')
    list_network_security_groups = _get_azure_sdk_function(
        client=network_client.network_security_groups, function_name='list')
    for nsg in list_network_security_groups(resource_group):
        try:
            # Wait the NSG creation to be finished before opening a port. The
            # cluster provisioning triggers the NSG creation, but it may not be
            # finished yet.
            backoff = common_utils.Backoff(max_backoff_factor=1)
            start_time = time.time()
            while True:
                if nsg.provisioning_state not in ['Creating', 'Updating']:
                    break
                if time.time(
                ) - start_time > _WAIT_NSG_CREATION_NUM_TIMEOUT_SECONDS:
                    logger.warning(
                        f'Fails to wait for the creation of NSG {nsg.name} in '
                        f'{resource_group} within '
                        f'{_WAIT_NSG_CREATION_NUM_TIMEOUT_SECONDS} seconds. '
                        'Skip this NSG.')
                backoff_time = backoff.current_backoff()
                logger.info(f'NSG {nsg.name} is not created yet. Waiting for '
                            f'{backoff_time} seconds before checking again.')
                time.sleep(backoff_time)

            # Azure NSG rules have a priority field that determines the order
            # in which they are applied. The priority must be unique across
            # all inbound rules in one NSG.
            priority = max(rule.priority
                           for rule in nsg.security_rules
                           if rule.direction == 'Inbound') + 1
            nsg.security_rules.append(
                azure.create_security_rule(
                    name=f'sky-ports-{cluster_name_on_cloud}-{priority}',
                    priority=priority,
                    protocol='Tcp',
                    access='Allow',
                    direction='Inbound',
                    source_address_prefix='*',
                    source_port_range='*',
                    destination_address_prefix='*',
                    destination_port_ranges=ports,
                ))
            poller = update_network_security_groups(resource_group, nsg.name,
                                                    nsg)
            poller.wait()
            if poller.status() != 'Succeeded':
                with ux_utils.print_exception_no_traceback():
                    raise ValueError(f'Failed to open ports {ports} in NSG '
                                     f'{nsg.name}: {poller.status()}')
        except azure.exceptions().HttpResponseError as e:
            with ux_utils.print_exception_no_traceback():
                raise ValueError(
                    f'Failed to open ports {ports} in NSG {nsg.name}.') from e


def cleanup_ports(
    cluster_name_on_cloud: str,
    ports: List[str],
    provider_config: Optional[Dict[str, Any]] = None,
) -> None:
    """See sky/provision/__init__.py"""
    # Azure will automatically cleanup network security groups when cleanup
    # resource group. So we don't need to do anything here.
    del cluster_name_on_cloud, ports, provider_config  # Unused.


def _get_vm_status(compute_client: 'azure_compute.ComputeManagementClient',
                   vm_name: str, resource_group: str) -> str:
    instance = compute_client.virtual_machines.instance_view(
        resource_group_name=resource_group, vm_name=vm_name).as_dict()
    for status in instance['statuses']:
        code_state = status['code'].split('/')
        # It is possible that sometimes the 'code' is empty string, and we
        # should skip them.
        if len(code_state) != 2:
            continue
        code, state = code_state
        # skip provisioning status
        if code == 'PowerState':
            return state
    raise ValueError(f'Failed to get status for VM {vm_name}')


def _filter_instances(
        compute_client: 'azure_compute.ComputeManagementClient',
        filters: Dict[str, str],
        resource_group: str) -> List['azure_compute.models.VirtualMachine']:

    def match_tags(vm):
        for k, v in filters.items():
            if vm.tags.get(k) != v:
                return False
        return True

    try:
        list_virtual_machines = get_azure_sdk_function(
            client=compute_client.virtual_machines, function_name='list')
        vms = list_virtual_machines(resource_group_name=resource_group)
        nodes = list(filter(match_tags, vms))
    except azure.exceptions().ResourceNotFoundError as e:
        if _RESOURCE_GROUP_NOT_FOUND_ERROR_MESSAGE in str(e):
            return []
        raise
    return nodes


@common_utils.retry
def query_instances(
    cluster_name_on_cloud: str,
    provider_config: Optional[Dict[str, Any]] = None,
    non_terminated_only: bool = True,
) -> Dict[str, Optional[status_lib.ClusterStatus]]:
    """See sky/provision/__init__.py"""
    assert provider_config is not None, cluster_name_on_cloud
    status_map = {
        'starting': status_lib.ClusterStatus.INIT,
        'running': status_lib.ClusterStatus.UP,
        # 'stopped' in Azure means Stopped (Allocated), which still bills
        # for the VM.
        'stopping': status_lib.ClusterStatus.INIT,
        'stopped': status_lib.ClusterStatus.INIT,
        # 'VM deallocated' in Azure means Stopped (Deallocated), which does not
        # bill for the VM.
        'deallocating': status_lib.ClusterStatus.STOPPED,
        'deallocated': status_lib.ClusterStatus.STOPPED,
    }
    provisioning_state_map = {
        'Creating': status_lib.ClusterStatus.INIT,
        'Updating': status_lib.ClusterStatus.INIT,
        'Failed': status_lib.ClusterStatus.INIT,
        'Migrating': status_lib.ClusterStatus.INIT,
        'Deleting': None,
        # Succeeded in provisioning state means the VM is provisioned but not
        # necessarily running. We exclude Succeeded state here, and the caller
        # should determine the status of the VM based on the power state.
        # 'Succeeded': status_lib.ClusterStatus.UP,
    }

    subscription_id = provider_config['subscription_id']
    resource_group = provider_config['resource_group']
    compute_client = azure.get_client('compute', subscription_id)
    filters = {TAG_RAY_CLUSTER_NAME: cluster_name_on_cloud}
    nodes = _filter_instances(compute_client, filters, resource_group)
    statuses = {}

    def _fetch_and_map_status(
            compute_client: 'azure_compute.ComputeManagementClient', node,
            resource_group: str):
        if node.provisioning_state in provisioning_state_map:
            status = provisioning_state_map[node.provisioning_state]
        else:
            original_status = _get_vm_status(compute_client, node.name,
                                             resource_group)
            if original_status not in status_map:
                with ux_utils.print_exception_no_traceback():
                    raise exceptions.ClusterStatusFetchingError(
                        f'Failed to parse status from Azure response: {status}')
            status = status_map[original_status]
        if status is None and non_terminated_only:
            return
        statuses[node.name] = status

    with pool.ThreadPool() as p:
        p.starmap(_fetch_and_map_status,
                  [(compute_client, node, resource_group) for node in nodes])

    return statuses<|MERGE_RESOLUTION|>--- conflicted
+++ resolved
@@ -6,10 +6,7 @@
 from multiprocessing import pool
 import pathlib
 import time
-<<<<<<< HEAD
 import typing
-=======
->>>>>>> 29467b49
 from typing import Any, Callable, Dict, List, Optional, Tuple
 from uuid import uuid4
 
@@ -36,89 +33,10 @@
 _RESUME_PER_INSTANCE_TIMEOUT = 120  # 2 minutes
 UNIQUE_ID_LEN = 4
 _TAG_SKYPILOT_VM_ID = 'skypilot-vm-id'
-<<<<<<< HEAD
 
 _RESOURCE_GROUP_NOT_FOUND_ERROR_MESSAGE = 'ResourceGroupNotFound'
 
 
-class AzureInstanceStatus(enum.Enum):
-    """Statuses enum for Azure instances with power and provisioning states."""
-    PENDING = 'pending'
-    RUNNING = 'running'
-    STOPPING = 'stopping'
-    STOPPED = 'stopped'
-    DELETING = 'deleting'
-
-    @classmethod
-    def power_state_map(cls) -> Dict[str, 'AzureInstanceStatus']:
-        return {
-            'starting': cls.PENDING,
-            'running': cls.RUNNING,
-            # 'stopped' in Azure means Stopped (Allocated), which still bills
-            # for the VM.
-            'stopping': cls.STOPPING,
-            'stopped': cls.STOPPED,
-            # 'VM deallocated' in Azure means Stopped (Deallocated), which does
-            # not bill for the VM.
-            'deallocating': cls.STOPPING,
-            'deallocated': cls.STOPPED,
-        }
-
-    @classmethod
-    def provisioning_state_map(cls) -> Dict[str, 'AzureInstanceStatus']:
-        return {
-            'Creating': cls.PENDING,
-            'Updating': cls.PENDING,
-            'Failed': cls.PENDING,
-            'Migrating': cls.PENDING,
-            'Deleting': cls.DELETING,
-            # Succeeded in provisioning state means the VM is provisioned but
-            # not necessarily running.
-            # 'Succeeded': status_lib.ClusterStatus.UP,
-        }
-
-    @classmethod
-    def cluster_status_map(
-            cls
-    ) -> Dict['AzureInstanceStatus', Optional[status_lib.ClusterStatus]]:
-        return {
-            cls.PENDING: status_lib.ClusterStatus.INIT,
-            cls.STOPPING: status_lib.ClusterStatus.INIT,
-            cls.RUNNING: status_lib.ClusterStatus.UP,
-            cls.STOPPED: status_lib.ClusterStatus.STOPPED,
-            cls.DELETING: None,
-        }
-
-    @classmethod
-    def from_raw_states(cls, provisioning_state: str,
-                        power_state: Optional[str]) -> 'AzureInstanceStatus':
-        provisioning_state_map = cls.provisioning_state_map()
-        power_state_map = cls.power_state_map()
-        if power_state is None:
-            if provisioning_state not in provisioning_state_map:
-                with ux_utils.print_exception_no_traceback():
-                    raise exceptions.ClusterStatusFetchingError(
-                        'Failed to parse status from Azure response: '
-                        f'{provisioning_state}')
-            status = provisioning_state_map[provisioning_state]
-        else:
-            if power_state not in power_state_map:
-                with ux_utils.print_exception_no_traceback():
-                    raise exceptions.ClusterStatusFetchingError(
-                        f'Failed to parse status from Azure response: {status}')
-            status = power_state_map[power_state]
-        return status
-
-    def to_cluster_status(self) -> Optional[status_lib.ClusterStatus]:
-        return self.cluster_status_map().get(self)
-
-=======
->>>>>>> 29467b49
-
-_WAIT_NSG_CREATION_NUM_TIMEOUT_SECONDS = 600
-
-<<<<<<< HEAD
-=======
 class AzureInstanceStatus(enum.Enum):
     """Statuses enum for Azure instances with power and provisioning states."""
     PENDING = 'pending'
@@ -195,7 +113,6 @@
 
 _WAIT_NSG_CREATION_NUM_TIMEOUT_SECONDS = 600
 
->>>>>>> 29467b49
 
 def _get_azure_sdk_function(client: Any, function_name: str) -> Callable:
     """Retrieve a callable function from Azure SDK client object.
