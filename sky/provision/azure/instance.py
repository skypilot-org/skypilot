--- conflicted
+++ resolved
@@ -291,6 +291,7 @@
         image_reference=image_reference,
         os_disk=compute.OSDisk(
             create_option=compute.DiskCreateOptionTypes.FROM_IMAGE,
+            delete_option=compute.DiskDeleteOptionTypes.DELETE,
             managed_disk=compute.ManagedDiskParameters(
                 storage_account_type=node_config['azure_arm_parameters']
                 ['osDiskTier']),
@@ -351,96 +352,6 @@
         **tags,
     }
     node_tags = node_config['tags'].copy()
-<<<<<<< HEAD
-    node_tags.update(tags)
-
-    # load the template file
-    current_path = pathlib.Path(__file__).parent
-    template_path = current_path.joinpath('azure-vm-template.json')
-    with open(template_path, 'r', encoding='utf-8') as template_fp:
-        template = json.load(template_fp)
-
-    vm_name = f'{cluster_name_on_cloud}-{vm_id}'
-    use_internal_ips = provider_config.get('use_internal_ips', False)
-
-    template_params = node_config['azure_arm_parameters'].copy()
-    # We don't include 'head' or 'worker' in the VM name as on Azure the VM
-    # name is immutable and we may change the node type for existing VM in the
-    # multi-node cluster, due to manual termination of the head node.
-    template_params['vmName'] = vm_name
-    template_params['provisionPublicIp'] = not use_internal_ips
-    template_params['vmTags'] = node_tags
-    template_params['vmCount'] = count
-    template_params['msi'] = provider_config['msi']
-    template_params['nsg'] = provider_config['nsg']
-    template_params['subnet'] = provider_config['subnet']
-    template_params['location'] = provider_config['location']
-    # In Azure, cloud-init script must be encoded in base64. For more
-    # information, see:
-    # https://learn.microsoft.com/en-us/azure/virtual-machines/custom-data
-    template_params['cloudInitSetupCommands'] = (base64.b64encode(
-        template_params['cloudInitSetupCommands'].encode('utf-8')).decode(
-            'utf-8'))
-
-    if node_config.get('need_nvidia_driver_extension', False):
-        # pylint: disable=line-too-long
-        # Configure driver extension for A10 GPUs. A10 GPUs requires a
-        # special type of drivers which is available at Microsoft HPC
-        # extension. Reference: https://forums.developer.nvidia.com/t/ubuntu-22-04-installation-driver-error-nvidia-a10/285195/2
-        for r in template['resources']:
-            if r['type'] == 'Microsoft.Compute/virtualMachines':
-                # Add a nested extension resource for A10 GPUs
-                r['resources'] = [
-                    {
-                        'type': 'extensions',
-                        'apiVersion': '2015-06-15',
-                        'location': '[variables(\'location\')]',
-                        'dependsOn': [
-                            '[concat(\'Microsoft.Compute/virtualMachines/\', parameters(\'vmName\'), copyIndex())]'
-                        ],
-                        'name': 'NvidiaGpuDriverLinux',
-                        'properties': {
-                            'publisher': 'Microsoft.HpcCompute',
-                            'type': 'NvidiaGpuDriverLinux',
-                            'typeHandlerVersion': '1.9',
-                            'autoUpgradeMinorVersion': True,
-                            'settings': {},
-                        },
-                    },
-                ]
-                break
-
-    parameters = {
-        'properties': {
-            'mode': azure.deployment_mode().incremental,
-            'template': template,
-            'parameters': {
-                key: {
-                    'value': value
-                } for key, value in template_params.items()
-            },
-        }
-    }
-
-    assert ('use_external_resource_group'
-            in provider_config), ('Provider config must include '
-                                  'use_external_resource_group field')
-    use_external_resource_group = provider_config['use_external_resource_group']
-
-    if use_external_resource_group:
-        deployment_name = (constants.EXTERNAL_RG_VM_DEPLOYMENT_NAME.format(
-            cluster_name_on_cloud=cluster_name_on_cloud))
-    else:
-        deployment_name = vm_name
-
-    create_or_update = _get_azure_sdk_function(
-        client=resource_client.deployments, function_name='create_or_update')
-    create_or_update(
-        resource_group_name=resource_group,
-        deployment_name=deployment_name,
-        parameters=parameters,
-    ).wait()
-=======
     node_tags.update(all_tags)
 
     # Create VM instances in parallel.
@@ -465,7 +376,6 @@
                 f'--set tier={performance_tier}')
 
     # Validation
->>>>>>> 057bc4b4
     filters = {
         constants.TAG_RAY_CLUSTER_NAME: cluster_name_on_cloud,
         _TAG_SKYPILOT_VM_ID: vm_id
@@ -1107,9 +1017,9 @@
     update_network_security_groups = _get_azure_sdk_function(
         client=network_client.network_security_groups,
         function_name='create_or_update')
-<<<<<<< HEAD
     list_network_security_groups = _get_azure_sdk_function(
         client=network_client.network_security_groups, function_name='list')
+
     for nsg in list_network_security_groups(resource_group):
         # Given resource group can contain network security groups that are
         # irrelevant to this provisioning especially with user specified
@@ -1168,68 +1078,6 @@
                     raise ValueError(
                         f'Failed to open ports {ports} in NSG {nsg.name}.'
                     ) from e
-=======
-
-    try:
-        # Wait for the NSG creation to be finished before opening a port. The
-        # cluster provisioning triggers the NSG creation, but it may not be
-        # finished yet.
-        backoff = common_utils.Backoff(max_backoff_factor=1)
-        start_time = time.time()
-        while True:
-            nsg = _get_cluster_nsg(network_client, resource_group,
-                                   cluster_name_on_cloud)
-            if nsg.provisioning_state not in ['Creating', 'Updating']:
-                break
-            if time.time() - start_time > _WAIT_CREATION_TIMEOUT_SECONDS:
-                with ux_utils.print_exception_no_traceback():
-                    raise TimeoutError(
-                        f'Timed out while waiting for the Network '
-                        f'Security Group {nsg.name!r} to be ready for '
-                        f'cluster {cluster_name_on_cloud!r} in '
-                        f'resource group {resource_group!r}. The NSG '
-                        f'did not reach a stable state '
-                        '(Creating/Updating) within the allocated '
-                        f'{_WAIT_CREATION_TIMEOUT_SECONDS} seconds. '
-                        'Consequently, the operation to open ports '
-                        f'{ports} failed.')
-
-            backoff_time = backoff.current_backoff()
-            logger.info(f'NSG {nsg.name} is not created yet. Waiting for '
-                        f'{backoff_time} seconds before checking again.')
-            time.sleep(backoff_time)
-
-        # Azure NSG rules have a priority field that determines the order
-        # in which they are applied. The priority must be unique across
-        # all inbound rules in one NSG.
-        priority = max(rule.priority
-                       for rule in nsg.security_rules
-                       if rule.direction == 'Inbound') + 1
-        nsg.security_rules.append(
-            azure.create_security_rule(
-                name=f'sky-ports-{cluster_name_on_cloud}-{priority}',
-                priority=priority,
-                protocol='Tcp',
-                access='Allow',
-                direction='Inbound',
-                source_address_prefix='*',
-                source_port_range='*',
-                destination_address_prefix='*',
-                destination_port_ranges=ports,
-            ))
-        poller = update_network_security_groups(resource_group, nsg.name, nsg)
-        poller.wait()
-        if poller.status() != 'Succeeded':
-            with ux_utils.print_exception_no_traceback():
-                raise ValueError(f'Failed to open ports {ports} in NSG '
-                                 f'{nsg.name}: {poller.status()}')
-
-    except azure.exceptions().HttpResponseError as e:
-        with ux_utils.print_exception_no_traceback():
-            raise ValueError(f'Failed to open ports {ports} in NSG for cluster '
-                             f'{cluster_name_on_cloud!r} within resource group '
-                             f'{resource_group!r}.') from e
->>>>>>> 057bc4b4
 
 
 def cleanup_ports(
