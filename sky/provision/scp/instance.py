--- conflicted
+++ resolved
@@ -431,13 +431,8 @@
     cluster_name_on_cloud: str,
     provider_config: Optional[Dict[str, Any]] = None,
     non_terminated_only: bool = True,
-<<<<<<< HEAD
 ) -> Dict[str, Tuple[Optional['status_lib.ClusterStatus'], Optional[str]]]:
-
-=======
-) -> Dict[str, Optional[status_lib.ClusterStatus]]:
     del cluster_name  # unused
->>>>>>> aa01ea59
     assert provider_config is not None, (cluster_name_on_cloud, provider_config)
     instances = _filter_instances(cluster_name_on_cloud, None)
 
