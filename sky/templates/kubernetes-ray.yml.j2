--- conflicted
+++ resolved
@@ -454,7 +454,11 @@
           persistentVolumeClaim:
             claimName: {{cluster_name_on_cloud}}-{{k8s_high_availability_deployment_volume_mount_name}}
         {% endif %}
-<<<<<<< HEAD
+        {% for volume_mount in volume_mounts %}
+        - name: {{volume_mount.name}}
+          persistentVolumeClaim:
+            claimName: {{volume_mount.volume_name_on_cloud}}
+        {% endfor %}
         {% if k8s_enable_gpudirect_tcpx %}
         - name: libraries
           hostPath:
@@ -490,13 +494,6 @@
           hostPath:
             path: /home/kubernetes/bin/gib
         {% endif %}
-=======
-        {% for volume_mount in volume_mounts %}
-        - name: {{volume_mount.name}}
-          persistentVolumeClaim:
-            claimName: {{volume_mount.volume_name_on_cloud}}
-        {% endfor %}
->>>>>>> cc8dbb73
         containers:
         - name: ray-node
           imagePullPolicy: IfNotPresent
