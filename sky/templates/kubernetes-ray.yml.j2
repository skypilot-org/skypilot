cluster_name: {{cluster_name_on_cloud}}

# The maximum number of workers nodes to launch in addition to the head
# node.
max_workers: {{num_nodes - 1}}
upscaling_speed: {{num_nodes - 1}}
idle_timeout_minutes: 60


# Kubernetes resources that need to be configured for the autoscaler to be
# able to manage the Ray cluster. If any of the provided resources don't
# exist, the autoscaler will attempt to create them. If this fails, you may
# not have the required permissions and will have to request them to be
# created by your cluster administrator.
provider:
    type: external
    module: sky.provision.kubernetes

    region: kubernetes


    namespace: {{k8s_namespace}}

    # The kubecontext used to connect to the Kubernetes cluster.
    {% if k8s_context is not none %}
    context: {{k8s_context}}
    {% endif %}

    # This should be one of KubernetesPortMode
    port_mode: {{k8s_port_mode}}

    # The networking mode used to ssh to pods. One of KubernetesNetworkingMode.
    networking_mode: {{k8s_networking_mode}}

    # We use internal IPs since we set up a port-forward between the kubernetes
    # cluster and the local machine, or directly use NodePort to reach the
    # head node.
    use_internal_ips: true

    timeout: {{timeout}}

    ssh_jump_image: {{k8s_ssh_jump_image}}

    # Namespace used to host SkyPilot system components, such as fuse device
    # manager.
    skypilot_system_namespace: {{k8s_skypilot_system_namespace}}

    # Boolean flag to indicate if the cluster requires FUSE mounting.
    # Used to set up the necessary permissions and sidecars.
    fuse_device_required: {{k8s_fuse_device_required}}

    # ServiceAccount created by the autoscaler for the head node pod that it
    # runs in. If this field isn't provided, the head pod config below must
    # contain a user-created service account with the proper permissions.
    autoscaler_service_account:
        apiVersion: v1
        kind: ServiceAccount
        metadata:
            labels:
                parent: skypilot
            name: skypilot-service-account

    # Role created by the autoscaler for the head node pod that it runs in.
    # If this field isn't provided, the role referenced in
    # autoscaler_role_binding must exist and have at least these permissions.
    autoscaler_role:
        kind: Role
        apiVersion: rbac.authorization.k8s.io/v1
        metadata:
            labels:
                parent: skypilot
            name: skypilot-service-account-role
        # TODO(romilb): This is a very permissive role - gives all access in the
        #  namespace. We should restrict this. For reference, this is required
        #  for autodown and creating more SkyPilot clusters from within the pod.
        rules:
        - apiGroups: ["*"]
          resources: ["*"]
          verbs: ["*"]

    # RoleBinding created by the autoscaler for the head node pod that it runs
    # in. If this field isn't provided, the head pod config below must contain
    # a user-created service account with the proper permissions.
    autoscaler_role_binding:
        apiVersion: rbac.authorization.k8s.io/v1
        kind: RoleBinding
        metadata:
            labels:
                parent: skypilot
            name: skypilot-service-account-role-binding
        subjects:
        - kind: ServiceAccount
          name: skypilot-service-account
        roleRef:
            kind: Role
            name: skypilot-service-account-role
            apiGroup: rbac.authorization.k8s.io

    # Role for the skypilot-system namespace to create FUSE device manager and
    # any other system components.
    autoscaler_skypilot_system_role:
        kind: Role
        apiVersion: rbac.authorization.k8s.io/v1
        metadata:
            namespace: {{k8s_skypilot_system_namespace}}
            labels:
                parent: skypilot
            name: skypilot-system-service-account-role
        rules:
        - apiGroups: ["*"]
          resources: ["*"]
          verbs: ["*"]

    # RoleBinding for skypilot-system namespace role
    autoscaler_skypilot_system_role_binding:
        apiVersion: rbac.authorization.k8s.io/v1
        kind: RoleBinding
        metadata:
            namespace: {{k8s_skypilot_system_namespace}}
            labels:
                parent: skypilot
            name: skypilot-system-service-account-role-binding
        subjects:
        - kind: ServiceAccount
          name: skypilot-service-account
        roleRef:
            kind: Role
            name: skypilot-system-service-account-role
            apiGroup: rbac.authorization.k8s.io

    # Role to access ingress services for fetching IP
    autoscaler_ingress_role:
        kind: Role
        apiVersion: rbac.authorization.k8s.io/v1
        metadata:
            namespace: ingress-nginx
            name: skypilot-service-account-ingress-role
            labels:
                parent: skypilot
        rules:
            - apiGroups: [ "" ]
              resources: [ "services" ]
              verbs: [ "list", "get", "watch" ]
            - apiGroups: [ "rbac.authorization.k8s.io" ]
              resources: [ "roles", "rolebindings" ]
              verbs: [ "get", "list", "watch", "patch" ]

    # RoleBinding to access ingress services for fetching IP
    autoscaler_ingress_role_binding:
        apiVersion: rbac.authorization.k8s.io/v1
        kind: RoleBinding
        metadata:
            namespace: ingress-nginx
            name: skypilot-service-account-ingress-role-binding
            labels:
                parent: skypilot
        subjects:
            - kind: ServiceAccount
              name: skypilot-service-account
        roleRef:
            kind: Role
            name: skypilot-service-account-ingress-role
            apiGroup: rbac.authorization.k8s.io

    # In addition to a role binding, we also need a cluster role binding to give
    # the SkyPilot access to the cluster-wide resources such as nodes to get
    # node resources.
    autoscaler_cluster_role:
        kind: ClusterRole
        apiVersion: rbac.authorization.k8s.io/v1
        metadata:
            labels:
                parent: skypilot
            name: skypilot-service-account-cluster-role
        rules:
        - apiGroups: [ "" ]
          resources: [ "nodes" ]  # Required for getting node resources.
          verbs: [ "get", "list", "watch" ]
        - apiGroups: [ "" ]
          resources: [ "namespaces" ]  # Required for creating skypilot-system namespace, which hosts fuse device manager.
          verbs: [ "get", "list", "watch", "create" ]
        - apiGroups: [ "rbac.authorization.k8s.io" ]
          resources: [ "clusterroles", "clusterrolebindings" ]  # Required for launching more SkyPilot clusters from within the pod.
          verbs: [ "get", "list", "watch", "create", "update", "patch", "delete" ]
        - apiGroups: [ "node.k8s.io" ]
          resources: [ "runtimeclasses" ]   # Required for autodetecting the runtime class of the nodes.
          verbs: [ "get", "list", "watch" ]
        - apiGroups: [ "networking.k8s.io" ]   # Required for exposing services.
          resources: [ "ingressclasses" ]
          verbs: [ "get", "list", "watch" ]

    # Bind cluster role to the service account
    autoscaler_cluster_role_binding:
        apiVersion: rbac.authorization.k8s.io/v1
        kind: ClusterRoleBinding
        metadata:
            labels:
                parent: skypilot
            name: skypilot-service-account-cluster-role-binding
        subjects:
        - kind: ServiceAccount
          name: skypilot-service-account
        roleRef:
            kind: ClusterRole
            name: skypilot-service-account-cluster-role
            apiGroup: rbac.authorization.k8s.io

    services:
      # Service to expose the head node pod's SSH port.
      - apiVersion: v1
        kind: Service
        metadata:
          labels:
            parent: skypilot
            skypilot-cluster: {{cluster_name_on_cloud}}
            skypilot-user: {{ user }}
          name: {{cluster_name_on_cloud}}-head-ssh
        spec:
          selector:
            component: {{cluster_name_on_cloud}}-head
          ports:
            - protocol: TCP
              port: 22
              targetPort: 22
      # Service that maps to the head node of the Ray cluster, so that the
      # worker nodes can find the head node using
      # {{cluster_name_on_cloud}}-head.{{k8s_namespace}}.svc.cluster.local
      - apiVersion: v1
        kind: Service
        metadata:
            labels:
              parent: skypilot
              skypilot-cluster: {{cluster_name_on_cloud}}
              skypilot-user: {{ user }}
            # NOTE: If you're running multiple Ray clusters with services
            # on one Kubernetes cluster, they must have unique service
            # names.
            name: {{cluster_name_on_cloud}}-head
        spec:
            # Create a headless service so that the head node can be reached by
            # the worker nodes with any port number.
            clusterIP: None
            # This selector must match the head node pod's selector below.
            selector:
                component: {{cluster_name_on_cloud}}-head

# Specify the pod type for the ray head node (as configured below).
head_node_type: ray_head_default
# Specify the allowed pod types for this ray cluster and the resources they provide.
available_node_types:
  ray_head_default:
    node_config:
      apiVersion: v1
      kind: Pod
      metadata:
        # name will be filled in the provisioner
        # head node name will be {{cluster_name_on_cloud}}-head, which will match the head node service selector above if a head node
        # service is required.
        labels:
            parent: skypilot
            # component will be set for the head node pod to be the same as the head node service selector above if a 
            skypilot-cluster: {{cluster_name_on_cloud}}
            # Identifies the SSH jump pod used by this pod. Used in life cycle management of the ssh jump pod.
            skypilot-ssh-jump: {{k8s_ssh_jump_name}}
            skypilot-user: {{ user }}
            # Custom tags for the pods
            {%- for label_key, label_value in labels.items() %}
            {{ label_key }}: {{ label_value|tojson }}
            {%- endfor %}
<<<<<<< HEAD
            {% if high_availability %}
            app: {{cluster_name_on_cloud}}
            {% endif %}
        {% if k8s_fuse_device_required %}
        annotations:
            # Required for FUSE mounting to access /dev/fuse
            container.apparmor.security.beta.kubernetes.io/ray-node: unconfined
        {% endif %}
=======
>>>>>>> ac3cbfe0
      spec:
        # serviceAccountName: skypilot-service-account
        serviceAccountName: {{k8s_service_account_name}}
        automountServiceAccountToken: {{k8s_automount_sa_token}}
        restartPolicy: {{ "Always" if high_availability else "Never" }}

        # Add node selector if GPU/TPUs are requested:
        {% if (k8s_acc_label_key is not none and k8s_acc_label_value is not none) or (k8s_spot_label_key is not none) %}
        nodeSelector:
            {% if k8s_acc_label_key is not none and k8s_acc_label_value is not none %}
            {{k8s_acc_label_key}}: {{k8s_acc_label_value}}
            {% endif %}
            {% if k8s_topology_label_key is not none and k8s_topology_label_value is not none %}
            {{k8s_topology_label_key}}: {{k8s_topology_label_value}}
            {% endif %}
            {% if k8s_spot_label_key is not none %}
            {{k8s_spot_label_key}}: {{k8s_spot_label_value|tojson}}
            {% endif %}
        {% endif %}

        {% if k8s_spot_label_key is not none %}
        tolerations:
          - key: {{k8s_spot_label_key}}
            operator: Equal
            value: {{k8s_spot_label_value|tojson}}
            effect: NoSchedule
        {% endif %}

        # This volume allocates shared memory for Ray to use for its plasma
        # object store. If you do not provide this, Ray will fall back to
        # /tmp which cause slowdowns if is not a shared memory volume.
        volumes:
        - name: secret-volume
          secret:
            secretName: {{k8s_ssh_key_secret_name}}
        - name: dshm
          emptyDir:
            medium: Memory
        {% if k8s_fuse_device_required %}
        - name: fusermount-shared-dir
          hostPath:
<<<<<<< HEAD
            path: /dev/fuse
        {% if high_availability %}
        - name: {{k8s_high_availability_deployment_volume_mount_name}}
          persistentVolumeClaim:
            claimName: {{cluster_name_on_cloud}}-{{k8s_high_availability_deployment_volume_mount_name}}
=======
            path: {{k8s_fusermount_shared_dir}}
            type: DirectoryOrCreate
>>>>>>> ac3cbfe0
        {% endif %}
        containers:
        - name: ray-node
          imagePullPolicy: IfNotPresent
          image: {{image_id}}
          env:
            - name: SKYPILOT_POD_NODE_TYPE
              valueFrom:
                fieldRef:
                  fieldPath: metadata.labels['ray-node-type']
            {% for key, value in k8s_env_vars.items() if k8s_env_vars is not none %}
            - name: {{ key }}
              value: {{ value }}
            {% endfor %}
            {% if k8s_fuse_device_required %}
            - name: FUSERMOUNT_SHARED_DIR
              value: {{k8s_fusermount_shared_dir}}
            {% endif %}
          # Do not change this command - it keeps the pod alive until it is
          # explicitly killed.
          command: ["/bin/bash", "-c", "--"]
          args: 
            - |
              # For backwards compatibility, we put a marker file in the pod
              # to indicate that the pod is running with the changes introduced 
              # in project nimbus: https://github.com/skypilot-org/skypilot/pull/4393
              # TODO: Remove this marker file and it's usage in setup_commands
              # after v0.10.0 release.
              touch /tmp/skypilot_is_nimbus
              
              # Helper function to conditionally use sudo
              # TODO(zhwu): consolidate the two prefix_cmd and sudo replacements
              prefix_cmd() { if [ $(id -u) -ne 0 ]; then echo "sudo"; else echo ""; fi; }
              [ $(id -u) -eq 0 ] && function sudo() { "$@"; } || true;

              STEPS=("apt-ssh-setup" "runtime-setup" "env-setup")

              # STEP 1: Run apt update, install missing packages, and set up ssh.
              (
                (
                DEBIAN_FRONTEND=noninteractive $(prefix_cmd) apt-get update > /tmp/apt-update.log 2>&1 || \
                echo "Warning: apt-get update failed. Continuing anyway..." >> /tmp/apt-update.log
                # Install both fuse2 and fuse3 for compatibility for all possible fuse adapters in advance,
                # so that both fusemount and fusermount3 can be masked before enabling SSH access.
                PACKAGES="rsync curl wget netcat gcc patch pciutils fuse fuse3 openssh-server";

                # Separate packages into two groups: packages that are installed first
                # so that curl, rsync and wget are available sooner to unblock the following
                # conda installation and rsync.
                # Also, we install fuse first to avoid confliction with fuse3.
                set -e
                INSTALL_FIRST="";
                MISSING_PACKAGES="";
                for pkg in $PACKAGES; do
                  if [ "$pkg" == "netcat" ]; then
                    if ! dpkg -l | grep -q "^ii  \(netcat\|netcat-openbsd\|netcat-traditional\) "; then
                      INSTALL_FIRST="$INSTALL_FIRST netcat-openbsd";
                    fi
                  elif ! dpkg -l | grep -q "^ii  $pkg "; then
                    if [ "$pkg" == "curl" ] || [ "$pkg" == "rsync" ] || [ "$pkg" == "fuse" ] || [ "$pkg" == "wget" ]; then
                      INSTALL_FIRST="$INSTALL_FIRST $pkg";
                    else
                      MISSING_PACKAGES="$MISSING_PACKAGES $pkg";
                    fi
                  fi
                done;
                if [ ! -z "$INSTALL_FIRST" ]; then
                  echo "Installing core packages: $INSTALL_FIRST";
                  DEBIAN_FRONTEND=noninteractive $(prefix_cmd) apt-get install -y -o Dpkg::Options::="--force-confdef" -o Dpkg::Options::="--force-confold" $INSTALL_FIRST;
                fi;
                # SSH and other packages are not necessary, so we disable set -e
                set +e
                
                if [ ! -z "$MISSING_PACKAGES" ]; then
                  echo "Installing missing packages: $MISSING_PACKAGES";
                  DEBIAN_FRONTEND=noninteractive $(prefix_cmd) apt-get install -y -o Dpkg::Options::="--force-confdef" -o Dpkg::Options::="--force-confold" $MISSING_PACKAGES;
                fi;

                {% if k8s_fuse_device_required %}
                set -e
                # Mask fusermount binary before enabling SSH access
                FUSERMOUNT_PATH=$(which fusermount)
                if [ -z "$FUSERMOUNT_PATH" ]; then
                    echo "Error: fusermount binary not found"
                    exit 1
                fi
                $(prefix_cmd) cp -p "$FUSERMOUNT_PATH" "${FUSERMOUNT_PATH}-original"
                $(prefix_cmd) ln -sf {{k8s_fusermount_shared_dir}}/fusermount-shim "$FUSERMOUNT_PATH"
                FUSERMOUNT3_PATH=$(which fusermount3)
                if [ -z "$FUSERMOUNT3_PATH" ]; then
                    FUSERMOUNT3_PATH="${FUSERMOUNT_PATH}3"
                fi
                # Also mask fusermount3 for rclone and blobfuse2 (for unmount operation)
                $(prefix_cmd) ln -sf "$FUSERMOUNT_PATH" "$FUSERMOUNT3_PATH"
                # Add fusermount-wrapper to handle adapters that use libfuse directly, e.g. blobfuse2
                $(prefix_cmd) ln -sf {{k8s_fusermount_shared_dir}}/fusermount-wrapper /bin/fusermount-wrapper
                # Wait for the server to setup the fusermount shim binary in case:
                # 1. The server daemonset was just deployed and is still starting up.
                # 2. The node was just started and the server Pod is still starting up.
                wait_for_fusermount() {
                    local timeout=60
                    local start_time=$(date +%s)
                    while ! command -v fusermount >/dev/null 2>&1; do
                        current_time=$(date +%s)
                        elapsed=$((current_time - start_time))
                        if [ $elapsed -ge $timeout ]; then
                            echo "Error: fusermount not ready after $timeout seconds"
                            exit 1
                        fi
                        sleep 1
                    done
                }
                wait_for_fusermount
                # Some distributions may mount hostPath with noexec, copy the binary in this case.
                if ! fusermount -V; then
                    echo "fusermount -V failed, copying fusermount-shim directly"
                    $(prefix_cmd) rm -f "$FUSERMOUNT_PATH"
                    $(prefix_cmd) cp -p {{k8s_fusermount_shared_dir}}/fusermount-shim "$FUSERMOUNT_PATH"
                    $(prefix_cmd) rm -f /bin/fusermount-wrapper
                    $(prefix_cmd) cp -p {{k8s_fusermount_shared_dir}}/fusermount-wrapper /bin/fusermount-wrapper
                fi
                {% endif %}            

                $(prefix_cmd) mkdir -p /var/run/sshd;
                $(prefix_cmd) sed -i "s/PermitRootLogin prohibit-password/PermitRootLogin yes/" /etc/ssh/sshd_config;
                $(prefix_cmd) sed "s@session\s*required\s*pam_loginuid.so@session optional pam_loginuid.so@g" -i /etc/pam.d/sshd;
                cd /etc/ssh/ && $(prefix_cmd) ssh-keygen -A;
                $(prefix_cmd) mkdir -p ~/.ssh;
                $(prefix_cmd) chown -R $(whoami) ~/.ssh;
                $(prefix_cmd) chmod 700 ~/.ssh;
                $(prefix_cmd) cat /etc/secret-volume/ssh-publickey* > ~/.ssh/authorized_keys;
                $(prefix_cmd) chmod 644 ~/.ssh/authorized_keys;
                $(prefix_cmd) service ssh restart;
                $(prefix_cmd) sed -i "s/mesg n/tty -s \&\& mesg n/" ~/.profile;

                ) > /tmp/${STEPS[0]}.log 2>&1 || {
                  echo "Error: ${STEPS[0]} failed. Continuing anyway..." > /tmp/${STEPS[0]}.failed
                  cat /tmp/${STEPS[0]}.log
                  exit 1
                }
              ) &

              # STEP 2: Install conda, ray and skypilot (for dependencies); start
              # ray cluster.
              (
                (
                set -e
                mkdir -p ~/.sky
                # Wait for `curl` package to be installed before installing conda
                # and ray.
                until dpkg -l | grep -q "^ii  curl "; do
                  sleep 0.1
                  echo "Waiting for curl package to be installed..."
                done
                {{ conda_installation_commands }}
                {{ ray_installation_commands }}

                VIRTUAL_ENV=~/skypilot-runtime ~/.local/bin/uv pip install skypilot[kubernetes,remote]
                touch /tmp/ray_skypilot_installation_complete
                echo "=== Ray and skypilot installation completed ==="

                # Disable set -e, as we have some commands that are ok to fail
                # after the ray start.
                # TODO(zhwu): this is a hack, we should fix the commands that are
                # ok to fail.
                if [ "$SKYPILOT_POD_NODE_TYPE" == "head" ]; then
                  set +e
                  {{ ray_head_start_command }}
                else
                  # Start ray worker on the worker pod.
                  # Wait until the head pod is available with an IP address
                  export SKYPILOT_RAY_HEAD_IP="{{cluster_name_on_cloud}}-head.{{k8s_namespace}}.svc.cluster.local"
                  export SKYPILOT_RAY_PORT={{skypilot_ray_port}}
                  # Wait until the ray cluster is started on the head pod
                  until dpkg -l | grep -q "^ii  \(netcat\|netcat-openbsd\|netcat-traditional\) "; do
                    sleep 0.1
                    echo "Waiting for netcat package to be installed..."
                  done
                  until nc -z -w 1 ${SKYPILOT_RAY_HEAD_IP} ${SKYPILOT_RAY_PORT}; do
                    sleep 0.1
                  done

                  set +e
                  {{ ray_worker_start_command }}
                fi
                ) > /tmp/${STEPS[1]}.log 2>&1 || {
                  echo "Error: ${STEPS[1]} failed. Continuing anyway..." > /tmp/${STEPS[1]}.failed
                  cat /tmp/${STEPS[1]}.log
                  exit 1
                }
              ) &


              # STEP 3: Set up environment variables; this should be relatively fast.
              (
                (
                set -e
                if [ $(id -u) -eq 0 ]; then
                  echo 'alias sudo=""' >> ~/.bashrc; echo succeed;
                else
                  if command -v sudo >/dev/null 2>&1; then
                    timeout 2 sudo -l >/dev/null 2>&1 && echo succeed || { echo 52; exit 52; };
                  else
                    { echo 52; exit 52; };
                  fi;
                fi;
                printenv | while IFS='=' read -r key value; do echo "export $key=\"$value\""; done > ~/container_env_var.sh && $(prefix_cmd) mv ~/container_env_var.sh /etc/profile.d/container_env_var.sh
                ) > /tmp/${STEPS[2]}.log 2>&1 || {
                  echo "Error: ${STEPS[2]} failed. Continuing anyway..." > /tmp/${STEPS[2]}.failed
                  cat /tmp/${STEPS[2]}.log
                  exit 1
                }
              ) &

              function mylsof { p=$(for pid in /proc/{0..9}*; do i=$(basename "$pid"); for file in "$pid"/fd/*; do link=$(readlink -e "$file"); if [ "$link" = "$1" ]; then echo "$i"; fi; done; done); echo "$p"; };

              # Tails file and checks every 5 sec for
              # open file handlers with write access
              # closes if none exist
              monitor_file() {
                tail -f $file &
                TAIL_PID=$!
                while kill -0 $TAIL_PID 2> /dev/null; do
                  # only two PIDs should be accessing the file
                  # the log appender and log tailer
                  if [ $(mylsof $file | wc -l) -lt 2 ]; then
                    kill $TAIL_PID
                    break
                  fi
                  # Sleep for 5 seconds before checking again. Do not make this
                  # too short as it will consume CPU, and too long will cause
                  # the file to be closed too late keeping the pod alive.
                  sleep 5
                done
              }

              log_tail() {
                FILE_PATTERN="~/sky_logs/*/tasks/*.log"
                while ! ls $(eval echo $FILE_PATTERN) 1> /dev/null 2>&1; do
                  sleep 1
                done

                # Keep track of already monitored files
                already_monitored=""

                # Infinite loop to continuously check for new files
                while true; do
                  for file in $(eval echo $FILE_PATTERN); do
                    if echo $already_monitored | grep -q $file; then
                      # File is already being monitored
                      continue
                    fi
                    
                    # Monitor the new file
                    monitor_file $file &
                    already_monitored="${already_monitored} ${file}"
                  done
                  sleep 0.1
                done
              }

              {% if high_availability %}
              mkdir -p {{k8s_high_availability_deployment_run_script_dir}}
              if [ -f ~/.sky/k8s_container_ready ]; then
                # ! Keep this aligned with `CloudVmRayBackend._setup()`
                # Suppose all `task.setup` are the same for skyserve controller task.
                # So be careful for compatibility issue once you change it.
                chmod +x {{k8s_high_availability_deployment_setup_script_path}}
                /bin/bash --login -c "true && export OMP_NUM_THREADS=1 PYTHONWARNINGS='ignore' && {{k8s_high_availability_deployment_setup_script_path}} > /tmp/controller_recovery_setup_commands.log 2>&1"
                echo "=== Controller setup commands completed for recovery ==="

                for file in {{k8s_high_availability_deployment_run_script_dir}}/*; do
                  # ! Keep this aligned with `CloudVmRayBackend._execute()`
                  chmod +x $file
                  /bin/bash --login -c "true && export OMP_NUM_THREADS=1 PYTHONWARNINGS='ignore' && $file > /tmp/task_run_$(basename $file).log 2>&1"
                  echo "=== Controller task run for service (file: $file) completed for recovery ==="
                done
              fi

              touch ~/.sky/k8s_container_ready
              {% endif %}

              trap : TERM INT; log_tail || sleep infinity & wait

          ports:
          - containerPort: 22  # Used for SSH
          - containerPort: {{ray_port}}  # Redis port
          - containerPort: 10001  # Used by Ray Client
          - containerPort: {{ray_dashboard_port}}  # Used by Ray Dashboard

          # This volume allocates shared memory for Ray to use for its plasma
          # object store. If you do not provide this, Ray will fall back to
          # /tmp which cause slowdowns if is not a shared memory volume.
          volumeMounts:
          - name: secret-volume
            readOnly: true
            mountPath: "/etc/secret-volume"
          # This volume allocates shared memory for Ray to use for its plasma
          # object store. If you do not provide this, Ray will fall back to
          # /tmp which cause slowdowns if is not a shared memory volume.
          - mountPath: /dev/shm
            name: dshm
          {% if high_availability %}
          - name: {{k8s_high_availability_deployment_volume_mount_name}}
            mountPath: {{k8s_high_availability_deployment_volume_mount_path}}
          {% endif %}
          {% if k8s_fuse_device_required %}
          - name: fusermount-shared-dir
            mountPath: {{k8s_fusermount_shared_dir}}
          {% endif %}
          resources:
            requests:
              cpu: {{cpus}}
              memory: {{memory}}G
              {% if k8s_resource_key is not none %}
              # Number of requested google.com/tpu must be equal to the total
              # number of available TPU chips on the TPU slice node either it
              # being a node from multi-host TPU slice or single-host TPU
              # slice. Example reference:
              # https://cloud.google.com/kubernetes-engine/docs/concepts/tpus#how_tpus_work
              {{k8s_resource_key}}: {{accelerator_count}}
              {% endif %}
            {% if k8s_resource_key is not none %}
            limits:
              # Limits need to be defined for GPU/TPU requests
              {% if k8s_resource_key is not none %}
              {{k8s_resource_key}}: {{accelerator_count}}
              {% endif %}
            {% endif %}
      
      {% if high_availability %}
      pvc_spec:
        apiVersion: v1
        kind: PersistentVolumeClaim
        metadata:
          name: {{cluster_name_on_cloud}}-{{k8s_high_availability_deployment_volume_mount_name}}
          namespace: {{k8s_namespace}}
        spec:
          accessModes:
            - ReadWriteOnce # Our controller pod is singleton
          resources:
            requests:
              storage: {{disk_size}}

      deployment_spec:
        apiVersion: apps/v1
        kind: Deployment
        metadata:
          name: {{cluster_name_on_cloud}}-deployment
          namespace: {{k8s_namespace}}
        spec:
          replicas: 1
          selector:
            matchLabels:
              app: {{cluster_name_on_cloud}}
          template:
            # The only difference between the pod spec and this section is the initContainers
            metadata:
              # should be replaced by pod metadata
            spec:
              # To prevent the home dir provided by the docker image from being overriden by pvc mounting,
              # we use initContainers to copy it first to /mnt/home, which will later be mounted to home dir.
              initContainers:
                - name: init-copy-home
                  image: {{image_id}}
                  command: ["/bin/sh", "-c"]
                  args: ["echo 'Copying home directory to /mnt/home'; rsync -a {{k8s_high_availability_deployment_volume_mount_path}}/ /mnt/home && echo 'Copy completed.'; ls -la /mnt/home"]
                  volumeMounts:
                    - name: {{k8s_high_availability_deployment_volume_mount_name}}
                      mountPath: /mnt/home
              # should be replaced by pod spec
      {% endif %}
setup_commands:
  # Disable `unattended-upgrades` to prevent apt-get from hanging. It should be called at the beginning before the process started to avoid being blocked. (This is a temporary fix.)
  # Add ~/.ssh/sky-cluster-key to SSH config to allow nodes within a cluster to connect to each other
  # Line 'sudo bash ..': set the ulimit as suggested by ray docs for performance. https://docs.ray.io/en/latest/cluster/vms/user-guides/large-cluster-best-practices.html#system-configuration
  # Line 'sudo grep ..': set the number of threads per process to unlimited to avoid ray job submit stucking issue when the number of running ray jobs increase.
  # Line 'mkdir -p ..': disable host key check
  # Line '[-f /etc/fuse.conf] ..': enable `-o allow_other` option for `goofys`
  # Line 'for step in ..': check if any failure indicator exists for the setup done in pod args and print the error message. This is only a best effort, as the
  # commands in pod args are asynchronous and we cannot guarantee the failure indicators are created before the setup commands finish.
  - |
    mkdir -p ~/.ssh; touch ~/.ssh/config;
    {%- for initial_setup_command in initial_setup_commands %}
    {{ initial_setup_command }}
    {%- endfor %}
    STEPS=("apt-ssh-setup" "runtime-setup" "env-setup")
    start_epoch=$(date +%s);
    echo "=== Logs for asynchronous ray and skypilot installation ===";
    if [ -f /tmp/skypilot_is_nimbus ]; then
      echo "=== Logs for asynchronous ray and skypilot installation ===";
      [ -f /tmp/ray_skypilot_installation_complete ] && cat /tmp/${STEPS[1]}.log || 
      { tail -f -n +1 /tmp/${STEPS[1]}.log & TAIL_PID=$!; echo "Tail PID: $TAIL_PID"; until [ -f /tmp/ray_skypilot_installation_complete ]; do sleep 0.5; done; kill $TAIL_PID || true; };
      [ -f /tmp/${STEPS[1]}.failed ] && { echo "Error: ${STEPS[1]} failed. Exiting."; exit 1; } || true;
    fi
    end_epoch=$(date +%s);
    echo "=== Ray and skypilot dependencies installation completed in $(($end_epoch - $start_epoch)) secs ===";
    start_epoch=$(date +%s);
    {{ skypilot_wheel_installation_commands }}
    end_epoch=$(date +%s);
    echo "=== Skypilot wheel installation completed in $(($end_epoch - $start_epoch)) secs ===";
    start_epoch=$(date +%s);
    sudo touch ~/.sudo_as_admin_successful;
    sudo bash -c 'rm -rf /etc/security/limits.d; echo "* soft nofile 1048576" >> /etc/security/limits.conf; echo "* hard nofile 1048576" >> /etc/security/limits.conf';
    sudo grep -e '^DefaultTasksMax' /etc/systemd/system.conf || (sudo bash -c 'echo "DefaultTasksMax=infinity" >> /etc/systemd/system.conf');
    ulimit -n 1048576;
    mkdir -p ~/.ssh; (grep -Pzo -q "Host \*\n  StrictHostKeyChecking no\n  IdentityFile ~/.ssh/sky-cluster-key\n  IdentityFile ~/.ssh/id_rsa" ~/.ssh/config) || printf "Host *\n  StrictHostKeyChecking no\n  IdentityFile ~/.ssh/sky-cluster-key\n  IdentityFile ~/.ssh/id_rsa\n" >> ~/.ssh/config;
    [ -f /etc/fuse.conf ] && sudo sed -i 's/#user_allow_other/user_allow_other/g' /etc/fuse.conf || (sudo sh -c 'echo "user_allow_other" > /etc/fuse.conf'); # This is needed for `-o allow_other` option for `goofys`;
    end_epoch=$(date +%s);
    echo "=== Setup system configs and fuse completed in $(($end_epoch - $start_epoch)) secs ===";
    for step in $STEPS; do [ -f "/tmp/${step}.failed" ] && { echo "Error: /tmp/${step}.failed found:"; cat /tmp/${step}.log; exit 1; } || true; done;
    {% if tpu_requested %}
    # The /tmp/tpu_logs directory is where TPU-related logs, such as logs from
    # the TPU runtime, are written. These capture runtime information about the
    # TPU execution, including any warnings, errors, or general activity of
    # the TPU driver. By default, the /tmp/tpu_logs directory is created with
    # 755 permissions, and the user of the provisioned pod is not necessarily
    # a root. Hence, we need to update the write permission so the logs can be
    # properly written.
    # TODO(Doyoung): Investigate to see why TPU workload fails to run without
    # execution permission, such as granting 766 to log file. Check if it's a
    # must and see if there's a workaround to grant minimum permission. 
    sudo chmod 777 /tmp/tpu_logs;
    {% endif %}

# Format: `REMOTE_PATH : LOCAL_PATH`
file_mounts: {
  "{{sky_ray_yaml_remote_path}}": "{{sky_ray_yaml_local_path}}",
  "{{sky_remote_path}}/{{sky_wheel_hash}}": "{{sky_local_path}}",
{%- for remote_path, local_path in credentials.items() %}
  "{{remote_path}}": "{{local_path}}",
  "~/.ssh/sky-cluster-key": "{{ssh_private_key}}",
{%- endfor %}
}

auth:
  ssh_user: sky
  ssh_private_key: {{ssh_private_key}}<|MERGE_RESOLUTION|>--- conflicted
+++ resolved
@@ -267,17 +267,9 @@
             {%- for label_key, label_value in labels.items() %}
             {{ label_key }}: {{ label_value|tojson }}
             {%- endfor %}
-<<<<<<< HEAD
             {% if high_availability %}
             app: {{cluster_name_on_cloud}}
             {% endif %}
-        {% if k8s_fuse_device_required %}
-        annotations:
-            # Required for FUSE mounting to access /dev/fuse
-            container.apparmor.security.beta.kubernetes.io/ray-node: unconfined
-        {% endif %}
-=======
->>>>>>> ac3cbfe0
       spec:
         # serviceAccountName: skypilot-service-account
         serviceAccountName: {{k8s_service_account_name}}
@@ -319,16 +311,12 @@
         {% if k8s_fuse_device_required %}
         - name: fusermount-shared-dir
           hostPath:
-<<<<<<< HEAD
-            path: /dev/fuse
+            path: {{k8s_fusermount_shared_dir}}
+            type: DirectoryOrCreate
         {% if high_availability %}
         - name: {{k8s_high_availability_deployment_volume_mount_name}}
           persistentVolumeClaim:
             claimName: {{cluster_name_on_cloud}}-{{k8s_high_availability_deployment_volume_mount_name}}
-=======
-            path: {{k8s_fusermount_shared_dir}}
-            type: DirectoryOrCreate
->>>>>>> ac3cbfe0
         {% endif %}
         containers:
         - name: ray-node
