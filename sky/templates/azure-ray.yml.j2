--- conflicted
+++ resolved
@@ -82,38 +82,6 @@
             {%- endif %}
         need_nvidia_driver_extension: {{need_nvidia_driver_extension}}
         # TODO: attach disk
-<<<<<<< HEAD
-=======
-{% if num_nodes > 1 %}
-    ray.worker.default:
-      min_workers: {{num_nodes - 1}}
-      max_workers: {{num_nodes - 1}}
-      resources: {}
-      node_config:
-        tags:
-          skypilot-user: {{ user }}
-        azure_arm_parameters:
-            adminUsername: skypilot:ssh_user
-            publicKey: |
-              skypilot:ssh_public_key_content
-            vmSize: {{instance_type}}
-            # List images https://docs.microsoft.com/en-us/azure/virtual-machines/linux/cli-ps-findimage
-            imagePublisher: {{image_publisher}}
-            imageOffer: {{image_offer}}
-            imageSku: "{{image_sku}}"
-            imageVersion: {{image_version}}
-            osDiskSizeGB: {{disk_size}}
-            osDiskTier: {{disk_tier}}
-            cloudInitSetupCommands: {{cloud_init_setup_commands}}
-          {%- if use_spot %}
-            priority: Spot
-            # set a maximum price for spot instances if desired
-            # billingProfile:
-            #     maxPrice: -1
-          {%- endif %}
-        need_nvidia_driver_extension: {{need_nvidia_driver_extension}}
-{%- endif %}
->>>>>>> 6acaa75f
 
 head_node_type: ray.head.default
 
