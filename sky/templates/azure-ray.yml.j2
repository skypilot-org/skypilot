--- conflicted
+++ resolved
@@ -86,13 +86,9 @@
   # This also kills the service that is holding the lock on dpkg (problem only exists on aws/azure, not gcp)
   - pip3 --version > /dev/null 2>&1 || (curl -sSL https://bootstrap.pypa.io/get-pip.py -o get-pip.py && python3 get-pip.py && echo "PATH=$HOME/.local/bin:$PATH" >> ~/.bashrc);
     (type -a python | grep -q python3) || echo 'alias python=python3' >> ~/.bashrc;
-<<<<<<< HEAD
+  - which conda > /dev/null 2>&1 || (wget -nc https://repo.anaconda.com/miniconda/Miniconda3-latest-Linux-x86_64.sh && bash Miniconda3-latest-Linux-x86_64.sh -b && eval "$(/home/azureuser/miniconda3/bin/conda shell.bash hook)" && conda init && conda config --set auto_activate_base true);
   # patch the buggy ray files and enable `-o allow_other` option for `goofys`
-=======
-  - which conda > /dev/null 2>&1 || (wget -nc https://repo.anaconda.com/miniconda/Miniconda3-latest-Linux-x86_64.sh && bash Miniconda3-latest-Linux-x86_64.sh -b && eval "$(/home/azureuser/miniconda3/bin/conda shell.bash hook)" && conda init && conda config --set auto_activate_base true);
->>>>>>> 70021d4d
   - (type -a pip | grep -q pip3) || echo 'alias pip=pip3' >> ~/.bashrc;
-    which conda > /dev/null 2>&1 || (wget -nc https://repo.anaconda.com/miniconda/Miniconda3-latest-Linux-x86_64.sh && bash Miniconda3-latest-Linux-x86_64.sh -b && eval "$(/home/azureuser/miniconda3/bin/conda shell.bash hook)" && conda init && conda config --set auto_activate_base false);
     (pip3 list | grep ray | grep {{ray_version}} 2>&1 > /dev/null || pip3 install -U ray[default]=={{ray_version}}) && mkdir -p ~/sky_workdir && mkdir -p ~/.sky/sky_app && touch ~/.sudo_as_admin_successful;
     pip3 uninstall skypilot -y &> /dev/null;
     pip3 install "$(echo {{sky_remote_path}}/skypilot-*.whl)[azure]";
@@ -102,14 +98,7 @@
     sudo pkill -9 apt-get;
     sudo pkill -9 dpkg;
     sudo dpkg --configure -a;
-<<<<<<< HEAD
     sudo sed -i 's/#user_allow_other/user_allow_other/g' /etc/fuse.conf;
-=======
-    sudo sed -i 's/#user_allow_other/user_allow_other/g' /etc/fuse.conf; # This is needed for `-o allow_other` option for `goofys`
-  - pip3 uninstall skypilot -y &> /dev/null;
-    pip3 install "$(echo {{sky_remote_path}}/skypilot-*.whl)[azure]";
-    python3 -c "from sky.skylet.ray_patches import patch; patch()" # patch the buggy ray files
->>>>>>> 70021d4d
 
 # Command to start ray on the head node. You don't need to change this.
 head_start_ray_commands:
