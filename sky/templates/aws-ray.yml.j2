--- conflicted
+++ resolved
@@ -84,16 +84,11 @@
   # Create ~/.ssh/config file in case the file does not exist in the custom image.
   # Make sure python3 & pip3 are available on this image.
   # We set auto_activate_base to be false for pre-installed conda.
-<<<<<<< HEAD
   # This also kills the service that is holding the lock on dpkg (problem only exists on aws/azure, not gcp)
   # Line 'sudo bash ..': set the ulimit as suggested by ray docs for performance. https://docs.ray.io/en/latest/cluster/vms/user-guides/large-cluster-best-practices.html#system-configuration
   # Line 'sudo grep ..': set the number of threads per process to unlimited to avoid error when the number of jobs increase.
   # Line 'mkdir -p ..': disable host key check
   # Line 'python3 -c ..': patch the buggy ray files and enable `-o allow_other` option for `goofys`
-=======
-  # patch the buggy ray files and enable `-o allow_other` option for `goofys`
-  # This also kills the service that is holding the lock on dpkg (problem only exists on aws/azure, not gcp)
->>>>>>> 8df4a8bc
   - mkdir -p ~/.ssh; touch ~/.ssh/config;
     pip3 --version > /dev/null 2>&1 || (curl -sSL https://bootstrap.pypa.io/get-pip.py -o get-pip.py && python3 get-pip.py && echo "PATH=$HOME/.local/bin:$PATH" >> ~/.bashrc);
     (type -a python | grep -q python3) || echo 'alias python=python3' >> ~/.bashrc;
@@ -122,16 +117,7 @@
 # Increment the following for catching performance bugs easier:
 #   current num items (num SSH connections): 1
 head_start_ray_commands:
-<<<<<<< HEAD
   # Start skylet daemon. (Should not place it in the head_setup_commands, otherwise it will run before sky is installed.)
-=======
-  # Set the ulimit as suggested by ray docs for performance. https://docs.ray.io/en/latest/cluster/guide.html?highlight=ulimit#system-configuration
-  # Solution from https://discuss.ray.io/t/setting-ulimits-on-ec2-instances/590
-  # This line is intentionally separated from the next line to reload the session after the ulimit is set.
-  - sudo bash -c 'rm -rf /etc/security/limits.d; echo "* soft nofile 65535" >> /etc/security/limits.conf; echo "* hard nofile 65535" >> /etc/security/limits.conf;';
-    (grep -Pzo -q "Host \*\n  StrictHostKeyChecking no" ~/.ssh/config) || printf "Host *\n  StrictHostKeyChecking no\n" >> ~/.ssh/config;
-  # Start skylet daemon. (Should not place it in the head_setup_commands, otherwise it will run before skypilot is installed.)
->>>>>>> 8df4a8bc
   # NOTE: --disable-usage-stats in `ray start` saves 10 seconds of idle wait.
   # Line "which prlimit ..": increase the limit of the number of open files for the raylet process, as the `ulimit` may not take effect at this point, because it requires
   # all the sessions to be reloaded. This is a workaround.
