--- conflicted
+++ resolved
@@ -78,22 +78,14 @@
   # Make sure python3 & pip3 are available on this image.
   - pip3 --version > /dev/null 2>&1 || (curl -sSL https://bootstrap.pypa.io/get-pip.py -o get-pip.py && python3 get-pip.py && echo "PATH=$HOME/.local/bin:$PATH" >> ~/.bashrc);
     (type -a python | grep -q python3) || echo 'alias python=python3' >> ~/.bashrc;
-<<<<<<< HEAD
   # patch the buggy ray files and enable `-o allow_other` option for `goofys`
   # This also kills the service that is holding the lock on dpkg (problem only exists on aws/azure, not gcp)
+  - (which conda > /dev/null 2>&1 && conda init > /dev/null && conda config --set auto_activate_base false) || (wget -nc https://repo.anaconda.com/miniconda/Miniconda3-latest-Linux-x86_64.sh && bash Miniconda3-latest-Linux-x86_64.sh -b && eval "$(~/miniconda3/bin/conda shell.bash hook)" && conda init && conda config --set auto_activate_base true);
   - (type -a pip | grep -q pip3) || echo 'alias pip=pip3' >> ~/.bashrc;
-    which conda > /dev/null 2>&1 && conda init > /dev/null && conda config --set auto_activate_base false;
     (pip3 list | grep ray | grep {{ray_version}} 2>&1 > /dev/null || pip3 install -U ray[default]=={{ray_version}}) && mkdir -p ~/sky_workdir && mkdir -p ~/.sky/sky_app;
     pip3 uninstall skypilot -y &> /dev/null;
     pip3 install "$(echo {{sky_remote_path}}/skypilot-*.whl)[aws]";
     python3 -c "from sky.skylet.ray_patches import patch; patch()";
-=======
-  # We set auto_activate_base to be false for pre-installed conda.
-  # Refer to the issue link here: https://github.com/skypilot-org/skypilot/pull/1007
-  - (which conda > /dev/null 2>&1 && conda init > /dev/null && conda config --set auto_activate_base false) || (wget -nc https://repo.anaconda.com/miniconda/Miniconda3-latest-Linux-x86_64.sh && bash Miniconda3-latest-Linux-x86_64.sh -b && eval "$(~/miniconda3/bin/conda shell.bash hook)" && conda init && conda config --set auto_activate_base true);
-  - (type -a pip | grep -q pip3) || echo 'alias pip=pip3' >> ~/.bashrc;
-    (pip3 list | grep ray | grep {{ray_version}} 2>&1 > /dev/null || pip3 install -U ray[default]=={{ray_version}}) && mkdir -p ~/sky_workdir && mkdir -p ~/.sky/sky_app;
->>>>>>> 70021d4d
     sudo systemctl stop unattended-upgrades;
     sudo kill -9 `sudo lsof /var/lib/dpkg/lock-frontend | awk '{print $2}' | tail -n 1` || true;
     sudo pkill -9 apt-get;
