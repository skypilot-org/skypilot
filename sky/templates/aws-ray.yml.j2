--- conflicted
+++ resolved
@@ -41,13 +41,6 @@
   # AWSNodeProvider.
   vpc_name: {{vpc_name}}
 {% endif %}
-<<<<<<< HEAD
-{%- if ports %}
-  ports:
-{%- for port in ports %}
-    - {{port}}
-{%- endfor %}
-=======
 {%- if docker_login_config is not none %}
   # We put docker login config in provider section because ray's schema disabled
   # additionalProperties for docker config.
@@ -56,7 +49,6 @@
     username: {{docker_login_config.username}}
     password: {{docker_login_config.password}}
     server: {{docker_login_config.server}}
->>>>>>> 68a4be77
 {%- endif %}
   use_internal_ips: {{use_internal_ips}}
   # Disable launch config check for worker nodes as it can cause resource
