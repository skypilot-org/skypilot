cluster_name: {{cluster_name}}

# The maximum number of workers nodes to launch in addition to the head node.
max_workers: {{num_nodes - 1}}
upscaling_speed: {{num_nodes - 1}}
idle_timeout_minutes: 60

provider:
  type: external
  module: sky.skylet.providers.aws.AWSNodeProvider
  region: {{region}}
  availability_zone: {{zones}}
  # Keep (otherwise cannot reuse when re-provisioning).
  # teardown(terminate=True) will override this.
  cache_stopped_nodes: True
  security_group:
    # AWS config file must include security group name
    GroupName: {{security_group}}

auth:
  ssh_user: ubuntu

available_node_types:
  ray.head.default:
    resources: {}
    node_config:
      InstanceType: {{instance_type}}
      ImageId: {{image_id}}  # Deep Learning AMI (Ubuntu 18.04); see aws.py.
      BlockDeviceMappings:
        - DeviceName: /dev/sda1
          Ebs:
            VolumeSize: {{disk_size}}
      {% if use_spot %}
      InstanceMarketOptions:
          MarketType: spot
          # Additional options can be found in the boto docs, e.g.
          #   SpotOptions:
          #       MaxPrice: MAX_HOURLY_PRICE
      {% endif %}
{% if num_nodes > 1 %}
  ray.worker.default:
    min_workers: {{num_nodes - 1}}
    max_workers: {{num_nodes - 1}}
    resources: {}
    node_config:
      InstanceType: {{instance_type}}
      ImageId: {{image_id}}  # Deep Learning AMI (Ubuntu 18.04); see aws.py.
      BlockDeviceMappings:
        - DeviceName: /dev/sda1
          Ebs:
            VolumeSize: {{disk_size}}
      {% if use_spot %}
      InstanceMarketOptions:
          MarketType: spot
          # Additional options can be found in the boto docs, e.g.
          #   SpotOptions:
          #       MaxPrice: MAX_HOURLY_PRICE
      {% endif %}
{%- endif %}

head_node_type: ray.head.default

# Format: `REMOTE_PATH : LOCAL_PATH`
file_mounts: {
  "{{sky_ray_yaml_remote_path}}": "{{sky_ray_yaml_local_path}}",
  "{{sky_remote_path}}": "{{sky_local_path}}",
{%- for remote_path, local_path in credentials.items() %}
  "{{remote_path}}": "{{local_path}}",
{%- endfor %}
}

rsync_exclude: []

initialization_commands: []

# List of shell commands to run to set up nodes.
setup_commands:
  # Create ~/.ssh/config file in case the file does not exist in the custom image.
  # Make sure python3 & pip3 are available on this image.
<<<<<<< HEAD
  - pip3 --version > /dev/null 2>&1 || (curl -sSL https://bootstrap.pypa.io/get-pip.py -o get-pip.py && python3 get-pip.py && echo "PATH=$HOME/.local/bin:$PATH" >> ~/.bashrc);
=======
  # This also kills the service that is holding the lock on dpkg (problem only exists on aws/azure, not gcp)
  - mkdir -p ~/.ssh; touch ~/.ssh/config;
    pip3 --version > /dev/null 2>&1 || (curl -sSL https://bootstrap.pypa.io/get-pip.py -o get-pip.py && python3 get-pip.py && echo "PATH=$HOME/.local/bin:$PATH" >> ~/.bashrc);
>>>>>>> 76d2ce49
    (type -a python | grep -q python3) || echo 'alias python=python3' >> ~/.bashrc;
  # We set auto_activate_base to be false for pre-installed conda.
  - (which conda > /dev/null 2>&1 && conda init > /dev/null && conda config --set auto_activate_base false) || (wget -nc https://repo.anaconda.com/miniconda/Miniconda3-latest-Linux-x86_64.sh && bash Miniconda3-latest-Linux-x86_64.sh -b && eval "$(~/miniconda3/bin/conda shell.bash hook)" && conda init && conda config --set auto_activate_base true);
  # This also kills the service that is holding the lock on dpkg (problem only exists on aws/azure, not gcp)
  # patch the buggy ray files and enable `-o allow_other` option for `goofys`
  - (type -a pip | grep -q pip3) || echo 'alias pip=pip3' >> ~/.bashrc;
    (pip3 list | grep ray | grep {{ray_version}} 2>&1 > /dev/null || pip3 install -U ray[default]=={{ray_version}}) && mkdir -p ~/sky_workdir && mkdir -p ~/.sky/sky_app;
    pip3 uninstall skypilot -y &> /dev/null;
    pip3 install "$(echo {{sky_remote_path}}/skypilot-*.whl)[aws]";
    python3 -c "from sky.skylet.ray_patches import patch; patch()";
    sudo systemctl stop unattended-upgrades;
    sudo kill -9 `sudo lsof /var/lib/dpkg/lock-frontend | awk '{print $2}' | tail -n 1` || true;
    sudo pkill -9 apt-get;
    sudo pkill -9 dpkg;
    sudo dpkg --configure -a;
    [ -f /etc/fuse.conf ] && sudo sed -i 's/#user_allow_other/user_allow_other/g' /etc/fuse.conf || (sudo sh -c 'echo "user_allow_other" > /etc/fuse.conf'); # This is needed for `-o allow_other` option for `goofys`;

# Command to start ray on the head node. You don't need to change this.
head_start_ray_commands:
  # Set the ulimit as suggested by ray docs for performance. https://docs.ray.io/en/latest/cluster/guide.html?highlight=ulimit#system-configuration
  # Solution from https://discuss.ray.io/t/setting-ulimits-on-ec2-instances/590
  # This line is intentionally separated from the next line to reload the session after the ulimit is set.
  - sudo bash -c 'rm -rf /etc/security/limits.d; echo "* soft nofile 65535" >> /etc/security/limits.conf; echo "* hard nofile 65535" >> /etc/security/limits.conf;';
    (grep -Pzo -q "Host \*\n  StrictHostKeyChecking no" ~/.ssh/config) || printf "Host *\n  StrictHostKeyChecking no\n" >> ~/.ssh/config;
  - (ps aux | grep "-m sky.skylet.skylet" | grep -q python3) || nohup python3 -m sky.skylet.skylet >> ~/.sky/skylet.log 2>&1 & # Start skylet daemon. (Should not place it in the head_setup_commands, otherwise it will run before sky is installed.)
  - ray stop; ray start --head --port=6379 --object-manager-port=8076 --autoscaling-config=~/ray_bootstrap_config.yaml {{"--resources='%s'" % custom_resources if custom_resources}}

{%- if num_nodes > 1 %}
worker_start_ray_commands:
  - sudo bash -c 'rm -rf /etc/security/limits.d; echo "* soft nofile 65535" >> /etc/security/limits.conf; echo "* hard nofile 65535" >> /etc/security/limits.conf;';
    (grep -Pzo -q "Host \*\n  StrictHostKeyChecking no" ~/.ssh/config) || printf "Host *\n  StrictHostKeyChecking no\n" >> ~/.ssh/config
  - ray stop; ray start --address=$RAY_HEAD_IP:6379 --object-manager-port=8076 {{"--resources='%s'" % custom_resources if custom_resources}}
{%- else %}
worker_start_ray_commands: []
{%- endif %}

head_node: {}
worker_nodes: {}

# These fields are required for external cloud providers.
head_setup_commands: []
worker_setup_commands: []
cluster_synced_files: []
file_mounts_sync_continuously: False<|MERGE_RESOLUTION|>--- conflicted
+++ resolved
@@ -77,13 +77,9 @@
 setup_commands:
   # Create ~/.ssh/config file in case the file does not exist in the custom image.
   # Make sure python3 & pip3 are available on this image.
-<<<<<<< HEAD
-  - pip3 --version > /dev/null 2>&1 || (curl -sSL https://bootstrap.pypa.io/get-pip.py -o get-pip.py && python3 get-pip.py && echo "PATH=$HOME/.local/bin:$PATH" >> ~/.bashrc);
-=======
   # This also kills the service that is holding the lock on dpkg (problem only exists on aws/azure, not gcp)
   - mkdir -p ~/.ssh; touch ~/.ssh/config;
     pip3 --version > /dev/null 2>&1 || (curl -sSL https://bootstrap.pypa.io/get-pip.py -o get-pip.py && python3 get-pip.py && echo "PATH=$HOME/.local/bin:$PATH" >> ~/.bashrc);
->>>>>>> 76d2ce49
     (type -a python | grep -q python3) || echo 'alias python=python3' >> ~/.bashrc;
   # We set auto_activate_base to be false for pre-installed conda.
   - (which conda > /dev/null 2>&1 && conda init > /dev/null && conda config --set auto_activate_base false) || (wget -nc https://repo.anaconda.com/miniconda/Miniconda3-latest-Linux-x86_64.sh && bash Miniconda3-latest-Linux-x86_64.sh -b && eval "$(~/miniconda3/bin/conda shell.bash hook)" && conda init && conda config --set auto_activate_base true);
