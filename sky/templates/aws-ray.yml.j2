cluster_name: {{cluster_name_on_cloud}}

# The maximum number of workers nodes to launch in addition to the head node.
max_workers: {{num_nodes - 1}}
upscaling_speed: {{num_nodes - 1}}
idle_timeout_minutes: 60

{%- if docker_image is not none %}
docker:
  image: {{docker_image}}
  container_name: {{docker_container_name}}
  run_options:
    - --ulimit nofile=1048576:1048576
    {%- if custom_resources is not none %}
      --gpus all
    {%- endif %}
  {%- if docker_login_config is not none %}
  docker_login_config:
    username: |-
      {{docker_login_config.username}}
    password: |-
      {{docker_login_config.password}}
    server: |-
      {{docker_login_config.server}}
  {%- endif %}
{%- endif %}

provider:
  type: external
  module: sky.provision.aws
  region: {{region}}
  availability_zone: {{zones}}
  # Keep (otherwise cannot reuse when re-provisioning).
  # teardown(terminate=True) will override this.
  cache_stopped_nodes: True
  security_group:
    # AWS config file must include security group name
    GroupName: {{security_group}}
    ManagedBySkyPilot: {{security_group_managed_by_skypilot}}
{% if vpc_name is not none %}
  # NOTE: This is a new field added by SkyPilot to force use a specific VPC.
  vpc_name: {{vpc_name}}
{% endif %}
  use_internal_ips: {{use_internal_ips}}
  # Disable launch config check for worker nodes as it can cause resource
  # leakage.
  # Reference: https://github.com/ray-project/ray/blob/cd1ba65e239360c8a7b130f991ed414eccc063ce/python/ray/autoscaler/_private/autoscaler.py#L1115
  # The upper-level SkyPilot code has make sure there will not be resource
  # leakage.
  disable_launch_config_check: true

auth:
  ssh_user: ubuntu
  ssh_private_key: {{ssh_private_key}}
{% if ssh_proxy_command is not none %}
  ssh_proxy_command: {{ssh_proxy_command}}
{% endif %}

available_node_types:
  ray.head.default:
    resources: {}
    node_config:
      InstanceType: {{instance_type}}
      ImageId: {{image_id}}  # Deep Learning AMI (Ubuntu 18.04); see aws.py.
      # https://boto3.amazonaws.com/v1/documentation/api/latest/reference/services/ec2.html#EC2.ServiceResource.create_instances
      BlockDeviceMappings:
        - DeviceName: /dev/sda1
          Ebs:
            VolumeSize: {{disk_size}}
            VolumeType: {{disk_tier}}
            {% if custom_disk_perf %}
            Iops: {{disk_iops}}
            Throughput: {{disk_throughput}}
            {% endif %}
      {% if use_spot %}
      InstanceMarketOptions:
          MarketType: spot
          # Additional options can be found in the boto docs, e.g.
          #   SpotOptions:
          #       MaxPrice: MAX_HOURLY_PRICE
      {% endif %}
      # Use cloud init in UserData to set up the authorized_keys to get
      # around the number of keys limit and permission issues with
      # ec2.describe_key_pairs.
      # The | can ensure the line below are interpreted as a plain text,
      # without yaml specific syntax to be parsed, such as string that
      # contains `: `.
      # Note that sudo and shell need to be specified to ensure setup works.
      # Reference: https://cloudinit.readthedocs.io/en/latest/reference/modules.html#users-and-groups
      # The bootcmd is to disable automatic APT updates, to avoid the lock
      # when user call `apt install` on the node.
      # Reference: https://askubuntu.com/questions/1322292/how-do-i-turn-off-automatic-updates-completely-and-for-real
      UserData: |
        #cloud-config
        users:
          - name: skypilot:ssh_user
            shell: /bin/bash
            sudo: ALL=(ALL) NOPASSWD:ALL
            ssh_authorized_keys:
              - |-
                skypilot:ssh_public_key_content
        write_files:
          - path: /etc/apt/apt.conf.d/20auto-upgrades
            content: |
              APT::Periodic::Update-Package-Lists "0";
              APT::Periodic::Download-Upgradeable-Packages "0";
              APT::Periodic::AutocleanInterval "0";
              APT::Periodic::Unattended-Upgrade "0";
          - path: /etc/apt/apt.conf.d/10cloudinit-disable
            content: |
              APT::Periodic::Enable "0";
      TagSpecifications:
        - ResourceType: instance
          Tags:
            - Key: skypilot-user
              Value: {{ user }}
<<<<<<< HEAD
            {%- for label_key, label_value in labels.items() %}
            - Key: {{ label_key }}
              Value: {{ label_value }}
            {%- endfor %}
=======
{%- for tag_key, tag_value in instance_tags.items() %}
            - Key: {{ tag_key }}
              Value: {{ tag_value|tojson }}
{%- endfor %}
>>>>>>> 78b95b3b

head_node_type: ray.head.default

# Format: `REMOTE_PATH : LOCAL_PATH`
file_mounts: {
  "{{sky_ray_yaml_remote_path}}": "{{sky_ray_yaml_local_path}}",
  "{{sky_remote_path}}/{{sky_wheel_hash}}": "{{sky_local_path}}",
{%- for remote_path, local_path in credentials.items() %}
  "{{remote_path}}": "{{local_path}}",
{%- endfor %}
}


# List of shell commands to run to set up nodes.
# NOTE: these are very performance-sensitive. Each new item opens/closes an SSH
# connection, which is expensive. Try your best to co-locate commands into fewer
# items!
#
# Increment the following for catching performance bugs easier:
#   current num items (num SSH connections): 1
setup_commands:
  # Create ~/.ssh/config file in case the file does not exist in the custom image.
  # We set auto_activate_base to be false for pre-installed conda.
  # This also kills the service that is holding the lock on dpkg (problem only exists on aws/azure, not gcp)
  # Line "conda config --remove channels": remove the default channel set in the default AWS image as it cannot be accessed.
  #    UnavailableInvalidChannel: HTTP 404 NOT FOUND for channel  <https://aws-ml-conda-ec2.s3.us-west-2.amazonaws.com>
  # Line 'sudo bash ..': set the ulimit as suggested by ray docs for performance. https://docs.ray.io/en/latest/cluster/vms/user-guides/large-cluster-best-practices.html#system-configuration
  # Line 'sudo grep ..': set the number of threads per process to unlimited to avoid ray job submit stucking issue when the number of running ray jobs increase.
  # Line 'mkdir -p ..': disable host key check
  # Line 'python3 -c ..': patch the buggy ray files and enable `-o allow_other` option for `goofys`
  - mkdir -p ~/.ssh; touch ~/.ssh/config;
    {{ conda_installation_commands }}
    conda config --remove channels "https://aws-ml-conda-ec2.s3.us-west-2.amazonaws.com" || true;
    {{ ray_skypilot_installation_commands }}
    sudo bash -c 'rm -rf /etc/security/limits.d; echo "* soft nofile 1048576" >> /etc/security/limits.conf; echo "* hard nofile 1048576" >> /etc/security/limits.conf';
    {%- if docker_image is none %}
    sudo grep -e '^DefaultTasksMax' /etc/systemd/system.conf || (sudo bash -c 'echo "DefaultTasksMax=infinity" >> /etc/systemd/system.conf'); sudo systemctl set-property user-$(id -u $(whoami)).slice TasksMax=infinity; sudo systemctl daemon-reload;
    {%- endif %}
    mkdir -p ~/.ssh; (grep -Pzo -q "Host \*\n  StrictHostKeyChecking no" ~/.ssh/config) || printf "Host *\n  StrictHostKeyChecking no\n" >> ~/.ssh/config;
    [ -f /etc/fuse.conf ] && sudo sed -i 's/#user_allow_other/user_allow_other/g' /etc/fuse.conf || (sudo sh -c 'echo "user_allow_other" > /etc/fuse.conf'); # This is needed for `-o allow_other` option for `goofys`;

# Command to start ray clusters are now placed in `sky.provision.instance_setup`.
# We do not need to list it here anymore.<|MERGE_RESOLUTION|>--- conflicted
+++ resolved
@@ -114,17 +114,10 @@
           Tags:
             - Key: skypilot-user
               Value: {{ user }}
-<<<<<<< HEAD
             {%- for label_key, label_value in labels.items() %}
             - Key: {{ label_key }}
-              Value: {{ label_value }}
+              Value: {{ label_value|tojson }}
             {%- endfor %}
-=======
-{%- for tag_key, tag_value in instance_tags.items() %}
-            - Key: {{ tag_key }}
-              Value: {{ tag_value|tojson }}
-{%- endfor %}
->>>>>>> 78b95b3b
 
 head_node_type: ray.head.default
 
