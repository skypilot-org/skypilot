--- conflicted
+++ resolved
@@ -73,18 +73,12 @@
 # List of shell commands to run to set up nodes.
 setup_commands:
   # This AMI's system Python is version 2+.
-<<<<<<< HEAD
-  # This also kills the process that is holding the lock on the dpkg on aws. See https://docs.ray.io/en/latest/cluster/aws-tips.html#using-amazon-efs
+  # This also kills the service that is holding the lock on dpkg (problem only exists on aws/azure, not gcp)
   - type -a python | grep -q python3 && true || echo 'alias python=python3' >> ~/.bashrc;
     source ~/.bashrc;
     pip3 install -U ray[default]=={{ray_version}} && mkdir -p ~/sky_workdir && mkdir -p ~/.sky/sky_app;
-    sudo kill -9 `sudo lsof /var/lib/dpkg/lock-frontend | awk '{print $2}' | tail -n 1`;
-=======
-  # This also kills the service that is holding the lock on dpkg (problem only exists on aws/azure, not gcp)
-  - pip3 install -U ray[default]=={{ray_version}} && mkdir -p ~/sky_workdir && mkdir -p ~/.sky/sky_app;
     sudo systemctl stop unattended-upgrades;
     sudo kill -9 `sudo lsof /var/lib/dpkg/lock-frontend | awk '{print $2}' | tail -n 1` || true;
->>>>>>> 5a30f05c
     sudo pkill -9 apt-get;
     sudo pkill -9 dpkg;
     sudo dpkg --configure -a;
