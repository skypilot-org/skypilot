# The template for the sky serve controller

name: {{service_name}}

setup: |
  # Install all cloud dependencies.
  # This is for multicloud support. To allow controller launch on all clouds,
  # we need to install all cloud dependencies.
  {%- for cmd in cloud_dependencies_installation_commands %}
  {{cmd}}
  {%- endfor %}

  # Install serve dependencies.
  pip list | grep uvicorn || pip install uvicorn
  pip list | grep fastapi || pip install fastapi

file_mounts:
  {{remote_task_yaml_path}}: {{local_task_yaml_path}}
  {{remote_user_config_path}}: skypilot:local_skypilot_config_path
<<<<<<< HEAD
  ~/.sky/catalogs: ~/.sky/catalogs
=======
  {%- for remote_catalog_path, local_catalog_path in modified_catalogs.items() %}
  {{remote_catalog_path}}: {{local_catalog_path}}
  {%- endfor %}
>>>>>>> 49fd2088

run: |
  # Start sky serve service.
  python -u -m sky.serve.service \
    --service-name {{service_name}} \
    --task-yaml {{remote_task_yaml_path}} \
    --job-id $SKYPILOT_INTERNAL_JOB_ID \
    >> {{controller_log_file}} 2>&1

envs:
{%- for env_name, env_value in controller_envs.items() %}
  {{env_name}}: {{env_value}}
{%- endfor %}<|MERGE_RESOLUTION|>--- conflicted
+++ resolved
@@ -11,19 +11,15 @@
   {%- endfor %}
 
   # Install serve dependencies.
-  pip list | grep uvicorn || pip install uvicorn
-  pip list | grep fastapi || pip install fastapi
+  pip list | grep uvicorn > /dev/null 2>&1 || pip install uvicorn > /dev/null 2>&1
+  pip list | grep fastapi > /dev/null 2>&1 || pip install fastapi > /dev/null 2>&1
 
 file_mounts:
   {{remote_task_yaml_path}}: {{local_task_yaml_path}}
   {{remote_user_config_path}}: skypilot:local_skypilot_config_path
-<<<<<<< HEAD
-  ~/.sky/catalogs: ~/.sky/catalogs
-=======
   {%- for remote_catalog_path, local_catalog_path in modified_catalogs.items() %}
   {{remote_catalog_path}}: {{local_catalog_path}}
   {%- endfor %}
->>>>>>> 49fd2088
 
 run: |
   # Start sky serve service.
