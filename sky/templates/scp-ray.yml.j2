--- conflicted
+++ resolved
@@ -19,11 +19,8 @@
     resources: {}
     node_config:
       InstanceType: {{instance_type}}
-<<<<<<< HEAD
       imageId: {{image_id}}
       use_gpu: {{use_gpu}}
-=======
->>>>>>> ec5f5385
 {% if num_nodes > 1 %}
   ray_worker_default:
     min_workers: {{num_nodes - 1}}
@@ -31,12 +28,9 @@
     resources: {}
     node_config:
       InstanceType: {{instance_type}}
-<<<<<<< HEAD
       imageId: {{image_id}}
       use_gpu: {{use_gpu}}
 
-=======
->>>>>>> ec5f5385
 {%- endif %}
 
 head_node_type: ray_head_default
