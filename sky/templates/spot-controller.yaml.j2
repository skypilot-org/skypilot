--- conflicted
+++ resolved
@@ -12,7 +12,6 @@
   # Install cli dependencies
   # Not using SkyPilot wheels because the wheel can be cleaned up by another process.
   # TODO(zhwu): Keep the dependencies align with the ones in setup.py
-  echo Check and install AWS/GCP SDK
   (pip list | grep boto3 > /dev/null 2>&1 && \
    pip list | grep google-api-python-client > /dev/null 2>&1 ) || \
    pip install boto3 awscli pycryptodome==3.12.0 google-api-python-client google-cloud-storage 2>&1 > /dev/null
@@ -22,12 +21,7 @@
   #  pip3 install azure-cli==2.31.0 azure-core
   {{google_sdk_installation_commands}}
 
-<<<<<<< HEAD
-  echo Check and install OCI SDK
-  pip list | grep oci  > /dev/null 2>&1 || pip install oci  2>&1 > /dev/null
-=======
   pip list | grep oci  > /dev/null 2>&1 || pip install oci 2>&1 > /dev/null
->>>>>>> 17a8dc83
 
   # Internal: disable logging for manually logging into the spot controller for debugging.
   {% if is_dev %}
