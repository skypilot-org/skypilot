--- conflicted
+++ resolved
@@ -39,12 +39,9 @@
 
 envs:
   SKYPILOT_USAGE_USER_ID: {{logging_user_hash}}
-<<<<<<< HEAD
   # skip cloud identity check for spot controller to avoid the overhead.
   SKYPILOT_SKIP_CLOUD_IDENTITY_CHECK: 1
-=======
   SKYPILOT_USER: {{user}}
->>>>>>> 2c0685da
 {% if is_dev %}
   SKYPILOT_DEV: 1
 {% endif %}
