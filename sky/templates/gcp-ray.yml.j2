--- conflicted
+++ resolved
@@ -128,144 +128,7 @@
   {%- endif %}
   {%- if gpu is not none %}
         onHostMaintenance: TERMINATE  # Required for GPU-attached VMs.
-<<<<<<< HEAD
   {%- endif %}
-  {%- endif %}
-{%- endif %}
-{% if num_nodes - 1 - num_specific_reserved_workers > 0 %}
-  ray_worker_default:
-    min_workers: {{num_nodes - 1 - num_specific_reserved_workers}}
-    max_workers: {{num_nodes - 1 - num_specific_reserved_workers}}
-    resources: {}
-    node_config:
-      labels:
-        skypilot-user: {{ user }}
-  {%- if tpu_vm %}
-      acceleratorType: {{tpu_type}}
-      runtimeVersion: {{runtime_version}}
-      metadata:
-        # TPU VM's metadata has different format than normal VMs.
-        # After replacing the variables, this will become username:ssh_public_key_content.
-        # This is a specific syntax required by GCP https://cloud.google.com/compute/docs/connect/add-ssh-keys
-        ssh-keys: |-
-              skypilot:ssh_user:skypilot:ssh_public_key_content
-    {%- if use_spot %}
-      schedulingConfig:
-        preemptible: true
-    {%- endif %}
-  {%- else %}
-      machineType: {{instance_type}}
-    {%- if machine_image is not none %}
-      sourceMachineImage: {{machine_image}}
-    {%- endif %}
-      disks:
-        - boot: true
-          autoDelete: true
-          type: PERSISTENT
-          initializeParams:
-            diskSizeGb: {{disk_size}}
-            # See https://cloud.google.com/deep-learning-vm/docs/images
-          {%- if machine_image is none %}
-            sourceImage: {{image_id}}
-          {%- endif %}
-            diskType: zones/{{zones}}/diskTypes/{{disk_tier}}
-    {%- if gpu is not none %}
-      guestAccelerators:
-        - acceleratorType: projects/{{gcp_project_id}}/zones/{{zones}}/acceleratorTypes/{{gpu}}
-          acceleratorCount: {{gpu_count}}
-    {%- endif %}
-      metadata:
-        items:
-          - key: ssh-keys
-            # After replacing the variables, this will become username:ssh_public_key_content.
-            # This is a specific syntax required by GCP https://cloud.google.com/compute/docs/connect/add-ssh-keys
-            value: |-
-              skypilot:ssh_user:skypilot:ssh_public_key_content
-    {%- if gpu is not none %}
-          - key: install-nvidia-driver
-            value: "True"
-    {%- endif %}
-    {%- if use_spot or gpu is not none %}
-      scheduling:
-    {%- if use_spot %}
-        preemptible: true
-    {%- endif %}
-    {%- if gpu is not none %}
-        onHostMaintenance: TERMINATE  # Required for GPU-attached VMs.
-    {%- endif %}
-    {%- endif %}
-  {%- endif %}
-{%- endif %}
-
-{% if num_specific_reserved_workers > 0 %}
-  ray_worker_reserved:
-    min_workers: {{num_specific_reserved_workers}}
-    max_workers: {{num_specific_reserved_workers}}
-    resources: {}
-    node_config:
-      labels:
-        skypilot-user: {{ user }}
-      reservationAffinity:
-        consumeReservationType: SPECIFIC_RESERVATION
-        key: compute.googleapis.com/reservation-name
-        values: {{ specific_reservations }}
-  {%- if tpu_vm %}
-      acceleratorType: {{tpu_type}}
-      runtimeVersion: {{runtime_version}}
-      metadata:
-        # TPU VM's metadata has different format than normal VMs.
-        # After replacing the variables, this will become username:ssh_public_key_content.
-        # This is a specific syntax required by GCP https://cloud.google.com/compute/docs/connect/add-ssh-keys
-        ssh-keys: |-
-              skypilot:ssh_user:skypilot:ssh_public_key_content
-    {%- if use_spot %}
-      schedulingConfig:
-        preemptible: true
-    {%- endif %}
-  {%- else %}
-      machineType: {{instance_type}}
-    {%- if machine_image is not none %}
-      sourceMachineImage: {{machine_image}}
-    {%- endif %}
-      disks:
-        - boot: true
-          autoDelete: true
-          type: PERSISTENT
-          initializeParams:
-            diskSizeGb: {{disk_size}}
-            # See https://cloud.google.com/deep-learning-vm/docs/images
-          {%- if machine_image is none %}
-            sourceImage: {{image_id}}
-          {%- endif %}
-            diskType: zones/{{zones}}/diskTypes/{{disk_tier}}
-    {%- if gpu is not none %}
-      guestAccelerators:
-        - acceleratorType: projects/{{gcp_project_id}}/zones/{{zones}}/acceleratorTypes/{{gpu}}
-          acceleratorCount: {{gpu_count}}
-    {%- endif %}
-      metadata:
-        items:
-          - key: ssh-keys
-            # After replacing the variables, this will become username:ssh_public_key_content.
-            # This is a specific syntax required by GCP https://cloud.google.com/compute/docs/connect/add-ssh-keys
-            value: |-
-              skypilot:ssh_user:skypilot:ssh_public_key_content
-    {%- if gpu is not none %}
-          - key: install-nvidia-driver
-            value: "True"
-    {%- endif %}
-    {%- if use_spot or gpu is not none %}
-      scheduling:
-    {%- if use_spot %}
-        preemptible: true
-    {%- endif %}
-    {%- if gpu is not none %}
-        onHostMaintenance: TERMINATE  # Required for GPU-attached VMs.
-    {%- endif %}
-    {%- endif %}
-=======
-  {%- endif %}
->>>>>>> 318553bb
   {%- endif %}
 {%- endif %}
 
