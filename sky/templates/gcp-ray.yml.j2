--- conflicted
+++ resolved
@@ -186,16 +186,11 @@
     sudo pkill -9 apt-get;
     sudo dpkg --configure --force-overwrite -a;
     mkdir -p ~/.ssh; touch ~/.ssh/config;
-    which conda > /dev/null 2>&1 || (wget -nc https://repo.anaconda.com/miniconda/Miniconda3-latest-Linux-x86_64.sh && bash Miniconda3-latest-Linux-x86_64.sh -b && eval "$(~/miniconda3/bin/conda shell.bash hook)" && conda init && conda config --set auto_activate_base true);
+    {{ conda_installation_commands }}
     source ~/.bashrc;
     pip3 --version > /dev/null 2>&1 || (curl -sSL https://bootstrap.pypa.io/get-pip.py -o get-pip.py && python3 get-pip.py && echo "PATH=$HOME/.local/bin:$PATH" >> ~/.bashrc);
     (type -a python | grep -q python3) || echo 'alias python=python3' >> ~/.bashrc;
     (type -a pip | grep -q pip3) || echo 'alias pip=pip3' >> ~/.bashrc;
-<<<<<<< HEAD
-=======
-    {{ conda_installation_commands }}
-    source ~/.bashrc;
->>>>>>> 3a8ae215
   {%- if tpu_vm %}
     test -f ~/miniconda3/etc/profile.d/conda.sh && source ~/miniconda3/etc/profile.d/conda.sh && conda activate base || true;
     pip3 install --upgrade google-api-python-client;
