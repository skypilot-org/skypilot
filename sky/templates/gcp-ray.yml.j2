--- conflicted
+++ resolved
@@ -44,15 +44,8 @@
           initializeParams:
             diskSizeGb: {{disk_size}}
             # See https://cloud.google.com/deep-learning-vm/docs/images
-<<<<<<< HEAD
             sourceImage: {{image_id}}
-{%- if gpu is not none %}
-=======
-  {%- if gpu is none %}
-            sourceImage: projects/deeplearning-platform-release/global/images/family/{{image_name}}
-  {%- else %}
-            sourceImage: projects/deeplearning-platform-release/global/images/family/{{image_name}}
->>>>>>> e47cd5ce
+  {%- if gpu is not none %}
       guestAccelerators:
         - acceleratorType: projects/{{gcp_project_id}}/zones/{{zones}}/acceleratorTypes/{{gpu}}
           acceleratorCount: {{gpu_count}}
@@ -89,15 +82,8 @@
           initializeParams:
             diskSizeGb: {{disk_size}}
             # See https://cloud.google.com/deep-learning-vm/docs/images
-<<<<<<< HEAD
             sourceImage: {{image_id}}
-{%- if gpu is not none %}
-=======
-    {%- if gpu is none %}
-            sourceImage: projects/deeplearning-platform-release/global/images/family/{{image_name}}
-    {%- else %}
-            sourceImage: projects/deeplearning-platform-release/global/images/family/{{image_name}}
->>>>>>> e47cd5ce
+    {%- if gpu is not none %}
       guestAccelerators:
         - acceleratorType: projects/{{gcp_project_id}}/zones/{{zones}}/acceleratorTypes/{{gpu}}
           acceleratorCount: {{gpu_count}}
@@ -131,17 +117,13 @@
 
 # List of shell commands to run to set up nodes.
 setup_commands:
-<<<<<<< HEAD
   # Make sure python3 & pip3 are available on this image.
   - pip3 --version > /dev/null 2>&1 || (curl -sSL https://bootstrap.pypa.io/get-pip.py -o get-pip.py && python3 get-pip.py && echo "PATH=$HOME/.local/bin:$PATH" >> ~/.bashrc);
     (type -a python | grep -q python3) || echo 'alias python=python3' >> ~/.bashrc;
-  - (type -a pip | grep -q pip3) || echo 'alias pip=pip3' >> ~/.bashrc;
+    (type -a pip | grep -q pip3) || echo 'alias pip=pip3' >> ~/.bashrc;
+  # GCP TPU VM image does not install conda by default.
+  - which conda > /dev/null 2>&1 || (wget -nc https://repo.anaconda.com/miniconda/Miniconda3-latest-Linux-x86_64.sh && bash Miniconda3-latest-Linux-x86_64.sh -b && eval "$(/home/gcpuser/miniconda3/bin/conda shell.bash hook)" && conda init && conda config --set auto_activate_base false);
     (pip3 list | grep ray | grep {{ray_version}} 2>&1 > /dev/null || pip3 install -U ray[default]=={{ray_version}}) && mkdir -p ~/sky_workdir && mkdir -p ~/.sky/sky_app;
-=======
-  # GCP TPU VM image does not install conda by default.
-  - which conda > /dev/null 2>&1 || (wget -nc https://repo.anaconda.com/miniconda/Miniconda3-latest-Linux-x86_64.sh && bash Miniconda3-latest-Linux-x86_64.sh -b && eval "$(/home/gcpuser/miniconda3/bin/conda shell.bash hook)" && conda init && conda config --set auto_activate_base false)
-  - (pip3 list | grep ray | grep {{ray_version}} 2>&1 > /dev/null || pip3 install -U ray[default]=={{ray_version}}) && mkdir -p ~/sky_workdir && mkdir -p ~/.sky/sky_app;
->>>>>>> e47cd5ce
     sudo sed -i 's/#user_allow_other/user_allow_other/g' /etc/fuse.conf; # This is needed for `-o allow_other` option for `goofys`;
   - pip3 uninstall sky -y &> /dev/null;
     pip3 install "$(echo {{sky_remote_path}}/*.whl)[gcp]";
