--- conflicted
+++ resolved
@@ -4,13 +4,8 @@
   http_listen_port: 9090
   http_server_read_timeout: 300s
   http_server_write_timeout: 300s
-<<<<<<< HEAD
-  grpc_server_max_recv_msg_size: 1073741824  # 128 MB
-  grpc_server_max_send_msg_size: 1073741824  # 128 MB
-=======
   grpc_server_max_recv_msg_size: 1073741824  # 1 GB
   grpc_server_max_send_msg_size: 1073741824  # 1 GB
->>>>>>> f6ef48d2
 
 schema_config:
   configs:
@@ -57,11 +52,7 @@
     cache_location: /loki/tsdb-cache
 
 querier:
-<<<<<<< HEAD
-  max_concurrent: 32
-=======
   max_concurrent: 64
->>>>>>> f6ef48d2
 query_scheduler:
   max_outstanding_requests_per_tenant: 4096
 frontend:
