"""The SkyPilot package."""
import os

# Keep this order to avoid cyclic imports
from sky import backends
from sky import benchmark
from sky import clouds
from sky.clouds.service_catalog import list_accelerators
from sky.dag import Dag
from sky.execution import launch, exec, spot_launch  # pylint: disable=redefined-builtin
from sky.resources import Resources
from sky.task import Task
from sky.optimizer import Optimizer, OptimizeTarget
from sky.data import Storage, StoreType
from sky.global_user_state import ClusterStatus
from sky.skylet.job_lib import JobStatus
from sky.core import (status, start, stop, down, autostop, queue, cancel,
                      tail_logs, download_logs, job_status, spot_status,
                      spot_cancel, storage_ls, storage_delete)

__root_dir__ = os.path.dirname(os.path.abspath(__file__))

# Aliases.
AWS = clouds.AWS
Azure = clouds.Azure
GCP = clouds.GCP
Local = clouds.Local
optimize = Optimizer.optimize

__all__ = [
    'AWS',
    'Azure',
    'GCP',
    'Local',
    'Optimizer',
    'OptimizeTarget',
    'backends',
    'benchmark',
    'list_accelerators',
    '__root_dir__',
    'Storage',
    'StoreType',
<<<<<<< HEAD
]

__version__ = '0.0.6'
=======
    'ClusterStatus',
    'JobStatus',
    # APIs
    'Dag',
    'Task',
    'Resources',
    # execution APIs
    'launch',
    'exec',
    'spot_launch',
    # core APIs
    'status',
    'start',
    'stop',
    'down',
    'autostop',
    # core APIs Job Management
    'queue',
    'cancel',
    'tail_logs',
    'download_logs',
    'job_status',
    # core APIs Spot Job Management
    'spot_status',
    'spot_cancel',
    # core APIs Storage Management
    'storage_ls',
    'storage_delete',
]
>>>>>>> bb284b82
<|MERGE_RESOLUTION|>--- conflicted
+++ resolved
@@ -40,11 +40,6 @@
     '__root_dir__',
     'Storage',
     'StoreType',
-<<<<<<< HEAD
-]
-
-__version__ = '0.0.6'
-=======
     'ClusterStatus',
     'JobStatus',
     # APIs
@@ -74,4 +69,5 @@
     'storage_ls',
     'storage_delete',
 ]
->>>>>>> bb284b82
+
+__version__ = '0.0.6'