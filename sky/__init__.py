"""The SkyPilot package."""
import os

# Keep this order to avoid cyclic imports
from sky import backends
from sky import benchmark
from sky import clouds
from sky.clouds.service_catalog import list_accelerators
<<<<<<< HEAD
from sky.dag import Dag, DagContext
from sky.execution import launch, exec, spot_launch  # pylint: disable=redefined-builtin
=======
from sky.dag import Dag
from sky.execution import launch, exec  # pylint: disable=redefined-builtin
>>>>>>> 4c4061e7
from sky.resources import Resources
from sky.task import Task
from sky.optimizer import Optimizer, OptimizeTarget
from sky.data import Storage, StoreType
from sky.global_user_state import ClusterStatus
from sky.skylet.job_lib import JobStatus
from sky.core import (status, start, stop, down, autostop, queue, cancel,
                      spot_status, spot_cancel, storage_ls, storage_delete)

__root_dir__ = os.path.dirname(os.path.abspath(__file__))

# Aliases.
AWS = clouds.AWS
Azure = clouds.Azure
GCP = clouds.GCP
Local = clouds.Local
optimize = Optimizer.optimize

__all__ = [
    'AWS',
    'Azure',
    'GCP',
    'Dag',
    'Local',
    'Optimizer',
    'OptimizeTarget',
    'Resources',
    'Task',
    'backends',
    'benchmark',
    'list_accelerators',
    '__root_dir__',
    'Storage',
    'StoreType',
    'ClusterStatus',
    'JobStatus',
    # APIs
    'launch',
    'exec',
    'spot_launch',
    'status',
    'start',
    'stop',
    'down',
    'autostop',
    'queue',
    'cancel',
    'spot_status',
    'spot_cancel',
    'storage_ls',
    'storage_delete',
]<|MERGE_RESOLUTION|>--- conflicted
+++ resolved
@@ -6,13 +6,8 @@
 from sky import benchmark
 from sky import clouds
 from sky.clouds.service_catalog import list_accelerators
-<<<<<<< HEAD
-from sky.dag import Dag, DagContext
+from sky.dag import Dag
 from sky.execution import launch, exec, spot_launch  # pylint: disable=redefined-builtin
-=======
-from sky.dag import Dag
-from sky.execution import launch, exec  # pylint: disable=redefined-builtin
->>>>>>> 4c4061e7
 from sky.resources import Resources
 from sky.task import Task
 from sky.optimizer import Optimizer, OptimizeTarget
