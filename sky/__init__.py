"""The SkyPilot package."""
import os
import subprocess
from typing import Optional
import urllib.request

from sky.utils import directory_utils

# Replaced with the current commit when building the wheels.
_SKYPILOT_COMMIT_SHA = '{{SKYPILOT_COMMIT_SHA}}'


def _get_git_commit():
    if 'SKYPILOT_COMMIT_SHA' not in _SKYPILOT_COMMIT_SHA:
        # This is a release build, so we don't need to get the commit hash from
        # git, as it's already been set.
        return _SKYPILOT_COMMIT_SHA

    # This is a development build (pip install -e .), so we need to get the
    # commit hash from git.
    try:
        cwd = os.path.dirname(__file__)
        commit_hash = subprocess.check_output(
            ['git', 'rev-parse', 'HEAD'],
            cwd=cwd,
            universal_newlines=True,
            stderr=subprocess.DEVNULL).strip()
        changes = subprocess.check_output(['git', 'status', '--porcelain'],
                                          cwd=cwd,
                                          universal_newlines=True,
                                          stderr=subprocess.DEVNULL).strip()
        if changes:
            commit_hash += '-dirty'
        return commit_hash
    except Exception:  # pylint: disable=broad-except
        return _SKYPILOT_COMMIT_SHA


__commit__ = _get_git_commit()
__version__ = '1.0.0-dev0'
__root_dir__ = directory_utils.get_sky_dir()


# ---------------------- Proxy Configuration ---------------------- #
def _set_http_proxy_env_vars() -> None:
    urllib_proxies = dict(urllib.request.getproxies())

    def set_proxy_env_var(proxy_var: str, urllib_var: Optional[str]):
        """Sets proxy env vars in os.environ, consulting urllib if needed.

        Logic:
        - If either PROXY_VAR or proxy_var is set in os.environ, set both to the
          same value in os.environ.
        - Else, if urllib_var is set in urllib.request.getproxies(), use that
          value to set PROXY_VAR and proxy_var in os.environ.

        Although many of our underlying libraries are case-insensitive when it
        comes to proxy environment variables, some are not. This has happened to
        GCP's SDK not respecting certain VPN-related proxy env vars.

        This function ensures that both the upper and lower case versions of the
        proxy environment variables are set if either is set to ensure maximum
        compatibility.
        """
        # Check for the uppercase version first
        proxy = os.getenv(proxy_var.upper(), os.getenv(proxy_var.lower()))
        if proxy is None and urllib_var is not None:
            proxy = urllib_proxies.get(urllib_var)

        if proxy is not None:
            os.environ[proxy_var.lower()] = proxy
            os.environ[proxy_var.upper()] = proxy

    set_proxy_env_var('http_proxy', 'http')
    set_proxy_env_var('https_proxy', 'https')
    set_proxy_env_var('all_proxy', None)


_set_http_proxy_env_vars()

# ----------------------------------------------------------------- #

# Keep this order to avoid cyclic imports
# pylint: disable=wrong-import-position
from sky import backends
from sky import clouds
from sky.admin_policy import AdminPolicy
from sky.admin_policy import MutatedUserRequest
from sky.admin_policy import UserRequest
from sky.catalog import list_accelerators
from sky.client.sdk import api_cancel
from sky.client.sdk import api_info
from sky.client.sdk import api_login
from sky.client.sdk import api_server_logs
from sky.client.sdk import api_start
from sky.client.sdk import api_status
from sky.client.sdk import api_stop
from sky.client.sdk import autostop
from sky.client.sdk import cancel
from sky.client.sdk import cost_report
from sky.client.sdk import down
from sky.client.sdk import download_logs
from sky.client.sdk import endpoints
from sky.client.sdk import exec  # pylint: disable=redefined-builtin
from sky.client.sdk import get
from sky.client.sdk import job_status
from sky.client.sdk import launch
from sky.client.sdk import optimize
from sky.client.sdk import queue
from sky.client.sdk import reload_config
from sky.client.sdk import start
from sky.client.sdk import status
from sky.client.sdk import stop
from sky.client.sdk import storage_delete
from sky.client.sdk import storage_ls
from sky.client.sdk import stream_and_get
from sky.client.sdk import tail_logs
from sky.dag import Dag
from sky.data import Storage
from sky.data import StorageMode
from sky.data import StoreType
from sky.jobs import ManagedJobStatus
from sky.optimizer import Optimizer
from sky.resources import Resources
from sky.skylet.job_lib import JobStatus
from sky.task import Task
from sky.utils.common import OptimizeTarget
from sky.utils.common import StatusRefreshMode
from sky.utils.config_utils import Config
from sky.utils.registry import CLOUD_REGISTRY
from sky.utils.registry import JOBS_RECOVERY_STRATEGY_REGISTRY
from sky.utils.status_lib import ClusterStatus

# Aliases.
IBM = clouds.IBM
AWS = clouds.AWS
Azure = clouds.Azure
Cudo = clouds.Cudo
GCP = clouds.GCP
Lambda = clouds.Lambda
SCP = clouds.SCP
Kubernetes = clouds.Kubernetes
K8s = Kubernetes
OCI = clouds.OCI
Paperspace = clouds.Paperspace
RunPod = clouds.RunPod
Vast = clouds.Vast
Vsphere = clouds.Vsphere
Fluidstack = clouds.Fluidstack
Nebius = clouds.Nebius
Hyperbolic = clouds.Hyperbolic
<<<<<<< HEAD
Shadeform = clouds.Shadeform
=======
Seeweb = clouds.Seeweb
>>>>>>> d9f7c5b0

__all__ = [
    '__version__',
    'AWS',
    'Azure',
    'Cudo',
    'GCP',
    'IBM',
    'Kubernetes',
    'K8s',
    'Lambda',
    'OCI',
    'Paperspace',
    'RunPod',
    'Vast',
    'SCP',
    'Vsphere',
    'Fluidstack',
    'Nebius',
    'Hyperbolic',
<<<<<<< HEAD
    'Shadeform',
=======
    'Seeweb',
>>>>>>> d9f7c5b0
    'Optimizer',
    'OptimizeTarget',
    'backends',
    'list_accelerators',
    '__root_dir__',
    'Storage',
    'StorageMode',
    'StoreType',
    'ClusterStatus',
    'JobStatus',
    'ManagedJobStatus',
    'StatusRefreshMode',
    # APIs
    'Dag',
    'Task',
    'Resources',
    # core APIs
    'optimize',
    'launch',
    'exec',
    'reload_config',
    # core APIs
    'status',
    'start',
    'stop',
    'down',
    'autostop',
    'cost_report',
    'endpoints',
    # core APIs Job Management
    'queue',
    'cancel',
    'tail_logs',
    'download_logs',
    'job_status',
    # core APIs Storage Management
    'storage_ls',
    'storage_delete',
    # API server APIs
    'get',
    'stream_and_get',
    'api_status',
    'api_cancel',
    'api_info',
    'api_login',
    'api_start',
    'api_stop',
    'api_server_logs',
    # Admin Policy
    'UserRequest',
    'MutatedUserRequest',
    'AdminPolicy',
    'Config',
    # Registry
    'CLOUD_REGISTRY',
    'JOBS_RECOVERY_STRATEGY_REGISTRY',
]<|MERGE_RESOLUTION|>--- conflicted
+++ resolved
@@ -149,11 +149,8 @@
 Fluidstack = clouds.Fluidstack
 Nebius = clouds.Nebius
 Hyperbolic = clouds.Hyperbolic
-<<<<<<< HEAD
 Shadeform = clouds.Shadeform
-=======
 Seeweb = clouds.Seeweb
->>>>>>> d9f7c5b0
 
 __all__ = [
     '__version__',
@@ -174,11 +171,8 @@
     'Fluidstack',
     'Nebius',
     'Hyperbolic',
-<<<<<<< HEAD
     'Shadeform',
-=======
     'Seeweb',
->>>>>>> d9f7c5b0
     'Optimizer',
     'OptimizeTarget',
     'backends',
