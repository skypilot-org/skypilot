"""The SkyPilot package."""
import os

# Replaced with the current commit when building the wheels.
__commit__ = '{{SKYPILOT_COMMIT_SHA}}'
__version__ = '1.0.0-dev0'
__root_dir__ = os.path.dirname(os.path.abspath(__file__))

# Keep this order to avoid cyclic imports
from sky import backends
from sky import benchmark
from sky import clouds
from sky.clouds.service_catalog import list_accelerators
from sky.dag import Dag
from sky.execution import launch, exec, spot_launch  # pylint: disable=redefined-builtin
from sky.resources import Resources
from sky.task import Task
from sky.optimizer import Optimizer, OptimizeTarget
from sky.data import Storage, StorageMode, StoreType
from sky.global_user_state import ClusterStatus
from sky.skylet.job_lib import JobStatus
from sky.core import (status, start, stop, down, autostop, queue, cancel,
                      tail_logs, download_logs, job_status, spot_queue,
<<<<<<< HEAD
                      spot_status, spot_cancel, storage_ls, storage_delete, storage_create)
=======
                      spot_status, spot_cancel, storage_ls, storage_delete,
                      cost_report)
>>>>>>> 979823e1

# Aliases.
AWS = clouds.AWS
Azure = clouds.Azure
GCP = clouds.GCP
Lambda = clouds.Lambda
Local = clouds.Local
optimize = Optimizer.optimize

__all__ = [
    '__version__',
    'AWS',
    'Azure',
    'GCP',
    'Lambda',
    'Local',
    'Optimizer',
    'OptimizeTarget',
    'backends',
    'benchmark',
    'list_accelerators',
    '__root_dir__',
    'Storage',
    'StorageMode',
    'StoreType',
    'ClusterStatus',
    'JobStatus',
    # APIs
    'Dag',
    'Task',
    'Resources',
    # execution APIs
    'launch',
    'exec',
    'spot_launch',
    # core APIs
    'status',
    'start',
    'stop',
    'down',
    'autostop',
    'cost_report',
    # core APIs Job Management
    'queue',
    'cancel',
    'tail_logs',
    'download_logs',
    'job_status',
    # core APIs Spot Job Management
    'spot_queue',
    'spot_status',  # Deprecated (alias for spot_queue)
    'spot_cancel',
    # core APIs Storage Management
    'storage_ls',
    'storage_delete',
    'storage_create',
]<|MERGE_RESOLUTION|>--- conflicted
+++ resolved
@@ -21,12 +21,8 @@
 from sky.skylet.job_lib import JobStatus
 from sky.core import (status, start, stop, down, autostop, queue, cancel,
                       tail_logs, download_logs, job_status, spot_queue,
-<<<<<<< HEAD
-                      spot_status, spot_cancel, storage_ls, storage_delete, storage_create)
-=======
-                      spot_status, spot_cancel, storage_ls, storage_delete,
+                      spot_status, spot_cancel, storage_ls, storage_delete, storage_create,
                       cost_report)
->>>>>>> 979823e1
 
 # Aliases.
 AWS = clouds.AWS
