"""Task: a coarse-grained stage in an application."""
import inspect
import os
import re
import typing
from typing import Any, Callable, Dict, List, Optional, Set, Tuple, Union
import yaml

import sky
from sky import clouds
from sky.data import storage as storage_lib
from sky.data import data_transfer as data_transfer_lib
from sky.data import data_utils

if typing.TYPE_CHECKING:
    from sky import resources as resources_lib

# A lambda generating commands (node rank_i, node addrs -> cmd_i).
CommandGen = Callable[[int, List[str]], Optional[str]]
CommandOrCommandGen = Union[str, CommandGen]

_VALID_NAME_REGEX = '[a-z0-9]+(?:[._-]{1,2}[a-z0-9]+)*'
_VALID_ENV_VAR_REGEX = '[a-zA-Z_][a-zA-Z0-9_]*'
_VALID_NAME_DESCR = ('ASCII characters and may contain lowercase and'
                     ' uppercase letters, digits, underscores, periods,'
                     ' and dashes. Must start and end with alphanumeric'
                     ' characters. No triple dashes or underscores.')

_RUN_FN_CHECK_FAIL_MSG = (
    'run command generator must take exactly 2 arguments: node_rank (int) and'
    'a list of node ip addresses (List[str]). Got {run_sig}')


def _is_valid_name(name: str) -> bool:
    """Checks if the task name is valid.

    Valid is defined as either NoneType or str with ASCII characters which may
    contain lowercase and uppercase letters, digits, underscores, periods,
    and dashes. Must start and end with alphanumeric characters.
    No triple dashes or underscores.

    Examples:
        some_name_here
        some-name-here
        some__name__here
        some--name--here
        some__name--here
        some.name.here
        some-name_he.re
        this---shouldnt--work
        this___shouldnt_work
        _thisshouldntwork
        thisshouldntwork_
    """
    if name is None:
        return True
    return bool(re.fullmatch(_VALID_NAME_REGEX, name))


def _is_valid_env_var(name: str) -> bool:
    """Checks if the task environment variable name is valid."""
    return bool(re.fullmatch(_VALID_ENV_VAR_REGEX, name))


class Task:
    """Task: a coarse-grained stage in an application."""

    def __init__(
        self,
        name: Optional[str] = None,
        *,
        setup: Optional[str] = None,
        run: Optional[CommandOrCommandGen] = None,
        envs: Optional[Dict[str, str]] = None,
        workdir: Optional[str] = None,
        num_nodes: Optional[int] = None,
        # Advanced:
        docker_image: Optional[str] = None,
    ):
        """Initializes a Task.

        All fields are optional.  `Task.run` is the actual program: either a
        shell command to run (str) or a command generator for different nodes
        (lambda; see below).

        Before executing a Task, it is required to call Task.set_resources() to
        assign resource requirements to this task.

        Args:
          name: A string name for the Task.
          setup: A setup command, run under 'workdir' and before actually
            executing the run command, 'run'.
          run: Either a shell command (str) or a command generator (callable).
            If latter, it must take a node rank and a list of node addresses as
            input and return a shell command (str) (valid to return None for
            some nodes, in which case no commands are run on them).  Commands
            will be run under 'workdir'. Note the command generator should be
            self-contained.
          envs: A dictionary of environment variables to set before running the
            setup and run command.
          workdir: The local working directory.  This directory and its files
            will be synced to a location on the remote VM(s), and 'setup' and
            'run' commands will be run under that location (thus, they can rely
            on relative paths when invoking binaries).
          num_nodes: The number of nodes to provision for this Task.  If None,
            treated as 1 node.  If > 1, each node will execute its own
            setup/run command; 'run' can either be a str, meaning all nodes get
            the same command, or a lambda, as documented above.
          docker_image: The base docker image that this Task will be built on.
            In effect when LocalDockerBackend is used.  Defaults to
            'gpuci/miniconda-cuda:11.4-runtime-ubuntu18.04'.
        """
        self.name = name
        self.run = run
        self.storage_mounts = {}
        self.storage_plans = {}
        self.setup = setup
        self._envs = envs
        self.workdir = workdir
        self.docker_image = (docker_image if docker_image else
                             'gpuci/miniconda-cuda:11.4-runtime-ubuntu18.04')
        self.num_nodes = num_nodes

        self.inputs = None
        self.outputs = None
        self.estimated_inputs_size_gigabytes = None
        self.estimated_outputs_size_gigabytes = None
        # Default to CPUNode
        self.resources = {sky.Resources()}
        self.time_estimator_func = None
        self.file_mounts = None
        # Filled in by the optimizer.  If None, this Task is not planned.
        self.best_resources = None

        # Check if the task is legal.
        self._validate()

        dag = sky.DagContext.get_current_dag()
        if dag is not None:
            dag.add(self)

    def _validate(self):
        """Checks if the Task fields are valid."""
        if not _is_valid_name(self.name):
            raise ValueError(f'Invalid task name {self.name}. Valid name: '
                             f'{_VALID_NAME_DESCR}')

        # Check self.run
        if callable(self.run):
            run_sig = inspect.signature(self.run)
            # Check that run is a function with 2 arguments.
            if len(run_sig.parameters) != 2:
                raise ValueError(_RUN_FN_CHECK_FAIL_MSG.format(run_sig))

            type_list = [int, List[str]]
            # Check annotations, if exists
            for i, param in enumerate(run_sig.parameters.values()):
                if param.annotation != inspect.Parameter.empty:
                    if param.annotation != type_list[i]:
                        raise ValueError(_RUN_FN_CHECK_FAIL_MSG.format(run_sig))

            # Check self containedness.
            run_closure = inspect.getclosurevars(self.run)
            if run_closure.nonlocals:
                raise ValueError(
                    'run command generator must be self contained. '
                    f'Found nonlocals: {run_closure.nonlocals}')
            if run_closure.globals:
                raise ValueError(
                    'run command generator must be self contained. '
                    f'Found globals: {run_closure.globals}')
            if run_closure.unbound:
                # Do not raise an error here. Import statements, which are
                # allowed, will be considered as unbounded.
                pass
        elif self.run is not None and not isinstance(self.run, str):
            raise ValueError('run must be either a shell script (str) or '
                             f'a command generator ({CommandGen}). '
                             f'Got {type(self.run)}')

        # Workdir.
        if self.workdir is not None:
            full_workdir = os.path.abspath(os.path.expanduser(self.workdir))
            if not os.path.isdir(full_workdir):
                # Symlink to a dir is legal (isdir() follows symlinks).
                raise ValueError(
                    'Workdir must exist and must be a directory (or '
                    f'a symlink to a directory). {self.workdir} not found.')

    @staticmethod
    def from_yaml(yaml_path):
        with open(os.path.expanduser(yaml_path), 'r') as f:
            config = yaml.safe_load(f)

        if isinstance(config, str):
            raise ValueError('YAML loaded as str, not as dict. '
                             f'Is it correct? Path: {yaml_path}')

        if config is None:
            config = {}

        task = Task(
            config.pop('name', None),
            run=config.pop('run', None),
            workdir=config.pop('workdir', None),
            setup=config.pop('setup', None),
            num_nodes=config.pop('num_nodes', None),
            envs=config.pop('envs', None),
        )

        # Create lists to store storage objects inlined in file_mounts.
        # These are retained in dicts in the YAML schema and later parsed to
        # storage objects with the storage/storage_mount objects.
        fm_storages = []
        file_mounts = config.pop('file_mounts', None)
        if file_mounts is not None:
            copy_mounts = dict()
            for dst_path, src in file_mounts.items():
                # Check if it is str path
                if isinstance(src, str):
                    copy_mounts[dst_path] = src
                # If the src is not a str path, it is likely a dict. Try to
                # parse storage object.
                elif isinstance(src, dict):
                    fm_storages.append((dst_path, src))
                else:
                    raise ValueError(f'Unable to parse file_mount '
                                     f'{dst_path}:{src}')
            task.set_file_mounts(copy_mounts)

        task_storage_mounts = {}  # type: Dict[str, Storage]
        all_storages = fm_storages
        for storage in all_storages:
            mount_path = storage[0]
            assert mount_path, \
                'Storage mount path cannot be empty.'
            storage_obj = storage_lib.Storage.from_yaml_config(storage[1])
            task_storage_mounts[mount_path] = storage_obj
        task.set_storage_mounts(task_storage_mounts)

        if config.get('inputs') is not None:
            inputs_dict = config.pop('inputs')
            inputs = list(inputs_dict.keys())[0]
            estimated_size_gigabytes = list(inputs_dict.values())[0]
            # TODO: allow option to say (or detect) no download/egress cost.
            task.set_inputs(inputs=inputs,
                            estimated_size_gigabytes=estimated_size_gigabytes)

        if config.get('outputs') is not None:
            outputs_dict = config.pop('outputs')
            outputs = list(outputs_dict.keys())[0]
            estimated_size_gigabytes = list(outputs_dict.values())[0]
            task.set_outputs(outputs=outputs,
                             estimated_size_gigabytes=estimated_size_gigabytes)

<<<<<<< HEAD
        resources = config.get('resources')
        if resources is not None:
            if resources.get('cloud') is not None:
                resources['cloud'] = clouds.CLOUD_REGISTRY[resources['cloud']]
            if resources.get('accelerators') is not None:
                resources['accelerators'] = resources['accelerators']
            if resources.get('accelerator_args') is not None:
                resources['accelerator_args'] = dict(
                    resources['accelerator_args'])
            if resources.get('use_spot') is not None:
                resources['use_spot'] = resources['use_spot']
            if resources.get('region') is not None:
                resources['region'] = resources.pop('region')
            if resources.get('options') is not None:
                resources.pop('options')
            # FIXME: We should explicitly declare all the parameters
            # that are sliding through the **resources
            resources = sky.Resources(**resources)
        else:
            resources = sky.Resources()
=======
        resources = config.pop('resources', None)
        resources = sky.Resources.from_yaml_config(resources)
>>>>>>> d69d3bf2
        if resources.accelerators is not None:
            acc, _ = list(resources.accelerators.items())[0]
            if acc.startswith('tpu-') and task.num_nodes > 1:
                raise ValueError('Multi-node TPU cluster not supported. '
                                 f'Got num_nodes={task.num_nodes}')
        if len(config) > 0:
            raise ValueError(f'Unknown fields in in YAML: {config.keys()}')
        task.set_resources({resources})
        return task

    def to_yaml_config(self) -> Dict[str, Any]:
        """Returns a yaml-style dict representation of the task."""
        config = dict()

        def add_if_not_none(key, value):
            if value is not None:
                config[key] = value

        add_if_not_none('name', self.name)

        if self.resources is not None:
            assert len(self.resources) == 1
            resources = list(self.resources)[0]
            add_if_not_none('resources', resources.to_yaml_config())
        add_if_not_none('num_nodes', self.num_nodes)

        if self.inputs is not None:
            add_if_not_none('inputs',
                            {self.inputs: self.estimated_inputs_size_gigabytes})
        if self.outputs is not None:
            add_if_not_none(
                'outputs',
                {self.outputs: self.estimated_outputs_size_gigabytes})

        add_if_not_none('setup', self.setup)
        add_if_not_none('workdir', self.workdir)
        add_if_not_none('run', self.run)
        add_if_not_none('envs', self.envs)

        add_if_not_none('file_mounts', dict())

        if self.file_mounts is not None:
            config['file_mounts'].update(self.file_mounts)

        if self.storage_mounts is not None:
            config['file_mounts'].update({
                mount_path: storage.to_yaml_config()
                for mount_path, storage in self.storage_mounts.items()
            })
        return config

    @property
    def num_nodes(self) -> int:
        return self._num_nodes

    @property
    def envs(self) -> Dict[str, str]:
        return self._envs

    @envs.setter
    def envs(self, envs: Union[None, Tuple[Tuple[str, str]], Dict[str, str]]):
        if envs is None:
            self._envs = None
            return
        if isinstance(envs, (list, tuple)):
            keys = set(env[0] for env in envs)
            if len(keys) != len(envs):
                raise ValueError('Duplicate env keys provided.')
            envs = dict(envs)
        if isinstance(envs, dict):
            for key in envs:
                if not isinstance(key, str):
                    raise ValueError('Env keys must be strings.')
                if not _is_valid_env_var(key):
                    raise ValueError(f'Invalid env key: {key}')
        else:
            raise ValueError(
                f'envs must be List[Tuple[str, str]] or Dict[str, str] {envs}')
        self._envs = envs

    @property
    def need_spot_recovery(self) -> bool:
        return any(r.spot_recovery is not None for r in self.resources)

    @num_nodes.setter
    def num_nodes(self, num_nodes: Optional[int]) -> None:
        if num_nodes is None:
            num_nodes = 1
        if not isinstance(num_nodes, int) or num_nodes <= 0:
            raise ValueError(
                f'num_nodes should be a positive int. Got: {num_nodes}')
        self._num_nodes = num_nodes

    # E.g., 's3://bucket', 'gs://bucket', or None.
    def set_inputs(self, inputs, estimated_size_gigabytes):
        self.inputs = inputs
        self.estimated_inputs_size_gigabytes = estimated_size_gigabytes
        return self

    def get_inputs(self):
        return self.inputs

    def get_estimated_inputs_size_gigabytes(self):
        return self.estimated_inputs_size_gigabytes

    def get_inputs_cloud(self):
        """Returns the cloud my inputs live in."""
        assert isinstance(self.inputs, str), self.inputs
        if self.inputs.startswith('s3:'):
            return clouds.AWS()
        elif self.inputs.startswith('gs:'):
            return clouds.GCP()
        else:
            raise ValueError(f'cloud path not supported: {self.inputs}')

    def set_outputs(self, outputs, estimated_size_gigabytes):
        self.outputs = outputs
        self.estimated_outputs_size_gigabytes = estimated_size_gigabytes
        return self

    def get_outputs(self):
        return self.outputs

    def get_estimated_outputs_size_gigabytes(self):
        return self.estimated_outputs_size_gigabytes

    def set_resources(self, resources: Union['resources_lib.Resources',
                                             Set['resources_lib.Resources']]):
        """Sets the required resources to execute this task.

        Args:
          resources: either a sky.Resources, or a set of them.  The latter case
            indicates the user intent "pick any one of these resources" to run
            a task.
        """
        if isinstance(resources, sky.Resources):
            resources = {resources}
        self.resources = resources
        return self

    def get_resources(self):
        return self.resources

    def set_time_estimator(self, func):
        """Sets a func mapping resources to estimated time (secs)."""
        self.time_estimator_func = func
        return self

    def estimate_runtime(self, resources):
        """Returns a func mapping resources to estimated time (secs)."""
        if self.time_estimator_func is None:
            raise NotImplementedError(
                'Node [{}] does not have a cost model set; '
                'call set_time_estimator() first'.format(self))
        return self.time_estimator_func(resources)

    def set_storage_mounts(
        self,
        storage_mounts: Optional[Dict[str, storage_lib.Storage]],
    ):
        """Sets the storage mounts for this Task

        Advanced method for users. Storage mounts map a mount path on the Cloud
        VM to a Storage object (see sky/data/storage.py). The storage object
        can be from a local folder or from an existing cloud bucket.

        Example:
            task.set_storage_mounts({
                '/tmp/imagenet/': \
                Storage(name='imagenet', source='s3://imagenet-bucket'):
            })

        Args:
            storage_mounts: a dict of {mount_path: Storage}, where mount_path
            is the path on the Cloud VM where the Storage object will be
            mounted on
        """
        if storage_mounts is None:
            self.storage_mounts = None
            return self
        for target, _ in storage_mounts.items():
            if data_utils.is_cloud_store_url(target):
                raise ValueError(
                    'Storage mount destination path cannot be cloud storage')
        # Storage source validation is done in Storage object

        self.storage_mounts = storage_mounts
        return self

    def add_storage_mounts(self) -> None:
        """Adds storage mounts to the Task."""
        # TODO(romilb): The optimizer should look at the source and destination
        #  to figure out the right stores to use. For now, we hardcode
        #  storage_plans to AWS as the optimal plan.
        for storage in self.storage_mounts.values():
            if len(storage.stores) == 0:
                self.storage_plans[storage] = storage_lib.StoreType.S3
                storage.add_store(storage_lib.StoreType.S3)
            else:
                # Sky will download the first store that is added to remote
                self.storage_plans[storage] = list(storage.stores.keys())[0]

        storage_mounts = self.storage_mounts
        storage_plans = self.storage_plans
        for mnt_path, storage in storage_mounts.items():
            if storage.mode == storage_lib.StorageMode.COPY:
                store_type = storage_plans[storage]
                if store_type is storage_lib.StoreType.S3:
                    # TODO: allow for Storage mounting of different clouds
                    if storage.source.startswith('s3://'):
                        blob_path = storage.source
                    else:
                        blob_path = 's3://' + storage.name
                    self.update_file_mounts({
                        mnt_path: blob_path,
                    })
                elif store_type is storage_lib.StoreType.GCS:
                    # Remember to run `gcloud auth application-default login`
                    self.setup = (
                        '([[ -z $GOOGLE_APPLICATION_CREDENTIALS ]] && '
                        'echo GOOGLE_APPLICATION_CREDENTIALS='
                        f'{data_transfer_lib.DEFAULT_GCS_CREDENTIALS_PATH} '
                        f'>> ~/.bashrc || true); {self.setup or "true"}')
                    if storage.source.startswith('gs://'):
                        blob_path = storage.source
                    else:
                        blob_path = 'gs://' + storage.name
                    self.update_file_mounts({
                        mnt_path: blob_path,
                    })
                elif store_type is storage_lib.StoreType.AZURE:
                    # TODO when Azure Blob is done: sync ~/.azure
                    assert False, 'TODO: Azure Blob not mountable yet'
                else:
                    raise ValueError(f'Storage Type {store_type} \
                        does not exist!')

    def set_file_mounts(self, file_mounts: Optional[Dict[str, str]]) -> None:
        """Sets the file mounts for this Task.

        File mounts are a dictionary of { remote_path: local_path/cloud URI }.
        Local (or cloud) files/directories will be synced to the specified
        paths on the remote VM(s) where this Task will run.

        Used for syncing datasets, dotfiles, etc.

        Paths cannot end with a slash (for clarity).

        Example:

            task.set_file_mounts({
                '~/.dotfile': '/local/.dotfile',
                # /remote/dir/ will contain the contents of /local/dir/.
                '/remote/dir': '/local/dir',
            })

        Args:
          file_mounts: either None or a dict of { remote_path: local_path/cloud
            URI }, where remote is the VM on which this Task will eventually
            run on, and local is the node from which the task is launched.
        """
        if file_mounts is None:
            self.file_mounts = None
            return self
        for target, source in file_mounts.items():
            if target.endswith('/') or source.endswith('/'):
                raise ValueError(
                    'File mount paths cannot end with a slash '
                    '(try "/mydir: /mydir" or "/myfile: /myfile"). '
                    f'Found: target={target} source={source}')
            if data_utils.is_cloud_store_url(target):
                raise ValueError(
                    'File mount destination paths cannot be cloud storage')
            if not data_utils.is_cloud_store_url(source):
                if not os.path.exists(
                        os.path.abspath(os.path.expanduser(source))):
                    raise ValueError(
                        f'File mount source {source!r} does not exist locally. '
                        'To fix: check if it exists, and correct the path.')

        self.file_mounts = file_mounts
        return self

    def update_file_mounts(self, file_mounts: Dict[str, str]):
        """Updates the file mounts for this Task.

        This should be run before provisioning.

        Example:

            task.update_file_mounts({
                '~/.config': '~/Documents/config',
                '/tmp/workdir': '/local/workdir/cnn-cifar10',
            })

        Args:
          file_mounts: a dict of { remote_path: local_path }, where remote is
            the VM on which this Task will eventually run on, and local is the
            node from which the task is launched.
        """
        if self.file_mounts is None:
            self.file_mounts = {}
        self.file_mounts.update(file_mounts)
        # For validation logic:
        return self.set_file_mounts(self.file_mounts)

    def get_local_to_remote_file_mounts(self) -> Optional[Dict[str, str]]:
        """Returns file mounts of the form (dst=VM path, src=local path).

        Any cloud object store URLs (gs://, s3://, etc.), either as source or
        destination, are not included.
        """
        if self.file_mounts is None:
            return None
        d = {}
        for k, v in self.file_mounts.items():
            if not data_utils.is_cloud_store_url(
                    k) and not data_utils.is_cloud_store_url(v):
                d[k] = v
        return d

    def get_cloud_to_remote_file_mounts(self) -> Optional[Dict[str, str]]:
        """Returns file mounts of the form (dst=VM path, src=cloud URL).

        Local-to-remote file mounts are excluded (handled by
        get_local_to_remote_file_mounts()).
        """
        if self.file_mounts is None:
            return None
        d = {}
        for k, v in self.file_mounts.items():
            if not data_utils.is_cloud_store_url(
                    k) and data_utils.is_cloud_store_url(v):
                d[k] = v
        return d

    def __rshift__(self, b):
        sky.DagContext.get_current_dag().add_edge(self, b)

    def __repr__(self):
        if self.name:
            return self.name
        if isinstance(self.run, str):
            run_msg = self.run.replace('\n', '\\n')
            if len(run_msg) > 20:
                run_msg = f'run=\'{run_msg[:20]}...\''
            else:
                run_msg = f'run=\'{run_msg}\''
        elif self.run is None:
            run_msg = 'run=None'
        else:
            run_msg = 'run=<fn>'

        s = f'Task({run_msg})'
        if self.inputs is not None:
            s += f'\n  inputs: {self.inputs}'
        if self.outputs is not None:
            s += f'\n  outputs: {self.outputs}'
        if self.num_nodes > 1:
            s += f'\n  nodes: {self.num_nodes}'
        if len(self.resources) > 1 or not list(self.resources)[0].is_empty():
            s += f'\n  resources: {self.resources}'
        else:
            s += '\n  resources: default instances'
        return s<|MERGE_RESOLUTION|>--- conflicted
+++ resolved
@@ -253,31 +253,8 @@
             task.set_outputs(outputs=outputs,
                              estimated_size_gigabytes=estimated_size_gigabytes)
 
-<<<<<<< HEAD
-        resources = config.get('resources')
-        if resources is not None:
-            if resources.get('cloud') is not None:
-                resources['cloud'] = clouds.CLOUD_REGISTRY[resources['cloud']]
-            if resources.get('accelerators') is not None:
-                resources['accelerators'] = resources['accelerators']
-            if resources.get('accelerator_args') is not None:
-                resources['accelerator_args'] = dict(
-                    resources['accelerator_args'])
-            if resources.get('use_spot') is not None:
-                resources['use_spot'] = resources['use_spot']
-            if resources.get('region') is not None:
-                resources['region'] = resources.pop('region')
-            if resources.get('options') is not None:
-                resources.pop('options')
-            # FIXME: We should explicitly declare all the parameters
-            # that are sliding through the **resources
-            resources = sky.Resources(**resources)
-        else:
-            resources = sky.Resources()
-=======
         resources = config.pop('resources', None)
         resources = sky.Resources.from_yaml_config(resources)
->>>>>>> d69d3bf2
         if resources.accelerators is not None:
             acc, _ = list(resources.accelerators.items())[0]
             if acc.startswith('tpu-') and task.num_nodes > 1:
