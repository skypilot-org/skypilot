"""Task: a coarse-grained stage in an application."""
import inspect
import os
import re
import typing
from typing import Any, Callable, Dict, List, Optional, Set, Sequence, Tuple, Union

import yaml

import sky
from sky import clouds
from sky import exceptions
from sky import global_user_state
from sky.backends import backend_utils
from sky.data import storage as storage_lib
from sky.data import data_utils
from sky.skylet import constants
from sky.utils import schemas
from sky.utils import ux_utils

if typing.TYPE_CHECKING:
    from sky import resources as resources_lib

# A lambda generating commands (node rank_i, node addrs -> cmd_i).
CommandGen = Callable[[int, List[str]], Optional[str]]
CommandOrCommandGen = Union[str, CommandGen]

_VALID_NAME_REGEX = '[a-z0-9]+(?:[._-]{1,2}[a-z0-9]+)*'
_VALID_ENV_VAR_REGEX = '[a-zA-Z_][a-zA-Z0-9_]*'
_VALID_NAME_DESCR = ('ASCII characters and may contain lowercase and'
                     ' uppercase letters, digits, underscores, periods,'
                     ' and dashes. Must start and end with alphanumeric'
                     ' characters. No triple dashes or underscores.')

_RUN_FN_CHECK_FAIL_MSG = (
    'run command generator must take exactly 2 arguments: node_rank (int) and'
    'a list of node ip addresses (List[str]). Got {run_sig}')


def _is_valid_name(name: str) -> bool:
    """Checks if the task name is valid.

    Valid is defined as either NoneType or str with ASCII characters which may
    contain lowercase and uppercase letters, digits, underscores, periods,
    and dashes. Must start and end with alphanumeric characters.
    No triple dashes or underscores.

    Examples:
        some_name_here
        some-name-here
        some__name__here
        some--name--here
        some__name--here
        some.name.here
        some-name_he.re
        this---shouldnt--work
        this___shouldnt_work
        _thisshouldntwork
        thisshouldntwork_
    """
    if name is None:
        return True
    return bool(re.fullmatch(_VALID_NAME_REGEX, name))


def _is_valid_env_var(name: str) -> bool:
    """Checks if the task environment variable name is valid."""
    return bool(re.fullmatch(_VALID_ENV_VAR_REGEX, name))


class Task:
    """Task: a computation to be run on the cloud."""

    def __init__(
        self,
        name: Optional[str] = None,
        *,
        setup: Optional[str] = None,
        run: Optional[CommandOrCommandGen] = None,
        envs: Optional[Dict[str, str]] = None,
        workdir: Optional[str] = None,
        num_nodes: Optional[int] = None,
        # Advanced:
        docker_image: Optional[str] = None,
    ):
        """Initializes a Task.

        All fields are optional.  ``Task.run`` is the actual program: either a
        shell command to run (str) or a command generator for different nodes
        (lambda; see below).

        Optionally, call ``Task.set_resources()`` to set the resource
        requirements for this task.  If not set, a default CPU-only requirement
        is assumed (the same as ``sky cpunode``).

        All setters of this class, ``Task.set_*()``, return ``self``, i.e.,
        they are fluent APIs and can be chained together.

        Example:
            .. code-block:: python

                # A Task that will sync up local workdir '.', containing
                # requirements.txt and train.py.
                sky.Task(setup='pip install requirements.txt',
                         run='python train.py',
                         workdir='.')

                # An empty Task for provisioning a cluster.
                task = sky.Task(num_nodes=n).set_resources(...)

                # Chaining setters.
                sky.Task().set_resources(...).set_file_mounts(...)

        Args:
          name: A string name for the Task for display purposes.
          setup: A setup command, which will be run before executing the run
            commands ``run``, and executed under ``workdir``.
          run: The actual command for the task. If not None, either a shell
            command (str) or a command generator (callable).  If latter, it
            must take a node rank and a list of node addresses as input and
            return a shell command (str) (valid to return None for some nodes,
            in which case no commands are run on them).  Run commands will be
            run under ``workdir``. Note the command generator should be a
            self-contained lambda.
          envs: A dictionary of environment variables to set before running the
            setup and run commands.
          workdir: The local working directory.  This directory will be synced
            to a location on the remote VM(s), and ``setup`` and ``run``
            commands will be run under that location (thus, they can rely on
            relative paths when invoking binaries).
          num_nodes: The number of nodes to provision for this Task.  If None,
            treated as 1 node.  If > 1, each node will execute its own
            setup/run command, where ``run`` can either be a str, meaning all
            nodes get the same command, or a lambda, with the semantics
            documented above.
          docker_image: (EXPERIMENTAL: Only in effect when LocalDockerBackend
            is used.) The base docker image that this Task will be built on.
            Defaults to 'gpuci/miniforge-cuda:11.4-devel-ubuntu18.04'.
        """
        self.name = name
        self.run = run
        self.storage_mounts: Dict[str, storage_lib.Storage] = {}
        self.storage_plans: Dict[storage_lib.Storage,
                                 storage_lib.StoreType] = {}
        self.setup = setup
        self._envs = envs or {}
        self.workdir = workdir
        self.docker_image = (docker_image if docker_image else
                             'gpuci/miniforge-cuda:11.4-devel-ubuntu18.04')
        # Ignore type error due to a mypy bug.
        # https://github.com/python/mypy/issues/3004
        self.num_nodes = num_nodes  # type: ignore

        self.inputs = None
        self.outputs = None
        self.estimated_inputs_size_gigabytes = None
        self.estimated_outputs_size_gigabytes = None
        # Default to CPUNode
        self.resources = {sky.Resources()}
        self.time_estimator_func: Optional[Callable[['sky.Resources'],
                                                    int]] = None
        self.file_mounts: Optional[Dict[str, str]] = None

        # Only set when 'self' is a spot controller task: 'self.spot_task' is
        # the underlying managed spot task (Task object).
        self.spot_task: Optional['Task'] = None

        # Filled in by the optimizer.  If None, this Task is not planned.
        self.best_resources = None
        # Check if the task is legal.
        self._validate()

        dag = sky.dag.get_current_dag()
        if dag is not None:
            dag.add(self)

    def _validate(self):
        """Checks if the Task fields are valid."""
        if not _is_valid_name(self.name):
            with ux_utils.print_exception_no_traceback():
                raise ValueError(f'Invalid task name {self.name}. Valid name: '
                                 f'{_VALID_NAME_DESCR}')

        # Check self.run
        if callable(self.run):
            run_sig = inspect.signature(self.run)
            # Check that run is a function with 2 arguments.
            if len(run_sig.parameters) != 2:
                with ux_utils.print_exception_no_traceback():
                    raise ValueError(_RUN_FN_CHECK_FAIL_MSG.format(run_sig))

            type_list = [int, List[str]]
            # Check annotations, if exists
            for i, param in enumerate(run_sig.parameters.values()):
                if param.annotation != inspect.Parameter.empty:
                    if param.annotation != type_list[i]:
                        with ux_utils.print_exception_no_traceback():
                            raise ValueError(
                                _RUN_FN_CHECK_FAIL_MSG.format(run_sig))

            # Check self containedness.
            run_closure = inspect.getclosurevars(self.run)
            if run_closure.nonlocals:
                with ux_utils.print_exception_no_traceback():
                    raise ValueError(
                        'run command generator must be self contained. '
                        f'Found nonlocals: {run_closure.nonlocals}')
            if run_closure.globals:
                with ux_utils.print_exception_no_traceback():
                    raise ValueError(
                        'run command generator must be self contained. '
                        f'Found globals: {run_closure.globals}')
            if run_closure.unbound:
                # Do not raise an error here. Import statements, which are
                # allowed, will be considered as unbounded.
                pass
        elif self.run is not None and not isinstance(self.run, str):
            with ux_utils.print_exception_no_traceback():
                raise ValueError('run must be either a shell script (str) or '
                                 f'a command generator ({CommandGen}). '
                                 f'Got {type(self.run)}')

        # Workdir.
        if self.workdir is not None:
            full_workdir = os.path.abspath(os.path.expanduser(self.workdir))
            if not os.path.isdir(full_workdir):
                # Symlink to a dir is legal (isdir() follows symlinks).
                with ux_utils.print_exception_no_traceback():
                    raise ValueError(
                        'Workdir must exist and must be a directory (or '
                        f'a symlink to a directory). {self.workdir} not found.')

    @staticmethod
    def from_yaml(yaml_path: str) -> 'Task':
        """Initializes a task from a task YAML.

        Example:
            .. code-block:: python

                task = sky.Task.from_yaml('/path/to/task.yaml')

        Args:
          yaml_path: file path to a valid task yaml file.

        Raises:
          ValueError: if the path gets loaded into a str instead of a dict; or
            if there are any other parsing errors.
        """
        with open(os.path.expanduser(yaml_path), 'r') as f:
            # TODO(zongheng): use
            #  https://github.com/yaml/pyyaml/issues/165#issuecomment-430074049
            # to raise errors on duplicate keys.
            config = yaml.safe_load(f)

        if isinstance(config, str):
            with ux_utils.print_exception_no_traceback():
                raise ValueError('YAML loaded as str, not as dict. '
                                 f'Is it correct? Path: {yaml_path}')

        if config is None:
            config = {}

        backend_utils.validate_schema(config, schemas.get_task_schema(),
                                      'Invalid task YAML: ')

        task = Task(
            config.pop('name', None),
            run=config.pop('run', None),
            workdir=config.pop('workdir', None),
            setup=config.pop('setup', None),
            num_nodes=config.pop('num_nodes', None),
            envs=config.pop('envs', None),
        )

        # Create lists to store storage objects inlined in file_mounts.
        # These are retained in dicts in the YAML schema and later parsed to
        # storage objects with the storage/storage_mount objects.
        fm_storages = []
        file_mounts = config.pop('file_mounts', None)
        if file_mounts is not None:
            copy_mounts = {}
            for dst_path, src in file_mounts.items():
                # Check if it is str path
                if isinstance(src, str):
                    copy_mounts[dst_path] = src
                # If the src is not a str path, it is likely a dict. Try to
                # parse storage object.
                elif isinstance(src, dict):
                    fm_storages.append((dst_path, src))
                else:
                    with ux_utils.print_exception_no_traceback():
                        raise ValueError(f'Unable to parse file_mount '
                                         f'{dst_path}:{src}')
            task.set_file_mounts(copy_mounts)

        task_storage_mounts: Dict[str, storage_lib.Storage] = {}
        all_storages = fm_storages
        for storage in all_storages:
            mount_path = storage[0]
            assert mount_path, \
                'Storage mount path cannot be empty.'
            try:
                storage_obj = storage_lib.Storage.from_yaml_config(storage[1])
            except exceptions.StorageSourceError as e:
                # Patch the error message to include the mount path, if included
                e.args = (e.args[0].replace('<destination_path>',
                                            mount_path),) + e.args[1:]
                raise e
            task_storage_mounts[mount_path] = storage_obj
        task.set_storage_mounts(task_storage_mounts)

        if config.get('inputs') is not None:
            inputs_dict = config.pop('inputs')
            assert len(inputs_dict) == 1, 'Only one input is allowed.'
            inputs = list(inputs_dict.keys())[0]
            estimated_size_gigabytes = list(inputs_dict.values())[0]
            # TODO: allow option to say (or detect) no download/egress cost.
            task.set_inputs(inputs=inputs,
                            estimated_size_gigabytes=estimated_size_gigabytes)

        if config.get('outputs') is not None:
            outputs_dict = config.pop('outputs')
            assert len(outputs_dict) == 1, 'Only one output is allowed.'
            outputs = list(outputs_dict.keys())[0]
            estimated_size_gigabytes = list(outputs_dict.values())[0]
            task.set_outputs(outputs=outputs,
                             estimated_size_gigabytes=estimated_size_gigabytes)

        resources = config.pop('resources', None)
        resources = sky.Resources.from_yaml_config(resources)

        task.set_resources({resources})
        assert not config, f'Invalid task args: {config.keys()}'
        return task

    @property
    def num_nodes(self) -> int:
        return self._num_nodes

    @num_nodes.setter
    def num_nodes(self, num_nodes: Optional[int]) -> None:
        if num_nodes is None:
            num_nodes = 1
        if not isinstance(num_nodes, int) or num_nodes <= 0:
            with ux_utils.print_exception_no_traceback():
                raise ValueError(
                    f'num_nodes should be a positive int. Got: {num_nodes}')
        self._num_nodes = num_nodes

    @property
    def envs(self) -> Dict[str, str]:
        return self._envs

<<<<<<< HEAD
    def set_envs(
            self, envs: Union[None, Sequence[Tuple[str, str]],
=======
    def update_envs(
            self, envs: Union[None, Tuple[Tuple[str, str]],
>>>>>>> bea8ec2a
                              Dict[str, str]]) -> 'Task':
        """Updates environment variables for use inside the setup/run commands.

        Args:
          envs: (optional) either a list of ``(env_name, value)`` or a dict
            ``{env_name: value}``.

        Returns:
          self: The current task, with envs updated.

        Raises:
          ValueError: if various invalid inputs errors are detected.
        """
        if envs is None:
            envs = {}
        if isinstance(envs, (list, tuple)):
            keys = set(env[0] for env in envs)
            if len(keys) != len(envs):
                with ux_utils.print_exception_no_traceback():
                    raise ValueError('Duplicate env keys provided.')
            envs = dict(envs)
        if isinstance(envs, dict):
            for key in envs:
                if not isinstance(key, str):
                    with ux_utils.print_exception_no_traceback():
                        raise ValueError('Env keys must be strings.')
                if not _is_valid_env_var(key):
                    with ux_utils.print_exception_no_traceback():
                        raise ValueError(f'Invalid env key: {key}')
        else:
            with ux_utils.print_exception_no_traceback():
                raise ValueError(
                    'envs must be List[Tuple[str, str]] or Dict[str, str]: '
                    f'{envs}')
        self._envs.update(envs)
        return self

    @property
    def need_spot_recovery(self) -> bool:
        return any(r.spot_recovery is not None for r in self.resources)

    @property
    def use_spot(self) -> bool:
        return any(r.use_spot for r in self.resources)

    def set_inputs(self, inputs, estimated_size_gigabytes) -> 'Task':
        # E.g., 's3://bucket', 'gs://bucket', or None.
        self.inputs = inputs
        self.estimated_inputs_size_gigabytes = estimated_size_gigabytes
        return self

    def get_inputs(self):
        return self.inputs

    def get_estimated_inputs_size_gigabytes(self):
        return self.estimated_inputs_size_gigabytes

    def get_inputs_cloud(self):
        """EXPERIMENTAL: Returns the cloud my inputs live in."""
        assert isinstance(self.inputs, str), self.inputs
        if self.inputs.startswith('s3:'):
            return clouds.AWS()
        elif self.inputs.startswith('gs:'):
            return clouds.GCP()
        else:
            with ux_utils.print_exception_no_traceback():
                raise ValueError(f'cloud path not supported: {self.inputs}')

    def set_outputs(self, outputs, estimated_size_gigabytes) -> 'Task':
        self.outputs = outputs
        self.estimated_outputs_size_gigabytes = estimated_size_gigabytes
        return self

    def get_outputs(self):
        return self.outputs

    def get_estimated_outputs_size_gigabytes(self):
        return self.estimated_outputs_size_gigabytes

    def set_resources(
        self, resources: Union['resources_lib.Resources',
                               Set['resources_lib.Resources']]
    ) -> 'Task':
        """Sets the required resources to execute this task.

        If this function is not called for a Task, default resource
        requirements will be used (8 vCPUs).

        Args:
          resources: either a sky.Resources, or a set of them.  The latter case
            is EXPERIMENTAL and indicates asking the optimizer to "pick the
            best of these resources" to run this task.

        Returns:
          self: The current task, with resources set.
        """
        if isinstance(resources, sky.Resources):
            resources = {resources}
        # TODO(woosuk): Check if the resources are None.
        self.resources = resources
        return self

    def get_resources(self):
        return self.resources

    def set_time_estimator(self, func: Callable[['sky.Resources'],
                                                int]) -> 'Task':
        """Sets a func mapping resources to estimated time (secs).

        This is EXPERIMENTAL.
        """
        self.time_estimator_func = func
        return self

    def estimate_runtime(self, resources):
        """Returns a func mapping resources to estimated time (secs).

        This is EXPERIMENTAL.
        """
        if self.time_estimator_func is None:
            raise NotImplementedError(
                f'Node [{self}] does not have a cost model set; '
                'call set_time_estimator() first')
        return self.time_estimator_func(resources)

    def set_file_mounts(self, file_mounts: Optional[Dict[str, str]]) -> 'Task':
        """Sets the file mounts for this task.

        Useful for syncing datasets, dotfiles, etc.

        File mounts are a dictionary: ``{remote_path: local_path/cloud URI}``.
        Local (or cloud) files/directories will be synced to the specified
        paths on the remote VM(s) where this Task will run.

        Neither source or destimation paths can end with a slash.

        Example:
            .. code-block:: python

                task.set_file_mounts({
                    '~/.dotfile': '/local/.dotfile',
                    # /remote/dir/ will contain the contents of /local/dir/.
                    '/remote/dir': '/local/dir',
                })

        Args:
          file_mounts: an optional dict of ``{remote_path: local_path/cloud
            URI}``, where remote means the VM(s) on which this Task will
            eventually run on, and local means the node from which the task is
            launched.

        Returns:
          self: the current task, with file mounts set.

        Raises:
          ValueError: if input paths are invalid.
        """
        if file_mounts is None:
            self.file_mounts = None
            return self
        for target, source in file_mounts.items():
            if target.endswith('/') or source.endswith('/'):
                with ux_utils.print_exception_no_traceback():
                    raise ValueError(
                        'File mount paths cannot end with a slash '
                        '(try "/mydir: /mydir" or "/myfile: /myfile"). '
                        f'Found: target={target} source={source}')
            if data_utils.is_cloud_store_url(target):
                with ux_utils.print_exception_no_traceback():
                    raise ValueError(
                        'File mount destination paths cannot be cloud storage')
            if not data_utils.is_cloud_store_url(source):
                if not os.path.exists(
                        os.path.abspath(os.path.expanduser(source))):
                    with ux_utils.print_exception_no_traceback():
                        raise ValueError(
                            f'File mount source {source!r} does not exist '
                            'locally. To fix: check if it exists, and correct '
                            'the path.')
            # TODO(zhwu): /home/username/sky_workdir as the target path need
            # to be filtered out as well.
            if (target == constants.SKY_REMOTE_WORKDIR and
                    self.workdir is not None):
                with ux_utils.print_exception_no_traceback():
                    raise ValueError(
                        f'Cannot use {constants.SKY_REMOTE_WORKDIR!r} as a '
                        'destination path of a file mount, as it will be used '
                        'by the workdir. If uploading a file/folder to the '
                        'workdir is needed, please specify the full path to '
                        'the file/folder.')

        self.file_mounts = file_mounts
        return self

    def update_file_mounts(self, file_mounts: Dict[str, str]) -> 'Task':
        """Updates the file mounts for this task.

        Different from set_file_mounts(), this function updates into the
        existing file_mounts (calls ``dict.update()``), rather than
        overwritting it.

        This should be called before provisioning in order to take effect.

        Example:
            .. code-block:: python

                task.update_file_mounts({
                    '~/.config': '~/Documents/config',
                    '/tmp/workdir': '/local/workdir/cnn-cifar10',
                })

        Args:
          file_mounts: a dict of ``{remote_path: local_path/cloud URI}``, where
            remote means the VM(s) on which this Task will eventually run on,
            and local means the node from which the task is launched.

        Returns:
          self: the current task, with file mounts updated.

        Raises:
          ValueError: if input paths are invalid.
        """
        if self.file_mounts is None:
            self.file_mounts = {}
        assert self.file_mounts is not None
        self.file_mounts.update(file_mounts)
        # For validation logic:
        return self.set_file_mounts(self.file_mounts)

    def set_storage_mounts(
        self,
        storage_mounts: Optional[Dict[str, storage_lib.Storage]],
    ) -> 'Task':
        """Sets the storage mounts for this task.

        Storage mounts are a dictionary: ``{mount_path: sky.Storage object}``,
        each of which mounts a sky.Storage object (a cloud object store bucket)
        to a path inside the remote cluster.

        A sky.Storage object can be created by uploading from a local directory
        (setting ``source``), or backed by an existing cloud bucket (setting
        ``name`` to the bucket name; or setting ``source`` to the bucket URI).

        Example:
            .. code-block:: python

                task.set_storage_mounts({
                    '/remote/imagenet/': sky.Storage(name='my-bucket',
                                                     source='/local/imagenet'),
                })

        Args:
          storage_mounts: an optional dict of ``{mount_path: sky.Storage
            object}``, where mount_path is the path inside the remote VM(s)
            where the Storage object will be mounted on.

        Returns:
          self: The current task, with storage mounts set.

        Raises:
          ValueError: if input paths are invalid.
        """
        if storage_mounts is None:
            self.storage_mounts = {}
            return self
        for target, _ in storage_mounts.items():
            # TODO(zhwu): /home/username/sky_workdir as the target path need
            # to be filtered out as well.
            if (target == constants.SKY_REMOTE_WORKDIR and
                    self.workdir is not None):
                with ux_utils.print_exception_no_traceback():
                    raise ValueError(
                        f'Cannot use {constants.SKY_REMOTE_WORKDIR!r} as a '
                        'destination path of a file mount, as it will be used '
                        'by the workdir. If uploading a file/folder to the '
                        'workdir is needed, please specify the full path to '
                        'the file/folder.')

            if data_utils.is_cloud_store_url(target):
                with ux_utils.print_exception_no_traceback():
                    raise ValueError(
                        'Storage mount destination path cannot be cloud storage'
                    )
        # Storage source validation is done in Storage object
        self.storage_mounts = storage_mounts
        return self

    def update_storage_mounts(
            self, storage_mounts: Dict[str, storage_lib.Storage]) -> 'Task':
        """Updates the storage mounts for this task.

        Different from set_storage_mounts(), this function updates into the
        existing storage_mounts (calls ``dict.update()``), rather than
        overwritting it.

        This should be called before provisioning in order to take effect.

        Args:
          storage_mounts: an optional dict of ``{mount_path: sky.Storage
            object}``, where mount_path is the path inside the remote VM(s)
            where the Storage object will be mounted on.

        Returns:
          self: The current task, with storage mounts updated.

        Raises:
          ValueError: if input paths are invalid.
        """
        if not storage_mounts:
            return self
        task_storage_mounts = self.storage_mounts if self.storage_mounts else {}
        task_storage_mounts.update(storage_mounts)
        return self.set_storage_mounts(task_storage_mounts)

    def get_preferred_store_type(self) -> storage_lib.StoreType:
        # TODO(zhwu, romilb): The optimizer should look at the source and
        #  destination to figure out the right stores to use. For now, we
        #  use a heuristic solution to find the store type by the following
        #  order:
        #  1. cloud decided in best_resources.
        #  2. cloud specified in the task resources.
        #  3. the first enabled cloud.
        # This should be refactored and moved to the optimizer.
        assert len(self.resources) == 1, self.resources
        storage_cloud = None
        if self.best_resources is not None:
            storage_cloud = self.best_resources.cloud
        else:
            resources = list(self.resources)[0]
            storage_cloud = resources.cloud
            if storage_cloud is None:
                # Get the first enabled cloud.
                backend_utils.check_public_cloud_enabled()
                enabled_clouds = global_user_state.get_enabled_clouds()

                for cloud in storage_lib.STORE_ENABLED_CLOUDS:
                    for enabled_cloud in enabled_clouds:
                        if cloud.is_same_cloud(enabled_cloud):
                            storage_cloud = cloud
                            break
        if storage_cloud is None:
            raise ValueError('No available cloud to mount storage.')
        store_type = storage_lib.get_storetype_from_cloud(storage_cloud)
        return store_type

    def sync_storage_mounts(self) -> None:
        """(INTERNAL) Eagerly syncs storage mounts to cloud storage.

        After syncing up, COPY-mode storage mounts are translated into regular
        file_mounts of the form ``{ /remote/path: {s3,gs,..}://<bucket path>
        }``.
        """
        for storage in self.storage_mounts.values():
            if len(storage.stores) == 0:
                store_type = self.get_preferred_store_type()
                self.storage_plans[storage] = store_type
                storage.add_store(store_type)
            else:
                # We will download the first store that is added to remote.
                self.storage_plans[storage] = list(storage.stores.keys())[0]

        storage_mounts = self.storage_mounts
        storage_plans = self.storage_plans
        for mnt_path, storage in storage_mounts.items():
            if storage.mode == storage_lib.StorageMode.COPY:
                store_type = storage_plans[storage]
                if store_type is storage_lib.StoreType.S3:
                    # TODO: allow for Storage mounting of different clouds
                    if isinstance(storage.source,
                                  str) and storage.source.startswith('s3://'):
                        blob_path = storage.source
                    else:
                        assert storage.name is not None, storage
                        blob_path = 's3://' + storage.name
                    self.update_file_mounts({
                        mnt_path: blob_path,
                    })
                elif store_type is storage_lib.StoreType.GCS:
                    if isinstance(storage.source,
                                  str) and storage.source.startswith('gs://'):
                        blob_path = storage.source
                    else:
                        assert storage.name is not None, storage
                        blob_path = 'gs://' + storage.name
                    self.update_file_mounts({
                        mnt_path: blob_path,
                    })
                elif store_type is storage_lib.StoreType.R2:
                    if storage.source is not None and not isinstance(
                            storage.source,
                            list) and storage.source.startswith('r2://'):
                        blob_path = storage.source
                    else:
                        blob_path = 'r2://' + storage.name
                    self.update_file_mounts({
                        mnt_path: blob_path,
                    })
                elif store_type is storage_lib.StoreType.AZURE:
                    # TODO when Azure Blob is done: sync ~/.azure
                    raise NotImplementedError('Azure Blob not mountable yet')
                else:
                    with ux_utils.print_exception_no_traceback():
                        raise ValueError(f'Storage Type {store_type} '
                                         'does not exist!')

    def get_local_to_remote_file_mounts(self) -> Optional[Dict[str, str]]:
        """Returns file mounts of the form (dst=VM path, src=local path).

        Any cloud object store URIs (gs://, s3://, etc.), either as source or
        destination, are not included.

        INTERNAL: this method is internal-facing.
        """
        if self.file_mounts is None:
            return None
        d = {}
        for k, v in self.file_mounts.items():
            if not data_utils.is_cloud_store_url(
                    k) and not data_utils.is_cloud_store_url(v):
                d[k] = v
        return d

    def get_cloud_to_remote_file_mounts(self) -> Optional[Dict[str, str]]:
        """Returns file mounts of the form (dst=VM path, src=cloud URL).

        Local-to-remote file mounts are excluded (handled by
        get_local_to_remote_file_mounts()).

        INTERNAL: this method is internal-facing.
        """
        if self.file_mounts is None:
            return None
        d = {}
        for k, v in self.file_mounts.items():
            if not data_utils.is_cloud_store_url(
                    k) and data_utils.is_cloud_store_url(v):
                d[k] = v
        return d

    def to_yaml_config(self) -> Dict[str, Any]:
        """Returns a yaml-style dict representation of the task.

        INTERNAL: this method is internal-facing.
        """
        config = {}

        def add_if_not_none(key, value, no_empty: bool = False):
            if no_empty and not value:
                return
            if value is not None:
                config[key] = value

        add_if_not_none('name', self.name)

        if self.resources is not None:
            assert len(self.resources) == 1
            resources = list(self.resources)[0]
            add_if_not_none('resources', resources.to_yaml_config())
        add_if_not_none('num_nodes', self.num_nodes)

        if self.inputs is not None:
            add_if_not_none('inputs',
                            {self.inputs: self.estimated_inputs_size_gigabytes})
        if self.outputs is not None:
            add_if_not_none(
                'outputs',
                {self.outputs: self.estimated_outputs_size_gigabytes})

        add_if_not_none('setup', self.setup)
        add_if_not_none('workdir', self.workdir)
        add_if_not_none('run', self.run)
        add_if_not_none('envs', self.envs, no_empty=True)

        add_if_not_none('file_mounts', {})

        if self.file_mounts is not None:
            config['file_mounts'].update(self.file_mounts)

        if self.storage_mounts is not None:
            config['file_mounts'].update({
                mount_path: storage.to_yaml_config()
                for mount_path, storage in self.storage_mounts.items()
            })
        return config

    def __rshift__(self, b):
        sky.dag.get_current_dag().add_edge(self, b)

    def __repr__(self):
        if self.name:
            return self.name
        if isinstance(self.run, str):
            run_msg = self.run.replace('\n', '\\n')
            if len(run_msg) > 20:
                run_msg = f'run=\'{run_msg[:20]}...\''
            else:
                run_msg = f'run=\'{run_msg}\''
        elif self.run is None:
            run_msg = 'run=None'
        else:
            run_msg = 'run=<fn>'

        s = f'Task({run_msg})'
        if self.inputs is not None:
            s += f'\n  inputs: {self.inputs}'
        if self.outputs is not None:
            s += f'\n  outputs: {self.outputs}'
        if self.num_nodes > 1:
            s += f'\n  nodes: {self.num_nodes}'
        if len(self.resources) > 1 or not list(self.resources)[0].is_empty():
            s += f'\n  resources: {self.resources}'
        else:
            s += '\n  resources: default instances'
        return s<|MERGE_RESOLUTION|>--- conflicted
+++ resolved
@@ -351,13 +351,8 @@
     def envs(self) -> Dict[str, str]:
         return self._envs
 
-<<<<<<< HEAD
-    def set_envs(
+    def update_envs(
             self, envs: Union[None, Sequence[Tuple[str, str]],
-=======
-    def update_envs(
-            self, envs: Union[None, Tuple[Tuple[str, str]],
->>>>>>> bea8ec2a
                               Dict[str, str]]) -> 'Task':
         """Updates environment variables for use inside the setup/run commands.
 
