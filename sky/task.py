"""Task: a coarse-grained stage in an application."""
import inspect
import os
import re
import typing
from typing import Any, Callable, Dict, List, Optional, Set, Tuple, Union
import yaml

import sky
from sky import clouds
from sky.backends import backend_utils
from sky.data import storage as storage_lib
from sky.data import data_transfer as data_transfer_lib
from sky.data import data_utils
from sky.utils import schemas
from sky.utils import ux_utils

if typing.TYPE_CHECKING:
    from sky import resources as resources_lib

# A lambda generating commands (node rank_i, node addrs -> cmd_i).
CommandGen = Callable[[int, List[str]], Optional[str]]
CommandOrCommandGen = Union[str, CommandGen]

_VALID_NAME_REGEX = '[a-z0-9]+(?:[._-]{1,2}[a-z0-9]+)*'
_VALID_ENV_VAR_REGEX = '[a-zA-Z_][a-zA-Z0-9_]*'
_VALID_NAME_DESCR = ('ASCII characters and may contain lowercase and'
                     ' uppercase letters, digits, underscores, periods,'
                     ' and dashes. Must start and end with alphanumeric'
                     ' characters. No triple dashes or underscores.')

_RUN_FN_CHECK_FAIL_MSG = (
    'run command generator must take exactly 2 arguments: node_rank (int) and'
    'a list of node ip addresses (List[str]). Got {run_sig}')


def _is_valid_name(name: str) -> bool:
    """Checks if the task name is valid.

    Valid is defined as either NoneType or str with ASCII characters which may
    contain lowercase and uppercase letters, digits, underscores, periods,
    and dashes. Must start and end with alphanumeric characters.
    No triple dashes or underscores.

    Examples:
        some_name_here
        some-name-here
        some__name__here
        some--name--here
        some__name--here
        some.name.here
        some-name_he.re
        this---shouldnt--work
        this___shouldnt_work
        _thisshouldntwork
        thisshouldntwork_
    """
    if name is None:
        return True
    return bool(re.fullmatch(_VALID_NAME_REGEX, name))


def _is_valid_env_var(name: str) -> bool:
    """Checks if the task environment variable name is valid."""
    return bool(re.fullmatch(_VALID_ENV_VAR_REGEX, name))


class Task:
    """Task: a coarse-grained stage in an application."""

    def __init__(
        self,
        name: Optional[str] = None,
        *,
        setup: Optional[str] = None,
        run: Optional[CommandOrCommandGen] = None,
        envs: Optional[Dict[str, str]] = None,
        workdir: Optional[str] = None,
        num_nodes: Optional[int] = None,
        # Advanced:
        docker_image: Optional[str] = None,
    ):
        """Initializes a Task.

        All fields are optional.  `Task.run` is the actual program: either a
        shell command to run (str) or a command generator for different nodes
        (lambda; see below).

        Before executing a Task, it is required to call Task.set_resources() to
        assign resource requirements to this task.

        Args:
          name: A string name for the Task.
          setup: A setup command, run under 'workdir' and before actually
            executing the run command, 'run'.
          run: Either a shell command (str) or a command generator (callable).
            If latter, it must take a node rank and a list of node addresses as
            input and return a shell command (str) (valid to return None for
            some nodes, in which case no commands are run on them).  Commands
            will be run under 'workdir'. Note the command generator should be
            self-contained.
          envs: A dictionary of environment variables to set before running the
            setup and run command.
          workdir: The local working directory.  This directory and its files
            will be synced to a location on the remote VM(s), and 'setup' and
            'run' commands will be run under that location (thus, they can rely
            on relative paths when invoking binaries).
          num_nodes: The number of nodes to provision for this Task.  If None,
            treated as 1 node.  If > 1, each node will execute its own
            setup/run command; 'run' can either be a str, meaning all nodes get
            the same command, or a lambda, as documented above.
          docker_image: The base docker image that this Task will be built on.
            In effect when LocalDockerBackend is used.  Defaults to
            'gpuci/miniforge-cuda:11.4-devel-ubuntu18.04'.
        """
        self.name = name
        self.run = run
        self.storage_mounts = {}
        self.storage_plans = {}
        self.setup = setup
        self._envs = envs
        self.workdir = workdir
        self.docker_image = (docker_image if docker_image else
                             'gpuci/miniforge-cuda:11.4-devel-ubuntu18.04')
        self.num_nodes = num_nodes

        self.inputs = None
        self.outputs = None
        self.estimated_inputs_size_gigabytes = None
        self.estimated_outputs_size_gigabytes = None
        # Default to CPUNode
        self.resources = {sky.Resources()}
        self.time_estimator_func = None
        self.file_mounts = None

        # Only set when 'self' is a spot controller task: 'self.spot_task' is
        # the underlying managed spot task (Task object).
        self.spot_task = None

        # Filled in by the optimizer.  If None, this Task is not planned.
        self.best_resources = None

        # Check if the task is legal.
        self._validate()

        dag = sky.DagContext.get_current_dag()
        if dag is not None:
            dag.add(self)

    def _validate(self):
        """Checks if the Task fields are valid."""
        if not _is_valid_name(self.name):
            with ux_utils.print_exception_no_traceback():
                raise ValueError(f'Invalid task name {self.name}. Valid name: '
                                 f'{_VALID_NAME_DESCR}')

        # Check self.run
        if callable(self.run):
            run_sig = inspect.signature(self.run)
            # Check that run is a function with 2 arguments.
            if len(run_sig.parameters) != 2:
                with ux_utils.print_exception_no_traceback():
                    raise ValueError(_RUN_FN_CHECK_FAIL_MSG.format(run_sig))

            type_list = [int, List[str]]
            # Check annotations, if exists
            for i, param in enumerate(run_sig.parameters.values()):
                if param.annotation != inspect.Parameter.empty:
                    if param.annotation != type_list[i]:
                        with ux_utils.print_exception_no_traceback():
                            raise ValueError(
                                _RUN_FN_CHECK_FAIL_MSG.format(run_sig))

            # Check self containedness.
            run_closure = inspect.getclosurevars(self.run)
            if run_closure.nonlocals:
                with ux_utils.print_exception_no_traceback():
                    raise ValueError(
                        'run command generator must be self contained. '
                        f'Found nonlocals: {run_closure.nonlocals}')
            if run_closure.globals:
                with ux_utils.print_exception_no_traceback():
                    raise ValueError(
                        'run command generator must be self contained. '
                        f'Found globals: {run_closure.globals}')
            if run_closure.unbound:
                # Do not raise an error here. Import statements, which are
                # allowed, will be considered as unbounded.
                pass
        elif self.run is not None and not isinstance(self.run, str):
            with ux_utils.print_exception_no_traceback():
                raise ValueError('run must be either a shell script (str) or '
                                 f'a command generator ({CommandGen}). '
                                 f'Got {type(self.run)}')

        # Workdir.
        if self.workdir is not None:
            full_workdir = os.path.abspath(os.path.expanduser(self.workdir))
            if not os.path.isdir(full_workdir):
                # Symlink to a dir is legal (isdir() follows symlinks).
                with ux_utils.print_exception_no_traceback():
                    raise ValueError(
                        'Workdir must exist and must be a directory (or '
                        f'a symlink to a directory). {self.workdir} not found.')

    @staticmethod
    def from_yaml(yaml_path):
        with open(os.path.expanduser(yaml_path), 'r') as f:
            # TODO(zongheng): use
            #  https://github.com/yaml/pyyaml/issues/165#issuecomment-430074049
            # to raise errors on duplicate keys.
            config = yaml.safe_load(f)

        if isinstance(config, str):
            with ux_utils.print_exception_no_traceback():
                raise ValueError('YAML loaded as str, not as dict. '
                                 f'Is it correct? Path: {yaml_path}')

        if config is None:
            config = {}

        backend_utils.validate_schema(config, schemas.get_task_schema(),
                                      'Invalid task YAML: ')

        task = Task(
            config.pop('name', None),
            run=config.pop('run', None),
            workdir=config.pop('workdir', None),
            setup=config.pop('setup', None),
            num_nodes=config.pop('num_nodes', None),
            envs=config.pop('envs', None),
        )

        # Create lists to store storage objects inlined in file_mounts.
        # These are retained in dicts in the YAML schema and later parsed to
        # storage objects with the storage/storage_mount objects.
        fm_storages = []
        file_mounts = config.pop('file_mounts', None)
        if file_mounts is not None:
            copy_mounts = dict()
            for dst_path, src in file_mounts.items():
                # Check if it is str path
                if isinstance(src, str):
                    copy_mounts[dst_path] = src
                # If the src is not a str path, it is likely a dict. Try to
                # parse storage object.
                elif isinstance(src, dict):
                    fm_storages.append((dst_path, src))
                else:
                    with ux_utils.print_exception_no_traceback():
                        raise ValueError(f'Unable to parse file_mount '
                                         f'{dst_path}:{src}')
            task.set_file_mounts(copy_mounts)

        task_storage_mounts = {}  # type: Dict[str, Storage]
        all_storages = fm_storages
        for storage in all_storages:
            mount_path = storage[0]
            assert mount_path, \
                'Storage mount path cannot be empty.'
            storage_obj = storage_lib.Storage.from_yaml_config(storage[1])
            task_storage_mounts[mount_path] = storage_obj
        task.set_storage_mounts(task_storage_mounts)

        if config.get('inputs') is not None:
            inputs_dict = config.pop('inputs')
            assert len(inputs_dict) == 1, 'Only one input is allowed.'
            inputs = list(inputs_dict.keys())[0]
            estimated_size_gigabytes = list(inputs_dict.values())[0]
            # TODO: allow option to say (or detect) no download/egress cost.
            task.set_inputs(inputs=inputs,
                            estimated_size_gigabytes=estimated_size_gigabytes)

        if config.get('outputs') is not None:
            outputs_dict = config.pop('outputs')
            assert len(outputs_dict) == 1, 'Only one output is allowed.'
            outputs = list(outputs_dict.keys())[0]
            estimated_size_gigabytes = list(outputs_dict.values())[0]
            task.set_outputs(outputs=outputs,
                             estimated_size_gigabytes=estimated_size_gigabytes)

        resources = config.pop('resources', None)
        resources = sky.Resources.from_yaml_config(resources)
<<<<<<< HEAD
=======
        if resources.accelerators is not None:
            acc, _ = list(resources.accelerators.items())[0]
            if acc.startswith('tpu-') and task.num_nodes > 1:
                with ux_utils.print_exception_no_traceback():
                    raise ValueError('Multi-node TPU cluster not supported. '
                                     f'Got num_nodes={task.num_nodes}')
>>>>>>> a0af0984
        task.set_resources({resources})
        assert not config, f'Invalid task args: {config.keys()}'
        return task

    def to_yaml_config(self) -> Dict[str, Any]:
        """Returns a yaml-style dict representation of the task."""
        config = dict()

        def add_if_not_none(key, value):
            if value is not None:
                config[key] = value

        add_if_not_none('name', self.name)

        if self.resources is not None:
            assert len(self.resources) == 1
            resources = list(self.resources)[0]
            add_if_not_none('resources', resources.to_yaml_config())
        add_if_not_none('num_nodes', self.num_nodes)

        if self.inputs is not None:
            add_if_not_none('inputs',
                            {self.inputs: self.estimated_inputs_size_gigabytes})
        if self.outputs is not None:
            add_if_not_none(
                'outputs',
                {self.outputs: self.estimated_outputs_size_gigabytes})

        add_if_not_none('setup', self.setup)
        add_if_not_none('workdir', self.workdir)
        add_if_not_none('run', self.run)
        add_if_not_none('envs', self.envs)

        add_if_not_none('file_mounts', dict())

        if self.file_mounts is not None:
            config['file_mounts'].update(self.file_mounts)

        if self.storage_mounts is not None:
            config['file_mounts'].update({
                mount_path: storage.to_yaml_config()
                for mount_path, storage in self.storage_mounts.items()
            })
        return config

    @property
    def num_nodes(self) -> int:
        return self._num_nodes

    @property
    def envs(self) -> Dict[str, str]:
        return self._envs

    def set_envs(self, envs: Union[None, Tuple[Tuple[str, str]], Dict[str,
                                                                      str]]):
        if envs is None:
            self._envs = None
            return
        if isinstance(envs, (list, tuple)):
            keys = set(env[0] for env in envs)
            if len(keys) != len(envs):
                with ux_utils.print_exception_no_traceback():
                    raise ValueError('Duplicate env keys provided.')
            envs = dict(envs)
        if isinstance(envs, dict):
            for key in envs:
                if not isinstance(key, str):
                    with ux_utils.print_exception_no_traceback():
                        raise ValueError('Env keys must be strings.')
                if not _is_valid_env_var(key):
                    with ux_utils.print_exception_no_traceback():
                        raise ValueError(f'Invalid env key: {key}')
        else:
            with ux_utils.print_exception_no_traceback():
                raise ValueError(
                    'envs must be List[Tuple[str, str]] or Dict[str, str]: '
                    f'{envs}')
        self._envs = envs

    @property
    def need_spot_recovery(self) -> bool:
        return any(r.spot_recovery is not None for r in self.resources)

    @num_nodes.setter
    def num_nodes(self, num_nodes: Optional[int]) -> None:
        if num_nodes is None:
            num_nodes = 1
        if not isinstance(num_nodes, int) or num_nodes <= 0:
            with ux_utils.print_exception_no_traceback():
                raise ValueError(
                    f'num_nodes should be a positive int. Got: {num_nodes}')
        self._num_nodes = num_nodes

    # E.g., 's3://bucket', 'gs://bucket', or None.
    def set_inputs(self, inputs, estimated_size_gigabytes):
        self.inputs = inputs
        self.estimated_inputs_size_gigabytes = estimated_size_gigabytes
        return self

    def get_inputs(self):
        return self.inputs

    def get_estimated_inputs_size_gigabytes(self):
        return self.estimated_inputs_size_gigabytes

    def get_inputs_cloud(self):
        """Returns the cloud my inputs live in."""
        assert isinstance(self.inputs, str), self.inputs
        if self.inputs.startswith('s3:'):
            return clouds.AWS()
        elif self.inputs.startswith('gs:'):
            return clouds.GCP()
        else:
            with ux_utils.print_exception_no_traceback():
                raise ValueError(f'cloud path not supported: {self.inputs}')

    def set_outputs(self, outputs, estimated_size_gigabytes):
        self.outputs = outputs
        self.estimated_outputs_size_gigabytes = estimated_size_gigabytes
        return self

    def get_outputs(self):
        return self.outputs

    def get_estimated_outputs_size_gigabytes(self):
        return self.estimated_outputs_size_gigabytes

    def set_resources(self, resources: Union['resources_lib.Resources',
                                             Set['resources_lib.Resources']]):
        """Sets the required resources to execute this task.

        Args:
          resources: either a sky.Resources, or a set of them.  The latter case
            indicates the user intent "pick any one of these resources" to run
            a task.
        """
        if isinstance(resources, sky.Resources):
            resources = {resources}
        self.resources = resources
        return self

    def get_resources(self):
        return self.resources

    def set_time_estimator(self, func):
        """Sets a func mapping resources to estimated time (secs)."""
        self.time_estimator_func = func
        return self

    def estimate_runtime(self, resources):
        """Returns a func mapping resources to estimated time (secs)."""
        if self.time_estimator_func is None:
            raise NotImplementedError(
                'Node [{}] does not have a cost model set; '
                'call set_time_estimator() first'.format(self))
        return self.time_estimator_func(resources)

    def set_storage_mounts(
        self,
        storage_mounts: Optional[Dict[str, storage_lib.Storage]],
    ):
        """Sets the storage mounts for this Task

        Advanced method for users. Storage mounts map a mount path on the Cloud
        VM to a Storage object (see sky/data/storage.py). The storage object
        can be from a local folder or from an existing cloud bucket.

        Example:
            task.set_storage_mounts({
                '/tmp/imagenet/': \
                Storage(name='imagenet', source='s3://imagenet-bucket'):
            })

        Args:
            storage_mounts: a dict of {mount_path: Storage}, where mount_path
            is the path on the Cloud VM where the Storage object will be
            mounted on
        """
        if storage_mounts is None:
            self.storage_mounts = None
            return self
        for target, _ in storage_mounts.items():
            if data_utils.is_cloud_store_url(target):
                with ux_utils.print_exception_no_traceback():
                    raise ValueError(
                        'Storage mount destination path cannot be cloud storage'
                    )
        # Storage source validation is done in Storage object

        self.storage_mounts = storage_mounts
        return self

    def add_storage_mounts(self) -> None:
        """Adds storage mounts to the Task."""
        # TODO(romilb): The optimizer should look at the source and destination
        #  to figure out the right stores to use. For now, we hardcode
        #  storage_plans to AWS as the optimal plan.
        for storage in self.storage_mounts.values():
            if len(storage.stores) == 0:
                self.storage_plans[storage] = storage_lib.StoreType.S3
                storage.add_store(storage_lib.StoreType.S3)
            else:
                # Sky will download the first store that is added to remote
                self.storage_plans[storage] = list(storage.stores.keys())[0]

        storage_mounts = self.storage_mounts
        storage_plans = self.storage_plans
        for mnt_path, storage in storage_mounts.items():
            if storage.mode == storage_lib.StorageMode.COPY:
                store_type = storage_plans[storage]
                if store_type is storage_lib.StoreType.S3:
                    # TODO: allow for Storage mounting of different clouds
                    if storage.source is not None and storage.source.startswith(
                            's3://'):
                        blob_path = storage.source
                    else:
                        blob_path = 's3://' + storage.name
                    self.update_file_mounts({
                        mnt_path: blob_path,
                    })
                elif store_type is storage_lib.StoreType.GCS:
                    # Remember to run `gcloud auth application-default login`
                    self.setup = (
                        '([[ -z $GOOGLE_APPLICATION_CREDENTIALS ]] && '
                        'echo GOOGLE_APPLICATION_CREDENTIALS='
                        f'{data_transfer_lib.DEFAULT_GCS_CREDENTIALS_PATH} '
                        f'>> ~/.bashrc || true); {self.setup or "true"}')
                    if storage.source.startswith('gs://'):
                        blob_path = storage.source
                    else:
                        blob_path = 'gs://' + storage.name
                    self.update_file_mounts({
                        mnt_path: blob_path,
                    })
                elif store_type is storage_lib.StoreType.AZURE:
                    # TODO when Azure Blob is done: sync ~/.azure
                    assert False, 'TODO: Azure Blob not mountable yet'
                else:
                    with ux_utils.print_exception_no_traceback():
                        raise ValueError(f'Storage Type {store_type} '
                                         'does not exist!')

    def set_file_mounts(self, file_mounts: Optional[Dict[str, str]]) -> None:
        """Sets the file mounts for this Task.

        File mounts are a dictionary of { remote_path: local_path/cloud URI }.
        Local (or cloud) files/directories will be synced to the specified
        paths on the remote VM(s) where this Task will run.

        Used for syncing datasets, dotfiles, etc.

        Paths cannot end with a slash (for clarity).

        Example:

            task.set_file_mounts({
                '~/.dotfile': '/local/.dotfile',
                # /remote/dir/ will contain the contents of /local/dir/.
                '/remote/dir': '/local/dir',
            })

        Args:
          file_mounts: either None or a dict of { remote_path: local_path/cloud
            URI }, where remote is the VM on which this Task will eventually
            run on, and local is the node from which the task is launched.
        """
        if file_mounts is None:
            self.file_mounts = None
            return self
        for target, source in file_mounts.items():
            if target.endswith('/') or source.endswith('/'):
                with ux_utils.print_exception_no_traceback():
                    raise ValueError(
                        'File mount paths cannot end with a slash '
                        '(try "/mydir: /mydir" or "/myfile: /myfile"). '
                        f'Found: target={target} source={source}')
            if data_utils.is_cloud_store_url(target):
                with ux_utils.print_exception_no_traceback():
                    raise ValueError(
                        'File mount destination paths cannot be cloud storage')
            if not data_utils.is_cloud_store_url(source):
                if not os.path.exists(
                        os.path.abspath(os.path.expanduser(source))):
                    with ux_utils.print_exception_no_traceback():
                        raise ValueError(
                            f'File mount source {source!r} does not exist '
                            'locally. To fix: check if it exists, and correct '
                            'the path.')

        self.file_mounts = file_mounts
        return self

    def update_file_mounts(self, file_mounts: Dict[str, str]):
        """Updates the file mounts for this Task.

        This should be run before provisioning.

        Example:

            task.update_file_mounts({
                '~/.config': '~/Documents/config',
                '/tmp/workdir': '/local/workdir/cnn-cifar10',
            })

        Args:
          file_mounts: a dict of { remote_path: local_path }, where remote is
            the VM on which this Task will eventually run on, and local is the
            node from which the task is launched.
        """
        if self.file_mounts is None:
            self.file_mounts = {}
        self.file_mounts.update(file_mounts)
        # For validation logic:
        return self.set_file_mounts(self.file_mounts)

    def get_local_to_remote_file_mounts(self) -> Optional[Dict[str, str]]:
        """Returns file mounts of the form (dst=VM path, src=local path).

        Any cloud object store URLs (gs://, s3://, etc.), either as source or
        destination, are not included.
        """
        if self.file_mounts is None:
            return None
        d = {}
        for k, v in self.file_mounts.items():
            if not data_utils.is_cloud_store_url(
                    k) and not data_utils.is_cloud_store_url(v):
                d[k] = v
        return d

    def get_cloud_to_remote_file_mounts(self) -> Optional[Dict[str, str]]:
        """Returns file mounts of the form (dst=VM path, src=cloud URL).

        Local-to-remote file mounts are excluded (handled by
        get_local_to_remote_file_mounts()).
        """
        if self.file_mounts is None:
            return None
        d = {}
        for k, v in self.file_mounts.items():
            if not data_utils.is_cloud_store_url(
                    k) and data_utils.is_cloud_store_url(v):
                d[k] = v
        return d

    def __rshift__(self, b):
        sky.DagContext.get_current_dag().add_edge(self, b)

    def __repr__(self):
        if self.name:
            return self.name
        if isinstance(self.run, str):
            run_msg = self.run.replace('\n', '\\n')
            if len(run_msg) > 20:
                run_msg = f'run=\'{run_msg[:20]}...\''
            else:
                run_msg = f'run=\'{run_msg}\''
        elif self.run is None:
            run_msg = 'run=None'
        else:
            run_msg = 'run=<fn>'

        s = f'Task({run_msg})'
        if self.inputs is not None:
            s += f'\n  inputs: {self.inputs}'
        if self.outputs is not None:
            s += f'\n  outputs: {self.outputs}'
        if self.num_nodes > 1:
            s += f'\n  nodes: {self.num_nodes}'
        if len(self.resources) > 1 or not list(self.resources)[0].is_empty():
            s += f'\n  resources: {self.resources}'
        else:
            s += '\n  resources: default instances'
        return s<|MERGE_RESOLUTION|>--- conflicted
+++ resolved
@@ -281,15 +281,6 @@
 
         resources = config.pop('resources', None)
         resources = sky.Resources.from_yaml_config(resources)
-<<<<<<< HEAD
-=======
-        if resources.accelerators is not None:
-            acc, _ = list(resources.accelerators.items())[0]
-            if acc.startswith('tpu-') and task.num_nodes > 1:
-                with ux_utils.print_exception_no_traceback():
-                    raise ValueError('Multi-node TPU cluster not supported. '
-                                     f'Got num_nodes={task.num_nodes}')
->>>>>>> a0af0984
         task.set_resources({resources})
         assert not config, f'Invalid task args: {config.keys()}'
         return task
