--- conflicted
+++ resolved
@@ -159,13 +159,7 @@
         function_cloud_map[function_name] = (final_clouds_to_include, [
             QUEUE_GKE if run_on_gke else cloud_queue_map[cloud]
             for cloud in final_clouds_to_include
-<<<<<<< HEAD
-        ], function_name_param_map.get(function_name, [None]))
-
-=======
-        ])
->>>>>>> 35f0cf4c
-    return function_cloud_map
+        ], param_list)
 
 
 def _generate_pipeline(test_file: str,
